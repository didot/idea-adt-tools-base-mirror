<component name="libraryTable">
  <library name="builder-model">
    <CLASSES>
<<<<<<< HEAD
      <root url="jar://$PROJECT_DIR$/../../prebuilts/tools/common/builder-model/builder-model-1.0.0.jar!/" />
    </CLASSES>
    <JAVADOC />
    <SOURCES>
      <root url="jar://$PROJECT_DIR$/../../prebuilts/tools/common/builder-model/builder-model-1.0.0-sources.jar!/" />
=======
      <root url="jar://$PROJECT_DIR$/../../prebuilts/tools/common/builder-model/builder-model-1.1.0-rc1.jar!/" />
    </CLASSES>
    <JAVADOC />
    <SOURCES>
      <root url="jar://$PROJECT_DIR$/../../prebuilts/tools/common/builder-model/builder-model-1.1.0-rc1-sources.jar!/" />
>>>>>>> 9f6dd799
    </SOURCES>
  </library>
</component><|MERGE_RESOLUTION|>--- conflicted
+++ resolved
@@ -1,19 +1,11 @@
 <component name="libraryTable">
   <library name="builder-model">
     <CLASSES>
-<<<<<<< HEAD
-      <root url="jar://$PROJECT_DIR$/../../prebuilts/tools/common/builder-model/builder-model-1.0.0.jar!/" />
-    </CLASSES>
-    <JAVADOC />
-    <SOURCES>
-      <root url="jar://$PROJECT_DIR$/../../prebuilts/tools/common/builder-model/builder-model-1.0.0-sources.jar!/" />
-=======
       <root url="jar://$PROJECT_DIR$/../../prebuilts/tools/common/builder-model/builder-model-1.1.0-rc1.jar!/" />
     </CLASSES>
     <JAVADOC />
     <SOURCES>
       <root url="jar://$PROJECT_DIR$/../../prebuilts/tools/common/builder-model/builder-model-1.1.0-rc1-sources.jar!/" />
->>>>>>> 9f6dd799
     </SOURCES>
   </library>
 </component>
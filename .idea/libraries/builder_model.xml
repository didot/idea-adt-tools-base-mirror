<component name="libraryTable">
  <library name="builder-model">
    <CLASSES>
<<<<<<< HEAD
      <root url="jar://$PROJECT_DIR$/../../prebuilts/tools/common/builder-model/builder-model-1.4.0-beta2.jar!/" />
    </CLASSES>
    <JAVADOC />
    <SOURCES>
      <root url="jar://$PROJECT_DIR$/../../prebuilts/tools/common/builder-model/builder-model-1.4.0-beta2-sources.jar!/" />
=======
      <root url="jar://$PROJECT_DIR$/../../prebuilts/tools/common/builder-model/builder-model-1.5.0-beta2.jar!/" />
    </CLASSES>
    <JAVADOC />
    <SOURCES>
      <root url="jar://$PROJECT_DIR$/../../prebuilts/tools/common/builder-model/builder-model-1.5.0-beta2-sources.jar!/" />
>>>>>>> b6251bdf
    </SOURCES>
  </library>
</component><|MERGE_RESOLUTION|>--- conflicted
+++ resolved
@@ -1,19 +1,11 @@
 <component name="libraryTable">
   <library name="builder-model">
     <CLASSES>
-<<<<<<< HEAD
-      <root url="jar://$PROJECT_DIR$/../../prebuilts/tools/common/builder-model/builder-model-1.4.0-beta2.jar!/" />
-    </CLASSES>
-    <JAVADOC />
-    <SOURCES>
-      <root url="jar://$PROJECT_DIR$/../../prebuilts/tools/common/builder-model/builder-model-1.4.0-beta2-sources.jar!/" />
-=======
       <root url="jar://$PROJECT_DIR$/../../prebuilts/tools/common/builder-model/builder-model-1.5.0-beta2.jar!/" />
     </CLASSES>
     <JAVADOC />
     <SOURCES>
       <root url="jar://$PROJECT_DIR$/../../prebuilts/tools/common/builder-model/builder-model-1.5.0-beta2-sources.jar!/" />
->>>>>>> b6251bdf
     </SOURCES>
   </library>
 </component>
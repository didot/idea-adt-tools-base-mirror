<?xml version="1.0" encoding="UTF-8"?>
<module type="JAVA_MODULE" version="4">
  <component name="NewModuleRootManager" inherit-compiler-output="true">
    <exclude-output />
    <content url="file://$MODULE_DIR$">
      <sourceFolder url="file://$MODULE_DIR$/src/main/java" isTestSource="false" />
      <sourceFolder url="file://$MODULE_DIR$/src/test/java" isTestSource="true" />
    </content>
    <orderEntry type="inheritedJdk" />
    <orderEntry type="sourceFolder" forTests="false" />
    <orderEntry type="module" module-name="common" exported="" />
    <orderEntry type="module" module-name="layoutlib-api" exported="" />
    <orderEntry type="library" scope="TEST" name="JUnit4" level="project" />
    <orderEntry type="module" module-name="sdk-common" />
    <orderEntry type="library" scope="TEST" name="mockito" level="project" />
<<<<<<< HEAD
=======
    <orderEntry type="library" scope="TEST" name="truth" level="project" />
>>>>>>> fdf07a2c
  </component>
</module><|MERGE_RESOLUTION|>--- conflicted
+++ resolved
@@ -13,9 +13,6 @@
     <orderEntry type="library" scope="TEST" name="JUnit4" level="project" />
     <orderEntry type="module" module-name="sdk-common" />
     <orderEntry type="library" scope="TEST" name="mockito" level="project" />
-<<<<<<< HEAD
-=======
     <orderEntry type="library" scope="TEST" name="truth" level="project" />
->>>>>>> fdf07a2c
   </component>
 </module>
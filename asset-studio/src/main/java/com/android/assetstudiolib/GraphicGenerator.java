--- conflicted
+++ resolved
@@ -21,19 +21,28 @@
 import com.google.common.collect.Lists;
 import com.google.common.io.Closeables;
 
-import javax.imageio.ImageIO;
 import java.awt.image.BufferedImage;
 import java.io.File;
 import java.io.IOException;
 import java.io.InputStream;
 import java.net.JarURLConnection;
+import java.net.URISyntaxException;
 import java.net.URL;
 import java.net.URLConnection;
 import java.security.ProtectionDomain;
-import java.util.*;
+import java.util.ArrayList;
+import java.util.Arrays;
+import java.util.Comparator;
+import java.util.Enumeration;
+import java.util.Iterator;
+import java.util.LinkedHashMap;
+import java.util.List;
+import java.util.Map;
 import java.util.jar.JarFile;
 import java.util.zip.ZipEntry;
 import java.util.zip.ZipFile;
+
+import javax.imageio.ImageIO;
 
 /**
  * The base Generator class.
@@ -204,14 +213,7 @@
         try {
             return ImageIO.read(is);
         } finally {
-<<<<<<< HEAD
-          try {
-            Closeables.close(is, true);
-          } catch (IOException ignored) {
-          }
-=======
             Closeables.close(is, true /* swallowIOException */);
->>>>>>> 29a9309d
         }
     }
 
@@ -229,14 +231,7 @@
         try {
             return ImageIO.read(is);
         } finally {
-<<<<<<< HEAD
-          try {
-            Closeables.close(is, true);
-          } catch (IOException ignored) {
-          }
-=======
             Closeables.close(is, true /* swallowIOException */);
->>>>>>> 29a9309d
         }
     }
 
@@ -254,14 +249,7 @@
         try {
             return ImageIO.read(is);
         } finally {
-<<<<<<< HEAD
-          try {
-            Closeables.close(is, true);
-          } catch (IOException ignored) {
-          }
-=======
             Closeables.close(is, true /* swallowIOException */);
->>>>>>> 29a9309d
         }
     }
 

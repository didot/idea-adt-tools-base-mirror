--- conflicted
+++ resolved
@@ -44,28 +44,8 @@
     @Override
     public boolean shouldSuppress(BazelRule rule) {
         return rule.getLabel().startsWith("//prebuilts/tools/common/m2/repository/")
-<<<<<<< HEAD
-            || rule.getLabel().startsWith("//tools/vendor/google3/blaze/")
-            || rule.getName().endsWith("devkit")  // Kotlin compilation fails
-            || rule.getName().endsWith("maven30-server-impl")  // Java compilation fails
-            || rule.getName().endsWith("maven32-server-impl")  // Java compilation fails
-            || rule.getName().endsWith("cvs-core")  // Java compilation fails
-            || rule.getName().endsWith("cvs-plugin")  // depends on cvs-core
-            || rule.getName().endsWith("community-main_and_others")  // big nasty build-graph cycle
-            || rule.getName().endsWith("community-main-tests")  // depends on community-main
-            || rule.getName().endsWith("android-uitests")  // depends on community-main
-            || rule.getName().endsWith("lldb-integration-tests");  // depends on community-main
-    }
-
-    @Override
-    public Map<String, String> getCopySpec() {
-        return ImmutableMap.of(
-                "tools/BUILD", "tools/base/bazel/tools.idea.BUILD"
-        );
-=======
                 || rule.getLabel().startsWith("//tools/vendor/google3/blaze/")
                 || rule.getName().endsWith("android-uitests") // TODO
                 || rule.getName().endsWith("lldb-integration-tests"); // TODO
->>>>>>> b805f832
     }
 }
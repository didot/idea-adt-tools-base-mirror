# Options applied to all Bazel invocations in the workspace.
# This file is copied to //tools/bazel.rc from
# //tools/base/bazel/toplevel.bazel.rc by repo init.

# Remote Build Execution requires a strong hash function, such as SHA256.
startup --host_jvm_args=-Dbazel.DigestFunction=SHA256

# Enforces UTF-8 encoding in bazel tests.
test --test_env='LC_ALL=en_US.UTF-8'
test --jvmopt='-Dsun.jnu.encoding=UTF-8'
test --jvmopt='-Dfile.encoding=UTF-8'
test --jvmopt='-Xmx4G'
test --jvmopt='-XX:+UseConcMarkSweepGC'
test --test_output=errors
test --verbose_failures

# Local runs require longer timeouts.
build:local --test_timeout=120,600,1800,7200

<<<<<<< HEAD
=======
# Test results caching is on by default. This is here so we have a presubmit
# config as bazel rules can use the config to determine presubmit invocation.
build:presubmit --cache_test_results=yes

>>>>>>> fbde6ead
# Postsubmit bots don't cache results and use keep_going to find all
# failures. Config should be inherited by postsubmit configs.
build:postsubmit --keep_going
build:postsubmit --cache_test_results=no

# Don't use JUnit from Bazel.
test --explicit_java_test_deps

# Tests depend on not having a real user name, but bazel now returns the
# real one. This flag keeps the old behavior of not having a home directory.
test --sandbox_fake_username

test --sandbox_tmpfs_path=/tmp

# When running bazel coverage, make sure to set this user-defined setting.
# This is useful, for instance, to mark our version of jacocoant.jar as neverlink
# when running coverage, otherwise it will conflict at runtime with the version
# bazel uses and coverage won't be collected for targets that depend on it, directly
# and indirectly. See b/112891050 for more details.
coverage --define coverage=true

build --sandbox_tmpfs_path=/tmp
build --javacopt="-g:source,lines,vars"  # Keep debug info
build --javacopt=-Xep:FallThrough:OFF  # enforcing Google style, essentially
build --javacopt=-Xep:StreamResourceLeak:WARN # has been downgraded on Error Prone HEAD
build --cxxopt=-std=c++11
build --copt=-fvisibility=hidden

# Forwards the system $SHELL environment variable so remote execution of bazel
# finds make in the ndk-build script (see b/72179674).
build --test_env=SHELL

build:upsalite_results --bes_backend=buildeventservice.googleapis.com
build:upsalite_results --bes_timeout=60s
build:upsalite_results --auth_scope=https://www.googleapis.com/auth/cloud-source-tools
build:upsalite_results --project_id=908081808034

build:remote_common --config=upsalite_results

# Enable the remote cache so all remote action results can be shared
build:remote_common --remote_cache=remotebuildexecution.googleapis.com
build:remote_common --tls_enabled=true # Enable encryption
build:remote_common --experimental_strict_action_env=true
build:remote_common --remote_timeout=3600

# Enable authentication. This will pick up application default credentials by
# default. You can use --auth_credentials=some_file.json to use a service
# account credential instead.
build:remote_common --auth_enabled=true

build:remote_common --remote_instance_name=projects/google.com:android-studio-alphasource/instances/default_instance

build:release --copt=-fdata-sections
build:release --cxxopt=-fdata-sections
build:release --copt=-fno-exceptions
build:release --cxxopt=-fno-exceptions
build:release --copt=-ffunction-sections
build:release --cxxopt=-ffunction-sections
build:release -c opt
build:release --strip=always

# Mimics the release config to report accurate performance numbers in tests.
build:remote_common --config=release

# Use prebuilt JDK when doing local bazel build/test
build --host_javabase=//prebuilts/studio/jdk:jdk_runtime
build --javabase=//prebuilts/studio/jdk:jdk_runtime
build --host_java_toolchain=@bazel_tools//tools/jdk:toolchain_hostjdk8
build --java_toolchain=@bazel_tools//tools/jdk:toolchain_hostjdk8

# cpp sandbox is very slow on mac and linux
build --strategy=CppCompile=standalone
build --strategy=CppLink=standalone
build --strategy=CcStrip=standalone
build --stripopt=--strip-unneeded

# default android native abis
build --fat_apk_cpu=x86,x86_64,armeabi-v7a,armeabi,arm64-v8a

# Remote execution configuration. Enable remote_common args which include
# Upsalite test reporting.
build:remote --config=remote_common
build:remote --nobuild_runfile_links
build:remote --strategy=CppCompile=remote
build:remote --strategy=CppLink=remote

# Depending on how many machines are in the remote execution instance, setting
# this higher can make builds faster by allowing more jobs to run in parallel.
# Setting it too high can result in jobs that timeout, however, while waiting
# for a remote machine to execute them.
build:remote --jobs=110
build:remote --show_timestamps

# Import several flags related to specifying the toolchain and (if applicable)
# java properties.
build:remote --host_javabase=//prebuilts/studio/jdk:jdk_runtime
build:remote --javabase=//prebuilts/studio/jdk:jdk_runtime
build:remote --crosstool_top=@bazel_toolchains//configs/debian8_clang/0.3.0/bazel_0.16.1/default:toolchain
build:remote --experimental_remote_platform_override='properties:{ name:"container-image" value:"docker://gcr.io/google.com/android-studio-alphasource/nosla-debian8-clang-as@sha256:71c886770d70dd28c1e8a8f58eab8f8ed8bc7322550ec0dcca3cf28ae6eeac19"}'

build:remote --host_java_toolchain=@bazel_tools//tools/jdk:toolchain_hostjdk8
build:remote --java_toolchain=@bazel_tools//tools/jdk:toolchain_hostjdk8
build:remote --action_env=BAZEL_DO_NOT_DETECT_CPP_TOOLCHAIN=1
build:remote --extra_toolchains=@bazel_toolchains//configs/debian8_clang/0.3.0/bazel_0.16.1/cpp:cc-toolchain-clang-x86_64-default
build:remote --extra_execution_platforms=//tools/base/bazel/foundry:rbe_debian8
build:remote --host_platform=//tools/base/bazel/foundry:rbe_debian8
build:remote --platforms=//tools/base/bazel/foundry:rbe_debian8

# Set various strategies so that all actions execute remotely. Mixing remote
# and local execution will lead to errors unless the toolchain and remote
# machine exactly match the host machine.
build:remote --spawn_strategy=remote
build:remote --strategy=Javac=remote
build:remote --strategy=Closure=remote
build:remote --genrule_strategy=remote
build:remote --define=EXECUTOR=remote

# Compute MD5 digests of files with multiple threads. Testing to see if this
# leads to better performance with RBE. See b/77543953.
build:remote --experimental_multi_threaded_digest=true

# Enable remote execution so actions are performed on the remote systems.
build:remote --remote_executor=remotebuildexecution.googleapis.com

# Enforce stricter environment rules, which eliminates some non-hermetic
# behavior and therefore improves both the remote cache hit rate and the
# correctness and repeatability of the build.
build:remote --experimental_strict_action_env=true

# Set flags for remote_common which includes Upsalite uploading
build:remote-cache --config=remote_common

# Enforce stricter environment rules, which eliminates some non-hermetic
# behavior and therefore improves both the remote cache hit rate and the
# correctness and repeatability of the build.
build:remote-cache --experimental_strict_action_env=true

# Set various strategies so that all action results can be looked up from and
# uploaded to the remote cache. You can use --experimental_remote_spawn_cache
# instead of --spawn_strategy=remote to enable sandboxing.
build:remote-cache --experimental_remote_spawn_cache
build:remote-cache --spawn_strategy=sandboxed
build:remote-cache --strategy=Javac=sandboxed
build:remote-cache --strategy=Closure=sandboxed
build:remote-cache --genrule_strategy=sandboxed

# Set flags for uploading to BES without Remote Cache.
build:results-local --config=upsalite_results
build:results-local --tls_enabled=true
build:results-local --auth_enabled=true
build:results-local --spawn_strategy=local
build:results-local --experimental_remote_spawn_cache
build:results-local --remote_cache=remotebuildexecution.googleapis.com
build:results-local --remote_timeout=3600
build:results-local --remote_instance_name=projects/google.com:android-studio-alphasource/instances/default_instance

# Top level config group for remote cache local execution on Mac.
build:mac-experimental --config=remote-cache
build:mac-experimental --experimental_remote_platform_override='properties:{name:"platform" value:"mac"}'

# Top level config group for remote cache local execution on Linux.
build:linux-experimental --config=remote-cache
build:linux-experimental --experimental_remote_platform_override='properties:{name:"platform" value:"linux"}'<|MERGE_RESOLUTION|>--- conflicted
+++ resolved
@@ -17,13 +17,10 @@
 # Local runs require longer timeouts.
 build:local --test_timeout=120,600,1800,7200
 
-<<<<<<< HEAD
-=======
 # Test results caching is on by default. This is here so we have a presubmit
 # config as bazel rules can use the config to determine presubmit invocation.
 build:presubmit --cache_test_results=yes
 
->>>>>>> fbde6ead
 # Postsubmit bots don't cache results and use keep_going to find all
 # failures. Config should be inherited by postsubmit configs.
 build:postsubmit --keep_going

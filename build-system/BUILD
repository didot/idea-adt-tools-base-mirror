--- conflicted
+++ resolved
@@ -26,14 +26,8 @@
         "//tools/idea/.idea/libraries:gson",
         "//tools/base/sdklib:studio.android.sdktools.sdklib[module]",
         "//tools/idea/.idea/libraries:mockito[test]",
-<<<<<<< HEAD
-        "//tools/base/third_party:com.google.truth_truth[test]",
-        "//tools/base/sdk-common:studio.sdk-common[module]",
-        "//tools/base/testutils:studio.testutils[module, test]",
-=======
         "//tools/base/sdk-common:studio.android.sdktools.sdk-common[module]",
         "//tools/base/testutils:studio.android.sdktools.testutils[module, test]",
->>>>>>> 2c0ed8da
         "//tools/idea/.idea/libraries:truth[test]",
         "//tools/idea/.idea/libraries:KotlinJavaRuntime",
     ],

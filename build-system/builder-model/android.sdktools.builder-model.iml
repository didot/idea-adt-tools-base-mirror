--- conflicted
+++ resolved
@@ -1,14 +1,11 @@
 <?xml version="1.0" encoding="UTF-8"?>
 <module relativePaths="true" type="JAVA_MODULE" version="4">
-  <component name="NewModuleRootManager" LANGUAGE_LEVEL="JDK_1_6" inherit-compiler-output="true">
+  <component name="NewModuleRootManager" inherit-compiler-output="true">
     <exclude-output />
     <content url="file://$MODULE_DIR$">
       <sourceFolder url="file://$MODULE_DIR$/src/main/java" isTestSource="false" />
       <sourceFolder url="file://$MODULE_DIR$/src/test/java" isTestSource="true" />
     </content>
-<<<<<<< HEAD
-    <orderEntry type="jdk" jdkName="IDEA jdk" jdkType="JavaSDK" />
-=======
     <content url="file://$MODULE_DIR$/../../../buildSrc/base">
       <sourceFolder url="file://$MODULE_DIR$/../../../buildSrc/base" type="java-resource" relativeOutputPath="com/android/builder/model" />
       <excludePattern pattern="*.gradle" />
@@ -21,13 +18,9 @@
       <excludePattern pattern="gradle.properties" />
     </content>
     <orderEntry type="inheritedJdk" />
->>>>>>> 86bcd624
     <orderEntry type="sourceFolder" forTests="false" />
+    <orderEntry type="module" module-name="android.sdktools.android-annotations" />
     <orderEntry type="library" scope="TEST" name="JUnit4" level="project" />
-<<<<<<< HEAD
-    <orderEntry type="library" name="com.android.tools:annotations:26.1.2" level="project" />
-=======
     <orderEntry type="library" name="kotlin-stdlib-jdk8" level="project" />
->>>>>>> 86bcd624
   </component>
 </module>
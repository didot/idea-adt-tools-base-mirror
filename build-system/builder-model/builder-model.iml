<?xml version="1.0" encoding="UTF-8"?>
<module relativePaths="true" type="JAVA_MODULE" version="4">
  <component name="NewModuleRootManager" LANGUAGE_LEVEL="JDK_1_6" inherit-compiler-output="true">
    <exclude-output />
<<<<<<< HEAD
=======
    <content url="file://$MODULE_DIR$/../../../../out/build/base/builder-model/build/generated">
      <sourceFolder url="file://$MODULE_DIR$/../../../../out/build/base/builder-model/build/generated/resources" type="java-resource" />
    </content>
>>>>>>> fdf07a2c
    <content url="file://$MODULE_DIR$">
      <sourceFolder url="file://$MODULE_DIR$/src/main/java" isTestSource="false" />
      <sourceFolder url="file://$MODULE_DIR$/src/test/java" isTestSource="true" />
    </content>
    <orderEntry type="jdk" jdkName="IDEA jdk" jdkType="JavaSDK" />
    <orderEntry type="sourceFolder" forTests="false" />
    <orderEntry type="module" module-name="android-annotations" />
    <orderEntry type="library" scope="TEST" name="JUnit4" level="project" />
  </component>
</module><|MERGE_RESOLUTION|>--- conflicted
+++ resolved
@@ -1,18 +1,15 @@
 <?xml version="1.0" encoding="UTF-8"?>
 <module relativePaths="true" type="JAVA_MODULE" version="4">
-  <component name="NewModuleRootManager" LANGUAGE_LEVEL="JDK_1_6" inherit-compiler-output="true">
+  <component name="NewModuleRootManager" inherit-compiler-output="true">
     <exclude-output />
-<<<<<<< HEAD
-=======
     <content url="file://$MODULE_DIR$/../../../../out/build/base/builder-model/build/generated">
       <sourceFolder url="file://$MODULE_DIR$/../../../../out/build/base/builder-model/build/generated/resources" type="java-resource" />
     </content>
->>>>>>> fdf07a2c
     <content url="file://$MODULE_DIR$">
       <sourceFolder url="file://$MODULE_DIR$/src/main/java" isTestSource="false" />
       <sourceFolder url="file://$MODULE_DIR$/src/test/java" isTestSource="true" />
     </content>
-    <orderEntry type="jdk" jdkName="IDEA jdk" jdkType="JavaSDK" />
+    <orderEntry type="inheritedJdk" />
     <orderEntry type="sourceFolder" forTests="false" />
     <orderEntry type="module" module-name="android-annotations" />
     <orderEntry type="library" scope="TEST" name="JUnit4" level="project" />

/*
 * Copyright (C) 2014 The Android Open Source Project
 *
 * Licensed under the Apache License, Version 2.0 (the "License");
 * you may not use this file except in compliance with the License.
 * You may obtain a copy of the License at
 *
 *      http://www.apache.org/licenses/LICENSE-2.0
 *
 * Unless required by applicable law or agreed to in writing, software
 * distributed under the License is distributed on an "AS IS" BASIS,
 * WITHOUT WARRANTIES OR CONDITIONS OF ANY KIND, either express or implied.
 * See the License for the specific language governing permissions and
 * limitations under the License.
 */

package com.android.builder.model;

import com.android.annotations.NonNull;
import com.android.annotations.Nullable;
import java.util.List;

/**
 * Class representing a sync issue. The goal is to make these issues not fail the sync but instead
 * report them at the end of a successful sync.
 */
public interface SyncIssue {

    int SEVERITY_WARNING = 1;
    int SEVERITY_ERROR = 2;

    /** Generic error with no data payload, and no expected quick fix in IDE. */
    int TYPE_GENERIC = 0;

    /** Data is expiration data. */
    int TYPE_PLUGIN_OBSOLETE = 1;

    /** Data is dependency coordinate. */
    int TYPE_UNRESOLVED_DEPENDENCY = 2;

    /** Data is dependency coordinate. */
    int TYPE_DEPENDENCY_IS_APK = 3;

    /** Data is dependency coordinate. */
    int TYPE_DEPENDENCY_IS_APKLIB = 4;

    /** Data is local file. */
    int TYPE_NON_JAR_LOCAL_DEP = 5;

    /** Data is dependency coordinate/path. */
    int TYPE_NON_JAR_PACKAGE_DEP = 6;

    /** Data is dependency coordinate/path. */
    int TYPE_NON_JAR_PROVIDED_DEP = 7;

    /** Data is dependency coordinate/path. */
    int TYPE_JAR_DEPEND_ON_AAR = 8;

    /**
     * Mismatch dependency version between tested and test app. Data is dep coordinate without the
     * version (groupId:artifactId)
     */
    int TYPE_MISMATCH_DEP = 9;

    /** Data is dependency coordinate. */
    int TYPE_OPTIONAL_LIB_NOT_FOUND = 10;

    /** Data is variant name. */
    int TYPE_JACK_IS_NOT_SUPPORTED = 11;

    /** Data is the min version of Gradle. */
    int TYPE_GRADLE_TOO_OLD = 12;

    /** Data is the required min build tools version, parsable by Revision. */
    int TYPE_BUILD_TOOLS_TOO_LOW = 13;

    /**
     * Found dependency that's the maven published android.jar. Data is the maven artifact
     * coordinates.
     */
    int TYPE_DEPENDENCY_MAVEN_ANDROID = 14;

    /**
     * Found dependency that is known to be inside android.jar. Data is maven artifact coordinates.
     */
    int TYPE_DEPENDENCY_INTERNAL_CONFLICT = 15;

    /** Errors configuring NativeConfigValues for individual individual variants */
    int TYPE_EXTERNAL_NATIVE_BUILD_CONFIGURATION = 16;

    /**
     * Errors configuring NativeConfigValues. There was a process exception. Data contains STDERR
     * which should be interpreted by Android Studio.
     */
    int TYPE_EXTERNAL_NATIVE_BUILD_PROCESS_EXCEPTION = 17;

    /** Cannot use Java 8 Language features without Jack. */
    int TYPE_JACK_REQUIRED_FOR_JAVA_8_LANGUAGE_FEATURES = 18;

    /**
     * A wearApp configuration was resolved and found more than one apk. Data is the configuration
     * name.
     */
    int TYPE_DEPENDENCY_WEAR_APK_TOO_MANY = 19;

    /** A wearApp configuration was resolved and found an apk even though unbundled mode is on. */
    int TYPE_DEPENDENCY_WEAR_APK_WITH_UNBUNDLED = 20;

    /** Data is dependency coordinate/path. */
    @Deprecated int TYPE_JAR_DEPEND_ON_ATOM = 21;

    /** Data is dependency coordinate/path. */
    @Deprecated int TYPE_AAR_DEPEND_ON_ATOM = 22;

    /** Data is dependency coordinate/path. */
    @Deprecated int TYPE_ATOM_DEPENDENCY_PROVIDED = 23;

    /**
     * Indicates that a required SDK package was not installed. The data field contains the sdklib
     * package ID of the missing package that the user should install.
     */
    int TYPE_MISSING_SDK_PACKAGE = 24;

    /**
     * Indicates that the plugin requires a newer version of studio. Minimum version is passed in
     * the data.
     */
    int TYPE_STUDIO_TOO_OLD = 25;

    /**
     * Indicates that the module contains flavors but that no dimensions have been named. data is
     * empty.
     */
    int TYPE_UNNAMED_FLAVOR_DIMENSION = 26;

    /** An incompatible plugin is used. */
    int TYPE_INCOMPATIBLE_PLUGIN = 27;

<<<<<<< HEAD
    /** Highest number assigned to types of {@link SyncIssue}s. */
    int TYPE_MAX = 27; // increment when adding new types.
=======
    /**
     * Indicates that the project uses a deprecated DSL. The data paylod is dslElement::removeTarget
     * where removal target is the version of the plugin where the dsl element is targeted to be
     * removed.
     */
    int TYPE_DEPRECATED_DSL = 28;

    int TYPE_DEPRECATED_CONFIGURATION = 29;

    /**
     * Indicates that the project uses a deprecated DSL, the Data payload is a URL giving context to
     * the user on how to remove the deprecated element or value.
     */
    int TYPE_DEPRECATED_DSL_VALUE = 29;

    // WHEN ADDING NEW VALUES HERE, UPDATE EvalIssueReporter.Type

    /** Highest number assigned to types of {@link SyncIssue}s. */
    int TYPE_MAX = 30; // increment when adding new types.
>>>>>>> 9762cc2c

    /** Returns the severity of the issue. */
    int getSeverity();

    /** Returns the type of the issue. */
    int getType();

    /**
     * Returns the data of the issue.
     *
     * <p>This is a machine-readable string used by the IDE for known issue types.
     */
    @Nullable
    String getData();

    /**
     * Returns the a user-readable message for the issue.
     *
     * <p>This is used by IDEs that do not recognize the issue type (ie older IDE released before
     * the type was added to the plugin).
     */
    @NonNull
    String getMessage();

    /**
     * Returns the a user-readable nulti-line message for the issue.
     *
     * <p>This is an optional extension of {@link #getMessage()}
     */
    @Nullable
    List<String> getMultiLineMessage();
}<|MERGE_RESOLUTION|>--- conflicted
+++ resolved
@@ -136,10 +136,6 @@
     /** An incompatible plugin is used. */
     int TYPE_INCOMPATIBLE_PLUGIN = 27;
 
-<<<<<<< HEAD
-    /** Highest number assigned to types of {@link SyncIssue}s. */
-    int TYPE_MAX = 27; // increment when adding new types.
-=======
     /**
      * Indicates that the project uses a deprecated DSL. The data paylod is dslElement::removeTarget
      * where removal target is the version of the plugin where the dsl element is targeted to be
@@ -159,7 +155,6 @@
 
     /** Highest number assigned to types of {@link SyncIssue}s. */
     int TYPE_MAX = 30; // increment when adding new types.
->>>>>>> 9762cc2c
 
     /** Returns the severity of the issue. */
     int getSeverity();

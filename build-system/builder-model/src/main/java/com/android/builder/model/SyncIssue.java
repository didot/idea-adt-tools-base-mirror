/*
 * Copyright (C) 2014 The Android Open Source Project
 *
 * Licensed under the Apache License, Version 2.0 (the "License");
 * you may not use this file except in compliance with the License.
 * You may obtain a copy of the License at
 *
 *      http://www.apache.org/licenses/LICENSE-2.0
 *
 * Unless required by applicable law or agreed to in writing, software
 * distributed under the License is distributed on an "AS IS" BASIS,
 * WITHOUT WARRANTIES OR CONDITIONS OF ANY KIND, either express or implied.
 * See the License for the specific language governing permissions and
 * limitations under the License.
 */

package com.android.builder.model;

import com.android.annotations.NonNull;
import com.android.annotations.Nullable;

/**
 * Class representing a sync issue.
 * The goal is to make these issues not fail the sync but instead report them at the end
 * of a successful sync.
 */
public interface SyncIssue {
    int SEVERITY_WARNING = 1;
    int SEVERITY_ERROR = 2;

    // Generic error with no data payload, and no expected quick fix in IDE.
    int TYPE_GENERIC                     = 0;

    // data is expiration data
    int TYPE_PLUGIN_OBSOLETE          = 1;

    // data is dependency coordinate
    int TYPE_UNRESOLVED_DEPENDENCY    = 2;

    // data is dependency coordinate
    int TYPE_DEPENDENCY_IS_APK        = 3;

    // data is dependency coordinate
    int TYPE_DEPENDENCY_IS_APKLIB     = 4;

    // data is local file
    int TYPE_NON_JAR_LOCAL_DEP        = 5;

    // data is dependency coordinate/path
    int TYPE_NON_JAR_PACKAGE_DEP      = 6;

    // data is dependency coordinate/path
    int TYPE_NON_JAR_PROVIDED_DEP     = 7;

    // data is dependency coordinate/path
    int TYPE_JAR_DEPEND_ON_AAR        = 8;

    /**
     * Mismatch dependency version between tested and test
     * app. Data is dep coordinate without the version (groupId:artifactId)
     */
    int TYPE_MISMATCH_DEP             = 9;

    // data is dependency coordinate
    int TYPE_OPTIONAL_LIB_NOT_FOUND   = 10;

    // data is the component that does not support Jack. Data is variant name.
    int TYPE_JACK_IS_NOT_SUPPORTED    = 11;
<<<<<<< HEAD
=======

    // data is the min version of Gradle
    int TYPE_GRADLE_TOO_OLD           = 12;
>>>>>>> 656fdf44

    int TYPE_MAX                      = 11; // increment when adding new types.

    /**
     * Returns the severity of the issue.
     */
    int getSeverity();

    /**
     * Returns the type of the issue.
     */
    int getType();

    /**
     * Returns the data of the issue.
     *
     * This is a machine-readable string used by the IDE for known issue types.
     */
    @Nullable
    String getData();

    /**
     * Returns the a user-readable message for the issue.
     *
     * This is used by IDEs that do not recognize the issue type (ie older IDE released before
     * the type was added to the plugin).
     */
    @NonNull
    String getMessage();
}<|MERGE_RESOLUTION|>--- conflicted
+++ resolved
@@ -66,14 +66,11 @@
 
     // data is the component that does not support Jack. Data is variant name.
     int TYPE_JACK_IS_NOT_SUPPORTED    = 11;
-<<<<<<< HEAD
-=======
 
     // data is the min version of Gradle
     int TYPE_GRADLE_TOO_OLD           = 12;
->>>>>>> 656fdf44
 
-    int TYPE_MAX                      = 11; // increment when adding new types.
+    int TYPE_MAX                      = 12; // increment when adding new types.
 
     /**
      * Returns the severity of the issue.

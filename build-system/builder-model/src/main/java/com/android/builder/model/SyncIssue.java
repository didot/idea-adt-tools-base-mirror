--- conflicted
+++ resolved
@@ -91,18 +91,6 @@
     // Cannot use Java 8 Language features without Jack.
     int TYPE_JACK_REQUIRED_FOR_JAVA_8_LANGUAGE_FEATURES = 18;
 
-<<<<<<< HEAD
-    // data is dependency coordinate/path
-    int TYPE_JAR_DEPEND_ON_ATOM       = 19;
-
-    // data is dependency coordinate/path
-    int TYPE_AAR_DEPEND_ON_ATOM       = 20;
-
-    // data is dependency coordinate/path
-    int TYPE_ATOM_DEPENDENCY_PROVIDED = 21;
-
-    int TYPE_MAX                      = 21; // increment when adding new types.
-=======
     // a wearApp configuration was resolved and found more than one apk.
     // data is the configuration name
     int TYPE_DEPENDENCY_WEAR_APK_TOO_MANY = 19;
@@ -110,9 +98,16 @@
     // a wearApp configuration was resolved and found an apk even though unbundled mode is on.
     int TYPE_DEPENDENCY_WEAR_APK_WITH_UNBUNDLED = 20;
 
+    // data is dependency coordinate/path
+    int TYPE_JAR_DEPEND_ON_ATOM       = 21;
 
-    int TYPE_MAX                      = 20; // increment when adding new types.
->>>>>>> 71d1675b
+    // data is dependency coordinate/path
+    int TYPE_AAR_DEPEND_ON_ATOM       = 22;
+
+    // data is dependency coordinate/path
+    int TYPE_ATOM_DEPENDENCY_PROVIDED = 23;
+
+    int TYPE_MAX                      = 23; // increment when adding new types.
 
     /**
      * Returns the severity of the issue.

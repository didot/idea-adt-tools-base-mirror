--- conflicted
+++ resolved
@@ -9,13 +9,7 @@
     <orderEntry type="inheritedJdk" />
     <orderEntry type="sourceFolder" forTests="false" />
     <orderEntry type="module" module-name="ddmlib" exported="" />
-<<<<<<< HEAD
-=======
     <orderEntry type="library" name="Guava" level="project" />
->>>>>>> b805f832
     <orderEntry type="library" scope="TEST" name="JUnit4" level="project" />
-    <orderEntry type="module" module-name="android-annotations" />
-    <orderEntry type="module" module-name="common" />
-    <orderEntry type="library" exported="" name="Guava" level="project" />
   </component>
 </module>
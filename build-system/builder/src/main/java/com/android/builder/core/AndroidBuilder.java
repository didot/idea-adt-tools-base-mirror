/*
 * Copyright (C) 2012 The Android Open Source Project
 *
 * Licensed under the Apache License, Version 2.0 (the "License");
 * you may not use this file except in compliance with the License.
 * You may obtain a copy of the License at
 *
 *      http://www.apache.org/licenses/LICENSE-2.0
 *
 * Unless required by applicable law or agreed to in writing, software
 * distributed under the License is distributed on an "AS IS" BASIS,
 * WITHOUT WARRANTIES OR CONDITIONS OF ANY KIND, either express or implied.
 * See the License for the specific language governing permissions and
 * limitations under the License.
 */

package com.android.builder.core;

import static com.android.SdkConstants.DOT_DEX;
import static com.android.SdkConstants.DOT_XML;
import static com.android.SdkConstants.FD_RES_XML;
import static com.android.builder.core.BuilderConstants.ANDROID_WEAR;
import static com.android.builder.core.BuilderConstants.ANDROID_WEAR_MICRO_APK;
import static com.android.manifmerger.ManifestMerger2.Invoker;
import static com.android.manifmerger.ManifestMerger2.SystemProperty;
import static com.google.common.base.Preconditions.checkArgument;
import static com.google.common.base.Preconditions.checkNotNull;
import static com.google.common.base.Preconditions.checkState;

import com.android.annotations.NonNull;
import com.android.annotations.Nullable;
import com.android.annotations.VisibleForTesting;
import com.android.builder.compiling.DependencyFileProcessor;
import com.android.builder.dependency.ManifestDependency;
import com.android.builder.dependency.SymbolFileProvider;
import com.android.builder.internal.ClassFieldImpl;
import com.android.builder.internal.SymbolLoader;
import com.android.builder.internal.SymbolWriter;
import com.android.builder.internal.TestManifestGenerator;
import com.android.builder.internal.compiler.AidlProcessor;
import com.android.builder.internal.compiler.JackConversionCache;
import com.android.builder.internal.compiler.LeafFolderGatherer;
import com.android.builder.internal.compiler.PreDexCache;
import com.android.builder.internal.compiler.RenderScriptProcessor;
import com.android.builder.internal.compiler.SourceSearcher;
import com.android.builder.internal.incremental.DependencyData;
import com.android.builder.internal.packaging.JavaResourceProcessor;
import com.android.builder.internal.packaging.Packager;
import com.android.builder.model.ClassField;
import com.android.builder.model.PackagingOptions;
import com.android.builder.model.SigningConfig;
import com.android.builder.packaging.DuplicateFileException;
import com.android.builder.packaging.PackagerException;
import com.android.builder.packaging.SealedPackageException;
import com.android.builder.packaging.SigningException;
import com.android.builder.sdk.SdkInfo;
import com.android.builder.sdk.TargetInfo;
import com.android.builder.signing.SignedJarBuilder;
import com.android.ide.common.internal.AaptCruncher;
import com.android.ide.common.internal.CommandLineRunner;
import com.android.ide.common.internal.LoggedErrorException;
import com.android.ide.common.internal.PngCruncher;
import com.android.ide.common.process.CachedProcessOutputHandler;
import com.android.ide.common.process.JavaProcessExecutor;
import com.android.ide.common.process.JavaProcessInfo;
import com.android.ide.common.process.ProcessException;
import com.android.ide.common.process.ProcessExecutor;
import com.android.ide.common.process.ProcessInfo;
import com.android.ide.common.process.ProcessInfoBuilder;
import com.android.ide.common.process.ProcessOutputHandler;
import com.android.ide.common.process.ProcessResult;
import com.android.ide.common.signing.CertificateInfo;
import com.android.ide.common.signing.KeystoreHelper;
import com.android.ide.common.signing.KeytoolException;
import com.android.manifmerger.ManifestMerger2;
import com.android.manifmerger.MergingReport;
import com.android.manifmerger.PlaceholderEncoder;
import com.android.manifmerger.PlaceholderHandler;
import com.android.manifmerger.XmlDocument;
import com.android.sdklib.BuildToolInfo;
import com.android.sdklib.IAndroidTarget;
import com.android.sdklib.repository.FullRevision;
import com.android.utils.ILogger;
import com.android.utils.Pair;
import com.google.common.base.Charsets;
import com.google.common.base.Splitter;
import com.google.common.base.Strings;
import com.google.common.collect.ArrayListMultimap;
import com.google.common.collect.ImmutableList;
import com.google.common.collect.Lists;
import com.google.common.collect.Multimap;
import com.google.common.collect.Sets;
import com.google.common.hash.HashCode;
import com.google.common.hash.Hashing;
import com.google.common.io.Files;

import java.io.File;
import java.io.FileInputStream;
import java.io.FileNotFoundException;
import java.io.FileOutputStream;
import java.io.FilenameFilter;
import java.io.IOException;
import java.security.NoSuchAlgorithmException;
import java.util.Collection;
import java.util.Collections;
import java.util.List;
import java.util.Map;
import java.util.Set;

/**
 * This is the main builder class. It is given all the data to process the build (such as
 * {@link DefaultProductFlavor}s, {@link DefaultBuildType} and dependencies) and use them when doing specific
 * build steps.
 *
 * To use:
 * create a builder with {@link #AndroidBuilder(String, CommandLineRunner, ProcessExecutor, JavaProcessExecutor, ProcessOutputHandler, ILogger, boolean)}
 *
 * then build steps can be done with
 * {@link #mergeManifests(File, List, List, String, int, String, String, String, Integer, String, String, ManifestMerger2.MergeType, Map, File)}
 * {@link #processTestManifest(String, String, String, String, String, Boolean, Boolean, java.io.File, java.util.List, java.io.File, java.io.File)}
 * {@link #processResources(AaptPackageProcessBuilder, boolean)}
 * {@link #compileAllAidlFiles(java.util.List, java.io.File, java.io.File, java.util.List, com.android.builder.compiling.DependencyFileProcessor)}
 * {@link #convertByteCode(Collection, Collection, File, boolean, boolean, File, DexOptions, List, File, boolean, boolean)}
 * {@link #packageApk(String, java.io.File, java.util.Collection, java.util.Collection, String, java.util.Collection, java.util.Set, boolean, com.android.builder.model.SigningConfig, com.android.builder.model.PackagingOptions, String)}
 *
 * Java compilation is not handled but the builder provides the bootclasspath with
 * {@link #getBootClasspath()}.
 */
public class AndroidBuilder {

    private static final FullRevision MIN_BUILD_TOOLS_REV = new FullRevision(19, 1, 0);
    private static final DependencyFileProcessor sNoOpDependencyFileProcessor = new DependencyFileProcessor() {
        @Override
        public DependencyData processFile(@NonNull File dependencyFile) {
            return null;
        }
    };

    @NonNull private final String mProjectId;
    @NonNull private final ILogger mLogger;

    @NonNull private final ProcessExecutor mProcessExecutor;
    @NonNull private final JavaProcessExecutor mJavaProcessExecutor;
    @NonNull private final ProcessOutputHandler mProcessOutputHandler;
    private final boolean mVerboseExec;

    @Nullable private String mCreatedBy;


    private SdkInfo mSdkInfo;
    private TargetInfo mTargetInfo;

    /**
     * Creates an AndroidBuilder.
     * <p/>
     * <var>verboseExec</var> is needed on top of the ILogger due to remote exec tools not being
     * able to output info and verbose messages separately.
     *
     * @param createdBy the createdBy String for the apk manifest.
     * @param logger the Logger
     * @param verboseExec whether external tools are launched in verbose mode
     */
    public AndroidBuilder(
            @NonNull String projectId,
            @Nullable String createdBy,
            @NonNull ProcessExecutor processExecutor,
            @NonNull JavaProcessExecutor javaProcessExecutor,
            @NonNull ProcessOutputHandler processOutputHandler,
            @NonNull ILogger logger,
            boolean verboseExec) {
        mProjectId = projectId;
        mCreatedBy = createdBy;
        mProcessExecutor = processExecutor;
        mJavaProcessExecutor = javaProcessExecutor;
        mProcessOutputHandler = processOutputHandler;
        mLogger = checkNotNull(logger);
        mVerboseExec = verboseExec;
    }

    @VisibleForTesting
    AndroidBuilder(
            @NonNull String projectId,
            @NonNull CommandLineRunner cmdLineRunner,
            @NonNull ProcessExecutor processExecutor,
            @NonNull JavaProcessExecutor javaProcessExecutor,
            @NonNull ProcessOutputHandler processOutputHandler,
            @NonNull ILogger logger,
            boolean verboseExec) {
        mProjectId = projectId;
        mProcessExecutor = checkNotNull(processExecutor);
        mJavaProcessExecutor = checkNotNull(javaProcessExecutor);
        mProcessOutputHandler = processOutputHandler;
        mLogger = checkNotNull(logger);
        mVerboseExec = verboseExec;
    }

    /**
     * Sets the SdkInfo and the targetInfo on the builder. This is required to actually
     * build (some of the steps).
     *
     * @param sdkInfo the SdkInfo
     * @param targetInfo the TargetInfo
     *
     * @see com.android.builder.sdk.SdkLoader
     */
    public void setTargetInfo(@NonNull SdkInfo sdkInfo, @NonNull TargetInfo targetInfo) {
        mSdkInfo = sdkInfo;
        mTargetInfo = targetInfo;

        if (mTargetInfo.getBuildTools().getRevision().compareTo(MIN_BUILD_TOOLS_REV) < 0) {
            throw new IllegalArgumentException(String.format(
                    "The SDK Build Tools revision (%1$s) is too low for project '%2$s'. Minimum required is %3$s",
                    mTargetInfo.getBuildTools().getRevision(), mProjectId, MIN_BUILD_TOOLS_REV));
        }
    }

    /**
     * Returns the SdkInfo, if set.
     */
    @Nullable
    public SdkInfo getSdkInfo() {
        return mSdkInfo;
    }

    /**
     * Returns the TargetInfo, if set.
     */
    @Nullable
    public TargetInfo getTargetInfo() {
        return mTargetInfo;
    }

    @NonNull
    public ILogger getLogger() {
        return mLogger;
    }

    /**
     * Returns the compilation target, if set.
     */
    @Nullable
    public IAndroidTarget getTarget() {
        checkState(mTargetInfo != null,
                "Cannot call getTarget() before setTargetInfo() is called.");
        return mTargetInfo.getTarget();
    }

    /**
     * Returns whether the compilation target is a preview.
     */
    public boolean isPreviewTarget() {
        checkState(mTargetInfo != null,
                "Cannot call isTargetAPreview() before setTargetInfo() is called.");
        return mTargetInfo.getTarget().getVersion().isPreview();
    }

    public String getTargetCodename() {
        checkState(mTargetInfo != null,
                "Cannot call getTargetCodename() before setTargetInfo() is called.");
        return mTargetInfo.getTarget().getVersion().getCodename();
    }

    @NonNull
    public File getDxJar() {
        checkState(mTargetInfo != null,
                "Cannot call getDxJar() before setTargetInfo() is called.");
        return new File(mTargetInfo.getBuildTools().getPath(BuildToolInfo.PathId.DX_JAR));
    }

    /**
     * Helper method to get the boot classpath to be used during compilation.
     */
    @NonNull
    public List<File> getBootClasspath() {
        checkState(mTargetInfo != null,
                "Cannot call getBootClasspath() before setTargetInfo() is called.");

        List<File> classpath = Lists.newArrayList();

        IAndroidTarget target = mTargetInfo.getTarget();

        for (String p : target.getBootClasspath()) {
            classpath.add(new File(p));
        }

        // add optional libraries if any
        IAndroidTarget.IOptionalLibrary[] libs = target.getOptionalLibraries();
        if (libs != null) {
            for (IAndroidTarget.IOptionalLibrary lib : libs) {
                classpath.add(new File(lib.getJarPath()));
            }
        }

        // add annotations.jar if needed.
        if (target.getVersion().getApiLevel() <= 15) {
            classpath.add(mSdkInfo.getAnnotationsJar());
        }

        return classpath;
    }

    /**
     * Helper method to get the boot classpath to be used during compilation.
     */
    @NonNull
    public List<String> getBootClasspathAsStrings() {
        checkState(mTargetInfo != null,
                "Cannot call getBootClasspath() before setTargetInfo() is called.");

        List<String> classpath = Lists.newArrayList();

        IAndroidTarget target = mTargetInfo.getTarget();

        classpath.addAll(target.getBootClasspath());

        // add optional libraries if any
        IAndroidTarget.IOptionalLibrary[] libs = target.getOptionalLibraries();
        if (libs != null) {
            for (IAndroidTarget.IOptionalLibrary lib : libs) {
                classpath.add(lib.getJarPath());
            }
        }

        // add annotations.jar if needed.
        if (target.getVersion().getApiLevel() <= 15) {
            classpath.add(mSdkInfo.getAnnotationsJar().getPath());
        }

        return classpath;
    }

    /**
     * Returns the jar file for the renderscript mode.
     *
     * This may return null if the SDK has not been loaded yet.
     *
     * @return the jar file, or null.
     *
     * @see #setTargetInfo(com.android.builder.sdk.SdkInfo, com.android.builder.sdk.TargetInfo)
     */
    @Nullable
    public File getRenderScriptSupportJar() {
        if (mTargetInfo != null) {
            return RenderScriptProcessor.getSupportJar(
                    mTargetInfo.getBuildTools().getLocation().getAbsolutePath());
        }

        return null;
    }

    /**
     * Returns the compile classpath for this config. If the config tests a library, this
     * will include the classpath of the tested config.
     *
     * If the SDK was loaded, this may include the renderscript support jar.
     *
     * @return a non null, but possibly empty set.
     */
    @NonNull
    public Set<File> getCompileClasspath(@NonNull VariantConfiguration<?,?,?> variantConfiguration) {
        Set<File> compileClasspath = variantConfiguration.getCompileClasspath();

        if (variantConfiguration.getRenderscriptSupportModeEnabled()) {
            File renderScriptSupportJar = getRenderScriptSupportJar();

            Set<File> fullJars = Sets.newHashSetWithExpectedSize(compileClasspath.size() + 1);
            fullJars.addAll(compileClasspath);
            if (renderScriptSupportJar != null) {
                fullJars.add(renderScriptSupportJar);
            }
            compileClasspath = fullJars;
        }

        return compileClasspath;
    }

    /**
     * Returns the list of packaged jars for this config. If the config tests a library, this
     * will include the jars of the tested config
     *
     * If the SDK was loaded, this may include the renderscript support jar.
     *
     * @return a non null, but possibly empty list.
     */
    @NonNull
    public Set<File> getPackagedJars(@NonNull VariantConfiguration<?,?,?> variantConfiguration) {
        Set<File> packagedJars = Sets.newHashSet(variantConfiguration.getPackagedJars());

        if (variantConfiguration.getRenderscriptSupportModeEnabled()) {
            File renderScriptSupportJar = getRenderScriptSupportJar();

            if (renderScriptSupportJar != null) {
                packagedJars.add(renderScriptSupportJar);
            }
        }

        return packagedJars;
    }

    /**
     * Returns the native lib folder for the renderscript mode.
     *
     * This may return null if the SDK has not been loaded yet.
     *
     * @return the folder, or null.
     *
     * @see #setTargetInfo(com.android.builder.sdk.SdkInfo, com.android.builder.sdk.TargetInfo)
     */
    @Nullable
    public File getSupportNativeLibFolder() {
        if (mTargetInfo != null) {
            return RenderScriptProcessor.getSupportNativeLibFolder(
                    mTargetInfo.getBuildTools().getLocation().getAbsolutePath());
        }

        return null;
    }

    /**
     * Returns an {@link PngCruncher} using aapt underneath
     * @return an PngCruncher object
     */
    @NonNull
    public PngCruncher getAaptCruncher() {
        checkState(mTargetInfo != null,
                "Cannot call getAaptCruncher() before setTargetInfo() is called.");
        return new AaptCruncher(
                mTargetInfo.getBuildTools().getPath(BuildToolInfo.PathId.AAPT),
                mProcessExecutor,
                mProcessOutputHandler);
    }

    @NonNull
    public ProcessExecutor getProcessExecutor() {
        return mProcessExecutor;
    }

    @NonNull
    public ProcessResult executeProcess(@NonNull ProcessInfo processInfo) {
        return executeProcess(processInfo, mProcessOutputHandler);
    }

    @NonNull
    public ProcessResult executeProcess(@NonNull ProcessInfo processInfo,
            @NonNull ProcessOutputHandler handler) {
        return mProcessExecutor.execute(processInfo, handler);
    }

    @NonNull
    public static ClassField createClassField(@NonNull String type, @NonNull String name, @NonNull String value) {
        return new ClassFieldImpl(type, name, value);
    }

    /**
     * Invoke the Manifest Merger version 2.
     */
    public void mergeManifests(
            @NonNull File mainManifest,
            @NonNull List<File> manifestOverlays,
            @NonNull List<? extends ManifestDependency> libraries,
            String packageOverride,
            int versionCode,
            String versionName,
            @Nullable String minSdkVersion,
            @Nullable String targetSdkVersion,
            @Nullable Integer maxSdkVersion,
            @NonNull String outManifestLocation,
            @Nullable String outAaptSafeManifestLocation,
            ManifestMerger2.MergeType mergeType,
            Map<String, String> placeHolders,
            @Nullable File reportFile) {

        try {
            Invoker manifestMergerInvoker =
                    ManifestMerger2.newMerger(mainManifest, mLogger, mergeType)
                    .setPlaceHolderValues(placeHolders)
                    .addFlavorAndBuildTypeManifests(
                            manifestOverlays.toArray(new File[manifestOverlays.size()]))
                    .addLibraryManifests(collectLibraries(libraries))
                    .setMergeReportFile(reportFile);

            if (mergeType == ManifestMerger2.MergeType.APPLICATION) {
                manifestMergerInvoker.withFeatures(Invoker.Feature.REMOVE_TOOLS_DECLARATIONS);
            }

            setInjectableValues(manifestMergerInvoker,
                    packageOverride, versionCode, versionName,
                    minSdkVersion, targetSdkVersion, maxSdkVersion);

            MergingReport mergingReport = manifestMergerInvoker.merge();
            mLogger.info("Merging result:" + mergingReport.getResult());
            switch (mergingReport.getResult()) {
                case WARNING:
                    mergingReport.log(mLogger);
                    // fall through since these are just warnings.
                case SUCCESS:
                    XmlDocument xmlDocument = mergingReport.getMergedDocument().get();
                    try {
                        String annotatedDocument = mergingReport.getActions().blame(xmlDocument);
                        mLogger.verbose(annotatedDocument);
                    } catch (Exception e) {
                        mLogger.error(e, "cannot print resulting xml");
                    }
                    save(xmlDocument, new File(outManifestLocation));
                    if (outAaptSafeManifestLocation != null) {
                        new PlaceholderEncoder().visit(xmlDocument);
                        save(xmlDocument, new File(outAaptSafeManifestLocation));
                    }
                    mLogger.info("Merged manifest saved to " + outManifestLocation);
                    break;
                case ERROR:
                    mergingReport.log(mLogger);
                    throw new RuntimeException(mergingReport.getReportString());
                default:
                    throw new RuntimeException("Unhandled result type : "
                            + mergingReport.getResult());
            }
        } catch (ManifestMerger2.MergeFailureException e) {
            // TODO: unacceptable.
            throw new RuntimeException(e);
        }
    }

    /**
     * Sets the {@link com.android.manifmerger.ManifestMerger2.SystemProperty} that can be injected
     * in the manifest file.
     */
    private static void setInjectableValues(
            ManifestMerger2.Invoker<?> invoker,
            String packageOverride,
            int versionCode,
            String versionName,
            @Nullable String minSdkVersion,
            @Nullable String targetSdkVersion,
            @Nullable Integer maxSdkVersion) {

        if (!Strings.isNullOrEmpty(packageOverride)) {
            invoker.setOverride(SystemProperty.PACKAGE, packageOverride);
        }
        if (versionCode > 0) {
            invoker.setOverride(SystemProperty.VERSION_CODE,
                    String.valueOf(versionCode));
        }
        if (!Strings.isNullOrEmpty(versionName)) {
            invoker.setOverride(SystemProperty.VERSION_NAME, versionName);
        }
        if (!Strings.isNullOrEmpty(minSdkVersion)) {
            invoker.setOverride(SystemProperty.MIN_SDK_VERSION, minSdkVersion);
        }
        if (!Strings.isNullOrEmpty(targetSdkVersion)) {
            invoker.setOverride(SystemProperty.TARGET_SDK_VERSION, targetSdkVersion);
        }
        if (maxSdkVersion != null) {
            invoker.setOverride(SystemProperty.MAX_SDK_VERSION, maxSdkVersion.toString());
        }
    }

    /**
     * Saves the {@link com.android.manifmerger.XmlDocument} to a file in UTF-8 encoding.
     * @param xmlDocument xml document to save.
     * @param out file to save to.
     */
    private void save(XmlDocument xmlDocument, File out) {
        try {
            Files.write(xmlDocument.prettyPrint(), out, Charsets.UTF_8);
        } catch(IOException e) {
            throw new RuntimeException(e);
        }
    }

    /**
     * Collect the list of libraries' manifest files.
     * @param libraries declared dependencies
     * @return a list of files and names for the libraries' manifest files.
     */
    private static ImmutableList<Pair<String, File>> collectLibraries(
            List<? extends ManifestDependency> libraries) {

        ImmutableList.Builder<Pair<String, File>> manifestFiles = ImmutableList.builder();
        if (libraries != null) {
            collectLibraries(libraries, manifestFiles);
        }
        return manifestFiles.build();
    }

    /**
     * recursively calculate the list of libraries to merge the manifests files from.
     * @param libraries the dependencies
     * @param manifestFiles list of files and names identifiers for the libraries' manifest files.
     */
    private static void collectLibraries(List<? extends ManifestDependency> libraries,
            ImmutableList.Builder<Pair<String, File>> manifestFiles) {

        for (ManifestDependency library : libraries) {
            manifestFiles.add(Pair.of(library.getName(), library.getManifest()));
            List<? extends ManifestDependency> manifestDependencies = library
                    .getManifestDependencies();
            if (!manifestDependencies.isEmpty()) {
                collectLibraries(manifestDependencies, manifestFiles);
            }
        }
    }

    /**
     * Creates the manifest for a test variant
     *
     * @param testApplicationId the application id of the test application
     * @param minSdkVersion the minSdkVersion of the test application
     * @param targetSdkVersion the targetSdkVersion of the test application
     * @param testedApplicationId the application id of the tested application
     * @param instrumentationRunner the name of the instrumentation runner
     * @param handleProfiling whether or not the Instrumentation object will turn profiling on and off
     * @param functionalTest whether or not the Instrumentation class should run as a functional test
     * @param testManifestFile optionally user provided AndroidManifest.xml for testing application
     * @param libraries the library dependency graph
     * @param outManifest the output location for the merged manifest
     *
     * @see VariantConfiguration#getApplicationId()
     * @see VariantConfiguration#getTestedConfig()
     * @see VariantConfiguration#getMinSdkVersion()
     * @see VariantConfiguration#getTestedApplicationId()
     * @see VariantConfiguration#getInstrumentationRunner()
     * @see VariantConfiguration#getHandleProfiling()
     * @see VariantConfiguration#getFunctionalTest()
     * @see VariantConfiguration#getDirectLibraries()
     */
    public void processTestManifest(
            @NonNull String testApplicationId,
            @Nullable String minSdkVersion,
            @Nullable String targetSdkVersion,
            @NonNull String testedApplicationId,
            @NonNull String instrumentationRunner,
            @NonNull Boolean handleProfiling,
            @NonNull Boolean functionalTest,
            @Nullable File testManifestFile,
            @NonNull List<? extends ManifestDependency> libraries,
            @NonNull File outManifest,
            @NonNull File tmpDir) {
        checkNotNull(testApplicationId, "testApplicationId cannot be null.");
        checkNotNull(testedApplicationId, "testedApplicationId cannot be null.");
        checkNotNull(instrumentationRunner, "instrumentationRunner cannot be null.");
        checkNotNull(handleProfiling, "handleProfiling cannot be null.");
        checkNotNull(functionalTest, "functionalTest cannot be null.");
        checkNotNull(libraries, "libraries cannot be null.");
        checkNotNull(outManifest, "outManifestLocation cannot be null.");

        try {
            tmpDir.mkdirs();
            File generatedTestManifest = libraries.isEmpty() && testManifestFile == null
                    ? outManifest : File.createTempFile("manifestMerger", ".xml", tmpDir);

            mLogger.verbose("Generating in %1$s", generatedTestManifest.getAbsolutePath());
            generateTestManifest(
                    testApplicationId,
                    minSdkVersion,
                    targetSdkVersion.equals("-1") ? null : targetSdkVersion,
                    testedApplicationId,
                    instrumentationRunner,
                    handleProfiling,
                    functionalTest,
                    generatedTestManifest);

            if (testManifestFile != null) {
                File mergedTestManifest = File.createTempFile("manifestMerger", ".xml", tmpDir);
                mLogger.verbose("Merging user supplied manifest in %1$s",
                        generatedTestManifest.getAbsolutePath());
                Invoker invoker = ManifestMerger2.newMerger(
                        testManifestFile, mLogger, ManifestMerger2.MergeType.APPLICATION)
                        .setOverride(SystemProperty.PACKAGE, testApplicationId)
                        .setPlaceHolderValue(PlaceholderHandler.INSTRUMENTATION_RUNNER,
                                instrumentationRunner)
                        .addLibraryManifests(generatedTestManifest);
                if (minSdkVersion != null) {
                    invoker.setOverride(SystemProperty.MIN_SDK_VERSION, minSdkVersion);
                }
                if (!targetSdkVersion.equals("-1")) {
                    invoker.setOverride(SystemProperty.TARGET_SDK_VERSION, targetSdkVersion);
                }
                MergingReport mergingReport = invoker.merge();
                if (libraries.isEmpty()) {
                    handleMergingResult(mergingReport, outManifest);
                } else {
                    handleMergingResult(mergingReport, mergedTestManifest);
                    generatedTestManifest = mergedTestManifest;
                }
            }

            if (!libraries.isEmpty()) {
                MergingReport mergingReport = ManifestMerger2.newMerger(
                        generatedTestManifest, mLogger, ManifestMerger2.MergeType.APPLICATION)
                        .withFeatures(Invoker.Feature.REMOVE_TOOLS_DECLARATIONS)
                        .setOverride(SystemProperty.PACKAGE, testApplicationId)
                        .addLibraryManifests(collectLibraries(libraries))
                        .merge();

                handleMergingResult(mergingReport, outManifest);
            }
        } catch(Exception e) {
            throw new RuntimeException(e);
        }
    }

    private void handleMergingResult(@NonNull MergingReport mergingReport, @NonNull File outFile) {
        switch (mergingReport.getResult()) {
            case WARNING:
                mergingReport.log(mLogger);
                // fall through since these are just warnings.
            case SUCCESS:
                XmlDocument xmlDocument = mergingReport.getMergedDocument().get();
                try {
                    String annotatedDocument = mergingReport.getActions().blame(xmlDocument);
                    mLogger.verbose(annotatedDocument);
                } catch (Exception e) {
                    mLogger.error(e, "cannot print resulting xml");
                }
                save(xmlDocument, outFile);
                mLogger.info("Merged manifest saved to " + outFile);
                break;
            case ERROR:
                mergingReport.log(mLogger);
                throw new RuntimeException(mergingReport.getReportString());
            default:
                throw new RuntimeException("Unhandled result type : "
                        + mergingReport.getResult());
        }
    }

    private static void generateTestManifest(
            @NonNull String testApplicationId,
            @Nullable String minSdkVersion,
            @Nullable String targetSdkVersion,
            @NonNull String testedApplicationId,
            @NonNull String instrumentationRunner,
            @NonNull Boolean handleProfiling,
            @NonNull Boolean functionalTest,
            @NonNull File outManifestLocation) {
        TestManifestGenerator generator = new TestManifestGenerator(
                outManifestLocation,
                testApplicationId,
                minSdkVersion,
                targetSdkVersion,
                testedApplicationId,
                instrumentationRunner,
                handleProfiling,
                functionalTest);
        try {
            generator.generate();
        } catch (IOException e) {
            throw new RuntimeException(e);
        }
    }

    /**
     * Process the resources and generate R.java and/or the packaged resources.
     *
     *  @param aaptCommand aapt command invocation parameters.
     *  @param enforceUniquePackageName if true method will fail if some libraries share the same
     *                                 package name
     *
     * @throws IOException
     * @throws InterruptedException
     * @throws ProcessException
     */
    public void processResources(
            @NonNull AaptPackageProcessBuilder aaptCommand,
            boolean enforceUniquePackageName)
            throws IOException, InterruptedException, ProcessException {

        checkState(mTargetInfo != null,
                "Cannot call processResources() before setTargetInfo() is called.");

        // launch aapt: create the command line
        ProcessInfo processInfo = aaptCommand.build(
                mTargetInfo.getBuildTools(), mTargetInfo.getTarget(), mLogger);

        ProcessResult result = mProcessExecutor.execute(processInfo, mProcessOutputHandler);
        result.rethrowFailure().assertNormalExitValue();

        // now if the project has libraries, R needs to be created for each libraries,
        // but only if the current project is not a library.
        if (aaptCommand.getSourceOutputDir() != null
                && aaptCommand.getType() != VariantType.LIBRARY
                && !aaptCommand.getLibraries().isEmpty()) {
            SymbolLoader fullSymbolValues = null;

            // First pass processing the libraries, collecting them by packageName,
            // and ignoring the ones that have the same package name as the application
            // (since that R class was already created).
            String appPackageName = aaptCommand.getPackageForR();
            if (appPackageName == null) {
                appPackageName = VariantConfiguration.getManifestPackage(aaptCommand.getManifestFile());
            }

            // list of all the symbol loaders per package names.
            Multimap<String, SymbolLoader> libMap = ArrayListMultimap.create();

            for (SymbolFileProvider lib : aaptCommand.getLibraries()) {
                String packageName = VariantConfiguration.getManifestPackage(lib.getManifest());
                if (appPackageName == null) {
                    continue;
                }

                if (appPackageName.equals(packageName)) {
                    if (enforceUniquePackageName) {
                        String msg = String.format(
                                "Error: A library uses the same package as this project: %s\n" +
                                        "You can temporarily disable this error with android.enforceUniquePackageName=false\n" +
                                        "However, this is temporary and will be enforced in 1.0",
                                packageName);
                        throw new RuntimeException(msg);
                    }

                    // ignore libraries that have the same package name as the app
                    continue;
                }

                File rFile = lib.getSymbolFile();
                // if the library has no resource, this file won't exist.
                if (rFile.isFile()) {


                    // load the full values if that's not already been done.
                    // Doing it lazily allow us to support the case where there's no
                    // resources anywhere.
                    if (fullSymbolValues == null) {
                        fullSymbolValues = new SymbolLoader(new File(aaptCommand.getSymbolOutputDir(), "R.txt"),
                                mLogger);
                        fullSymbolValues.load();
                    }

                    SymbolLoader libSymbols = new SymbolLoader(rFile, mLogger);
                    libSymbols.load();


                    // store these symbols by associating them with the package name.
                    libMap.put(packageName, libSymbols);
                }
            }

            // now loop on all the package name, merge all the symbols to write, and write them
            for (String packageName : libMap.keySet()) {
                Collection<SymbolLoader> symbols = libMap.get(packageName);

                if (enforceUniquePackageName && symbols.size() > 1) {
                    String msg = String.format(
                            "Error: more than one library with package name '%s'\n" +
                            "You can temporarily disable this error with android.enforceUniquePackageName=false\n" +
                            "However, this is temporary and will be enforced in 1.0", packageName);
                    throw new RuntimeException(msg);
                }

                SymbolWriter writer = new SymbolWriter(aaptCommand.getSourceOutputDir(), packageName,
                        fullSymbolValues);
                for (SymbolLoader symbolLoader : symbols) {
                    writer.addSymbolsToWrite(symbolLoader);
                }
                writer.write();
            }
        }
    }

    public void generateApkData(
            @NonNull File apkFile,
            @NonNull File outResFolder,
            @NonNull String mainPkgName,
            @NonNull String resName) throws ProcessException, IOException {

        // need to run aapt to get apk information
        BuildToolInfo buildToolInfo = mTargetInfo.getBuildTools();

        String aapt = buildToolInfo.getPath(BuildToolInfo.PathId.AAPT);
        if (aapt == null) {
            throw new IllegalStateException(
                    "Unable to get aapt location from Build Tools " + buildToolInfo.getRevision());
        }

        ApkInfoParser parser = new ApkInfoParser(new File(aapt), mProcessExecutor);
        ApkInfoParser.ApkInfo apkInfo = parser.parseApk(apkFile);

        if (!apkInfo.getPackageName().equals(mainPkgName)) {
            throw new RuntimeException("The main and the micro apps do not have the same package name.");
        }

        String content = String.format(
                "<?xml version=\"1.0\" encoding=\"utf-8\"?>\n" +
                "<wearableApp package=\"%1$s\">\n" +
                "    <versionCode>%2$s</versionCode>\n" +
                "    <versionName>%3$s</versionName>\n" +
                "    <rawPathResId>%4$s</rawPathResId>\n" +
                "</wearableApp>",
                apkInfo.getPackageName(),
                apkInfo.getVersionCode(),
                apkInfo.getVersionName(),
                resName);

        // xml folder
        File resXmlFile = new File(outResFolder, FD_RES_XML);
        resXmlFile.mkdirs();

        Files.write(content,
                new File(resXmlFile, ANDROID_WEAR_MICRO_APK + DOT_XML),
                Charsets.UTF_8);
    }

<<<<<<< HEAD
    public void generateApkDataEntryInManifest(
                    int minSdkVersion,
                    int targetSdkVersion,
                    @NonNull File manifestFile)
=======
    public static void generateApkDataEntryInManifest(
            int minSdkVersion,
            int targetSdkVersion,
            @NonNull File manifestFile)
>>>>>>> 9f6dd799
            throws InterruptedException, LoggedErrorException, IOException {

        StringBuilder content = new StringBuilder();
        content.append("<?xml version=\"1.0\" encoding=\"utf-8\"?>\n")
                .append("<manifest package=\"\" xmlns:android=\"http://schemas.android.com/apk/res/android\">\n")
                .append("            <uses-sdk android:minSdkVersion=\"")
                .append(minSdkVersion).append("\"");
        if (targetSdkVersion != -1) {
            content.append(" android:targetSdkVersion=\"").append(targetSdkVersion).append("\"");
        }
        content.append("/>\n");
        content.append("    <application>\n")
                .append("        <meta-data android:name=\"" + ANDROID_WEAR + "\"\n")
                .append("                   android:resource=\"@xml/" + ANDROID_WEAR_MICRO_APK)
                .append("\" />\n")
                .append("   </application>\n")
                .append("</manifest>\n");

        Files.write(content, manifestFile, Charsets.UTF_8);
    }

    /**
     * Compiles all the aidl files found in the given source folders.
     *
     * @param sourceFolders all the source folders to find files to compile
     * @param sourceOutputDir the output dir in which to generate the source code
     * @param importFolders import folders
     * @param dependencyFileProcessor the dependencyFileProcessor to record the dependencies
     *                                of the compilation.
     * @throws IOException
     * @throws InterruptedException
     * @throws LoggedErrorException
     */
    public void compileAllAidlFiles(@NonNull List<File> sourceFolders,
                                    @NonNull File sourceOutputDir,
                                    @Nullable File parcelableOutputDir,
                                    @NonNull List<File> importFolders,
                                    @Nullable DependencyFileProcessor dependencyFileProcessor)
            throws IOException, InterruptedException, LoggedErrorException, ProcessException {
        checkNotNull(sourceFolders, "sourceFolders cannot be null.");
        checkNotNull(sourceOutputDir, "sourceOutputDir cannot be null.");
        checkNotNull(importFolders, "importFolders cannot be null.");
        checkState(mTargetInfo != null,
                "Cannot call compileAllAidlFiles() before setTargetInfo() is called.");

        IAndroidTarget target = mTargetInfo.getTarget();
        BuildToolInfo buildToolInfo = mTargetInfo.getBuildTools();

        String aidl = buildToolInfo.getPath(BuildToolInfo.PathId.AIDL);
        if (aidl == null || !new File(aidl).isFile()) {
            throw new IllegalStateException("aidl is missing");
        }

        List<File> fullImportList = Lists.newArrayListWithCapacity(
                sourceFolders.size() + importFolders.size());
        fullImportList.addAll(sourceFolders);
        fullImportList.addAll(importFolders);

        AidlProcessor processor = new AidlProcessor(
                aidl,
                target.getPath(IAndroidTarget.ANDROID_AIDL),
                fullImportList,
                sourceOutputDir,
                parcelableOutputDir,
                dependencyFileProcessor != null ?
                        dependencyFileProcessor : sNoOpDependencyFileProcessor,
                mProcessExecutor,
                mProcessOutputHandler);

        SourceSearcher searcher = new SourceSearcher(sourceFolders, "aidl");
        searcher.setUseExecutor(true);
        searcher.search(processor);
    }

    /**
     * Compiles the given aidl file.
     *
     * @param aidlFile the AIDL file to compile
     * @param sourceOutputDir the output dir in which to generate the source code
     * @param importFolders all the import folders, including the source folders.
     * @param dependencyFileProcessor the dependencyFileProcessor to record the dependencies
     *                                of the compilation.
     * @throws IOException
     * @throws InterruptedException
     * @throws LoggedErrorException
     */
    public void compileAidlFile(@NonNull File sourceFolder,
                                @NonNull File aidlFile,
                                @NonNull File sourceOutputDir,
                                @Nullable File parcelableOutputDir,
                                @NonNull List<File> importFolders,
                                @Nullable DependencyFileProcessor dependencyFileProcessor)
            throws IOException, InterruptedException, LoggedErrorException, ProcessException {
        checkNotNull(aidlFile, "aidlFile cannot be null.");
        checkNotNull(sourceOutputDir, "sourceOutputDir cannot be null.");
        checkNotNull(importFolders, "importFolders cannot be null.");
        checkState(mTargetInfo != null,
                "Cannot call compileAidlFile() before setTargetInfo() is called.");

        IAndroidTarget target = mTargetInfo.getTarget();
        BuildToolInfo buildToolInfo = mTargetInfo.getBuildTools();

        String aidl = buildToolInfo.getPath(BuildToolInfo.PathId.AIDL);
        if (aidl == null || !new File(aidl).isFile()) {
            throw new IllegalStateException("aidl is missing");
        }

        AidlProcessor processor = new AidlProcessor(
                aidl,
                target.getPath(IAndroidTarget.ANDROID_AIDL),
                importFolders,
                sourceOutputDir,
                parcelableOutputDir,
                dependencyFileProcessor != null ?
                        dependencyFileProcessor : sNoOpDependencyFileProcessor,
                mProcessExecutor,
                mProcessOutputHandler);

        processor.processFile(sourceFolder, aidlFile);
    }

    /**
     * Compiles all the renderscript files found in the given source folders.
     *
     * Right now this is the only way to compile them as the renderscript compiler requires all
     * renderscript files to be passed for all compilation.
     *
     * Therefore whenever a renderscript file or header changes, all must be recompiled.
     *
     * @param sourceFolders all the source folders to find files to compile
     * @param importFolders all the import folders.
     * @param sourceOutputDir the output dir in which to generate the source code
     * @param resOutputDir the output dir in which to generate the bitcode file
     * @param targetApi the target api
     * @param debugBuild whether the build is debug
     * @param optimLevel the optimization level
     * @param ndkMode
     * @param supportMode support mode flag to generate .so files.
     * @param abiFilters ABI filters in case of support mode
     *
     * @throws IOException
     * @throws InterruptedException
     * @throws LoggedErrorException
     */
    public void compileAllRenderscriptFiles(@NonNull List<File> sourceFolders,
                                            @NonNull List<File> importFolders,
                                            @NonNull File sourceOutputDir,
                                            @NonNull File resOutputDir,
                                            @NonNull File objOutputDir,
                                            @NonNull File libOutputDir,
                                            int targetApi,
                                            boolean debugBuild,
                                            int optimLevel,
                                            boolean ndkMode,
                                            boolean supportMode,
                                            @Nullable Set<String> abiFilters)
            throws InterruptedException, ProcessException, LoggedErrorException, IOException {
        checkNotNull(sourceFolders, "sourceFolders cannot be null.");
        checkNotNull(importFolders, "importFolders cannot be null.");
        checkNotNull(sourceOutputDir, "sourceOutputDir cannot be null.");
        checkNotNull(resOutputDir, "resOutputDir cannot be null.");
        checkState(mTargetInfo != null,
                "Cannot call compileAllRenderscriptFiles() before setTargetInfo() is called.");

        BuildToolInfo buildToolInfo = mTargetInfo.getBuildTools();

        String renderscript = buildToolInfo.getPath(BuildToolInfo.PathId.LLVM_RS_CC);
        if (renderscript == null || !new File(renderscript).isFile()) {
            throw new IllegalStateException("llvm-rs-cc is missing");
        }

        RenderScriptProcessor processor = new RenderScriptProcessor(
                sourceFolders,
                importFolders,
                sourceOutputDir,
                resOutputDir,
                objOutputDir,
                libOutputDir,
                buildToolInfo,
                targetApi,
                debugBuild,
                optimLevel,
                ndkMode,
                supportMode,
                abiFilters);
        processor.build(mProcessExecutor, mProcessOutputHandler);
    }

    /**
     * Computes and returns the leaf folders based on a given file extension.
     *
     * This looks through all the given root import folders, and recursively search for leaf
     * folders containing files matching the given extensions. All the leaf folders are gathered
     * and returned in the list.
     *
     * @param extension the extension to search for.
     * @param importFolders an array of list of root folders.
     * @return a list of leaf folder, never null.
     */
    @NonNull
    public List<File> getLeafFolders(@NonNull String extension, List<File>... importFolders) {
        List<File> results = Lists.newArrayList();

        if (importFolders != null) {
            for (List<File> folders : importFolders) {
                SourceSearcher searcher = new SourceSearcher(folders, extension);
                searcher.setUseExecutor(false);
                LeafFolderGatherer processor = new LeafFolderGatherer();
                try {
                    searcher.search(processor);
                } catch (InterruptedException e) {
                    // wont happen as we're not using the executor, and our processor
                    // doesn't throw those.
                } catch (IOException e) {
                    // wont happen as we're not using the executor, and our processor
                    // doesn't throw those.
                } catch (LoggedErrorException e) {
                    // wont happen as we're not using the executor, and our processor
                    // doesn't throw those.
                } catch (ProcessException e) {
                    // wont happen as we're not using the executor, and our processor
                    // doesn't throw those.
                }

                results.addAll(processor.getFolders());
            }
        }

        return results;
    }

    /**
     * Converts the bytecode to Dalvik format
     * @param inputs the input files
     * @param preDexedLibraries the list of pre-dexed libraries
     * @param outDexFolder the location of the output folder
     * @param dexOptions dex options
     * @param additionalParameters list of additional parameters to give to dx
     * @param incremental true if it should attempt incremental dex if applicable
     *
     * @throws IOException
     * @throws InterruptedException
     * @throws ProcessException
     */
    public void convertByteCode(
            @NonNull Collection<File> inputs,
            @NonNull Collection<File> preDexedLibraries,
            @NonNull File outDexFolder,
                     boolean multidex,
                     boolean multidexLegacy,
            @Nullable File mainDexList,
            @NonNull DexOptions dexOptions,
            @Nullable List<String> additionalParameters,
            @NonNull File tmpFolder,
            boolean incremental,
            boolean optimize) throws IOException, InterruptedException, ProcessException {
        checkNotNull(inputs, "inputs cannot be null.");
        checkNotNull(preDexedLibraries, "preDexedLibraries cannot be null.");
        checkNotNull(outDexFolder, "outDexFolder cannot be null.");
        checkNotNull(dexOptions, "dexOptions cannot be null.");
        checkNotNull(tmpFolder, "tmpFolder cannot be null");
        checkArgument(outDexFolder.isDirectory(), "outDexFolder must be a folder");
        checkArgument(tmpFolder.isDirectory(), "tmpFolder must be a folder");
        checkState(mTargetInfo != null,
                "Cannot call convertByteCode() before setTargetInfo() is called.");

        BuildToolInfo buildToolInfo = mTargetInfo.getBuildTools();
        DexProcessBuilder builder = new DexProcessBuilder(outDexFolder);

        builder.setVerbose(mVerboseExec)
                .setIncremental(incremental)
                .setNoOptimize(!optimize)
                .setMultiDex(multidex)
                .setMainDexList(mainDexList)
                .addInputs(preDexedLibraries)
                .addInputs(inputs);

        if (additionalParameters != null) {
            builder.additionalParameters(additionalParameters);
        }

        JavaProcessInfo javaProcessInfo = builder.build(buildToolInfo, dexOptions);

        ProcessResult result = mJavaProcessExecutor.execute(javaProcessInfo, mProcessOutputHandler);
        result.rethrowFailure().assertNormalExitValue();
    }

    public Set<String> createMainDexList(
            @NonNull File allClassesJarFile,
            @NonNull File jarOfRoots) throws ProcessException {

        BuildToolInfo buildToolInfo = mTargetInfo.getBuildTools();
        ProcessInfoBuilder builder = new ProcessInfoBuilder();

        String dx = buildToolInfo.getPath(BuildToolInfo.PathId.DX_JAR);
        if (dx == null || !new File(dx).isFile()) {
            throw new IllegalStateException("dx.jar is missing");
        }

        builder.setClasspath(dx);
        builder.setMain("com.android.multidex.ClassReferenceListBuilder");

<<<<<<< HEAD
            if (mainDexList != null ) {
                command.add("--main-dex-list");
                command.add(mainDexList.getAbsolutePath());
            }
        }
=======
        builder.addArgs(jarOfRoots.getAbsolutePath());
        builder.addArgs(allClassesJarFile.getAbsolutePath());

        CachedProcessOutputHandler processOutputHandler = new CachedProcessOutputHandler();

        mJavaProcessExecutor.execute(builder.createJavaProcess(), processOutputHandler)
                .rethrowFailure()
                .assertNormalExitValue();
>>>>>>> 9f6dd799

        String content = processOutputHandler.getProcessOutput().getStandardOutputAsString();

        return Sets.newHashSet(Splitter.on('\n').split(content));
    }

    /**
     * Converts the bytecode to Dalvik format
     * @param inputFile the input file
     * @param outFile the output file or folder if multi-dex is enabled.
     * @param multiDex whether multidex is enabled.
     * @param dexOptions dex options
     *
     * @throws IOException
     * @throws InterruptedException
     * @throws ProcessException
     */
    public void preDexLibrary(
            @NonNull File inputFile,
            @NonNull File outFile,
                     boolean multiDex,
            @NonNull DexOptions dexOptions)
            throws IOException, InterruptedException, ProcessException {
        checkState(mTargetInfo != null,
                "Cannot call preDexLibrary() before setTargetInfo() is called.");

        BuildToolInfo buildToolInfo = mTargetInfo.getBuildTools();

        PreDexCache.getCache().preDexLibrary(
                inputFile,
                outFile,
                multiDex,
                dexOptions,
                buildToolInfo,
                mVerboseExec,
                mJavaProcessExecutor,
                mProcessOutputHandler);
    }

    /**
     * Converts the bytecode to Dalvik format
     *
     * @param inputFile the input file
     * @param outFile the output file or folder if multi-dex is enabled.
     * @param multiDex whether multidex is enabled.
     * @param dexOptions the dex options
     * @param buildToolInfo the build tools info
     * @param verbose verbose flag
     * @param processExecutor the java process executor
     * @return the list of generated files.
     * @throws ProcessException
     */
    @NonNull
    public static List<File> preDexLibrary(
            @NonNull File inputFile,
            @NonNull File outFile,
            boolean multiDex,
            @NonNull DexOptions dexOptions,
            @NonNull BuildToolInfo buildToolInfo,
                     boolean verbose,
            @NonNull JavaProcessExecutor processExecutor,
            @NonNull ProcessOutputHandler processOutputHandler)
            throws ProcessException {
        checkNotNull(inputFile, "inputFile cannot be null.");
        checkNotNull(outFile, "outFile cannot be null.");
        checkNotNull(dexOptions, "dexOptions cannot be null.");

        DexProcessBuilder builder = new DexProcessBuilder(outFile);

        builder.setVerbose(verbose)
                .setMultiDex(multiDex)
                .addInput(inputFile);

        JavaProcessInfo javaProcessInfo = builder.build(buildToolInfo, dexOptions);

        ProcessResult result = processExecutor.execute(javaProcessInfo, processOutputHandler);
        result.rethrowFailure().assertNormalExitValue();

        if (multiDex) {
            File[] files = outFile.listFiles(new FilenameFilter() {
                @Override
                public boolean accept(File file, String name) {
                    return name.endsWith(DOT_DEX);
                }
            });

            if (files == null || files.length == 0) {
                throw new RuntimeException("No dex files created at " + outFile.getAbsolutePath());
            }

            return Lists.newArrayList(files);
        } else {
            return Collections.singletonList(outFile);
        }
    }

    public void convertByteCodeWithJack(
            @NonNull File dexOutputFolder,
            @NonNull File jackOutputFile,
            @NonNull String classpath,
            @NonNull Collection<File> packagedLibraries,
            @NonNull File ecjOptionFile,
            @Nullable Collection<File> proguardFiles,
            @Nullable File mappingFile,
            boolean multiDex,
            int minSdkVersion,
            boolean debugLog,
            String javaMaxHeapSize) throws ProcessException {
        JackProcessBuilder builder = new JackProcessBuilder();

        builder.setDebugLog(debugLog)
                .setVerbose(mVerboseExec)
                .setJavaMaxHeapSize(javaMaxHeapSize)
                .setClasspath(classpath)
                .setDexOutputFolder(dexOutputFolder)
                .setJackOutputFile(jackOutputFile)
                .addImportFiles(packagedLibraries)
                .setEcjOptionFile(ecjOptionFile);

        if (proguardFiles != null) {
            builder.addProguardFiles(proguardFiles).setMappingFile(mappingFile);
        }

        if (multiDex) {
            builder.setMultiDex(true).setMinSdkVersion(minSdkVersion);
        }

        mJavaProcessExecutor.execute(
                builder.build(mTargetInfo.getBuildTools()), mProcessOutputHandler)
                .rethrowFailure().assertNormalExitValue();
    }

    /**
     * Converts the bytecode of a library to the jack format
     * @param inputFile the input file
     * @param outFile the location of the output classes.dex file
     * @param dexOptions dex options
     *
     * @throws ProcessException
     * @throws IOException
     * @throws InterruptedException
     */
    public void convertLibraryToJack(
            @NonNull File inputFile,
            @NonNull File outFile,
            @NonNull DexOptions dexOptions)
            throws ProcessException, IOException, InterruptedException {
        checkState(mTargetInfo != null,
                "Cannot call preJackLibrary() before setTargetInfo() is called.");

        BuildToolInfo buildToolInfo = mTargetInfo.getBuildTools();

        JackConversionCache.getCache().convertLibrary(
                inputFile,
                outFile,
                dexOptions,
                buildToolInfo,
                mVerboseExec,
                mJavaProcessExecutor,
                mProcessOutputHandler);
    }

    public static List<File> convertLibraryToJack(
            @NonNull File inputFile,
            @NonNull File outFile,
            @NonNull DexOptions dexOptions,
            @NonNull BuildToolInfo buildToolInfo,
            boolean verbose,
            @NonNull JavaProcessExecutor processExecutor,
            @NonNull ProcessOutputHandler processOutputHandler)
            throws ProcessException {
        checkNotNull(inputFile, "inputFile cannot be null.");
        checkNotNull(outFile, "outFile cannot be null.");
        checkNotNull(dexOptions, "dexOptions cannot be null.");

        // launch dx: create the command line
        ProcessInfoBuilder builder = new ProcessInfoBuilder();

        String jill = buildToolInfo.getPath(BuildToolInfo.PathId.JILL);
        if (jill == null || !new File(jill).isFile()) {
            throw new IllegalStateException("jill.jar is missing");
        }

        builder.setClasspath(jill);
        builder.setMain("com.android.jill.Main");

        if (dexOptions.getJavaMaxHeapSize() != null) {
<<<<<<< HEAD
            command.add("-Xmx" + dexOptions.getJavaMaxHeapSize());
=======
            builder.addJvmArg("-Xmx" + dexOptions.getJavaMaxHeapSize());
        }
        builder.addArgs(inputFile.getAbsolutePath());
        builder.addArgs("--output");
        builder.addArgs(outFile.getAbsolutePath());

        if (verbose) {
            builder.addArgs("--verbose");
>>>>>>> 9f6dd799
        }

<<<<<<< HEAD
        if (verbose) {
            command.add("--verbose");
        }

        commandLineRunner.runCmdLine(command, null);
=======
        JavaProcessInfo javaProcessInfo = builder.createJavaProcess();
        ProcessResult result = processExecutor.execute(javaProcessInfo, processOutputHandler);
        result.rethrowFailure().assertNormalExitValue();
>>>>>>> 9f6dd799

        return Collections.singletonList(outFile);
    }

    /**
     * Packages the apk.
     *
     * @param androidResPkgLocation the location of the packaged resource file
     * @param dexFolder the folder with the dex file.
     * @param dexedLibraries optional collection of additional dex files to put in the apk.
     * @param packagedJars the jars that are packaged (libraries + jar dependencies)
     * @param javaResourcesLocation the processed Java resource folder
     * @param jniLibsFolders the folders containing jni shared libraries
     * @param abiFilters optional ABI filter
     * @param jniDebugBuild whether the app should include jni debug data
     * @param signingConfig the signing configuration
     * @param packagingOptions the packaging options
     * @param outApkLocation location of the APK.
     * @throws DuplicateFileException
     * @throws FileNotFoundException if the store location was not found
     * @throws KeytoolException
     * @throws PackagerException
     * @throws SigningException when the key cannot be read from the keystore
     *
     * @see VariantConfiguration#getPackagedJars()
     */
    public void packageApk(
            @NonNull String androidResPkgLocation,
            @Nullable File dexFolder,
            @NonNull Collection<File> dexedLibraries,
            @NonNull Collection<File> packagedJars,
            @Nullable String javaResourcesLocation,
            @Nullable Collection<File> jniLibsFolders,
            @Nullable Set<String> abiFilters,
            boolean jniDebugBuild,
            @Nullable SigningConfig signingConfig,
            @Nullable PackagingOptions packagingOptions,
            @NonNull String outApkLocation)
            throws DuplicateFileException, FileNotFoundException,
            KeytoolException, PackagerException, SigningException {
        checkNotNull(androidResPkgLocation, "androidResPkgLocation cannot be null.");
        checkNotNull(outApkLocation, "outApkLocation cannot be null.");

        CertificateInfo certificateInfo = null;
        if (signingConfig != null && signingConfig.isSigningReady()) {
            //noinspection ConstantConditions
            certificateInfo = KeystoreHelper.getCertificateInfo(signingConfig.getStoreType(),
                    signingConfig.getStoreFile(), signingConfig.getStorePassword(),
                    signingConfig.getKeyPassword(), signingConfig.getKeyAlias());
            if (certificateInfo == null) {
                throw new SigningException("Failed to read key from keystore");
            }
        }

        try {
            Packager packager = new Packager(
                    outApkLocation, androidResPkgLocation,
                    certificateInfo, mCreatedBy, packagingOptions, mLogger);

            // add dex folder to the apk root.
            if (dexFolder != null) {
                if (!dexFolder.isDirectory()) {
                    throw new IllegalArgumentException("dexFolder must be a directory");
                }
                packager.addDexFiles(dexFolder, dexedLibraries);
            }

            packager.setJniDebugMode(jniDebugBuild);

            // figure out conflicts!
            JavaResourceProcessor resProcessor = new JavaResourceProcessor(packager);

            if (javaResourcesLocation != null) {
                resProcessor.addSourceFolder(javaResourcesLocation);
            }

            // add the resources from the jar files.
            Set<String> hashs = Sets.newHashSet();

            for (File jar : packagedJars) {
                // TODO remove once we can properly add a library as a dependency of its test.
                String hash = getFileHash(jar);
                if (hash == null) {
                    throw new PackagerException("Unable to compute hash of " + jar.getAbsolutePath());
                }
                if (hashs.contains(hash)) {
                    continue;
                }

                hashs.add(hash);

                packager.addResourcesFromJar(jar);
            }

            // also add resources from library projects and jars
            if (jniLibsFolders != null) {
                for (File jniFolder : jniLibsFolders) {
                    if (jniFolder.isDirectory()) {
                        packager.addNativeLibraries(jniFolder, abiFilters);
                    }
                }
            }

            packager.sealApk();
        } catch (SealedPackageException e) {
            // shouldn't happen since we control the package from start to end.
            throw new RuntimeException(e);
        }
    }

    /**
     * Signs a single jar file using the passed {@link SigningConfig}.
     * @param in the jar file to sign.
     * @param signingConfig the signing configuration
     * @param out the file path for the signed jar.
     * @throws IOException
     * @throws KeytoolException
     * @throws SigningException
     * @throws NoSuchAlgorithmException
     * @throws SignedJarBuilder.IZipEntryFilter.ZipAbortException
     * @throws com.android.builder.signing.SigningException
     */
    public void signApk(File in, SigningConfig signingConfig, File out)
            throws IOException, KeytoolException, SigningException, NoSuchAlgorithmException,
            SignedJarBuilder.IZipEntryFilter.ZipAbortException,
            com.android.builder.signing.SigningException {

        CertificateInfo certificateInfo = null;
        if (signingConfig != null && signingConfig.isSigningReady()) {
            certificateInfo = KeystoreHelper.getCertificateInfo(signingConfig.getStoreType(),
                    signingConfig.getStoreFile(), signingConfig.getStorePassword(),
                    signingConfig.getKeyPassword(), signingConfig.getKeyAlias());
            if (certificateInfo == null) {
                throw new SigningException("Failed to read key from keystore");
            }
        }

        SignedJarBuilder signedJarBuilder = new SignedJarBuilder(
                new FileOutputStream(out),
                certificateInfo != null ? certificateInfo.getKey() : null,
                certificateInfo != null ? certificateInfo.getCertificate() : null,
                Packager.getLocalVersion(), mCreatedBy);


        signedJarBuilder.writeZip(new FileInputStream(in), null);
        signedJarBuilder.close();

    }

    /**
     * Returns the hash of a file.
     * @param file the file to hash
     * @return the hash or null if an error happened
     */
    @Nullable
    private static String getFileHash(@NonNull File file) {
        try {
            HashCode hashCode = Files.hash(file, Hashing.sha1());
            return hashCode.toString();
        } catch (IOException ignored) {

        }

        return null;
    }

}<|MERGE_RESOLUTION|>--- conflicted
+++ resolved
@@ -902,17 +902,10 @@
                 Charsets.UTF_8);
     }
 
-<<<<<<< HEAD
-    public void generateApkDataEntryInManifest(
-                    int minSdkVersion,
-                    int targetSdkVersion,
-                    @NonNull File manifestFile)
-=======
     public static void generateApkDataEntryInManifest(
             int minSdkVersion,
             int targetSdkVersion,
             @NonNull File manifestFile)
->>>>>>> 9f6dd799
             throws InterruptedException, LoggedErrorException, IOException {
 
         StringBuilder content = new StringBuilder();
@@ -1215,13 +1208,6 @@
         builder.setClasspath(dx);
         builder.setMain("com.android.multidex.ClassReferenceListBuilder");
 
-<<<<<<< HEAD
-            if (mainDexList != null ) {
-                command.add("--main-dex-list");
-                command.add(mainDexList.getAbsolutePath());
-            }
-        }
-=======
         builder.addArgs(jarOfRoots.getAbsolutePath());
         builder.addArgs(allClassesJarFile.getAbsolutePath());
 
@@ -1230,7 +1216,6 @@
         mJavaProcessExecutor.execute(builder.createJavaProcess(), processOutputHandler)
                 .rethrowFailure()
                 .assertNormalExitValue();
->>>>>>> 9f6dd799
 
         String content = processOutputHandler.getProcessOutput().getStandardOutputAsString();
 
@@ -1418,9 +1403,6 @@
         builder.setMain("com.android.jill.Main");
 
         if (dexOptions.getJavaMaxHeapSize() != null) {
-<<<<<<< HEAD
-            command.add("-Xmx" + dexOptions.getJavaMaxHeapSize());
-=======
             builder.addJvmArg("-Xmx" + dexOptions.getJavaMaxHeapSize());
         }
         builder.addArgs(inputFile.getAbsolutePath());
@@ -1429,20 +1411,11 @@
 
         if (verbose) {
             builder.addArgs("--verbose");
->>>>>>> 9f6dd799
-        }
-
-<<<<<<< HEAD
-        if (verbose) {
-            command.add("--verbose");
-        }
-
-        commandLineRunner.runCmdLine(command, null);
-=======
+        }
+
         JavaProcessInfo javaProcessInfo = builder.createJavaProcess();
         ProcessResult result = processExecutor.execute(javaProcessInfo, processOutputHandler);
         result.rethrowFailure().assertNormalExitValue();
->>>>>>> 9f6dd799
 
         return Collections.singletonList(outFile);
     }

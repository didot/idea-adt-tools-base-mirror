--- conflicted
+++ resolved
@@ -39,11 +39,6 @@
     private boolean dexInProcess = true;
 
     private boolean keepRuntimeAnnotatedClasses = true;
-<<<<<<< HEAD
-
-    private Integer threadCount = null;
-=======
->>>>>>> fdf07a2c
 
     private Integer threadCount = null;
 
@@ -63,10 +58,6 @@
         result.setJavaMaxHeapSize(dexOptions.getJavaMaxHeapSize());
         result.setAdditionalParameters(dexOptions.getAdditionalParameters());
         result.setMaxProcessCount(dexOptions.getMaxProcessCount());
-<<<<<<< HEAD
-        result.setOptimize(dexOptions.getOptimize());
-=======
->>>>>>> fdf07a2c
         result.setKeepRuntimeAnnotatedClasses(
                 dexOptions.getKeepRuntimeAnnotatedClasses());
 

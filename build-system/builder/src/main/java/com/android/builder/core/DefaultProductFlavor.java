/*
 * Copyright (C) 2012 The Android Open Source Project
 *
 * Licensed under the Apache License, Version 2.0 (the "License");
 * you may not use this file except in compliance with the License.
 * You may obtain a copy of the License at
 *
 *      http://www.apache.org/licenses/LICENSE-2.0
 *
 * Unless required by applicable law or agreed to in writing, software
 * distributed under the License is distributed on an "AS IS" BASIS,
 * WITHOUT WARRANTIES OR CONDITIONS OF ANY KIND, either express or implied.
 * See the License for the specific language governing permissions and
 * limitations under the License.
 */

package com.android.builder.core;

import static com.google.common.base.Preconditions.checkNotNull;

import com.android.annotations.NonNull;
import com.android.annotations.Nullable;
import com.android.builder.internal.BaseConfigImpl;
import com.android.builder.model.ApiVersion;
import com.android.builder.model.ProductFlavor;
import com.android.builder.model.SigningConfig;
import com.google.common.base.Objects;
import com.google.common.base.Strings;
import com.google.common.collect.ImmutableList;
import com.google.common.collect.Maps;
import com.google.common.collect.Sets;

import java.io.File;
import java.util.Arrays;
import java.util.Collection;
import java.util.Map;
import java.util.Set;

/**
 * The configuration of a product flavor.
 *
 * This is also used to describe the default configuration of all builds, even those that
 * do not contain any flavors.
 */
public class DefaultProductFlavor extends BaseConfigImpl implements ProductFlavor {
    private static final long serialVersionUID = 1L;

    private final String mName;
    @Nullable
    private String mDimension;
    @Nullable
    private ApiVersion mMinSdkVersion;
    @Nullable
    private ApiVersion mTargetSdkVersion;
    @Nullable
    private Integer mMaxSdkVersion;
    @Nullable
    private Integer mRenderscriptTargetApi;
    @Nullable
    private Boolean mRenderscriptSupportModeEnabled;
    @Nullable
    private Boolean mRenderscriptNdkModeEnabled;
    @Nullable
    private Integer mVersionCode;
    @Nullable
    private String mVersionName;
    @Nullable
    private String mApplicationId;
    @Nullable
    private String mTestApplicationId;
    @Nullable
    private String mTestInstrumentationRunner;
    @NonNull
    private Map<String, String> mTestInstrumentationRunnerArguments = Maps.newHashMap();
    @Nullable
    private Boolean mTestHandleProfiling;
    @Nullable
    private Boolean mTestFunctionalTest;
    @Nullable
    private SigningConfig mSigningConfig;
    @Nullable
    private Set<String> mResourceConfiguration;
    @NonNull
    private DefaultVectorDrawablesOptions mVectorDrawablesOptions = new DefaultVectorDrawablesOptions();

    /**
     * Creates a ProductFlavor with a given name.
     *
     * Names can be important when dealing with flavor groups.
     * @param name the name of the flavor.
     *
     * @see BuilderConstants#MAIN
     */
    public DefaultProductFlavor(@NonNull String name) {
        mName = name;
    }

    @Override
    @NonNull
    public String getName() {
        return mName;
    }

    public void setDimension(@NonNull String dimension) {
        mDimension = dimension;
    }

    /** Name of the dimension this product flavor belongs to. */
    @Nullable
    @Override
    public String getDimension() {
        return mDimension;
    }

    /**
     * Sets the application id.
     */
    @NonNull
    public ProductFlavor setApplicationId(String applicationId) {
        mApplicationId = applicationId;
        return this;
    }

    /**
     * Returns the application ID.
     *
     * <p>See <a href="http://tools.android.com/tech-docs/new-build-system/applicationid-vs-packagename">ApplicationId versus PackageName</a>
     */
    @Override
    @Nullable
    public String getApplicationId() {
        return mApplicationId;
    }

    /**
     * Sets the version code.
     *
     * @param versionCode the version code
     * @return the flavor object
     */
    @NonNull
    public ProductFlavor setVersionCode(Integer versionCode) {
        mVersionCode = versionCode;
        return this;
    }

    /**
     * Version code.
     *
     * <p>See <a href="http://developer.android.com/tools/publishing/versioning.html">Versioning Your Application</a>
     */
    @Override
    @Nullable
    public Integer getVersionCode() {
        return mVersionCode;
    }

    /**
     * Sets the version name.
     *
     * @param versionName the version name
     * @return the flavor object
     */
    @NonNull
    public ProductFlavor setVersionName(String versionName) {
        mVersionName = versionName;
        return this;
    }

    /**
     * Version name.
     *
     * <p>See <a href="http://developer.android.com/tools/publishing/versioning.html">Versioning Your Application</a>
     */
    @Override
    @Nullable
    public String getVersionName() {
        return mVersionName;
    }

    /**
     * Sets the minSdkVersion to the given value.
     */
    @NonNull
    public ProductFlavor setMinSdkVersion(ApiVersion minSdkVersion) {
        mMinSdkVersion = minSdkVersion;
        return this;
    }

    /**
     * Min SDK version.
     */
    @Nullable
    @Override
    public ApiVersion getMinSdkVersion() {
        return mMinSdkVersion;
    }

    /** Sets the targetSdkVersion to the given value. */
    @NonNull
    public ProductFlavor setTargetSdkVersion(@Nullable ApiVersion targetSdkVersion) {
        mTargetSdkVersion = targetSdkVersion;
        return this;
    }

    /**
     * Target SDK version.
     */
    @Nullable
    @Override
    public ApiVersion getTargetSdkVersion() {
        return mTargetSdkVersion;
    }

    @NonNull
    public ProductFlavor setMaxSdkVersion(Integer maxSdkVersion) {
        mMaxSdkVersion = maxSdkVersion;
        return this;
    }

    @Nullable
    @Override
    public Integer getMaxSdkVersion() {
        return mMaxSdkVersion;
    }

    @Override
    @Nullable
    public Integer getRenderscriptTargetApi() {
        return mRenderscriptTargetApi;
    }

    /** Sets the renderscript target API to the given value. */
    public void setRenderscriptTargetApi(@Nullable Integer renderscriptTargetApi) {
        mRenderscriptTargetApi = renderscriptTargetApi;
    }

    @Override
    @Nullable
    public Boolean getRenderscriptSupportModeEnabled() {
        return mRenderscriptSupportModeEnabled;
    }

    /**
     * Sets whether the renderscript code should be compiled in support mode to make it compatible
     * with older versions of Android.
     */
    public ProductFlavor setRenderscriptSupportModeEnabled(Boolean renderscriptSupportMode) {
        mRenderscriptSupportModeEnabled = renderscriptSupportMode;
        return this;
    }

    @Override
    @Nullable
    public Boolean getRenderscriptNdkModeEnabled() {
        return mRenderscriptNdkModeEnabled;
    }


    /** Sets whether the renderscript code should be compiled to generate C/C++ bindings. */
    public ProductFlavor setRenderscriptNdkModeEnabled(Boolean renderscriptNdkMode) {
        mRenderscriptNdkModeEnabled = renderscriptNdkMode;
        return this;
    }

    /** Sets the test application ID. */
    @NonNull
    public ProductFlavor setTestApplicationId(String applicationId) {
        mTestApplicationId = applicationId;
        return this;
    }

    /**
     * Test application ID.
     *
     * <p>See <a href="http://tools.android.com/tech-docs/new-build-system/applicationid-vs-packagename">ApplicationId versus PackageName</a>
     */
    @Override
    @Nullable
    public String getTestApplicationId() {
        return mTestApplicationId;
    }

    /** Sets the test instrumentation runner to the given value. */
    @NonNull
    public ProductFlavor setTestInstrumentationRunner(String testInstrumentationRunner) {
        mTestInstrumentationRunner = testInstrumentationRunner;
        return this;
    }

    /**
     * Test instrumentation runner class name.
     *
     * <p>This is a fully qualified class name of the runner, e.g.
     * <code>android.test.InstrumentationTestRunner</code>
     *
     * <p>See <a href="http://developer.android.com/guide/topics/manifest/instrumentation-element.html">
     * instrumentation</a>.
     */
    @Override
    @Nullable
    public String getTestInstrumentationRunner() {
        return mTestInstrumentationRunner;
    }

    /** Sets the test instrumentation runner custom arguments. */
    @NonNull
    public ProductFlavor setTestInstrumentationRunnerArguments(
            @NonNull Map<String, String> testInstrumentationRunnerArguments) {
        mTestInstrumentationRunnerArguments = checkNotNull(testInstrumentationRunnerArguments);
        return this;
    }

    /**
     * Test instrumentation runner custom arguments.
     *
     * e.g. <code>[key: "value"]</code> will give
     * <code>adb shell am instrument -w <b>-e key value</b> com.example</code>...".
     *
     * <p>See <a href="http://developer.android.com/guide/topics/manifest/instrumentation-element.html">
     * instrumentation</a>.
     *
     * <p>Test runner arguments can also be specified from the command line:
     *
     * <p><pre>
     * ./gradlew connectedAndroidTest -Pandroid.testInstrumentationRunnerArguments.size=medium
     * ./gradlew connectedAndroidTest -Pandroid.testInstrumentationRunnerArguments.foo=bar
     * </pre>
     */
    @Override
    @NonNull
    public Map<String, String> getTestInstrumentationRunnerArguments() {
        return mTestInstrumentationRunnerArguments;
    }

    /**
     * See <a href="http://developer.android.com/guide/topics/manifest/instrumentation-element.html">
     * instrumentation</a>.
     */
    @Override
    @Nullable
    public Boolean getTestHandleProfiling() {
        return mTestHandleProfiling;
    }

    @NonNull
    public ProductFlavor setTestHandleProfiling(boolean handleProfiling) {
        mTestHandleProfiling = handleProfiling;
        return this;
    }

    /**
     * See <a href="http://developer.android.com/guide/topics/manifest/instrumentation-element.html">
     * instrumentation</a>.
     */
    @Override
    @Nullable
    public Boolean getTestFunctionalTest() {
        return mTestFunctionalTest;
    }

    @NonNull
    public ProductFlavor setTestFunctionalTest(boolean functionalTest) {
        mTestFunctionalTest = functionalTest;
        return this;
    }

    /**
     * Signing config used by this product flavor.
     */
    @Override
    @Nullable
    public SigningConfig getSigningConfig() {
        return mSigningConfig;
    }

    /** Sets the signing configuration. e.g.: {@code signingConfig signingConfigs.myConfig} */
    @NonNull
    public ProductFlavor setSigningConfig(SigningConfig signingConfig) {
        mSigningConfig = signingConfig;
        return this;
    }

<<<<<<< HEAD
    /**
     * Densities used when generating PNGs from vector drawables at build time. For the PNGs to be
     * generated, minimum SDK has to be below 21.
     *
     * <p>If set to an empty collection, all special handling of vector drawables will be
     * disabled.
     *
     * <p>See <a href="http://developer.android.com/guide/practices/screens_support.html">Supporting Multiple Screens</a>.
     */
    @Nullable
=======
    @NonNull
>>>>>>> 656fdf44
    @Override
    public DefaultVectorDrawablesOptions getVectorDrawables() {
        return mVectorDrawablesOptions;
    }

    /**
     * Adds a res config filter (for instance 'hdpi')
     */
    public void addResourceConfiguration(@NonNull String configuration) {
        if (mResourceConfiguration == null) {
            mResourceConfiguration = Sets.newHashSet();
        }

        mResourceConfiguration.add(configuration);
    }

    /**
     * Adds a res config filter (for instance 'hdpi')
     */
    public void addResourceConfigurations(@NonNull String... configurations) {
        if (mResourceConfiguration == null) {
            mResourceConfiguration = Sets.newHashSet();
        }

        mResourceConfiguration.addAll(Arrays.asList(configurations));
    }

    /**
     * Adds a res config filter (for instance 'hdpi')
     */
    public void addResourceConfigurations(@NonNull Collection<String> configurations) {
        if (mResourceConfiguration == null) {
            mResourceConfiguration = Sets.newHashSet();
        }

        mResourceConfiguration.addAll(configurations);
    }

    /**
     * Adds a res config filter (for instance 'hdpi')
     */
    @NonNull
    @Override
    public Collection<String> getResourceConfigurations() {
        if (mResourceConfiguration == null) {
            mResourceConfiguration = Sets.newHashSet();
        }

        return mResourceConfiguration;
    }

    /**
     * Merges two flavors on top of one another and returns a new object with the result.
     *
     * The behavior is that if a value is present in the overlay, then it is used, otherwise
     * we use the value from the base.
     *
     * @param base the flavor to merge on top of
     * @param overlay the flavor to apply on top of the base.
     *
     * @return a new ProductFlavor that represents the merge.
     */
    @NonNull
    static ProductFlavor mergeFlavors(@NonNull ProductFlavor base, @NonNull ProductFlavor overlay) {
        DefaultProductFlavor flavor = new DefaultProductFlavor("");

        flavor.mMinSdkVersion = chooseNotNull(
                overlay.getMinSdkVersion(),
                base.getMinSdkVersion());
        flavor.mTargetSdkVersion = chooseNotNull(
                overlay.getTargetSdkVersion(),
                base.getTargetSdkVersion());
        flavor.mMaxSdkVersion = chooseNotNull(
                overlay.getMaxSdkVersion(),
                base.getMaxSdkVersion());

        flavor.mRenderscriptTargetApi = chooseNotNull(
                overlay.getRenderscriptTargetApi(),
                base.getRenderscriptTargetApi());
        flavor.mRenderscriptSupportModeEnabled = chooseNotNull(
                overlay.getRenderscriptSupportModeEnabled(),
                base.getRenderscriptSupportModeEnabled());
        flavor.mRenderscriptNdkModeEnabled = chooseNotNull(
                overlay.getRenderscriptNdkModeEnabled(),
                base.getRenderscriptNdkModeEnabled());

        flavor.mVersionCode = chooseNotNull(overlay.getVersionCode(), base.getVersionCode());
        flavor.mVersionName = chooseNotNull(overlay.getVersionName(), base.getVersionName());

        flavor.mApplicationId = chooseNotNull(overlay.getApplicationId(), base.getApplicationId());

        if (!Strings.isNullOrEmpty(overlay.getApplicationIdSuffix())) {
            String baseSuffix = chooseNotNull(base.getApplicationIdSuffix(), "");
            if (overlay.getApplicationIdSuffix().charAt(0) == '.') {
                flavor.setApplicationIdSuffix(baseSuffix + overlay.getApplicationIdSuffix());
            } else {
                flavor.setApplicationIdSuffix(baseSuffix + '.' + overlay.getApplicationIdSuffix());
            }
        }

        flavor.mTestApplicationId = chooseNotNull(
                overlay.getTestApplicationId(),
                base.getTestApplicationId());
        flavor.mTestInstrumentationRunner = chooseNotNull(
                overlay.getTestInstrumentationRunner(),
                base.getTestInstrumentationRunner());

        flavor.mTestInstrumentationRunnerArguments.putAll(
                base.getTestInstrumentationRunnerArguments());
        flavor.mTestInstrumentationRunnerArguments.putAll(
                overlay.getTestInstrumentationRunnerArguments());

        flavor.mTestHandleProfiling = chooseNotNull(
                overlay.getTestHandleProfiling(),
                base.getTestHandleProfiling());

        flavor.mTestFunctionalTest = chooseNotNull(
                overlay.getTestFunctionalTest(),
                base.getTestFunctionalTest());

        flavor.mSigningConfig = chooseNotNull(
                overlay.getSigningConfig(),
                base.getSigningConfig());

        flavor.addResourceConfigurations(base.getResourceConfigurations());
        flavor.addResourceConfigurations(overlay.getResourceConfigurations());

        flavor.addManifestPlaceholders(base.getManifestPlaceholders());
        flavor.addManifestPlaceholders(overlay.getManifestPlaceholders());

        flavor.addResValues(base.getResValues());
        flavor.addResValues(overlay.getResValues());

        flavor.addBuildConfigFields(base.getBuildConfigFields());
        flavor.addBuildConfigFields(overlay.getBuildConfigFields());

        flavor.setMultiDexEnabled(chooseNotNull(
                overlay.getMultiDexEnabled(), base.getMultiDexEnabled()));

        flavor.setMultiDexKeepFile(chooseNotNull(
                overlay.getMultiDexKeepFile(), base.getMultiDexKeepFile()));

        flavor.setMultiDexKeepProguard(chooseNotNull(
                overlay.getMultiDexKeepProguard(), base.getMultiDexKeepProguard()));

        flavor.setJarJarRuleFiles(ImmutableList.<File>builder()
                .addAll(overlay.getJarJarRuleFiles())
                .addAll(base.getJarJarRuleFiles())
                .build());

        flavor.getVectorDrawables().setGeneratedDensities(
                chooseNotNull(
                        overlay.getVectorDrawables().getGeneratedDensities(),
                        base.getVectorDrawables().getGeneratedDensities()));

        flavor.getVectorDrawables().setUseSupportLibrary(
                chooseNotNull(
                        overlay.getVectorDrawables().getUseSupportLibrary(),
                        base.getVectorDrawables().getUseSupportLibrary()));

        return flavor;
    }

    /**
     * Clone a given product flavor.
     *
     * @param productFlavor the flavor to clone.
     *
     * @return a new instance that is a clone of the flavor.
     */
    @NonNull
    static ProductFlavor clone(@NonNull ProductFlavor productFlavor) {
        DefaultProductFlavor flavor = new DefaultProductFlavor(productFlavor.getName());
        flavor._initWith(productFlavor);
        flavor.mDimension = productFlavor.getDimension();
        flavor.mMinSdkVersion = productFlavor.getMinSdkVersion();
        flavor.mTargetSdkVersion = productFlavor.getTargetSdkVersion();
        flavor.mMaxSdkVersion = productFlavor.getMaxSdkVersion();
        flavor.mRenderscriptTargetApi = productFlavor.getRenderscriptTargetApi();
        flavor.mRenderscriptSupportModeEnabled = productFlavor.getRenderscriptSupportModeEnabled();
        flavor.mRenderscriptNdkModeEnabled = productFlavor.getRenderscriptNdkModeEnabled();

        flavor.mVersionCode = productFlavor.getVersionCode();
        flavor.mVersionName = productFlavor.getVersionName();

        flavor.mApplicationId = productFlavor.getApplicationId();

        flavor.mTestApplicationId = productFlavor.getTestApplicationId();
        flavor.mTestInstrumentationRunner = productFlavor.getTestInstrumentationRunner();
        flavor.mTestInstrumentationRunnerArguments = productFlavor.getTestInstrumentationRunnerArguments();
        flavor.mTestHandleProfiling = productFlavor.getTestHandleProfiling();
        flavor.mTestFunctionalTest = productFlavor.getTestFunctionalTest();

        flavor.mSigningConfig = productFlavor.getSigningConfig();

        flavor.mVectorDrawablesOptions =
                DefaultVectorDrawablesOptions.copyOf(productFlavor.getVectorDrawables());

        flavor.addResourceConfigurations(productFlavor.getResourceConfigurations());
        flavor.addManifestPlaceholders(productFlavor.getManifestPlaceholders());

        flavor.addResValues(productFlavor.getResValues());
        flavor.addBuildConfigFields(productFlavor.getBuildConfigFields());

        flavor.setMultiDexEnabled(productFlavor.getMultiDexEnabled());

        flavor.setMultiDexKeepFile(productFlavor.getMultiDexKeepFile());
        flavor.setMultiDexKeepProguard(productFlavor.getMultiDexKeepProguard());
        flavor.setJarJarRuleFiles(ImmutableList.copyOf(productFlavor.getJarJarRuleFiles()));

        return flavor;
    }

    private static <T> T chooseNotNull(T overlay, T base) {
        return overlay != null ? overlay : base;
    }

    @Override
    public boolean equals(Object o) {
        if (this == o) {
            return true;
        }
        if (o == null || getClass() != o.getClass()) {
            return false;
        }
        if (!super.equals(o)) {
            return false;
        }

        DefaultProductFlavor that = (DefaultProductFlavor) o;

        return Objects.equal(mDimension, that.mDimension) &&
                Objects.equal(mApplicationId, that.mApplicationId) &&
                Objects.equal(mMaxSdkVersion, that.mMaxSdkVersion) &&
                Objects.equal(mMinSdkVersion, that.mMinSdkVersion) &&
                Objects.equal(mName, that.mName) &&
                Objects.equal(mRenderscriptNdkModeEnabled, that.mRenderscriptNdkModeEnabled) &&
                Objects.equal(mRenderscriptSupportModeEnabled,
                        that.mRenderscriptSupportModeEnabled) &&
                Objects.equal(mRenderscriptTargetApi, that.mRenderscriptTargetApi) &&
                Objects.equal(mResourceConfiguration, that.mResourceConfiguration) &&
                Objects.equal(mSigningConfig, that.mSigningConfig) &&
                Objects.equal(mTargetSdkVersion, that.mTargetSdkVersion) &&
                Objects.equal(mTestApplicationId, that.mTestApplicationId) &&
                Objects.equal(mTestFunctionalTest, that.mTestFunctionalTest) &&
                Objects.equal(mTestHandleProfiling, that.mTestHandleProfiling) &&
                Objects.equal(mTestInstrumentationRunner, that.mTestInstrumentationRunner) &&
                Objects.equal(mTestInstrumentationRunnerArguments,
                        that.mTestInstrumentationRunnerArguments) &&
                Objects.equal(mVersionCode, that.mVersionCode) &&
                Objects.equal(mVersionName, that.mVersionName);
    }

    @Override
    public int hashCode() {
        return Objects.hashCode(
                super.hashCode(),
                mName,
                mDimension,
                mMinSdkVersion,
                mTargetSdkVersion,
                mMaxSdkVersion,
                mRenderscriptTargetApi,
                mRenderscriptSupportModeEnabled,
                mRenderscriptNdkModeEnabled,
                mVersionCode,
                mVersionName,
                mApplicationId,
                mTestApplicationId,
                mTestInstrumentationRunner,
                mTestInstrumentationRunnerArguments,
                mTestHandleProfiling,
                mTestFunctionalTest,
                mSigningConfig,
                mResourceConfiguration);
    }

    @Override
    @NonNull
    public String toString() {
        return Objects.toStringHelper(this)
                .add("name", mName)
                .add("dimension", mDimension)
                .add("minSdkVersion", mMinSdkVersion)
                .add("targetSdkVersion", mTargetSdkVersion)
                .add("renderscriptTargetApi", mRenderscriptTargetApi)
                .add("renderscriptSupportModeEnabled", mRenderscriptSupportModeEnabled)
                .add("renderscriptNdkModeEnabled", mRenderscriptNdkModeEnabled)
                .add("versionCode", mVersionCode)
                .add("versionName", mVersionName)
                .add("applicationId", mApplicationId)
                .add("testApplicationId", mTestApplicationId)
                .add("testInstrumentationRunner", mTestInstrumentationRunner)
                .add("testInstrumentationRunnerArguments", mTestInstrumentationRunnerArguments)
                .add("testHandleProfiling", mTestHandleProfiling)
                .add("testFunctionalTest", mTestFunctionalTest)
                .add("signingConfig", mSigningConfig)
                .add("resConfig", mResourceConfiguration)
                .add("mBuildConfigFields", getBuildConfigFields())
                .add("mResValues", getResValues())
                .add("mProguardFiles", getProguardFiles())
                .add("mConsumerProguardFiles", getConsumerProguardFiles())
                .add("mManifestPlaceholders", getManifestPlaceholders())
                .toString();
    }
}<|MERGE_RESOLUTION|>--- conflicted
+++ resolved
@@ -381,20 +381,7 @@
         return this;
     }
 
-<<<<<<< HEAD
-    /**
-     * Densities used when generating PNGs from vector drawables at build time. For the PNGs to be
-     * generated, minimum SDK has to be below 21.
-     *
-     * <p>If set to an empty collection, all special handling of vector drawables will be
-     * disabled.
-     *
-     * <p>See <a href="http://developer.android.com/guide/practices/screens_support.html">Supporting Multiple Screens</a>.
-     */
-    @Nullable
-=======
-    @NonNull
->>>>>>> 656fdf44
+    @NonNull
     @Override
     public DefaultVectorDrawablesOptions getVectorDrawables() {
         return mVectorDrawablesOptions;

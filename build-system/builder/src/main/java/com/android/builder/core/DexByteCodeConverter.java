/*
 * Copyright (C) 2016 The Android Open Source Project
 *
 * Licensed under the Apache License, Version 2.0 (the "License");
 * you may not use this file except in compliance with the License.
 * You may obtain a copy of the License at
 *
 *      http://www.apache.org/licenses/LICENSE-2.0
 *
 * Unless required by applicable law or agreed to in writing, software
 * distributed under the License is distributed on an "AS IS" BASIS,
 * WITHOUT WARRANTIES OR CONDITIONS OF ANY KIND, either express or implied.
 * See the License for the specific language governing permissions and
 * limitations under the License.
 */

package com.android.builder.core;

import static com.android.SdkConstants.DOT_CLASS;
import static com.android.SdkConstants.DOT_DEX;
import static com.google.common.base.Preconditions.checkArgument;
import static com.google.common.base.Preconditions.checkNotNull;
import static com.google.common.base.Preconditions.checkState;

import com.android.annotations.NonNull;
import com.android.annotations.Nullable;
import com.android.annotations.VisibleForTesting;
import com.android.annotations.concurrency.GuardedBy;
import com.android.builder.internal.compiler.DexWrapper;
import com.android.builder.sdk.TargetInfo;
import com.android.ide.common.process.JavaProcessExecutor;
import com.android.ide.common.process.JavaProcessInfo;
import com.android.ide.common.process.ProcessException;
import com.android.ide.common.process.ProcessOutputHandler;
import com.android.ide.common.process.ProcessResult;
import com.android.utils.ILogger;
import com.android.utils.SdkUtils;
import com.google.common.base.Joiner;
import com.google.common.base.Stopwatch;
import com.google.common.collect.ImmutableList;

import java.io.File;
import java.io.IOException;
import java.lang.management.ManagementFactory;
import java.lang.management.MemoryPoolMXBean;
import java.lang.management.MemoryType;
import java.util.Collection;
import java.util.Enumeration;
import java.util.Optional;
import java.util.concurrent.Callable;
import java.util.concurrent.ExecutorService;
import java.util.concurrent.Executors;
import java.util.concurrent.atomic.AtomicInteger;
import java.util.zip.ZipEntry;
import java.util.zip.ZipFile;

/**
 * Java To Dex bytecode converter.
 */
public class DexByteCodeConverter {

    /**
     * Amount of heap size that an "average" project needs for dexing in-process.
     */
    private static final long DEFAULT_DEX_HEAP_SIZE = 1024 * 1024 * 1024; // 1 GiB

    /**
     * Approximate amount of heap space necessary for non-dexing steps of the build process.
     */
    @VisibleForTesting
    static final long NON_DEX_HEAP_SIZE = 512 * 1024 * 1024; // 0.5 GiB

    private static final Object LOCK_FOR_DEX = new Object();

    /**
     * Default number of dx "instances" running at once.
     *
     * <p>Remember to update the DSL javadoc when changing the default value.
     */
    private static final AtomicInteger DEX_PROCESS_COUNT = new AtomicInteger(4);

    /**
     * {@link ExecutorService} used to run all dexing code (either in-process or out-of-process).
     * Size of the underlying thread pool limits the number of parallel dex "invocations", even
     * though every invocation can spawn many threads, depending on dexing options.
     */
    @GuardedBy("LOCK_FOR_DEX")
    private static ExecutorService sDexExecutorService = null;

    private final boolean mVerboseExec;
    private final JavaProcessExecutor mJavaProcessExecutor;
    private final TargetInfo mTargetInfo;
    private final ILogger mLogger;
    private Boolean mIsDexInProcess = null;


    public DexByteCodeConverter(ILogger logger, TargetInfo targetInfo,
            JavaProcessExecutor javaProcessExecutor,
            boolean verboseExec) {
        mLogger = logger;
        mTargetInfo = targetInfo;
        mJavaProcessExecutor = javaProcessExecutor;
        mVerboseExec = verboseExec;
    }

    /**
     * Converts the bytecode to Dalvik format
     * @param inputs the input files
     * @param outDexFolder the location of the output folder
     * @param dexOptions dex options
     * @throws IOException
     * @throws InterruptedException
     * @throws ProcessException
     */
    public void convertByteCode(
            @NonNull Collection<File> inputs,
            @NonNull File outDexFolder,
            boolean multidex,
            @Nullable File mainDexList,
            @NonNull DexOptions dexOptions,
            @NonNull ProcessOutputHandler processOutputHandler)
            throws IOException, InterruptedException, ProcessException {checkNotNull(inputs, "inputs cannot be null.");
        checkNotNull(outDexFolder, "outDexFolder cannot be null.");
        checkNotNull(dexOptions, "dexOptions cannot be null.");
        checkArgument(outDexFolder.isDirectory(), "outDexFolder must be a folder");
        checkState(mTargetInfo != null,
                "Cannot call convertByteCode() before setTargetInfo() is called.");

        ImmutableList.Builder<File> verifiedInputs = ImmutableList.builder();
        for (File input : inputs) {
            if (checkLibraryClassesJar(input)) {
                verifiedInputs.add(input);
            }
        }

        DexProcessBuilder builder = new DexProcessBuilder(outDexFolder);

        builder.setVerbose(mVerboseExec)
                .setMultiDex(multidex)
                .setMainDexList(mainDexList)
                .addInputs(verifiedInputs.build());

        runDexer(builder, dexOptions, processOutputHandler);
    }

    public void runDexer(
            @NonNull final DexProcessBuilder builder,
            @NonNull final DexOptions dexOptions,
            @NonNull final ProcessOutputHandler processOutputHandler)
            throws ProcessException, IOException, InterruptedException {
        initDexExecutorService(dexOptions);

        if (dexOptions.getAdditionalParameters().contains("--no-optimize")) {
            mLogger.warning(DefaultDexOptions.OPTIMIZE_WARNING);
        }

        if (shouldDexInProcess(dexOptions)) {
            dexInProcess(builder, dexOptions, processOutputHandler);
        } else {
            dexOutOfProcess(builder, dexOptions, processOutputHandler);
        }
    }

    private void dexInProcess(
            @NonNull final DexProcessBuilder builder,
            @NonNull final DexOptions dexOptions,
            @NonNull final ProcessOutputHandler outputHandler)
            throws IOException, ProcessException {
        final String submission = Joiner.on(',').join(builder.getInputs());
<<<<<<< HEAD
        mLogger.info("Dexing in-process : %s", submission);
=======
        mLogger.verbose("Dexing in-process : %1$s", submission);
>>>>>>> fdf07a2c
        try {
            sDexExecutorService.submit(() -> {
                Stopwatch stopwatch = Stopwatch.createStarted();
                ProcessResult result = DexWrapper.run(builder, dexOptions, outputHandler);
                result.assertNormalExitValue();
                mLogger.verbose("Dexing %1$s took %2$s.", submission, stopwatch.toString());
                return null;
            }).get();
        } catch (Exception e) {
            throw new ProcessException(e);
        }
    }

    private void dexOutOfProcess(
            @NonNull final DexProcessBuilder builder,
            @NonNull final DexOptions dexOptions,
            @NonNull final ProcessOutputHandler processOutputHandler)
            throws ProcessException, InterruptedException {
        final String submission = Joiner.on(',').join(builder.getInputs());
<<<<<<< HEAD
        mLogger.info("Dexing out-of-process : %s", submission);
=======
        mLogger.verbose("Dexing out-of-process : %1$s", submission);
>>>>>>> fdf07a2c
        try {
            Callable<Void> task = () -> {
                JavaProcessInfo javaProcessInfo =
                        builder.build(mTargetInfo.getBuildTools(), dexOptions);
                ProcessResult result =
                        mJavaProcessExecutor.execute(javaProcessInfo, processOutputHandler);
                result.rethrowFailure().assertNormalExitValue();
                return null;
            };

            Stopwatch stopwatch = Stopwatch.createStarted();
            // this is a hack, we always spawn a new process for dependencies.jar so it does
            // get built in parallel with the slices, this is only valid for InstantRun mode.
            if (submission.contains("dependencies.jar")) {
                task.call();
            } else {
                sDexExecutorService.submit(task).get();
            }
            mLogger.verbose("Dexing %1$s took %2$s.", submission, stopwatch.toString());
        } catch (Exception e) {
            throw new ProcessException(e);
        }
    }


    private void initDexExecutorService(@NonNull DexOptions dexOptions) {
        synchronized (LOCK_FOR_DEX) {
            if (sDexExecutorService == null) {
                if (dexOptions.getMaxProcessCount() != null) {
                    DEX_PROCESS_COUNT.set(dexOptions.getMaxProcessCount());
                }
                mLogger.verbose(
                        "Allocated dexExecutorService of size %1$d.",
                        DEX_PROCESS_COUNT.get());
                sDexExecutorService = Executors.newFixedThreadPool(DEX_PROCESS_COUNT.get());
            } else {
                // check whether our executor service has the same number of max processes as
                // this module requests, and print a warning if necessary.
                if (dexOptions.getMaxProcessCount() != null
                        && dexOptions.getMaxProcessCount() != DEX_PROCESS_COUNT.get()) {
                    mLogger.warning(
                            "dexOptions is specifying a maximum number of %1$d concurrent dx processes,"
                                    + " but the Gradle daemon was initialized with %2$d.\n"
                                    + "To initialize with a different maximum value,"
                                    + " first stop the Gradle daemon by calling ‘gradlew —-stop’.",
                            dexOptions.getMaxProcessCount(),
                            DEX_PROCESS_COUNT.get());
                }
            }
        }
    }

    /**
     * Determine whether to dex in process.
     */
    @VisibleForTesting
    synchronized boolean shouldDexInProcess(
            @NonNull DexOptions dexOptions) {
        if (mIsDexInProcess != null) {
            return mIsDexInProcess;
        }
        if (!dexOptions.getDexInProcess()) {
            mIsDexInProcess = false;
            return false;
        }
<<<<<<< HEAD
        if (buildToolsVersion.compareTo(DexProcessBuilder.FIXED_DX_MERGER) < 0) {
            // We substitute Dex > 23.0.2 with the local implementation.
            mLogger.warning("Running dex in-process requires build tools %1$s.\n"
                            + "For faster builds update this project to use the latest build tools.",
                    DexProcessBuilder.FIXED_DX_MERGER.toShortString());
            mIsDexInProcess = false;
            return false;
        }
=======
>>>>>>> fdf07a2c

        // Requested memory for dex.
        long requestedHeapSize;
        if (dexOptions.getJavaMaxHeapSize() != null) {
            Optional<Long> heapSize = parseSizeToBytes(dexOptions.getJavaMaxHeapSize());
            if (heapSize.isPresent()) {
                requestedHeapSize = heapSize.get();
            } else {
                mLogger.warning(
                        "Unable to parse dex options size parameter '%1$s', assuming %2$s bytes.",
                        dexOptions.getJavaMaxHeapSize(),
                        DEFAULT_DEX_HEAP_SIZE);
                requestedHeapSize = DEFAULT_DEX_HEAP_SIZE;
            }
        } else {
            requestedHeapSize = DEFAULT_DEX_HEAP_SIZE;
        }
        // Approximate heap size requested.
        long requiredHeapSizeHeuristic = requestedHeapSize + NON_DEX_HEAP_SIZE;
        // Get the heap size defined by the user. This value will be compared with
        // requiredHeapSizeHeuristic, which we suggest the user set in their gradle.properties file.
        long maxMemory = getUserDefinedHeapSize();

        if (requiredHeapSizeHeuristic > maxMemory) {
            String dexOptionsComment = "";
            if (dexOptions.getJavaMaxHeapSize() != null) {
                dexOptionsComment = String.format(
                        " (based on the dexOptions.javaMaxHeapSize = %s)",
                        dexOptions.getJavaMaxHeapSize());
            }

            mLogger.warning("\nRunning dex as a separate process.\n\n"
                            + "To run dex in process, the Gradle daemon needs a larger heap.\n"
                            + "It currently has %1$d MB.\n"
                            + "For faster builds, increase the maximum heap size for the "
                            + "Gradle daemon to at least %2$s MB%3$s.\n"
                            + "To do this set org.gradle.jvmargs=-Xmx%2$sM in the "
                            + "project gradle.properties.\n"
                            + "For more information see "
                            + "https://docs.gradle.org/current/userguide/build_environment.html\n",
                    maxMemory / (1024 * 1024),
                    // Add -1 and + 1 to round up the division
                    ((requiredHeapSizeHeuristic - 1) / (1024 * 1024)) + 1,
                    dexOptionsComment);
            mIsDexInProcess = false;
            return false;
        }
        mIsDexInProcess = true;
        return true;

    }

    /**
     * Returns the heap size that was specified by the -Xmx value from the user, or an approximated
     * value if the -Xmx value was not set or was set improperly.
     */
<<<<<<< HEAD
    static long getUserDefinedHeapSize() {
=======
    public static long getUserDefinedHeapSize() {
>>>>>>> fdf07a2c
        for (String arg : ManagementFactory.getRuntimeMXBean().getInputArguments()) {
            if (arg.startsWith("-Xmx")) {
                Optional<Long> heapSize = parseSizeToBytes(arg.substring("-Xmx".length()));
                if (heapSize.isPresent()) {
                    return heapSize.get();
                }
                break;
            }
        }

        // If the -Xmx value was not set or was set improperly, get an approximation of the
        // heap size
        long heapSize = 0;
        for (MemoryPoolMXBean mpBean : ManagementFactory.getMemoryPoolMXBeans()) {
            if (mpBean.getType() == MemoryType.HEAP) {
                heapSize += mpBean.getUsage().getMax();
            }
        }
        return heapSize;
    }

    /**
     * Returns an Optional<Long> that is present when the size can be parsed successfully, and
     * empty otherwise.
     */
    @VisibleForTesting
    @NonNull
    static Optional<Long> parseSizeToBytes(@NonNull String sizeParameter) {
        long multiplier = 1;
        if (SdkUtils.endsWithIgnoreCase(sizeParameter, "k")) {
            multiplier = 1024;
        } else if (SdkUtils.endsWithIgnoreCase(sizeParameter, "m")) {
            multiplier = 1024 * 1024;
        } else if (SdkUtils.endsWithIgnoreCase(sizeParameter, "g")) {
            multiplier = 1024 * 1024 * 1024;
        }

        if (multiplier != 1) {
            sizeParameter = sizeParameter.substring(0, sizeParameter.length() - 1);
        }

        try {
            return Optional.of(multiplier * Long.parseLong(sizeParameter));
        } catch (NumberFormatException e) {
            return Optional.empty();
        }
    }

    /**
     * Returns true if the library (jar or folder) contains class files, false otherwise.
     */
    private static boolean checkLibraryClassesJar(@NonNull File input) throws IOException {

        if (!input.exists()) {
            return false;
        }

        if (input.isDirectory()) {
            return checkFolder(input);
        }

        try (ZipFile zipFile = new ZipFile(input)) {
            Enumeration<? extends ZipEntry> entries = zipFile.entries();
            while(entries.hasMoreElements()) {
                String name = entries.nextElement().getName();
                if (name.endsWith(DOT_CLASS) || name.endsWith(DOT_DEX)) {
                    return true;
                }
            }
            return false;
        }
    }

    /**
     * Returns true if this folder or one of its subfolder contains a class file, false otherwise.
     */
    private static boolean checkFolder(@NonNull File folder) {
        File[] subFolders = folder.listFiles();
        if (subFolders != null) {
            for (File childFolder : subFolders) {
                if (childFolder.isFile()) {
                    String name = childFolder.getName();
                    if (name.endsWith(DOT_CLASS) || name.endsWith(DOT_DEX)) {
                        return true;
                    }
                }
                if (childFolder.isDirectory()) {
                    // if childFolder returns false, continue search otherwise return success.
                    if (checkFolder(childFolder)) {
                        return true;
                    }
                }
            }
        }
        return false;
    }
}<|MERGE_RESOLUTION|>--- conflicted
+++ resolved
@@ -167,11 +167,7 @@
             @NonNull final ProcessOutputHandler outputHandler)
             throws IOException, ProcessException {
         final String submission = Joiner.on(',').join(builder.getInputs());
-<<<<<<< HEAD
-        mLogger.info("Dexing in-process : %s", submission);
-=======
         mLogger.verbose("Dexing in-process : %1$s", submission);
->>>>>>> fdf07a2c
         try {
             sDexExecutorService.submit(() -> {
                 Stopwatch stopwatch = Stopwatch.createStarted();
@@ -191,11 +187,7 @@
             @NonNull final ProcessOutputHandler processOutputHandler)
             throws ProcessException, InterruptedException {
         final String submission = Joiner.on(',').join(builder.getInputs());
-<<<<<<< HEAD
-        mLogger.info("Dexing out-of-process : %s", submission);
-=======
         mLogger.verbose("Dexing out-of-process : %1$s", submission);
->>>>>>> fdf07a2c
         try {
             Callable<Void> task = () -> {
                 JavaProcessInfo javaProcessInfo =
@@ -261,17 +253,6 @@
             mIsDexInProcess = false;
             return false;
         }
-<<<<<<< HEAD
-        if (buildToolsVersion.compareTo(DexProcessBuilder.FIXED_DX_MERGER) < 0) {
-            // We substitute Dex > 23.0.2 with the local implementation.
-            mLogger.warning("Running dex in-process requires build tools %1$s.\n"
-                            + "For faster builds update this project to use the latest build tools.",
-                    DexProcessBuilder.FIXED_DX_MERGER.toShortString());
-            mIsDexInProcess = false;
-            return false;
-        }
-=======
->>>>>>> fdf07a2c
 
         // Requested memory for dex.
         long requestedHeapSize;
@@ -328,11 +309,7 @@
      * Returns the heap size that was specified by the -Xmx value from the user, or an approximated
      * value if the -Xmx value was not set or was set improperly.
      */
-<<<<<<< HEAD
-    static long getUserDefinedHeapSize() {
-=======
     public static long getUserDefinedHeapSize() {
->>>>>>> fdf07a2c
         for (String arg : ManagementFactory.getRuntimeMXBean().getInputArguments()) {
             if (arg.startsWith("-Xmx")) {
                 Optional<Long> heapSize = parseSizeToBytes(arg.substring("-Xmx".length()));

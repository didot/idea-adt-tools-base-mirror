/*
 * Copyright (C) 2015 The Android Open Source Project
 *
 * Licensed under the Apache License, Version 2.0 (the "License");
 * you may not use this file except in compliance with the License.
 * You may obtain a copy of the License at
 *
 *      http://www.apache.org/licenses/LICENSE-2.0
 *
 * Unless required by applicable law or agreed to in writing, software
 * distributed under the License is distributed on an "AS IS" BASIS,
 * WITHOUT WARRANTIES OR CONDITIONS OF ANY KIND, either express or implied.
 * See the License for the specific language governing permissions and
 * limitations under the License.
 */

package com.android.builder.core;

import static com.google.common.base.Preconditions.checkNotNull;

import com.android.SdkConstants;
import com.android.annotations.NonNull;
import com.android.ide.common.process.JavaProcessInfo;
import com.android.ide.common.process.ProcessEnvBuilder;
import com.android.ide.common.process.ProcessException;
import com.android.ide.common.process.ProcessInfoBuilder;
import com.android.sdklib.BuildToolInfo;
import com.android.sdklib.BuildToolInfo.JackVersion;
import com.android.utils.FileUtils;
import com.android.utils.ILogger;
import com.google.common.base.Charsets;
import com.google.common.base.Joiner;
import com.google.common.io.Files;

import java.io.File;
import java.io.IOException;
import java.util.stream.Collectors;

/**
 * A builder to create a Jack-specific ProcessInfoBuilder
 */
public class JackProcessBuilder extends ProcessEnvBuilder<JackProcessBuilder> {

    @NonNull
    private final JackProcessOptions options;
    @NonNull
    private final ILogger logger;

    public JackProcessBuilder(@NonNull JackProcessOptions options, @NonNull ILogger logger) {
        this.options = options;
        this.logger = logger;
    }

    @NonNull
    public JavaProcessInfo build(@NonNull BuildToolInfo buildToolInfo) throws ProcessException {
        ProcessInfoBuilder builder = new ProcessInfoBuilder();
        builder.addEnvironments(mEnvironment);

        String jackLocation = System.getenv("USE_JACK_LOCATION");
        String jackJar = jackLocation != null
                ? jackLocation + File.separator + SdkConstants.FN_JACK
                : buildToolInfo.getPath(BuildToolInfo.PathId.JACK);
        if (jackJar == null || !new File(jackJar).isFile()) {
            throw new IllegalStateException("Unable to find jack.jar at " + jackJar);
        }

        builder.setClasspath(jackJar);
        builder.setMain("com.android.jack.Main");

        if (options.getJavaMaxHeapSize() != null) {
            builder.addJvmArg("-Xmx" + options.getJavaMaxHeapSize());
        } else {
            builder.addJvmArg("-Xmx1024M");
        }

        builder.addJvmArg("-Dfile.encoding=" + options.getEncoding());
        // due to b.android.com/82031
        builder.addArgs("-D", "jack.dex.optimize=true");

        if (options.isDebugJackInternals()) {
            builder.addJvmArg("-Dcom.android.jack.log=DEBUG");
        }

        if (options.isVerboseProcessing()) {
            builder.addArgs("--verbose", "info");
        }

        builder.addArgs("-D", "jack.reporter=sdk");

        builder.addArgs("-D", "jack.dex.debug.vars=" + options.isDebuggable());

        if (!options.getClasspaths().isEmpty()) {
            builder.addArgs("--classpath", FileUtils.joinFilePaths(options.getClasspaths()));
        }

        for (File lib : options.getImportFiles()) {
            builder.addArgs("--import", lib.getAbsolutePath());
        }

        if (options.getDexOutputDirectory() != null) {
            builder.addArgs("--output-dex", options.getDexOutputDirectory().getAbsolutePath());
        }

        if (options.getOutputFile() != null) {
            builder.addArgs("--output-jack", options.getOutputFile().getAbsolutePath());
        }

        builder.addArgs("-D", "jack.import.type.policy=keep-first");
        builder.addArgs("-D", "jack.import.resource.policy=keep-first");

        for (File file : options.getProguardFiles()) {
            builder.addArgs("--config-proguard", file.getAbsolutePath());
        }

        if (options.getMappingFile() != null) {
            builder.addArgs("-D", "jack.obfuscation.mapping.dump=true");
            builder.addArgs("-D", "jack.obfuscation.mapping.dump.file=" + options.getMappingFile().getAbsolutePath());
        }

        if (options.isMultiDex()) {
            builder.addArgs("--multi-dex");
            if (DefaultApiVersion.isLegacyMultidex(options.getMinSdkVersion())) {
                builder.addArgs("legacy");
            } else {
                builder.addArgs("native");
            }
        }

        for (File jarjarRuleFile : options.getJarJarRuleFiles()) {
            builder.addArgs("--config-jarjar", jarjarRuleFile.getAbsolutePath());
        }

        if (options.getSourceCompatibility() != null) {
            builder.addArgs("-D", "jack.java.source.version=" + options.getSourceCompatibility());
        }

        if (options.getIncrementalDir() != null && options.getIncrementalDir().exists()) {
            builder.addArgs("--incremental-folder", options.getIncrementalDir().getAbsolutePath());
        }

        if (!DefaultApiVersion.isPreview(options.getMinSdkVersion())) {
            builder.addArgs(
                    "-D", "jack.android.min-api-level=" + options.getMinSdkVersion().getApiLevel());
        }

        if (!options.getAnnotationProcessorNames().isEmpty()) {
            builder.addArgs("-D", "jack.annotation-processor.manual=true");
            builder.addArgs("-D",
                    "jack.annotation-processor.manual.list="
                            + Joiner.on(',').join(options.getAnnotationProcessorNames()));
        }
        if (!options.getAnnotationProcessorClassPath().isEmpty()) {
            builder.addArgs("-D", "jack.annotation-processor.path=true");
            builder.addArgs("-D",
                    "jack.annotation-processor.path.list="
                            + FileUtils.joinFilePaths(options.getAnnotationProcessorClassPath()));
        }
        if (!options.getAnnotationProcessorOptions().isEmpty()) {
            String processorOptions = options.getAnnotationProcessorOptions().entrySet().stream()
                    .map(entry -> entry.getKey() + "=" + entry.getValue())
                    .collect(Collectors.joining(","));
            builder.addArgs("-D", "jack.annotation-processor.options=" + processorOptions);
        }
        if (options.getAnnotationProcessorOutputDirectory() != null) {
            FileUtils.mkdirs(options.getAnnotationProcessorOutputDirectory());
            builder.addArgs(
                    "-D",
                    "jack.annotation-processor.source.output="
                            + options.getAnnotationProcessorOutputDirectory().getAbsolutePath());
        }

        if (!options.getInputFiles().isEmpty()) {
            if (options.getEcjOptionFile() != null) {
                try {
                    createEcjOptionFile();
                } catch (IOException e) {
                    throw new ProcessException(
                            "Unable to create " + options.getEcjOptionFile() + ".");
                }
                builder.addArgs("@" + options.getEcjOptionFile().getAbsolutePath());
            } else {
                for (File file : options.getInputFiles()) {
                    builder.addArgs(file.getAbsolutePath());
                }
            }
        }

<<<<<<< HEAD
        if (options.getCoverageMetadataFile() != null) {
            if (buildToolInfo.getRevision().compareTo(JackProcessOptions.DOUARN_REV) >= 0) {
                String coveragePluginPath = buildToolInfo.getPath(
                        BuildToolInfo.PathId.JACK_COVERAGE_PLUGIN);
                builder.addArgs("--pluginpath", coveragePluginPath);
                builder.addArgs("--plugin", JackProcessOptions.COVERAGE_PLUGIN_NAME);
                builder.addArgs(
                        "-D",
                        "jack.coverage.metadata.file="
                                + options.getCoverageMetadataFile().getAbsolutePath());
            } else {
                builder.addArgs("-D", "jack.coverage=true");
                builder.addArgs(
                        "-D",
                        "jack.coverage.metadata.file="
                                + options.getCoverageMetadataFile().getAbsolutePath());
            };
=======
        JackVersion apiVersion = buildToolInfo.getSupportedJackApi();

        if (apiVersion.getVersion() >= JackVersion.V4.getVersion()) {
            api04Specific(buildToolInfo, builder);
>>>>>>> fdf07a2c
        }

        // apply all additional params
        for (String paramKey: options.getAdditionalParameters().keySet()) {
            String paramValue = options.getAdditionalParameters().get(paramKey);
            builder.addArgs(
                "-D",
                paramKey + "=" + paramValue);
        }

        return builder.createJavaProcess();
    }

    private void api04Specific(
            @NonNull BuildToolInfo buildToolInfo, @NonNull ProcessInfoBuilder builder) {
        if (options.getCoverageMetadataFile() != null) {
            String coveragePluginPath =
                    buildToolInfo.getPath(BuildToolInfo.PathId.JACK_COVERAGE_PLUGIN);
            if (coveragePluginPath == null || !new File(coveragePluginPath).isFile()) {
                logger.warning(
                        "Unable to find coverage plugin '%s'.  Disabling code coverage.",
                        coveragePluginPath);
            } else {
                options.addJackPluginClassPath(new File(coveragePluginPath));
                options.addJackPluginName(JackProcessOptions.COVERAGE_PLUGIN_NAME);
                builder.addArgs(
                        "-D",
                        "jack.coverage.metadata.file="
                                + options.getCoverageMetadataFile().getAbsolutePath());
                builder.addArgs("-D", "jack.coverage=true");
            }
        }

        if (!options.getJackPluginClassPath().isEmpty()) {
            builder.addArgs(
                    "--pluginpath", FileUtils.joinFilePaths(options.getJackPluginClassPath()));
        }
        if (!options.getJackPluginNames().isEmpty()) {
            builder.addArgs("--plugin", Joiner.on(",").join(options.getJackPluginNames()));
        }
    }

    private void createEcjOptionFile() throws IOException {
        checkNotNull(options.getEcjOptionFile());

        StringBuilder sb = new StringBuilder();
        for (File sourceFile : options.getInputFiles()) {
            sb.append('\"')
                    .append(FileUtils.toSystemIndependentPath(sourceFile.getAbsolutePath()))
                    .append('\"')
                    .append("\n");
        }

        FileUtils.mkdirs(options.getEcjOptionFile().getParentFile());

        Files.write(sb.toString(), options.getEcjOptionFile(), Charsets.UTF_8);
    }

}<|MERGE_RESOLUTION|>--- conflicted
+++ resolved
@@ -185,30 +185,10 @@
             }
         }
 
-<<<<<<< HEAD
-        if (options.getCoverageMetadataFile() != null) {
-            if (buildToolInfo.getRevision().compareTo(JackProcessOptions.DOUARN_REV) >= 0) {
-                String coveragePluginPath = buildToolInfo.getPath(
-                        BuildToolInfo.PathId.JACK_COVERAGE_PLUGIN);
-                builder.addArgs("--pluginpath", coveragePluginPath);
-                builder.addArgs("--plugin", JackProcessOptions.COVERAGE_PLUGIN_NAME);
-                builder.addArgs(
-                        "-D",
-                        "jack.coverage.metadata.file="
-                                + options.getCoverageMetadataFile().getAbsolutePath());
-            } else {
-                builder.addArgs("-D", "jack.coverage=true");
-                builder.addArgs(
-                        "-D",
-                        "jack.coverage.metadata.file="
-                                + options.getCoverageMetadataFile().getAbsolutePath());
-            };
-=======
         JackVersion apiVersion = buildToolInfo.getSupportedJackApi();
 
         if (apiVersion.getVersion() >= JackVersion.V4.getVersion()) {
             api04Specific(buildToolInfo, builder);
->>>>>>> fdf07a2c
         }
 
         // apply all additional params

/*
 * Copyright (C) 2012 The Android Open Source Project
 *
 * Licensed under the Apache License, Version 2.0 (the "License");
 * you may not use this file except in compliance with the License.
 * You may obtain a copy of the License at
 *
 *      http://www.apache.org/licenses/LICENSE-2.0
 *
 * Unless required by applicable law or agreed to in writing, software
 * distributed under the License is distributed on an "AS IS" BASIS,
 * WITHOUT WARRANTIES OR CONDITIONS OF ANY KIND, either express or implied.
 * See the License for the specific language governing permissions and
 * limitations under the License.
 */

package com.android.builder.core;

import static com.google.common.base.Preconditions.checkArgument;
import static com.google.common.base.Preconditions.checkNotNull;
import static com.google.common.base.Preconditions.checkState;

import com.android.annotations.NonNull;
import com.android.annotations.Nullable;
import com.android.builder.dependency.level2.AndroidDependency;
import com.android.builder.dependency.level2.AtomDependency;
import com.android.builder.dependency.level2.Dependency;
import com.android.builder.dependency.level2.DependencyContainer;
import com.android.builder.dependency.level2.EmptyContainer;
import com.android.builder.dependency.level2.JavaDependency;
import com.android.builder.internal.ClassFieldImpl;
import com.android.builder.model.AndroidLibrary;
import com.android.builder.model.ApiVersion;
import com.android.builder.model.BuildType;
import com.android.builder.model.ClassField;
import com.android.builder.model.ProductFlavor;
import com.android.builder.model.SigningConfig;
import com.android.builder.model.SourceProvider;
import com.android.ide.common.res2.AssetSet;
import com.android.ide.common.res2.ResourceSet;
import com.android.sdklib.SdkVersionInfo;
import com.android.utils.StringHelper;
import com.google.common.base.Strings;
import com.google.common.collect.ImmutableList;
import com.google.common.collect.Lists;
import com.google.common.collect.Maps;
import com.google.common.collect.Ordering;
import com.google.common.collect.Sets;

import java.io.File;
import java.util.Collection;
import java.util.Collections;
import java.util.List;
import java.util.Map;
import java.util.Optional;
import java.util.Set;

/**
 * A Variant configuration.
 *
 * Variants are made from the combination of:
 *
 * - a build type (base interface BuildType), and its associated sources.
 * - a default configuration (base interface ProductFlavor), and its associated sources.
 * - a optional list of product flavors (base interface ProductFlavor) and their associated sources.
 * - dependencies (both jar and aar).
 *
 * @param <T> the type used for the Build Type.
 * @param <D> the type used for the default config
 * @param <F> the type used for the product flavors.
 */
public class VariantConfiguration<T extends BuildType, D extends ProductFlavor, F extends ProductFlavor> {

    private static final DependencyContainer UNRESOLVED_CONTAINER = EmptyContainer.get();

    /**
     * Full, unique name of the variant in camel case, including BuildType and Flavors (and Test)
     */
    private String mFullName;
    /**
     * Flavor Name of the variant, including all flavors in camel case (starting with a lower
     * case).
     */
    private String mFlavorName;
    /**
     * Full, unique name of the variant, including BuildType, flavors and test, dash separated.
     * (similar to full name but with dashes)
     */
    private String mBaseName;
    /**
     * Unique directory name (can include multiple folders) for the variant, based on build type,
     * flavor and test.
     * This always uses forward slashes ('/') as separator on all platform.
     *
     */
    private String mDirName;
    private List<String> mDirSegments;

    @NonNull
    private final D mDefaultConfig;
    @NonNull
    private final SourceProvider mDefaultSourceProvider;

    @NonNull
    private final T mBuildType;
    /** SourceProvider for the BuildType. Can be null */
    @Nullable
    private final SourceProvider mBuildTypeSourceProvider;

    private final List<String> mFlavorDimensionNames = Lists.newArrayList();
    private final List<F> mFlavors = Lists.newArrayList();
    private final List<SourceProvider> mFlavorSourceProviders = Lists.newArrayList();

    /** Variant specific source provider, may be null */
    @Nullable
    private SourceProvider mVariantSourceProvider;

    /** MultiFlavors specific source provider, may be null */
    @Nullable
    private SourceProvider mMultiFlavorSourceProvider;

    @NonNull
    private final VariantType mType;

    /**
     * Optional tested config in case this variant is used for testing another variant.
     *
     * @see VariantType#isForTesting()
     */
    private final VariantConfiguration<T, D, F> mTestedConfig;

    /**
     * An optional output that is only valid if the type is Type#LIBRARY so that the test
     * for the library can use the library as if it was a normal dependency.
     */
    private AndroidDependency mOutput;

    @NonNull
    private ProductFlavor mMergedFlavor;

    private boolean isDependenciesResolved = false;
    private DependencyContainer compileDependencies;
    private DependencyContainer packageDependencies;

    /**
     * Variant-specific build Config fields.
     */
    private final Map<String, ClassField> mBuildConfigFields = Maps.newTreeMap();

    /**
     * Variant-specific res values.
     */
    private final Map<String, ClassField> mResValues = Maps.newTreeMap();

    /**
     * Signing Override to be used instead of any signing config provided by Build Type or
     * Product Flavors.
     */
    private final SigningConfig mSigningConfigOverride;

    /**
     * For reading the attributes from the main manifest file in the default source set.
     */
    private ManifestAttributeSupplier mManifestAttributeSupplier = null;

    /**
     * Creates the configuration with the base source sets for a given {@link VariantType}. Meant
     * for non-testing variants.
     *
     * @param defaultConfig the default configuration. Required.
     * @param defaultSourceProvider the default source provider. Required
     * @param buildType the build type for this variant. Required.
     * @param buildTypeSourceProvider the source provider for the build type.
     * @param type the type of the project.
     * @param signingConfigOverride an optional Signing override to be used for signing.
     */
    public VariantConfiguration(
            @NonNull D defaultConfig,
            @NonNull SourceProvider defaultSourceProvider,
            @NonNull T buildType,
            @Nullable SourceProvider buildTypeSourceProvider,
            @NonNull VariantType type,
            @Nullable SigningConfig signingConfigOverride) {
        this(
                defaultConfig, defaultSourceProvider,
                buildType, buildTypeSourceProvider,
                type, null /*testedConfig*/, signingConfigOverride);
    }

    /**
     * Creates the configuration with the base source sets, and an optional tested variant.
     *
     * @param defaultConfig the default configuration. Required.
     * @param defaultSourceProvider the default source provider. Required
     * @param buildType the build type for this variant. Required.
     * @param buildTypeSourceProvider the source provider for the build type.
     * @param type the type of the project.
     * @param testedConfig the reference to the tested project. Required if type is Type.ANDROID_TEST
     * @param signingConfigOverride an optional Signing override to be used for signing.
     */
    public VariantConfiguration(
            @NonNull D defaultConfig,
            @NonNull SourceProvider defaultSourceProvider,
            @NonNull T buildType,
            @Nullable SourceProvider buildTypeSourceProvider,
            @NonNull VariantType type,
            @Nullable VariantConfiguration<T, D, F> testedConfig,
            @Nullable SigningConfig signingConfigOverride) {
        checkNotNull(defaultConfig);
        checkNotNull(defaultSourceProvider);
        checkNotNull(buildType);
        checkNotNull(type);
        checkArgument(
                !type.isForTesting() || testedConfig != null,
                "You have to specify the tested variant for this variant type.");
        checkArgument(
                type.isForTesting() || testedConfig == null,
                "This variant type doesn't need a tested variant.");

        mDefaultConfig = checkNotNull(defaultConfig);
        mDefaultSourceProvider = checkNotNull(defaultSourceProvider);
        mBuildType = checkNotNull(buildType);
        mBuildTypeSourceProvider = buildTypeSourceProvider;
        mType = checkNotNull(type);
        mTestedConfig = testedConfig;
        mSigningConfigOverride = signingConfigOverride;
        mMergedFlavor = DefaultProductFlavor.clone(mDefaultConfig);
    }

    /**
     * Returns the full, unique name of the variant in camel case (starting with a lower case),
     * including BuildType, Flavors and Test (if applicable).
     *
     * @return the name of the variant
     */
    @NonNull
    public String getFullName() {
        if (mFullName == null) {
            mFullName = computeFullName(getFlavorName(), mBuildType, mType);
        }

        return mFullName;
    }

    /**
     * Returns the full, unique name of the variant in camel case (starting with a lower case),
     * including BuildType, Flavors and Test (if applicable).
     *
     * @param flavorName the flavor name, as computed by {@link #computeFlavorName(List)}
     * @param buildType the build type
     * @param type the variant type
     *
     * @return the name of the variant
     */
    @NonNull
    public static <B extends BuildType> String computeFullName(
            @NonNull String flavorName,
            @NonNull B buildType,
            @NonNull VariantType type) {
        StringBuilder sb = new StringBuilder();
        if (!flavorName.isEmpty()) {
            sb.append(flavorName);
            sb.append(StringHelper.capitalize(buildType.getName()));
        } else {
            sb.append(buildType.getName());
        }

        if (type.isForTesting()) {
            sb.append(type.getSuffix());
        }
        return sb.toString();
    }

    /**
     * Returns a full name that includes the given splits name.
     * @param splitName the split name
     * @return a unique name made up of the variant and split names.
     */
    @NonNull
    public String computeFullNameWithSplits(@NonNull String splitName) {
        StringBuilder sb = new StringBuilder();
        String flavorName = getFlavorName();
        if (!flavorName.isEmpty()) {
            sb.append(flavorName);
            sb.append(StringHelper.capitalize(splitName));
        } else {
            sb.append(splitName);
        }

        sb.append(StringHelper.capitalize(mBuildType.getName()));

        if (mType.isForTesting()) {
            sb.append(mType.getSuffix());
        }

        return sb.toString();
    }

    /**
     * Returns the flavor name of the variant, including all flavors in camel case (starting
     * with a lower case). If the variant has no flavor, then an empty string is returned.
     *
     * @return the flavor name or an empty string.
     */
    @NonNull
    public String getFlavorName() {
        if (mFlavorName == null) {
            mFlavorName = computeFlavorName(mFlavors);
        }

        return mFlavorName;
    }

    /**
     * Returns the flavor name for a variant composed of the given flavors, including all
     * flavor names in camel case (starting with a lower case).
     *
     * If the flavor list is empty, then an empty string is returned.
     *
     * @param flavors the list of flavors
     * @return the flavor name or an empty string.
     */
    public static <F extends ProductFlavor> String computeFlavorName(@NonNull List<F> flavors) {
        if (flavors.isEmpty()) {
            return "";
        } else {
            StringBuilder sb = new StringBuilder(flavors.size() * 10);
            boolean first = true;
            for (F flavor : flavors) {
                sb.append(first ? flavor.getName() : StringHelper.capitalize(flavor.getName()));
                first = false;
            }

            return sb.toString();
        }
    }

    /**
     * Returns the full, unique name of the variant, including BuildType, flavors and test,
     * dash separated. (similar to full name but with dashes)
     *
     * @return the name of the variant
     */
    @NonNull
    public String getBaseName() {
        if (mBaseName == null) {
            StringBuilder sb = new StringBuilder();

            if (!mFlavors.isEmpty()) {
                for (ProductFlavor pf : mFlavors) {
                    sb.append(pf.getName()).append('-');
                }
            }

            sb.append(mBuildType.getName());

            if (mType.isForTesting()) {
                sb.append('-').append(mType.getPrefix());
            }

            mBaseName = sb.toString();
        }

        return mBaseName;
    }

    /**
     * Returns a base name that includes the given splits name.
     * @param splitName the split name
     * @return a unique name made up of the variant and split names.
     */
    @NonNull
    public String computeBaseNameWithSplits(@NonNull String splitName) {
        StringBuilder sb = new StringBuilder();

        if (!mFlavors.isEmpty()) {
            for (ProductFlavor pf : mFlavors) {
                sb.append(pf.getName()).append('-');
            }
        }

        sb.append(splitName).append('-');
        sb.append(mBuildType.getName());

        if (mType.isForTesting()) {
            sb.append('-').append(mType.getPrefix());
        }

        return sb.toString();
    }

    /**
     * Returns a unique directory name (can include multiple folders) for the variant,
     * based on build type, flavor and test.
     *
     * <p>This always uses forward slashes ('/') as separator on all platform.
     *
     * @return the directory name for the variant
     */
    @NonNull
    public String getDirName() {
        if (mDirName == null) {
            StringBuilder sb = new StringBuilder();

            if (mType.isForTesting()) {
                sb.append(mType.getPrefix()).append("/");
            }

            if (!mFlavors.isEmpty()) {
                boolean first = true;
                for (F flavor : mFlavors) {
                    sb.append(first ? flavor.getName() : StringHelper.capitalize(flavor.getName()));
                    first = false;
                }

                sb.append('/').append(mBuildType.getName());

            } else {
                sb.append(mBuildType.getName());
            }

            mDirName = sb.toString();

        }

        return mDirName;
    }

    /**
     * Returns a unique directory name (can include multiple folders) for the variant,
     * based on build type, flavor and test.
     *
     * @return the directory name for the variant
     */
    @NonNull
    public Collection<String> getDirectorySegments() {
        if (mDirSegments == null) {
            ImmutableList.Builder<String> builder = ImmutableList.builder();

            if (mType.isForTesting()) {
                builder.add(mType.getPrefix());
            }

            if (!mFlavors.isEmpty()) {
                StringBuilder sb = new StringBuilder(mFlavors.size() * 10);
                for (F flavor : mFlavors) {
                    StringHelper.appendCamelCase(sb, flavor.getName());
                }
                builder.add(sb.toString());

                builder.add(mBuildType.getName());

            } else {
                builder.add(mBuildType.getName());
            }

            mDirSegments = builder.build();
        }

        return mDirSegments;
    }
    /**
     * Returns a unique directory name (can include multiple folders) for the variant,
     * based on build type, flavor and test, and splits.
     *
     * <p>This always uses forward slashes ('/') as separator on all platform.
     *
     * @return the directory name for the variant
     */
    @NonNull
    public String computeDirNameWithSplits(@NonNull String... splitNames) {
        StringBuilder sb = new StringBuilder();

        if (mType.isForTesting()) {
            sb.append(mType.getPrefix()).append("/");
        }

        if (!mFlavors.isEmpty()) {
            for (F flavor : mFlavors) {
                sb.append(flavor.getName());
            }

            sb.append('/');
        }

        for (String splitName : splitNames) {
            if (splitName != null) {
                sb.append(splitName).append('/');
            }
        }

        sb.append(mBuildType.getName());

        return sb.toString();
    }

    /**
     * Return the names of the applied flavors.
     *
     * The list contains the dimension names as well.
     *
     * @return the list, possibly empty if there are no flavors.
     */
    @NonNull
    public List<String> getFlavorNamesWithDimensionNames() {
        if (mFlavors.isEmpty()) {
            return Collections.emptyList();
        }

        List<String> names;
        int count = mFlavors.size();

        if (count > 1) {
            names = Lists.newArrayListWithCapacity(count * 2);

            for (int i = 0 ; i < count ; i++) {
                names.add(mFlavors.get(i).getName());
                names.add(mFlavorDimensionNames.get(i));
            }

        } else {
            names = Collections.singletonList(mFlavors.get(0).getName());
        }

        return names;
    }


    /**
     * Add a new configured ProductFlavor.
     *
     * If multiple flavors are added, the priority follows the order they are added when it
     * comes to resolving Android resources overlays (ie earlier added flavors supersedes
     * latter added ones).
     *
     * @param productFlavor the configured product flavor
     * @param sourceProvider the source provider for the product flavor
     * @param dimensionName the name of the dimension associated with the flavor
     *
     * @return the config object
     */
    @NonNull
    public VariantConfiguration addProductFlavor(
            @NonNull F productFlavor,
            @NonNull SourceProvider sourceProvider,
            @NonNull String dimensionName) {

        mFlavors.add(productFlavor);
        mFlavorSourceProviders.add(sourceProvider);
        mFlavorDimensionNames.add(dimensionName);
        mMergedFlavor = DefaultProductFlavor.mergeFlavors(mMergedFlavor, productFlavor);

        return this;
    }

    /**
     * Sets the variant-specific source provider.
     * @param sourceProvider the source provider for the product flavor
     *
     * @return the config object
     */
    public VariantConfiguration setVariantSourceProvider(@Nullable SourceProvider sourceProvider) {
        mVariantSourceProvider = sourceProvider;
        return this;
    }

    /**
     * Sets the variant-specific source provider.
     * @param sourceProvider the source provider for the product flavor
     *
     * @return the config object
     */
    public VariantConfiguration setMultiFlavorSourceProvider(@Nullable SourceProvider sourceProvider) {
        mMultiFlavorSourceProvider = sourceProvider;
        return this;
    }

    /**
     * Returns the variant specific source provider
     * @return the source provider or null if none has been provided.
     */
    @Nullable
    public SourceProvider getVariantSourceProvider() {
        return mVariantSourceProvider;
    }

    @Nullable
    public SourceProvider getMultiFlavorSourceProvider() {
        return mMultiFlavorSourceProvider;
    }

    /**
     * Sets the dependencies
     *
     * @param compileDependencies the compile dependencies
     * @param packageDependencies the package dependencies
     * @return the config object
     */
    @NonNull
    public VariantConfiguration setResolvedDependencies(
            @NonNull DependencyContainer compileDependencies,
            @NonNull DependencyContainer packageDependencies) {
        this.compileDependencies = compileDependencies;
        this.packageDependencies = packageDependencies;
        isDependenciesResolved = true;

        return this;
    }

    public DependencyContainer getCompileDependencies() {
        return isDependenciesResolved ? compileDependencies : UNRESOLVED_CONTAINER;
    }

    public DependencyContainer getPackageDependencies() {
        return isDependenciesResolved ? packageDependencies : UNRESOLVED_CONTAINER;
    }

    /**
     * Sets the output of this variant. This is required when the variant is a library so that
     * the variant that tests this library can properly include the tested library in its own
     * package.
     *
     * @param output the output of the library as an AndroidLibrary that will provides the
     *               location of all the created items.
     * @return the config object
     */
    @NonNull
    public VariantConfiguration setOutput(AndroidDependency output) {
        mOutput = output;
        return this;
    }

    /**
     * Returns the {@link AndroidLibrary} that this library variant produces. Used so that
     * related test variants can use it as a dependency. Returns null if this is not a library
     * variant.
     *
     * @see #mOutput
     */
    @Nullable
    public AndroidDependency getOutput() {
        return mOutput;
    }

    @NonNull
    public D getDefaultConfig() {
        return mDefaultConfig;
    }

    @NonNull
    public SourceProvider getDefaultSourceSet() {
        return mDefaultSourceProvider;
    }

    @NonNull
    public ProductFlavor getMergedFlavor() {
        return mMergedFlavor;
    }

    @NonNull
    public T getBuildType() {
        return mBuildType;
    }

    /**
     * The SourceProvider for the BuildType. Can be null.
     */
    @Nullable
    public SourceProvider getBuildTypeSourceSet() {
        return mBuildTypeSourceProvider;
    }

    public boolean hasFlavors() {
        return !mFlavors.isEmpty();
    }

    /**
     * Returns the product flavors. Items earlier in the list override later items.
     */
    @NonNull
    public List<F> getProductFlavors() {
        return mFlavors;
    }

    /**
     * Returns the list of SourceProviders for the flavors.
     *
     * The list is ordered from higher priority to lower priority.
     *
     * @return the list of Source Providers for the flavors. Never null.
     */
    @NonNull
    public List<SourceProvider> getFlavorSourceProviders() {
        return mFlavorSourceProviders;
    }

    /**
     * Returns all the compile Android library dependencies, direct and transitive in a single
     * flat list.
     */
    @NonNull
    public ImmutableList<AndroidDependency> getFlatCompileAndroidLibraries() {
        return getCompileDependencies().getAllAndroidDependencies();
    }

    /**
     * Returns all the Android atom dependencies, direct and transitive in a single flat list.
     * Since atoms can never be provided dependencies, the compile and package dependencies are the
     * same for atoms.
     */
    @NonNull
    public ImmutableList<AtomDependency> getFlatAndroidAtomsDependencies() {
        return getPackageDependencies().getAllAtomDependencies();
    }

    /**
     * Returns all the package library dependencies, direct and transitive in a single flat list.
     */
    @NonNull
    public ImmutableList<AndroidDependency> getFlatPackageAndroidLibraries() {
        return getPackageDependencies().getAllAndroidDependencies();
    }

    @NonNull
    public VariantType getType() {
        return mType;
    }

    @Nullable
    public VariantConfiguration getTestedConfig() {
        return mTestedConfig;
    }


    /**
     * Returns the original application ID before any overrides from flavors.
     * If the variant is a test variant, then the application ID is the one coming from the
     * configuration of the tested variant, and this call is similar to {@link #getApplicationId()}
     * @return the original application ID
     */
    @Nullable
    public String getOriginalApplicationId() {
        if (mType.isForTesting()) {
            return getApplicationId();
        }

        return getPackageFromManifest();
    }

    /**
     * Returns the application ID for this variant. This could be coming from the manifest or
     * could be overridden through the product flavors and/or the build type.
     * @return the application ID
     */
    @NonNull
    public String getApplicationId() {
        String id;

        if (mType.isForTesting()) {
            checkState(mTestedConfig != null);

            id = mMergedFlavor.getTestApplicationId();
            String testedPackage = mTestedConfig.getApplicationId();
            if (id == null) {
                id = testedPackage + ".test";
            } else {
                if (id.equals(testedPackage)) {
                    throw new RuntimeException(String.format("Application and test application id "
                                    + "cannot be the same: both are '%s' for %s",
                            id, getFullName()));
                }
            }

        } else {
            // first get package override.
            id = getIdOverride();
            // if it's null, this means we just need the default package
            // from the manifest since both flavor and build type do nothing.
            if (id == null) {
                id = getPackageFromManifest();
            }
        }

        if (id == null) {
            throw new RuntimeException("Failed to get application id for " + getFullName());
        }

        return id;
    }

    @NonNull
    public String getTestApplicationId(){
        checkState(mType.isForTesting());

        if (!Strings.isNullOrEmpty(mMergedFlavor.getTestApplicationId())) {
            // if it's specified through build file read from there
            return mMergedFlavor.getTestApplicationId();
        } else {
            // otherwise getApplicationId() contains rules for getting the
            // applicationId for the test app from the tested application
            return getApplicationId();
        }
    }

    @Nullable
    public String getTestedApplicationId() {
        if (mType.isForTesting()) {
            checkState(mTestedConfig != null);
            if (mTestedConfig.mType == VariantType.LIBRARY) {
                return getApplicationId();
            } else {
                return mTestedConfig.getApplicationId();
            }
        }

        return null;
    }

    /**
     * Returns the application id override value coming from the Product Flavor and/or the
     * Build Type. If the package/id is not overridden then this returns null.
     *
     * @return the id override or null
     */
    @Nullable
    public String getIdOverride() {
        String idName = mMergedFlavor.getApplicationId();

        String idSuffix = DefaultProductFlavor.mergeApplicationIdSuffix(
                mBuildType.getApplicationIdSuffix(), mMergedFlavor.getApplicationIdSuffix());

        if (!idSuffix.isEmpty()) {
            if (idName == null) {
                idName = getPackageFromManifest();
            }

            if (idSuffix.charAt(0) == '.') {
                idName = idName + idSuffix;
            } else {
                idName = idName + '.' + idSuffix;
            }
        }

        return idName;
    }

    /**
     * Returns the version name for this variant. This could be coming from the manifest or
     * could be overridden through the product flavors, and can have a suffix specified by
     * the build type.
     *
     * @return the version name
     */
    @Nullable
    public String getVersionName() {
        String versionName = mMergedFlavor.getVersionName();
        String versionSuffix = mMergedFlavor.getVersionNameSuffix();

        if (versionName == null && !mType.isForTesting()) {
            versionName = getVersionNameFromManifest();
        }

        versionSuffix = DefaultProductFlavor.mergeVersionNameSuffix(
                mBuildType.getVersionNameSuffix(), versionSuffix);

        if (versionSuffix != null && !versionSuffix.isEmpty()) {
            versionName = Strings.nullToEmpty(versionName) + versionSuffix;
        }

        return versionName;
    }

    /**
     * Returns the version code for this variant. This could be coming from the manifest or
     * could be overridden through the product flavors, and can have a suffix specified by
     * the build type.
     *
     * @return the version code or -1 if there was non defined.
     */
    public int getVersionCode() {
        int versionCode = mMergedFlavor.getVersionCode() != null ?
                mMergedFlavor.getVersionCode() : -1;

        if (versionCode == -1 && !mType.isForTesting()) {
            versionCode = getVersionCodeFromManifest();
        }

        return versionCode;
    }

    private static final String DEFAULT_TEST_RUNNER = "android.test.InstrumentationTestRunner";
    private static final String MULTIDEX_TEST_RUNNER = "com.android.test.runner.MultiDexTestRunner";
    private static final Boolean DEFAULT_HANDLE_PROFILING = false;
    private static final Boolean DEFAULT_FUNCTIONAL_TEST = false;

    /**
     * Returns the instrumentationRunner to use to test this variant, or if the
     * variant is a test, the one to use to test the tested variant.
     * @return the instrumentation test runner name
     */
    @NonNull
    public String getInstrumentationRunner() {
        VariantConfiguration config = this;
        if (mType.isForTesting()) {
            config = getTestedConfig();
            checkState(config != null);
        }
        String runner = config.mMergedFlavor.getTestInstrumentationRunner();
        if (runner != null) {
            return runner;
        }

        runner = getInstrumentationRunnerFromManifest();
        if (runner != null){
            return runner;
        }

        if (isLegacyMultiDexMode()) {
            return MULTIDEX_TEST_RUNNER;
        }

        return DEFAULT_TEST_RUNNER;
    }

    /**
     * Returns the instrumentationRunner arguments to use to test this variant, or if the
     * variant is a test, the ones to use to test the tested variant
     */
    @NonNull
    public Map<String, String> getInstrumentationRunnerArguments() {
        VariantConfiguration config = this;
        if (mType.isForTesting()) {
            config = getTestedConfig();
            checkState(config != null);
        }
        return config.mMergedFlavor.getTestInstrumentationRunnerArguments();
    }

    /**
     * Returns handleProfiling value to use to test this variant, or if the
     * variant is a test, the one to use to test the tested variant.
     *
     * @return the handleProfiling value
     */
    @NonNull
    public Boolean getHandleProfiling() {
        VariantConfiguration config = this;
        if (mType.isForTesting()) {
            config = getTestedConfig();
            checkState(config != null);
        }
        Boolean handleProfiling = config.mMergedFlavor.getTestHandleProfiling();
        if (handleProfiling == null){
            handleProfiling = getHandleProfilingFromManifest();
        }
        return handleProfiling != null ? handleProfiling : DEFAULT_HANDLE_PROFILING;
    }

    /**
     * Returns functionalTest value to use to test this variant, or if the
     * variant is a test, the one to use to test the tested variant.
     *
     * @return the functionalTest value
     */
    @NonNull
    public Boolean getFunctionalTest() {
        VariantConfiguration config = this;
        if (mType.isForTesting()) {
            config = getTestedConfig();
            checkState(config != null);
        }
        Boolean functionalTest = config.mMergedFlavor.getTestFunctionalTest();
        if (functionalTest == null){
            functionalTest = getFunctionalTestFromManifest();
        }

        return functionalTest != null ? functionalTest : DEFAULT_FUNCTIONAL_TEST;
    }

    /** Gets the test label for this variant */
    @Nullable
    public String getTestLabel(){
        return getTestLabelFromManifest();
    }

    /**
     * Reads the package name from the manifest. This is unmodified by the build type.
     */
    @Nullable
    public String getPackageFromManifest() {
        checkState(!mType.isForTesting());

        String packageName = getManifestAttributeSupplier().getPackage();
        if (packageName == null) {
            throw new RuntimeException(String.format("Cannot read packageName from %1$s",
                    mDefaultSourceProvider.getManifestFile().getAbsolutePath()));
        }
        return packageName;
    }

    /**
     * Reads the split name from the manifest.
     */
    @Nullable
    public String getSplitFromManifest() {
        return getManifestAttributeSupplier().getSplit();
    }

    @Nullable
    public String getVersionNameFromManifest() {
        return getManifestAttributeSupplier().getVersionName();
    }

    public int getVersionCodeFromManifest() {
        return getManifestAttributeSupplier().getVersionCode();
    }

    @Nullable
    public String getTestedApplicationIdFromManifest(){
        return getManifestAttributeSupplier().getTargetPackage();
    }

    @Nullable
    public String getInstrumentationRunnerFromManifest(){
        return getManifestAttributeSupplier().getInstrumentationRunner();
    }

    @Nullable
    public Boolean getFunctionalTestFromManifest(){
        return getManifestAttributeSupplier().getFunctionalTest();
    }

    @Nullable
    public Boolean getHandleProfilingFromManifest(){
        return getManifestAttributeSupplier().getHandleProfiling();
    }

    @Nullable
    public String getTestLabelFromManifest(){
        return getManifestAttributeSupplier().getTestLabel();
    }

    /**
     * Return the minSdkVersion for this variant.
     *
<<<<<<< HEAD
     * This uses both the value from the manifest (if present), and the override coming
     * from the flavor(s) (if present). The value of the minSdkVersion will be combined with
     * the value of the targetSdkVersion. For the details of the overlaying logic check
     * {@link #getCalculatedApiVersions(ApiVersion, ApiVersion)} method.
=======
     * <p>This uses both the value from the manifest (if present), and the override coming from the
     * flavor(s) (if present). The value of the minSdkVersion will be combined with the value of the
     * targetSdkVersion. For the details of the overlaying logic check {@link
     * #getCalculatedApiVersions(ApiVersion, ApiVersion)} method.
>>>>>>> fdf07a2c
     *
     * @return the minSdkVersion
     */
    @NonNull
    public ApiVersion getMinSdkVersion() {
        if (mTestedConfig != null) {
            return mTestedConfig.getMinSdkVersion();
        }

        return getApiVersionsNonTestVariant().minSdkVersion;
    }

    /**
     * Return the targetSdkVersion for this variant.
     *
     * This uses both the value from the manifest (if present), and the override coming
     * from the flavor(s) (if present). The value of the targetSdkVersion will be combined with
     * the value of the minSdkVersion. For the details of the overlaying logic check
     * {@link #getCalculatedApiVersions(ApiVersion, ApiVersion)} method.
     *
     * @return the targetSdkVersion
     */
    @NonNull
    public ApiVersion getTargetSdkVersion() {
        if (mTestedConfig != null) {
            return mTestedConfig.getTargetSdkVersion();
        }

        return getApiVersionsNonTestVariant().targetSdkVersion;
    }

    /** Gets api versions for this variant that might be correlated, such as min and target sdk */
<<<<<<< HEAD
    private ApiVersions getApiVersionsNonTestVariant() {
=======
    protected ApiVersions getApiVersionsNonTestVariant() {
>>>>>>> fdf07a2c
        ApiVersion minSdkVersion = mMergedFlavor.getMinSdkVersion();
        if (minSdkVersion == null) {
            // read it from the main manifest
            minSdkVersion = DefaultApiVersion.create(
                    getManifestAttributeSupplier().getMinSdkVersion());
        }

        ApiVersion targetSdkVersion = mMergedFlavor.getTargetSdkVersion();
        if (targetSdkVersion == null) {
            // read it from the main manifest
            targetSdkVersion = DefaultApiVersion.create(
                    getManifestAttributeSupplier().getTargetSdkVersion());
        }

        return getCalculatedApiVersions(minSdkVersion, targetSdkVersion);
    }

    /**
     * Api versions for this variant.
     */
    public static class ApiVersions {
        public final ApiVersion minSdkVersion;
        public final ApiVersion targetSdkVersion;

        public ApiVersions(ApiVersion minSdkVersion, ApiVersion targetSdkVersion) {
            this.minSdkVersion = minSdkVersion;
            this.targetSdkVersion = targetSdkVersion;
        }
    }

    /**
     * Calculates the minimum sdk and target sdk versions using the following rules:
     * <ul>
     *     <li>If none of the versions is a preview version, it keeps the values as-is.
     *     <li>If one of the values is a preview version, it will pick the smallest one
     *     using string comparison.
     * </ul>
     *
     * @param minSdkVersion min sdk version for the variant
     * @param targetSdkVersion target sdk version for the variant
     * @return selected api version according to the rules outlined above
     */
    @NonNull
    public static ApiVersions getCalculatedApiVersions(
            @Nullable ApiVersion minSdkVersion, @Nullable ApiVersion targetSdkVersion) {
        List<ApiVersion> versions = Lists.newArrayList();
        if (minSdkVersion != null) {
            versions.add(minSdkVersion);
        }
        if (targetSdkVersion != null) {
            versions.add(targetSdkVersion);
        }

        Optional<ApiVersion> previewMinVersion =
                versions
                        .stream()
                        .filter(v -> v.getCodename() != null)
                        .sorted(Ordering.natural().onResultOf(ApiVersion::getCodename))
                        .findFirst();
        if (previewMinVersion.isPresent()) {
            return new ApiVersions(previewMinVersion.get(), previewMinVersion.get());
        } else {
            return new ApiVersions(minSdkVersion, targetSdkVersion);
        }
    }

    @Nullable
    public File getMainManifest() {
        File defaultManifest = mDefaultSourceProvider.getManifestFile();

        // this could not exist in a test project.
        if (defaultManifest.isFile()) {
            return defaultManifest;
        }

        return null;
    }

    /**
     * Returns a list of sorted SourceProvider in order of ascending order, meaning, the earlier
     * items are meant to be overridden by later items.
     *
     * @return a list of source provider
     */
    @NonNull
    public List<SourceProvider> getSortedSourceProviders() {
        List<SourceProvider> providers = Lists.newArrayList();

        // first the default source provider
        providers.add(mDefaultSourceProvider);

        // the list of flavor must be reversed to use the right overlay order.
        for (int n = mFlavorSourceProviders.size() - 1; n >= 0 ; n--) {
            providers.add(mFlavorSourceProviders.get(n));
        }

        // multiflavor specific overrides flavor
        if (mMultiFlavorSourceProvider != null) {
            providers.add(mMultiFlavorSourceProvider);
        }

        // build type overrides flavors
        if (mBuildTypeSourceProvider != null) {
            providers.add(mBuildTypeSourceProvider);
        }

        // variant specific overrides all
        if (mVariantSourceProvider != null) {
            providers.add(mVariantSourceProvider);
        }

        return providers;
    }

    @NonNull
    public List<File> getManifestOverlays() {
        List<File> inputs = Lists.newArrayList();

        if (mVariantSourceProvider != null) {
            File variantLocation = mVariantSourceProvider.getManifestFile();
            if (variantLocation.isFile()) {
                inputs.add(variantLocation);
            }
        }

        if (mBuildTypeSourceProvider != null) {
            File typeLocation = mBuildTypeSourceProvider.getManifestFile();
            if (typeLocation.isFile()) {
                inputs.add(typeLocation);
            }
        }

        if (mMultiFlavorSourceProvider != null) {
            File variantLocation = mMultiFlavorSourceProvider.getManifestFile();
            if (variantLocation.isFile()) {
                inputs.add(variantLocation);
            }
        }

        for (SourceProvider sourceProvider : mFlavorSourceProviders) {
            File f = sourceProvider.getManifestFile();
            if (f.isFile()) {
                inputs.add(f);
            }
        }

        return inputs;
    }

    /**
     * Returns the dynamic list of {@link ResourceSet} based on the configuration, its dependencies,
     * as well as tested config if applicable (test of a library).
     *
     * The list is ordered in ascending order of importance, meaning the first set is meant to be
     * overridden by the 2nd one and so on. This is meant to facilitate usage of the list in a
     * {@link com.android.ide.common.res2.ResourceMerger}.
     *
     * @param generatedResFolders a list of generated res folders
     * @param includeDependencies whether to include in the result the resources of the dependencies
     *
     * @return a list ResourceSet.
     */
    @NonNull
    public List<ResourceSet> getResourceSets(@NonNull List<File> generatedResFolders,
            boolean includeDependencies,
            boolean validateEnabled) {
        List<ResourceSet> resourceSets = Lists.newArrayList();

        // the list of dependency must be reversed to use the right overlay order.
        if (includeDependencies) {
            // use the package one to ignore the optional libs.
            for (AndroidDependency dependency : getPackageDependencies().getAllAndroidDependencies().reverse()) {
                File resFolder = dependency.getResFolder();
                if (resFolder.isDirectory()) {
                    ResourceSet resourceSet = new ResourceSet(dependency.getExtractedFolder().getName(),
                            dependency.getName(), validateEnabled);
                    resourceSet.addSource(resFolder);
                    resourceSet.setFromDependency(true);
                    resourceSets.add(resourceSet);
                }
            }
        }

        Collection<File> mainResDirs = mDefaultSourceProvider.getResDirectories();

        // the main + generated res folders are in the same ResourceSet
        ResourceSet resourceSet = new ResourceSet(BuilderConstants.MAIN, validateEnabled);
        resourceSet.addSources(mainResDirs);
        if (!generatedResFolders.isEmpty()) {
            for (File generatedResFolder : generatedResFolders) {
                resourceSet.addSource(generatedResFolder);

            }
        }
        resourceSets.add(resourceSet);

        // the list of flavor must be reversed to use the right overlay order.
        for (int n = mFlavorSourceProviders.size() - 1; n >= 0 ; n--) {
            SourceProvider sourceProvider = mFlavorSourceProviders.get(n);

            Collection<File> flavorResDirs = sourceProvider.getResDirectories();
            // we need the same of the flavor config, but it's in a different list.
            // This is fine as both list are parallel collections with the same number of items.
            resourceSet = new ResourceSet(sourceProvider.getName(), validateEnabled);
            resourceSet.addSources(flavorResDirs);
            resourceSets.add(resourceSet);
        }

        // multiflavor specific overrides flavor
        if (mMultiFlavorSourceProvider != null) {
            Collection<File> variantResDirs = mMultiFlavorSourceProvider.getResDirectories();
            resourceSet = new ResourceSet(getFlavorName(), validateEnabled);
            resourceSet.addSources(variantResDirs);
            resourceSets.add(resourceSet);
        }

        // build type overrides the flavors
        if (mBuildTypeSourceProvider != null) {
            Collection<File> typeResDirs = mBuildTypeSourceProvider.getResDirectories();
            resourceSet = new ResourceSet(mBuildType.getName(), validateEnabled);
            resourceSet.addSources(typeResDirs);
            resourceSets.add(resourceSet);
        }

        // variant specific overrides all
        if (mVariantSourceProvider != null) {
            Collection<File> variantResDirs = mVariantSourceProvider.getResDirectories();
            resourceSet = new ResourceSet(getFullName(), validateEnabled);
            resourceSet.addSources(variantResDirs);
            resourceSets.add(resourceSet);
        }

        return resourceSets;
    }

    /**
     * Returns the dynamic list of {@link AssetSet} based on the configuration, its dependencies,
     * as well as tested config if applicable (test of a library).
     *
     * The list is ordered in ascending order of importance, meaning the first set is meant to be
     * overridden by the 2nd one and so on. This is meant to facilitate usage of the list in a
     * {@link com.android.ide.common.res2.AssetMerger}.
     *
     * @param generatedAssetFolders a list of generated assets folder
     * @param includeDependencies true to include the library dependencies asset folders
     *
     * @return a list ResourceSet.
     */
    @NonNull
    public List<AssetSet> getAssetSets(
            @NonNull List<File> generatedAssetFolders,
            boolean includeDependencies) {
        List<AssetSet> assetSets = Lists.newArrayList();

        if (includeDependencies) {
            // use the package one to ignore the optional libs.
            for (AndroidDependency dependency : getPackageDependencies().getAllAndroidDependencies().reverse()) {
                File assetFolder = dependency.getAssetsFolder();
                if (assetFolder.isDirectory()) {
                    AssetSet assetSet = new AssetSet(dependency.getExtractedFolder().getName());
                    assetSet.addSource(assetFolder);
                    assetSets.add(assetSet);
                }
            }
        }

        Collection<File> mainResDirs = mDefaultSourceProvider.getAssetsDirectories();

        // the main + generated asset folders are in the same AssetSet
        AssetSet assetSet = new AssetSet(BuilderConstants.MAIN);
        assetSet.addSources(mainResDirs);
        if (!generatedAssetFolders.isEmpty()) {
            for (File generatedResFolder : generatedAssetFolders) {
                assetSet.addSource(generatedResFolder);
            }
        }
        assetSets.add(assetSet);

        // the list of flavor must be reversed to use the right overlay order.
        for (int n = mFlavorSourceProviders.size() - 1; n >= 0 ; n--) {
            SourceProvider sourceProvider = mFlavorSourceProviders.get(n);

            Collection<File> flavorResDirs = sourceProvider.getAssetsDirectories();
            // we need the same of the flavor config, but it's in a different list.
            // This is fine as both list are parallel collections with the same number of items.
            assetSet = new AssetSet(mFlavors.get(n).getName());
            assetSet.addSources(flavorResDirs);
            assetSets.add(assetSet);
        }

        // multiflavor specific overrides flavor
        if (mMultiFlavorSourceProvider != null) {
            Collection<File> variantResDirs = mMultiFlavorSourceProvider.getAssetsDirectories();
            assetSet = new AssetSet(getFlavorName());
            assetSet.addSources(variantResDirs);
            assetSets.add(assetSet);
        }

        // build type overrides flavors
        if (mBuildTypeSourceProvider != null) {
            Collection<File> typeResDirs = mBuildTypeSourceProvider.getAssetsDirectories();
            assetSet = new AssetSet(mBuildType.getName());
            assetSet.addSources(typeResDirs);
            assetSets.add(assetSet);
        }

        // variant specific overrides all
        if (mVariantSourceProvider != null) {
            Collection<File> variantResDirs = mVariantSourceProvider.getAssetsDirectories();
            assetSet = new AssetSet(getFullName());
            assetSet.addSources(variantResDirs);
            assetSets.add(assetSet);
        }

        return assetSets;
    }

    /**
     * Returns the dynamic list of {@link AssetSet} based on the configuration, its dependencies,
     * as well as tested config if applicable (test of a library).
     *
     * The list is ordered in ascending order of importance, meaning the first set is meant to be
     * overridden by the 2nd one and so on. This is meant to facilitate usage of the list in a
     * {@link com.android.ide.common.res2.AssetMerger}.
     *
     * @return a list ResourceSet.
     */
    @NonNull
    public List<AssetSet> getJniLibsSets() {
        List<AssetSet> jniSets = Lists.newArrayList();

        Collection<File> mainJniLibsDirs = mDefaultSourceProvider.getJniLibsDirectories();

        // the main + generated asset folders are in the same AssetSet
        AssetSet jniSet = new AssetSet(BuilderConstants.MAIN);
        jniSet.addSources(mainJniLibsDirs);
        jniSets.add(jniSet);

        // the list of flavor must be reversed to use the right overlay order.
        for (int n = mFlavorSourceProviders.size() - 1; n >= 0 ; n--) {
            SourceProvider sourceProvider = mFlavorSourceProviders.get(n);

            Collection<File> flavorJniDirs = sourceProvider.getJniLibsDirectories();
            // we need the same of the flavor config, but it's in a different list.
            // This is fine as both list are parallel collections with the same number of items.
            jniSet = new AssetSet(mFlavors.get(n).getName());
            jniSet.addSources(flavorJniDirs);
            jniSets.add(jniSet);
        }

        // multiflavor specific overrides flavor
        if (mMultiFlavorSourceProvider != null) {
            Collection<File> variantJniDirs = mMultiFlavorSourceProvider.getJniLibsDirectories();
            jniSet = new AssetSet(getFlavorName());
            jniSet.addSources(variantJniDirs);
            jniSets.add(jniSet);
        }

        // build type overrides flavors
        if (mBuildTypeSourceProvider != null) {
            Collection<File> typeJniDirs = mBuildTypeSourceProvider.getJniLibsDirectories();
            jniSet = new AssetSet(mBuildType.getName());
            jniSet.addSources(typeJniDirs);
            jniSets.add(jniSet);
        }

        // variant specific overrides all
        if (mVariantSourceProvider != null) {
            Collection<File> variantJniDirs = mVariantSourceProvider.getJniLibsDirectories();
            jniSet = new AssetSet(getFullName());
            jniSet.addSources(variantJniDirs);
            jniSets.add(jniSet);
        }

        return jniSets;
    }

    /**
     * Returns the dynamic list of {@link AssetSet} based on the configuration, its dependencies,
     * as well as tested config if applicable (test of a library).
     *
     * The list is ordered in ascending order of importance, meaning the first set is meant to be
     * overridden by the 2nd one and so on. This is meant to facilitate usage of the list in a
     * {@link com.android.ide.common.res2.AssetMerger}.
     *
     * @return a list ResourceSet.
     */
    @NonNull
    public List<AssetSet> getShaderSets() {
        List<AssetSet> shaderSets = Lists.newArrayList();

        Collection<File> mainShaderDirs = mDefaultSourceProvider.getShadersDirectories();

        // the main + generated asset folders are in the same AssetSet
        AssetSet shaderSet = new AssetSet(BuilderConstants.MAIN);
        shaderSet.addSources(mainShaderDirs);
        shaderSets.add(shaderSet);

        // the list of flavor must be reversed to use the right overlay order.
        for (int n = mFlavorSourceProviders.size() - 1; n >= 0 ; n--) {
            SourceProvider sourceProvider = mFlavorSourceProviders.get(n);

            Collection<File> flavorJniDirs = sourceProvider.getShadersDirectories();
            // we need the same of the flavor config, but it's in a different list.
            // This is fine as both list are parallel collections with the same number of items.
            shaderSet = new AssetSet(mFlavors.get(n).getName());
            shaderSet.addSources(flavorJniDirs);
            shaderSets.add(shaderSet);
        }

        // multiflavor specific overrides flavor
        if (mMultiFlavorSourceProvider != null) {
            Collection<File> variantJniDirs = mMultiFlavorSourceProvider.getShadersDirectories();
            shaderSet = new AssetSet(getFlavorName());
            shaderSet.addSources(variantJniDirs);
            shaderSets.add(shaderSet);
        }

        // build type overrides flavors
        if (mBuildTypeSourceProvider != null) {
            Collection<File> typeJniDirs = mBuildTypeSourceProvider.getShadersDirectories();
            shaderSet = new AssetSet(mBuildType.getName());
            shaderSet.addSources(typeJniDirs);
            shaderSets.add(shaderSet);
        }

        // variant specific overrides all
        if (mVariantSourceProvider != null) {
            Collection<File> variantJniDirs = mVariantSourceProvider.getShadersDirectories();
            shaderSet = new AssetSet(getFullName());
            shaderSet.addSources(variantJniDirs);
            shaderSets.add(shaderSet);
        }

        return shaderSets;
    }

    public int getRenderscriptTarget() {
        ProductFlavor mergedFlavor = getMergedFlavor();

        int targetApi = mergedFlavor.getRenderscriptTargetApi() != null ?
                mergedFlavor.getRenderscriptTargetApi() : -1;
        ApiVersion apiVersion = getMinSdkVersion();
        int minSdk = apiVersion.getApiLevel();
        if (apiVersion.getCodename() != null) {
            minSdk = SdkVersionInfo.getApiByBuildCode(apiVersion.getCodename(), true);
        }

        return targetApi > minSdk ? targetApi : minSdk;
    }

    /**
     * Returns all the renderscript import folder that are outside of the current project.
     */
    @NonNull
    public List<File> getRenderscriptImports() {
        List<File> list = Lists.newArrayList();

        // use the package one to ignore the optional libs.
        for (AndroidDependency lib : getPackageDependencies().getAllAndroidDependencies()) {
            File rsLib = lib.getRenderscriptFolder();
            if (rsLib.isDirectory()) {
                list.add(rsLib);
            }
        }

        return list;
    }

    /**
     * Returns all the renderscript source folder from the main config, the flavors and the
     * build type.
     *
     * @return a list of folders.
     */
    @NonNull
    public List<File> getRenderscriptSourceList() {
        List<SourceProvider> providers = getSortedSourceProviders();

        List<File> sourceList = Lists.newArrayListWithExpectedSize(providers.size());

        for (SourceProvider provider : providers) {
            sourceList.addAll(provider.getRenderscriptDirectories());
        }

        return sourceList;
    }

    /**
     * Returns all the aidl import folder that are outside of the current project.
     */
    @NonNull
    public List<File> getAidlImports() {
        List<File> list = Lists.newArrayList();

        // use the package one to ignore the optional libs.
        for (AndroidDependency lib : getPackageDependencies().getAllAndroidDependencies()) {
            File aidlLib = lib.getAidlFolder();
            if (aidlLib.isDirectory()) {
                list.add(aidlLib);
            }
        }

        return list;
    }

    @NonNull
    public List<File> getAidlSourceList() {
        List<SourceProvider> providers = getSortedSourceProviders();

        List<File> sourceList = Lists.newArrayListWithExpectedSize(providers.size());

        for (SourceProvider provider : providers) {
            sourceList.addAll(provider.getAidlDirectories());
        }

        return sourceList;
    }

    @NonNull
    public List<File> getJniSourceList() {
        List<SourceProvider> providers = getSortedSourceProviders();

        List<File> sourceList = Lists.newArrayListWithExpectedSize(providers.size());

        for (SourceProvider provider : providers) {
            sourceList.addAll(provider.getCDirectories());
        }

        return sourceList;
    }

    /**
     * Returns the compile classpath for this config. If the config tests a library, this
     * will include the classpath of the tested config
     *
     * @return a non null, but possibly empty set.
     */
    @NonNull
    public Set<File> getCompileClasspath() {
        DependencyContainer compileDep = getCompileDependencies();

        Set<File> classpath = Sets.newLinkedHashSetWithExpectedSize(
<<<<<<< HEAD
                mFlatCompileDependencies.getJarDependencies().size() +
                        mFlatCompileDependencies.getLocalDependencies().size() +
                        mFlatCompileDependencies.getAndroidDependencies().size());
=======
                compileDep.getAllDependencies().size());
>>>>>>> fdf07a2c

        for (Dependency dependency : compileDep.getAllDependencies()) {
            classpath.add(dependency.getClasspathFile());
            List<File> additionalFiles = dependency.getAdditionalClasspath();
            if (additionalFiles != null) {
                classpath.addAll(additionalFiles);
            }
        }

        return classpath;
    }

    /**
     * Returns the list of packaged jars for this config. If the config tests a library, this
     * will include the jars of the tested config
     *
     * @return a non null, but possibly empty list.
     */
    @NonNull
    public Set<File> getAllPackagedJars() {
        final DependencyContainer packageDeps = getPackageDependencies();

        Set<File> jars = Sets.newLinkedHashSetWithExpectedSize(
<<<<<<< HEAD
                mFlatPackageDependencies.getJarDependencies().size() +
                        localJars.size() +
                        mFlatPackageDependencies.getAndroidDependencies().size());
=======
                packageDeps.getAllDependencies().size());
>>>>>>> fdf07a2c

        for (Dependency dependency : packageDeps.getAllPackagedDependencies()) {
            File jarFile = dependency.getClasspathFile();
            if (jarFile.isFile()) {
                jars.add(jarFile);
            }
            List<File> additionalJarFiles = dependency.getAdditionalClasspath();
            if (additionalJarFiles != null) {
                for (File jar : additionalJarFiles) {
                    if (jar.isFile()) {
                        jars.add(jar);
                    }
                }
            }
        }

        return jars;
    }

    /**
     * Returns the list of packaged jars for this config that is not coming from subprojects..
     *
     * If the config tests a library, this will include the jars of the tested config
     *
     * @return a non null, but possibly empty list.
     */
    @NonNull
    public Set<File> getExternalPackagedJars() {
<<<<<<< HEAD
        Set<File> jars = Sets.newLinkedHashSetWithExpectedSize(
                mFlatPackageDependencies.getJarDependencies().size() +
                        mFlatPackageDependencies.getAndroidDependencies().size());

        for (JavaLibrary javaLibrary : mFlatPackageDependencies.getJarDependencies()) {
            // only take java libraries that are not coming from a module.
            if (javaLibrary.getProject() == null) {
                File jarFile = javaLibrary.getJarFile();
                if (jarFile.exists()) {
                    jars.add(jarFile);
                }
            }
        }
=======
        final DependencyContainer packageDeps = getPackageDependencies();
        Set<File> jars = Sets.newLinkedHashSetWithExpectedSize(
                packageDeps.getAllDependencies().size());
>>>>>>> fdf07a2c

        for (Dependency dependency : packageDeps.getAllPackagedDependencies()) {
            if (dependency.getProjectPath() != null || dependency.isLocal()) {
                continue;
            }

            File jarFile = dependency.getClasspathFile();
            if (jarFile.isFile()) {
                jars.add(jarFile);
            }
            List<File> additionalJarFiles = dependency.getAdditionalClasspath();
            if (additionalJarFiles != null) {
                for (File jar : additionalJarFiles) {
                    if (jar.isFile()) {
                        jars.add(jar);
                    }
                }
            }
        }

        return jars;
    }

    /**
     * Returns the list of external packaged jars for this config.
     *
     * @return a non null, but possibly empty list.
     */
    @NonNull
    public Set<File> getExternalPackagedJniJars() {
<<<<<<< HEAD
        Set<File> jars = Sets.newLinkedHashSetWithExpectedSize(
                mFlatPackageDependencies.getJarDependencies().size());
=======
        final DependencyContainer packageDeps = getPackageDependencies();
        Set<File> jars = Sets.newLinkedHashSetWithExpectedSize(
                packageDeps.getAllJavaDependencies().size());
>>>>>>> fdf07a2c

        for (JavaDependency javaDependency : packageDeps.getAllJavaDependencies()) {
            if (javaDependency.getProjectPath() == null && !javaDependency.isLocal()) {
                File jarFile = javaDependency.getArtifactFile();
                if (jarFile.isFile()) {
                    jars.add(jarFile);
                }
            }
        }

        return jars;
    }

    /**
     * Returns the packaged local Jars
     *
     * @return a non null, but possibly empty set.
     */
    @NonNull
    public Set<File> getLocalPackagedJars() {
<<<<<<< HEAD
        Set<File> jars = Sets.newLinkedHashSetWithExpectedSize(
                mFlatPackageDependencies.getLocalDependencies().size());
=======
        final DependencyContainer packageDeps = getPackageDependencies();
        Set<File> jars = Sets.newLinkedHashSetWithExpectedSize(
                packageDeps.getAllJavaDependencies().size());
>>>>>>> fdf07a2c

        for (JavaDependency javaDependency : packageDeps.getAllJavaDependencies()) {
            if (javaDependency.isLocal()) {
                File jarFile = javaDependency.getClasspathFile();
                if (jarFile.isFile()) {
                    jars.add(jarFile);
                }
            }
        }

        return jars;
    }

    /**
     * Returns the packaged sub-project Jars, coming from Android or Java modules.
     *
     * @return a non null, but possibly empty set.
     */
    @NonNull
    public Set<File> getSubProjectPackagedJars() {
<<<<<<< HEAD
        Set<File> jars = Sets.newLinkedHashSetWithExpectedSize(
                mFlatPackageDependencies.getJarDependencies().size() +
                        mFlatPackageDependencies.getAndroidDependencies().size());

        for (AndroidLibrary androidLibrary : mFlatPackageDependencies.getAndroidDependencies()) {
            // only take the sub-project android libraries.
            if (androidLibrary.getProject() != null) {
                File libJar = androidLibrary.getJarFile();
                if (libJar.exists()) {
=======
        final DependencyContainer packageDeps = getPackageDependencies();
        Set<File> jars = Sets.newLinkedHashSetWithExpectedSize(
                packageDeps.getAllPackagedDependencies().size());

        for (Dependency dependency : packageDeps.getAllPackagedDependencies()) {
            // only take the sub-project dependencies
            if (dependency.getProjectPath() != null) {
                File libJar = dependency.getClasspathFile();
                if (libJar.isFile()) {
>>>>>>> fdf07a2c
                    jars.add(libJar);
                }
            }
        }

        return jars;
    }

    /**
     * Returns the packaged sub-project local Jars
     *
     * @return a non null, but possibly empty immutable set.
     */
    @NonNull
    public Set<File> getSubProjectLocalPackagedJars() {
<<<<<<< HEAD
        Set<File> jars = Sets.newLinkedHashSetWithExpectedSize(
                mFlatPackageDependencies.getAndroidDependencies().size());
=======
        final DependencyContainer packageDeps = getPackageDependencies();
        Set<File> jars = Sets.newLinkedHashSetWithExpectedSize(
                packageDeps.getAllAndroidDependencies().size());
>>>>>>> fdf07a2c

        for (AndroidDependency dependency : packageDeps.getAllAndroidDependencies()) {
            // only take the sub-project android libraries.
            if (dependency.getProjectPath() != null) {
                for (File jarFile : dependency.getLocalJars()) {
                    if (jarFile.isFile()) {
                        jars.add(jarFile);
                    }
                }
            }
        }

        return jars;
    }

    /**
     * Returns the sub-project jni libs
     *
     * @return a non null, but possibly empty immutable set.
     */
    @NonNull
    public Set<File> getSubProjectJniLibFolders() {
<<<<<<< HEAD
        Set<File> jniDirectories = Sets.newLinkedHashSetWithExpectedSize(
                mFlatPackageDependencies.getAndroidDependencies().size());
=======
        final DependencyContainer packageDeps = getPackageDependencies();
        Set<File> jniDirectories = Sets.newLinkedHashSetWithExpectedSize(
                packageDeps.getAllAndroidDependencies().size());
>>>>>>> fdf07a2c

        for (AndroidDependency dependency : packageDeps.getAllAndroidDependencies()) {
            // only take the sub-project android libraries.
            if (dependency.getProjectPath() != null) {
                File jniDir = dependency.getJniFolder();
                if (jniDir.isDirectory()) {
                    jniDirectories.add(jniDir);
                }
            }
        }

        return jniDirectories;
    }

    /**
     * Returns the list of sub-project packaged jars for this config.
     *
     * @return a non null, but possibly empty list.
     */
    @NonNull
    public Set<File> getSubProjectPackagedJniJars() {
<<<<<<< HEAD
        Set<File> jars = Sets.newLinkedHashSetWithExpectedSize(
                mFlatPackageDependencies.getJarDependencies().size());
=======
        final DependencyContainer packageDeps = getPackageDependencies();
        Set<File> jars = Sets.newLinkedHashSetWithExpectedSize(
                packageDeps.getAllJavaDependencies().size());
>>>>>>> fdf07a2c

        for (JavaDependency javaDependency : packageDeps.getAllJavaDependencies()) {
            if (javaDependency.getProjectPath() != null) {
                File jarFile = javaDependency.getArtifactFile();
                if (jarFile.isFile()) {
                    jars.add(jarFile);
                }
            }
        }

        return jars;
    }

    /**
     * Returns the external jni lib folders
     *
     * @return a non null, but possibly empty immutable set.
     */
    @NonNull
    public Set<File> getExternalAarJniLibFolders() {
<<<<<<< HEAD
        Set<File> jniDirectories = Sets.newLinkedHashSetWithExpectedSize(
                mFlatPackageDependencies.getAndroidDependencies().size());
=======
        final DependencyContainer packageDeps = getPackageDependencies();
        Set<File> jniDirectories = Sets.newLinkedHashSetWithExpectedSize(
                packageDeps.getAllAndroidDependencies().size());
>>>>>>> fdf07a2c

        for (AndroidDependency dependency : packageDeps.getAllAndroidDependencies()) {
            // only take the external android libraries.
            if (dependency.getProjectPath() == null) {
                File jniDir = dependency.getJniFolder();
                if (jniDir.isDirectory()) {
                    jniDirectories.add(jniDir);
                }
            }
        }

        return jniDirectories;
    }

    /**
     * Returns the list of provided-only jars for this config.
     *
     * @return a non null, but possibly empty list.
     */
    @NonNull
    public List<File> getProvidedOnlyJars() {
<<<<<<< HEAD
        Set<File> jars = Sets.newLinkedHashSetWithExpectedSize(
                mFlatPackageDependencies.getAndroidDependencies().size() +
                        mFlatPackageDependencies.getJarDependencies().size() +
                        mFlatPackageDependencies.getLocalDependencies().size());

        // TODO: we might want to cache this somehow, or precompute during dependency manager.
        Set<MavenCoordinates> packageArtifacts = Sets.newHashSet();
        for (JavaLibrary javaLibrary : mFlatPackageDependencies.getJarDependencies()) {
            packageArtifacts.add(javaLibrary.getResolvedCoordinates());
=======
        if (!isDependenciesResolved) {
            return ImmutableList.of();
>>>>>>> fdf07a2c
        }

        List<Dependency> dependencies = compileDependencies.getAllDependencies();
        Set<File> jars = Sets.newLinkedHashSetWithExpectedSize(dependencies.size());

        for (Dependency dependency : dependencies) {
            if (!compileDependencies.isProvided(dependency)) {
                continue;
            }

            final File classpathFile = dependency.getClasspathFile();
            if (classpathFile.isFile()) {
                jars.add(classpathFile);
            }

            List<File> otherJars = dependency.getAdditionalClasspath();
            if (otherJars != null) {
                for (File otherJar : otherJars) {
                    if (otherJar.isFile()) {
                        jars.add(otherJar);
                    }
                }
            }
        }

        return ImmutableList.copyOf(jars);
    }

    /**
     * Adds a variant-specific BuildConfig field.
     * @param type the type of the field
     * @param name the name of the field
     * @param value the value of the field
     */
    public void addBuildConfigField(@NonNull String type, @NonNull String name, @NonNull String value) {
        ClassField classField = new ClassFieldImpl(type, name, value);
        mBuildConfigFields.put(name, classField);
    }

    /**
     * Adds a variant-specific res value.
     * @param type the type of the field
     * @param name the name of the field
     * @param value the value of the field
     */
    public void addResValue(@NonNull String type, @NonNull String name, @NonNull String value) {
        ClassField classField = new ClassFieldImpl(type, name, value);
        mResValues.put(name, classField);
    }

    /**
     * Returns a list of items for the BuildConfig class.
     *
     * Items can be either fields (instance of {@link com.android.builder.model.ClassField})
     * or comments (instance of String).
     *
     * @return a list of items.
     */
    @NonNull
    public List<Object> getBuildConfigItems() {
        List<Object> fullList = Lists.newArrayList();

        // keep track of the names already added. This is because we show where the items
        // come from so we cannot just put everything a map and let the new ones override the
        // old ones.
        Set<String> usedFieldNames = Sets.newHashSet();

        Collection<ClassField> list = mBuildConfigFields.values();
        if (!list.isEmpty()) {
            fullList.add("Fields from the variant");
            fillFieldList(fullList, usedFieldNames, list);
        }

        list = mBuildType.getBuildConfigFields().values();
        if (!list.isEmpty()) {
            fullList.add("Fields from build type: " + mBuildType.getName());
            fillFieldList(fullList, usedFieldNames, list);
        }

        for (F flavor : mFlavors) {
            list = flavor.getBuildConfigFields().values();
            if (!list.isEmpty()) {
                fullList.add("Fields from product flavor: " + flavor.getName());
                fillFieldList(fullList, usedFieldNames, list);
            }
        }

        list = mDefaultConfig.getBuildConfigFields().values();
        if (!list.isEmpty()) {
            fullList.add("Fields from default config.");
            fillFieldList(fullList, usedFieldNames, list);
        }

        return fullList;
    }

    /**
     * Return the merged build config fields for the variant.
     *
     * This is made of of the variant-specific fields overlaid on top of the build type ones,
     * the flavors ones, and the default config ones.
     *
     * @return a map of merged fields
     */
    @NonNull
    public Map<String, ClassField> getMergedBuildConfigFields() {
        Map<String, ClassField> mergedMap = Maps.newHashMap();

        // start from the lowest priority and just add it all. Higher priority fields
        // will replace lower priority ones.

        mergedMap.putAll(mDefaultConfig.getBuildConfigFields());
        for (int i = mFlavors.size() - 1; i >= 0 ; i--) {
            mergedMap.putAll(mFlavors.get(i).getBuildConfigFields());
        }

        mergedMap.putAll(mBuildType.getBuildConfigFields());
        mergedMap.putAll(mBuildConfigFields);

        return mergedMap;
    }

    /**
     * Return the merged res values for the variant.
     *
     * This is made of of the variant-specific fields overlaid on top of the build type ones,
     * the flavors ones, and the default config ones.
     *
     * @return a map of merged fields
     */
    @NonNull
    public Map<String, ClassField> getMergedResValues() {
        Map<String, ClassField> mergedMap = Maps.newHashMap();

        // start from the lowest priority and just add it all. Higher priority fields
        // will replace lower priority ones.

        mergedMap.putAll(mDefaultConfig.getResValues());
        for (int i = mFlavors.size() - 1; i >= 0 ; i--) {
            mergedMap.putAll(mFlavors.get(i).getResValues());
        }

        mergedMap.putAll(mBuildType.getResValues());
        mergedMap.putAll(mResValues);

        return mergedMap;
    }

    /**
     * Fills a list of Object from a given list of ClassField only if the name isn't in a set.
     * Each new item added adds its name to the list.
     * @param outList the out list
     * @param usedFieldNames the list of field names already in the list
     * @param list the list to copy items from
     */
    private static void fillFieldList(
            @NonNull List<Object> outList,
            @NonNull Set<String> usedFieldNames,
            @NonNull Collection<ClassField> list) {
        for (ClassField f : list) {
            String name = f.getName();
            if (!usedFieldNames.contains(name)) {
                usedFieldNames.add(f.getName());
                outList.add(f);
            }
        }
    }

    /**
     * Returns a list of generated resource values.
     *
     * Items can be either fields (instance of {@link com.android.builder.model.ClassField})
     * or comments (instance of String).
     *
     * @return a list of items.
     */
    @NonNull
    public List<Object> getResValues() {
        List<Object> fullList = Lists.newArrayList();

        // keep track of the names already added. This is because we show where the items
        // come from so we cannot just put everything a map and let the new ones override the
        // old ones.
        Set<String> usedFieldNames = Sets.newHashSet();

        Collection<ClassField> list = mResValues.values();
        if (!list.isEmpty()) {
            fullList.add("Values from the variant");
            fillFieldList(fullList, usedFieldNames, list);
        }

        list = mBuildType.getResValues().values();
        if (!list.isEmpty()) {
            fullList.add("Values from build type: " + mBuildType.getName());
            fillFieldList(fullList, usedFieldNames, list);
        }

        for (F flavor : mFlavors) {
            list = flavor.getResValues().values();
            if (!list.isEmpty()) {
                fullList.add("Values from product flavor: " + flavor.getName());
                fillFieldList(fullList, usedFieldNames, list);
            }
        }

        list = mDefaultConfig.getResValues().values();
        if (!list.isEmpty()) {
            fullList.add("Values from default config.");
            fillFieldList(fullList, usedFieldNames, list);
        }

        return fullList;
    }

    @Nullable
    public SigningConfig getSigningConfig() {
        if (mSigningConfigOverride != null) {
            return mSigningConfigOverride;
        }

        SigningConfig signingConfig = mBuildType.getSigningConfig();
        if (signingConfig != null) {
            return signingConfig;
        }
        return mMergedFlavor.getSigningConfig();
    }

    public boolean isSigningReady() {
        SigningConfig signingConfig = getSigningConfig();
        return signingConfig != null && signingConfig.isSigningReady();
    }

    /**
     * Returns the proguard config files coming from the project but also from the dependencies.
     *
     * Note that if the method is set to include config files coming from libraries, they will
     * only be included if the aars have already been unzipped.
     *
     * @param includeLibraries whether to include the library dependencies.
     * @return a non null list of proguard files.
     */
    @NonNull
    public Set<File> getProguardFiles(boolean includeLibraries, List<File> defaultProguardConfig) {
        Set<File> fullList = Sets.newLinkedHashSet();

        // add the config files from the build type, main config and flavors
        fullList.addAll(mDefaultConfig.getProguardFiles());
        fullList.addAll(mBuildType.getProguardFiles());

        for (F flavor : mFlavors) {
            fullList.addAll(flavor.getProguardFiles());
        }

        if (fullList.isEmpty()) {
            fullList.addAll(defaultProguardConfig);
        }

        // now add the one coming from the library dependencies
        if (includeLibraries && isDependenciesResolved) {
            for (AndroidDependency androidDependency : packageDependencies.getAllAndroidDependencies()) {
                File proguardRules = androidDependency.getProguardRules();
                if (proguardRules.isFile()) {
                    fullList.add(proguardRules);
                }
            }
        }

        return fullList;
    }

    /**
     * Returns the proguard config files to be used for the test APK.
     */
    @NonNull
    public Set<File> getTestProguardFiles() {
        Set<File> fullList = Sets.newLinkedHashSet();

        // add the config files from the build type, main config and flavors
        fullList.addAll(mDefaultConfig.getTestProguardFiles());
        fullList.addAll(mBuildType.getTestProguardFiles());

        for (F flavor : mFlavors) {
            fullList.addAll(flavor.getTestProguardFiles());
        }

        return fullList;
    }

    @NonNull
    public List<Object> getConsumerProguardFiles() {
        List<Object> fullList = Lists.newArrayList();

        // add the config files from the build type, main config and flavors
        fullList.addAll(mDefaultConfig.getConsumerProguardFiles());
        fullList.addAll(mBuildType.getConsumerProguardFiles());

        for (F flavor : mFlavors) {
            fullList.addAll(flavor.getConsumerProguardFiles());
        }

        return fullList;
    }

    public boolean isTestCoverageEnabled() {
        return mBuildType.isTestCoverageEnabled();
    }

    /**
     * Returns the merged manifest placeholders. All product flavors are merged first, then build
     * type specific placeholders are added and potentially overrides product flavors values.
     * @return the merged manifest placeholders for a build variant.
     */
    @NonNull
    public Map<String, Object> getManifestPlaceholders() {
        Map<String, Object> mergedFlavorsPlaceholders = mMergedFlavor.getManifestPlaceholders();
        // so far, blindly override the build type placeholders
        mergedFlavorsPlaceholders.putAll(mBuildType.getManifestPlaceholders());
        return mergedFlavorsPlaceholders;
    }

    public boolean isMultiDexEnabled() {
        Boolean value = mBuildType.getMultiDexEnabled();
        if (value != null) {
            return value;
        }

        value = mMergedFlavor.getMultiDexEnabled();
        if (value != null) {
            return value;
        }

        return false;
    }

    public File getMultiDexKeepFile() {
        File value = mBuildType.getMultiDexKeepFile();
        if (value != null) {
            return value;
        }

        value = mMergedFlavor.getMultiDexKeepFile();
        if (value != null) {
            return value;
        }

        return null;
    }

    public File getMultiDexKeepProguard() {
        File value = mBuildType.getMultiDexKeepProguard();
        if (value != null) {
            return value;
        }

        value = mMergedFlavor.getMultiDexKeepProguard();
        if (value != null) {
            return value;
        }

        return null;
    }

    public boolean isLegacyMultiDexMode() {
        if (!isMultiDexEnabled()) {
            return false;
        }

        ApiVersion minSdk = getMinSdkVersion();
        if (minSdk.getCodename() == null) {
            return minSdk.getApiLevel() < 21;
        } else {
            return SdkVersionInfo.getApiByPreviewName(minSdk.getCodename(), true) < 21;
        }
    }

    /**
     * Returns the renderscript support mode.
     */
    public boolean getRenderscriptSupportModeEnabled() {
        Boolean value = mMergedFlavor.getRenderscriptSupportModeEnabled();
        if (value != null) {
            return value;
        }

        // default is false.
        return false;
    }

    /**
     * Returns the renderscript BLAS support mode.
     */
    public boolean getRenderscriptSupportModeBlasEnabled() {
        Boolean value = mMergedFlavor.getRenderscriptSupportModeBlasEnabled();
        if (value != null) {
            return value;
        }

        // default is false.
        return false;
    }

    /**
     * Returns the renderscript NDK mode.
     */
    public boolean getRenderscriptNdkModeEnabled() {
        Boolean value = mMergedFlavor.getRenderscriptNdkModeEnabled();
        if (value != null) {
            return value;
        }

        // default is false.
        return false;
    }

    /**
     * Returns true if the variant output is a bundle.
     */
    public boolean isBundled() {
        return mType == VariantType.LIBRARY || mType == VariantType.ATOM;
    }

    @NonNull
    public Collection<File> getJarJarRuleFiles() {
        ImmutableList.Builder<File> jarjarRuleFiles = ImmutableList.builder();
        jarjarRuleFiles.addAll(getMergedFlavor().getJarJarRuleFiles());
        jarjarRuleFiles.addAll(mBuildType.getJarJarRuleFiles());
        return jarjarRuleFiles.build();
    }

    @NonNull
    private ManifestAttributeSupplier getManifestAttributeSupplier(){
        if (mManifestAttributeSupplier == null){
            mManifestAttributeSupplier =
                    new DefaultManifestParser(mDefaultSourceProvider.getManifestFile());
        }
        return mManifestAttributeSupplier;
    }
}<|MERGE_RESOLUTION|>--- conflicted
+++ resolved
@@ -1043,17 +1043,10 @@
     /**
      * Return the minSdkVersion for this variant.
      *
-<<<<<<< HEAD
-     * This uses both the value from the manifest (if present), and the override coming
-     * from the flavor(s) (if present). The value of the minSdkVersion will be combined with
-     * the value of the targetSdkVersion. For the details of the overlaying logic check
-     * {@link #getCalculatedApiVersions(ApiVersion, ApiVersion)} method.
-=======
      * <p>This uses both the value from the manifest (if present), and the override coming from the
      * flavor(s) (if present). The value of the minSdkVersion will be combined with the value of the
      * targetSdkVersion. For the details of the overlaying logic check {@link
      * #getCalculatedApiVersions(ApiVersion, ApiVersion)} method.
->>>>>>> fdf07a2c
      *
      * @return the minSdkVersion
      */
@@ -1086,11 +1079,7 @@
     }
 
     /** Gets api versions for this variant that might be correlated, such as min and target sdk */
-<<<<<<< HEAD
-    private ApiVersions getApiVersionsNonTestVariant() {
-=======
     protected ApiVersions getApiVersionsNonTestVariant() {
->>>>>>> fdf07a2c
         ApiVersion minSdkVersion = mMergedFlavor.getMinSdkVersion();
         if (minSdkVersion == null) {
             // read it from the main manifest
@@ -1634,13 +1623,7 @@
         DependencyContainer compileDep = getCompileDependencies();
 
         Set<File> classpath = Sets.newLinkedHashSetWithExpectedSize(
-<<<<<<< HEAD
-                mFlatCompileDependencies.getJarDependencies().size() +
-                        mFlatCompileDependencies.getLocalDependencies().size() +
-                        mFlatCompileDependencies.getAndroidDependencies().size());
-=======
                 compileDep.getAllDependencies().size());
->>>>>>> fdf07a2c
 
         for (Dependency dependency : compileDep.getAllDependencies()) {
             classpath.add(dependency.getClasspathFile());
@@ -1664,13 +1647,7 @@
         final DependencyContainer packageDeps = getPackageDependencies();
 
         Set<File> jars = Sets.newLinkedHashSetWithExpectedSize(
-<<<<<<< HEAD
-                mFlatPackageDependencies.getJarDependencies().size() +
-                        localJars.size() +
-                        mFlatPackageDependencies.getAndroidDependencies().size());
-=======
                 packageDeps.getAllDependencies().size());
->>>>>>> fdf07a2c
 
         for (Dependency dependency : packageDeps.getAllPackagedDependencies()) {
             File jarFile = dependency.getClasspathFile();
@@ -1699,25 +1676,9 @@
      */
     @NonNull
     public Set<File> getExternalPackagedJars() {
-<<<<<<< HEAD
-        Set<File> jars = Sets.newLinkedHashSetWithExpectedSize(
-                mFlatPackageDependencies.getJarDependencies().size() +
-                        mFlatPackageDependencies.getAndroidDependencies().size());
-
-        for (JavaLibrary javaLibrary : mFlatPackageDependencies.getJarDependencies()) {
-            // only take java libraries that are not coming from a module.
-            if (javaLibrary.getProject() == null) {
-                File jarFile = javaLibrary.getJarFile();
-                if (jarFile.exists()) {
-                    jars.add(jarFile);
-                }
-            }
-        }
-=======
         final DependencyContainer packageDeps = getPackageDependencies();
         Set<File> jars = Sets.newLinkedHashSetWithExpectedSize(
                 packageDeps.getAllDependencies().size());
->>>>>>> fdf07a2c
 
         for (Dependency dependency : packageDeps.getAllPackagedDependencies()) {
             if (dependency.getProjectPath() != null || dependency.isLocal()) {
@@ -1748,14 +1709,9 @@
      */
     @NonNull
     public Set<File> getExternalPackagedJniJars() {
-<<<<<<< HEAD
-        Set<File> jars = Sets.newLinkedHashSetWithExpectedSize(
-                mFlatPackageDependencies.getJarDependencies().size());
-=======
         final DependencyContainer packageDeps = getPackageDependencies();
         Set<File> jars = Sets.newLinkedHashSetWithExpectedSize(
                 packageDeps.getAllJavaDependencies().size());
->>>>>>> fdf07a2c
 
         for (JavaDependency javaDependency : packageDeps.getAllJavaDependencies()) {
             if (javaDependency.getProjectPath() == null && !javaDependency.isLocal()) {
@@ -1776,14 +1732,9 @@
      */
     @NonNull
     public Set<File> getLocalPackagedJars() {
-<<<<<<< HEAD
-        Set<File> jars = Sets.newLinkedHashSetWithExpectedSize(
-                mFlatPackageDependencies.getLocalDependencies().size());
-=======
         final DependencyContainer packageDeps = getPackageDependencies();
         Set<File> jars = Sets.newLinkedHashSetWithExpectedSize(
                 packageDeps.getAllJavaDependencies().size());
->>>>>>> fdf07a2c
 
         for (JavaDependency javaDependency : packageDeps.getAllJavaDependencies()) {
             if (javaDependency.isLocal()) {
@@ -1804,17 +1755,6 @@
      */
     @NonNull
     public Set<File> getSubProjectPackagedJars() {
-<<<<<<< HEAD
-        Set<File> jars = Sets.newLinkedHashSetWithExpectedSize(
-                mFlatPackageDependencies.getJarDependencies().size() +
-                        mFlatPackageDependencies.getAndroidDependencies().size());
-
-        for (AndroidLibrary androidLibrary : mFlatPackageDependencies.getAndroidDependencies()) {
-            // only take the sub-project android libraries.
-            if (androidLibrary.getProject() != null) {
-                File libJar = androidLibrary.getJarFile();
-                if (libJar.exists()) {
-=======
         final DependencyContainer packageDeps = getPackageDependencies();
         Set<File> jars = Sets.newLinkedHashSetWithExpectedSize(
                 packageDeps.getAllPackagedDependencies().size());
@@ -1824,7 +1764,6 @@
             if (dependency.getProjectPath() != null) {
                 File libJar = dependency.getClasspathFile();
                 if (libJar.isFile()) {
->>>>>>> fdf07a2c
                     jars.add(libJar);
                 }
             }
@@ -1840,14 +1779,9 @@
      */
     @NonNull
     public Set<File> getSubProjectLocalPackagedJars() {
-<<<<<<< HEAD
-        Set<File> jars = Sets.newLinkedHashSetWithExpectedSize(
-                mFlatPackageDependencies.getAndroidDependencies().size());
-=======
         final DependencyContainer packageDeps = getPackageDependencies();
         Set<File> jars = Sets.newLinkedHashSetWithExpectedSize(
                 packageDeps.getAllAndroidDependencies().size());
->>>>>>> fdf07a2c
 
         for (AndroidDependency dependency : packageDeps.getAllAndroidDependencies()) {
             // only take the sub-project android libraries.
@@ -1870,14 +1804,9 @@
      */
     @NonNull
     public Set<File> getSubProjectJniLibFolders() {
-<<<<<<< HEAD
-        Set<File> jniDirectories = Sets.newLinkedHashSetWithExpectedSize(
-                mFlatPackageDependencies.getAndroidDependencies().size());
-=======
         final DependencyContainer packageDeps = getPackageDependencies();
         Set<File> jniDirectories = Sets.newLinkedHashSetWithExpectedSize(
                 packageDeps.getAllAndroidDependencies().size());
->>>>>>> fdf07a2c
 
         for (AndroidDependency dependency : packageDeps.getAllAndroidDependencies()) {
             // only take the sub-project android libraries.
@@ -1899,14 +1828,9 @@
      */
     @NonNull
     public Set<File> getSubProjectPackagedJniJars() {
-<<<<<<< HEAD
-        Set<File> jars = Sets.newLinkedHashSetWithExpectedSize(
-                mFlatPackageDependencies.getJarDependencies().size());
-=======
         final DependencyContainer packageDeps = getPackageDependencies();
         Set<File> jars = Sets.newLinkedHashSetWithExpectedSize(
                 packageDeps.getAllJavaDependencies().size());
->>>>>>> fdf07a2c
 
         for (JavaDependency javaDependency : packageDeps.getAllJavaDependencies()) {
             if (javaDependency.getProjectPath() != null) {
@@ -1927,14 +1851,9 @@
      */
     @NonNull
     public Set<File> getExternalAarJniLibFolders() {
-<<<<<<< HEAD
-        Set<File> jniDirectories = Sets.newLinkedHashSetWithExpectedSize(
-                mFlatPackageDependencies.getAndroidDependencies().size());
-=======
         final DependencyContainer packageDeps = getPackageDependencies();
         Set<File> jniDirectories = Sets.newLinkedHashSetWithExpectedSize(
                 packageDeps.getAllAndroidDependencies().size());
->>>>>>> fdf07a2c
 
         for (AndroidDependency dependency : packageDeps.getAllAndroidDependencies()) {
             // only take the external android libraries.
@@ -1956,20 +1875,8 @@
      */
     @NonNull
     public List<File> getProvidedOnlyJars() {
-<<<<<<< HEAD
-        Set<File> jars = Sets.newLinkedHashSetWithExpectedSize(
-                mFlatPackageDependencies.getAndroidDependencies().size() +
-                        mFlatPackageDependencies.getJarDependencies().size() +
-                        mFlatPackageDependencies.getLocalDependencies().size());
-
-        // TODO: we might want to cache this somehow, or precompute during dependency manager.
-        Set<MavenCoordinates> packageArtifacts = Sets.newHashSet();
-        for (JavaLibrary javaLibrary : mFlatPackageDependencies.getJarDependencies()) {
-            packageArtifacts.add(javaLibrary.getResolvedCoordinates());
-=======
         if (!isDependenciesResolved) {
             return ImmutableList.of();
->>>>>>> fdf07a2c
         }
 
         List<Dependency> dependencies = compileDependencies.getAllDependencies();

/*
 * Copyright (C) 2012 The Android Open Source Project
 *
 * Licensed under the Apache License, Version 2.0 (the "License");
 * you may not use this file except in compliance with the License.
 * You may obtain a copy of the License at
 *
 *      http://www.apache.org/licenses/LICENSE-2.0
 *
 * Unless required by applicable law or agreed to in writing, software
 * distributed under the License is distributed on an "AS IS" BASIS,
 * WITHOUT WARRANTIES OR CONDITIONS OF ANY KIND, either express or implied.
 * See the License for the specific language governing permissions and
 * limitations under the License.
 */

package com.android.builder.core;

import static com.google.common.base.Preconditions.checkArgument;
import static com.google.common.base.Preconditions.checkNotNull;
import static com.google.common.base.Preconditions.checkState;

import com.android.annotations.NonNull;
import com.android.annotations.Nullable;
import com.android.annotations.VisibleForTesting;
import com.android.builder.dependency.DependencyContainer;
import com.android.builder.dependency.JarDependency;
import com.android.builder.dependency.LibraryDependency;
import com.android.builder.model.ApiVersion;
import com.android.builder.model.BuildType;
import com.android.builder.model.ClassField;
import com.android.builder.model.ProductFlavor;
import com.android.builder.model.SigningConfig;
import com.android.builder.model.SourceProvider;
import com.android.ide.common.res2.AssetSet;
import com.android.ide.common.res2.ResourceSet;
import com.android.sdklib.SdkVersionInfo;
import com.android.utils.StringHelper;
import com.google.common.base.Objects;
import com.google.common.base.Strings;
import com.google.common.collect.ImmutableList;
import com.google.common.collect.ImmutableSet;
import com.google.common.collect.Lists;
import com.google.common.collect.Maps;
import com.google.common.collect.Sets;

import java.io.File;
import java.util.Collection;
import java.util.Collections;
import java.util.List;
import java.util.Map;
import java.util.Set;

/**
 * A Variant configuration.
 *
 * Variants are made from the combination of:
 *
 * - a build type (base interface BuildType), and its associated sources.
 * - a default configuration (base interface ProductFlavor), and its associated sources.
 * - a optional list of product flavors (base interface ProductFlavor) and their associated sources.
 * - dependencies (both jar and aar).
 *
 * @param <T> the type used for the Build Type.
 * @param <D> the type used for the default config
 * @param <F> the type used for the product flavors.
 */
public class VariantConfiguration<T extends BuildType, D extends ProductFlavor, F extends ProductFlavor> {

    // per variant, as is caches some manifest data specific to this variant.
    private final ManifestParser sManifestParser = new DefaultManifestParser();

    /**
     * Full, unique name of the variant in camel case, including BuildType and Flavors (and Test)
     */
    private String mFullName;
    /**
     * Flavor Name of the variant, including all flavors in camel case (starting with a lower
     * case).
     */
    private String mFlavorName;
    /**
     * Full, unique name of the variant, including BuildType, flavors and test, dash separated.
     * (similar to full name but with dashes)
     */
    private String mBaseName;
    /**
     * Unique directory name (can include multiple folders) for the variant, based on build type,
     * flavor and test.
     * This always uses forward slashes ('/') as separator on all platform.
     *
     */
    private String mDirName;
    private List<String> mDirSegments;

    @NonNull
    private final D mDefaultConfig;
    @NonNull
    private final SourceProvider mDefaultSourceProvider;

    @NonNull
    private final T mBuildType;
    /** SourceProvider for the BuildType. Can be null */
    @Nullable
    private final SourceProvider mBuildTypeSourceProvider;

    private final List<String> mFlavorDimensionNames = Lists.newArrayList();
    private final List<F> mFlavors = Lists.newArrayList();
    private final List<SourceProvider> mFlavorSourceProviders = Lists.newArrayList();

    /** Variant specific source provider, may be null */
    @Nullable
    private SourceProvider mVariantSourceProvider;

    /** MultiFlavors specific source provider, may be null */
    @Nullable
    private SourceProvider mMultiFlavorSourceProvider;

    @NonNull
    private final VariantType mType;

    /**
     * Optional tested config in case this variant is used for testing another variant.
     *
     * @see VariantType#isForTesting()
     */
    private final VariantConfiguration<T, D, F> mTestedConfig;

    /**
     * An optional output that is only valid if the type is Type#LIBRARY so that the test
     * for the library can use the library as if it was a normal dependency.
     */
    private LibraryDependency mOutput;

    @NonNull
    private ProductFlavor mMergedFlavor;

    /**
     * Jar dependencies.
     */
    private final Set<JarDependency> mJarDependencies = Sets.newHashSet();

    /**
     * Local Jar dependencies.
     */
    private final Set<JarDependency> mLocalJars = Sets.newHashSet();

    /**
     * List of direct library dependencies. Each object defines its own dependencies.
     */
    private final List<LibraryDependency> mDirectLibraries = Lists.newArrayList();

    /**
     * List of all library dependencies in a flat list.
     *
     * <p>The order is based on the order needed to call aapt: earlier libraries override resources
     * of latter ones.
     */
    private final List<LibraryDependency> mFlatLibraries = Lists.newArrayList();

    /**
     * Variant-specific build Config fields.
     */
    private final Map<String, ClassField> mBuildConfigFields = Maps.newTreeMap();

    /**
     * Variant-specific res values.
     */
    private final Map<String, ClassField> mResValues = Maps.newTreeMap();

    /**
     * Signing Override to be used instead of any signing config provided by Build Type or
     * Product Flavors.
     */
    private final SigningConfig mSigningConfigOverride;


    /**
     * Parses the manifest file and return the package name.
     * @param manifestFile the manifest file
     * @return the package name found or null
     */
    @Nullable
    public static String getManifestPackage(@NonNull File manifestFile) {
        return new DefaultManifestParser().getPackage(manifestFile);
    }

    /**
     * Creates the configuration with the base source sets for a given {@link VariantType}. Meant
     * for non-testing variants.
     *
     * @param defaultConfig the default configuration. Required.
     * @param defaultSourceProvider the default source provider. Required
     * @param buildType the build type for this variant. Required.
     * @param buildTypeSourceProvider the source provider for the build type.
     * @param type the type of the project.
     * @param signingConfigOverride an optional Signing override to be used for signing.
     */
    public VariantConfiguration(
            @NonNull D defaultConfig,
            @NonNull SourceProvider defaultSourceProvider,
            @NonNull T buildType,
            @Nullable SourceProvider buildTypeSourceProvider,
            @NonNull VariantType type,
            @Nullable SigningConfig signingConfigOverride) {
        this(
                defaultConfig, defaultSourceProvider,
                buildType, buildTypeSourceProvider,
                type, null /*testedConfig*/, signingConfigOverride);
    }

    /**
     * Creates the configuration with the base source sets, and an optional tested variant.
     *
     * @param defaultConfig the default configuration. Required.
     * @param defaultSourceProvider the default source provider. Required
     * @param buildType the build type for this variant. Required.
     * @param buildTypeSourceProvider the source provider for the build type.
     * @param type the type of the project.
     * @param testedConfig the reference to the tested project. Required if type is Type.ANDROID_TEST
     * @param signingConfigOverride an optional Signing override to be used for signing.
     */
    public VariantConfiguration(
            @NonNull D defaultConfig,
            @NonNull SourceProvider defaultSourceProvider,
            @NonNull T buildType,
            @Nullable SourceProvider buildTypeSourceProvider,
            @NonNull VariantType type,
            @Nullable VariantConfiguration<T, D, F> testedConfig,
            @Nullable SigningConfig signingConfigOverride) {
        checkNotNull(defaultConfig);
        checkNotNull(defaultSourceProvider);
        checkNotNull(buildType);
        checkNotNull(type);
        checkArgument(
                !type.isForTesting() || testedConfig != null,
                "You have to specify the tested variant for this variant type.");
        checkArgument(
                type.isForTesting() || testedConfig == null,
                "This variant type doesn't need a tested variant.");

        mDefaultConfig = checkNotNull(defaultConfig);
        mDefaultSourceProvider = checkNotNull(defaultSourceProvider);
        mBuildType = checkNotNull(buildType);
        mBuildTypeSourceProvider = buildTypeSourceProvider;
        mType = checkNotNull(type);
        mTestedConfig = testedConfig;
        mSigningConfigOverride = signingConfigOverride;
        mMergedFlavor = DefaultProductFlavor.clone(mDefaultConfig);
    }

    /**
     * Returns the full, unique name of the variant in camel case (starting with a lower case),
     * including BuildType, Flavors and Test (if applicable).
     *
     * @return the name of the variant
     */
    @NonNull
    public String getFullName() {
        if (mFullName == null) {
            StringBuilder sb = new StringBuilder();
            String flavorName = getFlavorName();
            if (!flavorName.isEmpty()) {
                sb.append(flavorName);
                sb.append(StringHelper.capitalize(mBuildType.getName()));
            } else {
                sb.append(mBuildType.getName());
            }

            if (mType.isForTesting()) {
                sb.append(mType.getSuffix());
            }

            mFullName = sb.toString();
        }

        return mFullName;
    }

    /**
     * Returns a full name that includes the given splits name.
     * @param splitName the split name
     * @return a unique name made up of the variant and split names.
     */
    @NonNull
    public String computeFullNameWithSplits(@NonNull String splitName) {
        StringBuilder sb = new StringBuilder();
        String flavorName = getFlavorName();
        if (!flavorName.isEmpty()) {
            sb.append(flavorName);
            sb.append(StringHelper.capitalize(splitName));
        } else {
            sb.append(splitName);
        }

        sb.append(StringHelper.capitalize(mBuildType.getName()));

        if (mType.isForTesting()) {
            sb.append(mType.getSuffix());
        }

        return sb.toString();
    }

    /**
     * Returns the flavor name of the variant, including all flavors in camel case (starting
     * with a lower case). If the variant has no flavor, then an empty string is returned.
     *
     * @return the flavor name or an empty string.
     */
    @NonNull
    public String getFlavorName() {
        if (mFlavorName == null) {
            if (mFlavors.isEmpty()) {
                mFlavorName = "";
            } else {
                StringBuilder sb = new StringBuilder();
                boolean first = true;
                for (F flavor : mFlavors) {
                    sb.append(first ? flavor.getName() : StringHelper.capitalize(flavor.getName()));
                    first = false;
                }

                mFlavorName = sb.toString();
            }
        }

        return mFlavorName;
    }

    /**
     * Returns the full, unique name of the variant, including BuildType, flavors and test,
     * dash separated. (similar to full name but with dashes)
     *
     * @return the name of the variant
     */
    @NonNull
    public String getBaseName() {
        if (mBaseName == null) {
            StringBuilder sb = new StringBuilder();

            if (!mFlavors.isEmpty()) {
                for (ProductFlavor pf : mFlavors) {
                    sb.append(pf.getName()).append('-');
                }
            }

            sb.append(mBuildType.getName());

            if (mType.isForTesting()) {
                sb.append('-').append(mType.getPrefix());
            }

            mBaseName = sb.toString();
        }

        return mBaseName;
    }

    /**
     * Returns a base name that includes the given splits name.
     * @param splitName the split name
     * @return a unique name made up of the variant and split names.
     */
    @NonNull
    public String computeBaseNameWithSplits(@NonNull String splitName) {
        StringBuilder sb = new StringBuilder();

        if (!mFlavors.isEmpty()) {
            for (ProductFlavor pf : mFlavors) {
                sb.append(pf.getName()).append('-');
            }
        }

        sb.append(splitName).append('-');
        sb.append(mBuildType.getName());

        if (mType.isForTesting()) {
            sb.append('-').append(mType.getPrefix());
        }

        return sb.toString();
    }

    /**
     * Returns a unique directory name (can include multiple folders) for the variant,
     * based on build type, flavor and test.
     *
     * <p>This always uses forward slashes ('/') as separator on all platform.
     *
     * @return the directory name for the variant
     */
    @NonNull
    public String getDirName() {
        if (mDirName == null) {
            StringBuilder sb = new StringBuilder();

            if (mType.isForTesting()) {
                sb.append(mType.getPrefix()).append("/");
            }

            if (!mFlavors.isEmpty()) {
                boolean first = true;
                for (F flavor : mFlavors) {
                    sb.append(first ? flavor.getName() : StringHelper.capitalize(flavor.getName()));
                    first = false;
                }

                sb.append('/').append(mBuildType.getName());

            } else {
                sb.append(mBuildType.getName());
            }

            mDirName = sb.toString();

        }

        return mDirName;
    }

    /**
     * Returns a unique directory name (can include multiple folders) for the variant,
     * based on build type, flavor and test.
     *
     * @return the directory name for the variant
     */
    @NonNull
    public Collection<String> getDirectorySegments() {
        if (mDirSegments == null) {
            ImmutableList.Builder<String> builder = ImmutableList.builder();

            if (mType.isForTesting()) {
                builder.add(mType.getPrefix());
            }

            if (!mFlavors.isEmpty()) {
                StringBuilder sb = new StringBuilder(mFlavors.size() * 10);
                for (F flavor : mFlavors) {
                    StringHelper.appendCamelCase(sb, flavor.getName());
                }
                builder.add(sb.toString());

                builder.add(mBuildType.getName());

            } else {
                builder.add(mBuildType.getName());
            }

            mDirSegments = builder.build();
        }

        return mDirSegments;
    }
    /**
     * Returns a unique directory name (can include multiple folders) for the variant,
     * based on build type, flavor and test, and splits.
     *
     * <p>This always uses forward slashes ('/') as separator on all platform.
     *
     * @return the directory name for the variant
     */
    @NonNull
    public String computeDirNameWithSplits(@NonNull String... splitNames) {
        StringBuilder sb = new StringBuilder();

        if (mType.isForTesting()) {
            sb.append(mType.getPrefix()).append("/");
        }

        if (!mFlavors.isEmpty()) {
            for (F flavor : mFlavors) {
                sb.append(flavor.getName());
            }

            sb.append('/');
        }

        for (String splitName : splitNames) {
            if (splitName != null) {
                sb.append(splitName).append('/');
            }
        }

        sb.append(mBuildType.getName());

        return sb.toString();
    }

    /**
     * Return the names of the applied flavors.
     *
     * The list contains the dimension names as well.
     *
     * @return the list, possibly empty if there are no flavors.
     */
    @NonNull
    public List<String> getFlavorNamesWithDimensionNames() {
        if (mFlavors.isEmpty()) {
            return Collections.emptyList();
        }

        List<String> names;
        int count = mFlavors.size();

        if (count > 1) {
            names = Lists.newArrayListWithCapacity(count * 2);

            for (int i = 0 ; i < count ; i++) {
                names.add(mFlavors.get(i).getName());
                names.add(mFlavorDimensionNames.get(i));
            }

        } else {
            names = Collections.singletonList(mFlavors.get(0).getName());
        }

        return names;
    }


    /**
     * Add a new configured ProductFlavor.
     *
     * If multiple flavors are added, the priority follows the order they are added when it
     * comes to resolving Android resources overlays (ie earlier added flavors supersedes
     * latter added ones).
     *
     * @param productFlavor the configured product flavor
     * @param sourceProvider the source provider for the product flavor
     * @param dimensionName the name of the dimension associated with the flavor
     *
     * @return the config object
     */
    @NonNull
    public VariantConfiguration addProductFlavor(
            @NonNull F productFlavor,
            @NonNull SourceProvider sourceProvider,
            @NonNull String dimensionName) {

        mFlavors.add(productFlavor);
        mFlavorSourceProviders.add(sourceProvider);
        mFlavorDimensionNames.add(dimensionName);

        mMergedFlavor = DefaultProductFlavor.mergeFlavors(mMergedFlavor, productFlavor);

        return this;
    }

    /**
     * Sets the variant-specific source provider.
     * @param sourceProvider the source provider for the product flavor
     *
     * @return the config object
     */
    public VariantConfiguration setVariantSourceProvider(@Nullable SourceProvider sourceProvider) {
        mVariantSourceProvider = sourceProvider;
        return this;
    }

    /**
     * Sets the variant-specific source provider.
     * @param sourceProvider the source provider for the product flavor
     *
     * @return the config object
     */
    public VariantConfiguration setMultiFlavorSourceProvider(@Nullable SourceProvider sourceProvider) {
        mMultiFlavorSourceProvider = sourceProvider;
        return this;
    }

    /**
     * Returns the variant specific source provider
     * @return the source provider or null if none has been provided.
     */
    @Nullable
    public SourceProvider getVariantSourceProvider() {
        return mVariantSourceProvider;
    }

    @Nullable
    public SourceProvider getMultiFlavorSourceProvider() {
        return mMultiFlavorSourceProvider;
    }

    /**
     * Sets the dependencies
     *
     * @param container a DependencyContainer.
     * @return the config object
     */
    @NonNull
    public VariantConfiguration setDependencies(@NonNull DependencyContainer container) {
        // Output of mTestedConfig will not be initialized until the tasks for the tested config are
        // created.  If library output has never been added to mDirectLibraries, checked the output
        // of the mTestedConfig to see if the tasks are now created.
        if (mTestedConfig != null &&
                mTestedConfig.mType == VariantType.LIBRARY &&
                mTestedConfig.mOutput != null &&
                !mDirectLibraries.contains(mTestedConfig.mOutput)) {
            mDirectLibraries.add(mTestedConfig.mOutput);
        }

        mDirectLibraries.addAll(container.getAndroidDependencies());
        mJarDependencies.addAll(container.getJarDependencies());
        mLocalJars.addAll(container.getLocalDependencies());

        resolveIndirectLibraryDependencies(mDirectLibraries, mFlatLibraries);

        return this;
    }

    /**
     * Returns the list of external/module jar dependencies
     * @return a non null collection of Jar dependencies.
     */
    @NonNull
    public Collection<JarDependency> getJarDependencies() {
        return mJarDependencies;
    }

    /**
     * Returns the list of local jar dependencies
     * @return a non null collection of Jar dependencies.
     */
    @NonNull
    public Collection<JarDependency> getLocalJarDependencies() {
        return mLocalJars;
    }

    /**
     * Sets the output of this variant. This is required when the variant is a library so that
     * the variant that tests this library can properly include the tested library in its own
     * package.
     *
     * @param output the output of the library as an LibraryDependency that will provides the
     *               location of all the created items.
     * @return the config object
     */
    @NonNull
    public VariantConfiguration setOutput(LibraryDependency output) {
        mOutput = output;
        return this;
    }

    /**
     * Returns the {@link LibraryDependency} that this library variant produces. Used so that
     * related test variants can use it as a dependency. Returns null if this is not a library
     * variant.
     *
     * @see #mOutput
     */
    @Nullable
    public LibraryDependency getOutput() {
        return mOutput;
    }

    @NonNull
    public D getDefaultConfig() {
        return mDefaultConfig;
    }

    @NonNull
    public SourceProvider getDefaultSourceSet() {
        return mDefaultSourceProvider;
    }

    @NonNull
    public ProductFlavor getMergedFlavor() {
        return mMergedFlavor;
    }

    @NonNull
    public T getBuildType() {
        return mBuildType;
    }

    /**
     * The SourceProvider for the BuildType. Can be null.
     */
    @Nullable
    public SourceProvider getBuildTypeSourceSet() {
        return mBuildTypeSourceProvider;
    }

    public boolean hasFlavors() {
        return !mFlavors.isEmpty();
    }

    /**
     * Returns the product flavors. Items earlier in the list override later items.
     */
    @NonNull
    public List<F> getProductFlavors() {
        return mFlavors;
    }

    /**
     * Returns the list of SourceProviders for the flavors.
     *
     * The list is ordered from higher priority to lower priority.
     *
     * @return the list of Source Providers for the flavors. Never null.
     */
    @NonNull
    public List<SourceProvider> getFlavorSourceProviders() {
        return mFlavorSourceProviders;
    }

    /**
     * Returns the direct library dependencies
     */
    @NonNull
    public List<LibraryDependency> getDirectLibraries() {
        return mDirectLibraries;
    }

    /**
     * Returns all the library dependencies, direct and transitive.
     */
    @NonNull
    public List<LibraryDependency> getAllLibraries() {
        return mFlatLibraries;
    }

    @NonNull
    public VariantType getType() {
        return mType;
    }

    @Nullable
    public VariantConfiguration getTestedConfig() {
        return mTestedConfig;
    }

    /**
     * Resolves a given list of libraries, finds out if they depend on other libraries, and
     * returns a flat list of all the direct and indirect dependencies in the proper order (first
     * is higher priority when calling aapt).
     * @param directDependencies the libraries to resolve
     * @param outFlatDependencies where to store all the libraries.
     */
    @VisibleForTesting
    static void resolveIndirectLibraryDependencies(List<LibraryDependency> directDependencies,
                                            List<LibraryDependency> outFlatDependencies) {
        if (directDependencies == null) {
            return;
        }
        // loop in the inverse order to resolve dependencies on the libraries, so that if a library
        // is required by two higher level libraries it can be inserted in the correct place
        for (int i = directDependencies.size() - 1  ; i >= 0 ; i--) {
            LibraryDependency library = directDependencies.get(i);

            // get its libraries
            Collection<LibraryDependency> dependencies = library.getDependencies();
            List<LibraryDependency> depList = Lists.newArrayList(dependencies);

            // resolve the dependencies for those libraries
            resolveIndirectLibraryDependencies(depList, outFlatDependencies);

            // and add the current one (if needed) in front (higher priority)
            if (!outFlatDependencies.contains(library)) {
                outFlatDependencies.add(0, library);
            }
        }
    }

    /**
     * Returns the original application ID before any overrides from flavors.
     * If the variant is a test variant, then the application ID is the one coming from the
     * configuration of the tested variant, and this call is similar to {@link #getApplicationId()}
     * @return the original application ID
     */
    @Nullable
    public String getOriginalApplicationId() {
        if (mType.isForTesting()) {
            return getApplicationId();
        }

        return getPackageFromManifest();
    }

    /**
     * Returns the application ID for this variant. This could be coming from the manifest or
     * could be overridden through the product flavors and/or the build type.
     * @return the application ID
     */
    @NonNull
    public String getApplicationId() {
        String id;

        if (mType.isForTesting()) {
            checkState(mTestedConfig != null);

            id = mMergedFlavor.getTestApplicationId();
            String testedPackage = mTestedConfig.getApplicationId();
            if (id == null) {
                id = testedPackage + ".test";
            } else {
                if (id.equals(testedPackage)) {
                    throw new RuntimeException(String.format("Application and test application id "
                                    + "cannot be the same: both are '%s' for %s",
                            id, getFullName()));
                }
            }

        } else {
            // first get package override.
            id = getIdOverride();
            // if it's null, this means we just need the default package
            // from the manifest since both flavor and build type do nothing.
            if (id == null) {
                id = getPackageFromManifest();
            }
        }

        if (id == null) {
            throw new RuntimeException("Failed to get application id for " + getFullName());
        }

        return id;
    }

    @Nullable
    public String getTestedApplicationId() {
        if (mType.isForTesting()) {
            checkState(mTestedConfig != null);
            if (mTestedConfig.mType == VariantType.LIBRARY) {
                return getApplicationId();
            } else {
                return mTestedConfig.getApplicationId();
            }
        }

        return null;
    }

    /**
     * Returns the application id override value coming from the Product Flavor and/or the
     * Build Type. If the package/id is not overridden then this returns null.
     *
     * @return the id override or null
     */
    @Nullable
    public String getIdOverride() {
        String idName = mMergedFlavor.getApplicationId();
        String idSuffix = Objects.firstNonNull(mMergedFlavor.getApplicationIdSuffix(), "");

        String buildTypeIdSuffix = mBuildType.getApplicationIdSuffix();
        if (!Strings.isNullOrEmpty(buildTypeIdSuffix)) {
            if (buildTypeIdSuffix.charAt(0) == '.') {
                idSuffix = idSuffix + buildTypeIdSuffix;
            } else {
                idSuffix = idSuffix + '.' + buildTypeIdSuffix;
            }
        }

        if (!idSuffix.isEmpty()) {
            if (idName == null) {
                idName = getPackageFromManifest();
            }

            if (idSuffix.charAt(0) == '.') {
                idName = idName + idSuffix;
            } else {
                idName = idName + '.' + idSuffix;
            }
        }

        return idName;
    }

    /**
     * Returns the version name for this variant. This could be coming from the manifest or
     * could be overridden through the product flavors, and can have a suffix specified by
     * the build type.
     *
     * @return the version name
     */
    @Nullable
    public String getVersionName() {
        String versionName = mMergedFlavor.getVersionName();
        String versionSuffix = mBuildType.getVersionNameSuffix();

        if (versionName == null && !mType.isForTesting()) {
            versionName = getVersionNameFromManifest();
        }

        if (versionSuffix != null && !versionSuffix.isEmpty()) {
            versionName = Strings.nullToEmpty(versionName) + versionSuffix;
        }

        return versionName;
    }

    /**
     * Returns the version code for this variant. This could be coming from the manifest or
     * could be overridden through the product flavors, and can have a suffix specified by
     * the build type.
     *
     * @return the version code or -1 if there was non defined.
     */
    public int getVersionCode() {
        int versionCode = mMergedFlavor.getVersionCode() != null ?
                mMergedFlavor.getVersionCode() : -1;

        if (versionCode == -1 && !mType.isForTesting()) {
            versionCode = getVersionCodeFromManifest();
        }

        return versionCode;
    }

    private static final String DEFAULT_TEST_RUNNER = "android.test.InstrumentationTestRunner";
    private static final String MULTIDEX_TEST_RUNNER = "com.android.test.runner.MultiDexTestRunner";
    private static final Boolean DEFAULT_HANDLE_PROFILING = false;
    private static final Boolean DEFAULT_FUNCTIONAL_TEST = false;

    /**
     * Returns the instrumentationRunner to use to test this variant, or if the
     * variant is a test, the one to use to test the tested variant.
     * @return the instrumentation test runner name
     */
    @NonNull
    public String getInstrumentationRunner() {
        VariantConfiguration config = this;
        if (mType.isForTesting()) {
            config = getTestedConfig();
            checkState(config != null);
        }
        String runner = config.mMergedFlavor.getTestInstrumentationRunner();
        if (runner != null) {
            return runner;
        }

        if (isMultiDexEnabled() && isLegacyMultiDexMode()) {
            return MULTIDEX_TEST_RUNNER;
        }

        return DEFAULT_TEST_RUNNER;
    }

    /**
     * Returns the instrumentationRunner arguments to use to test this variant, or if the
     * variant is a test, the ones to use to test the tested variant
     */
    @NonNull
    public Map<String, String> getInstrumentationRunnerArguments() {
        VariantConfiguration config = this;
        if (mType.isForTesting()) {
            config = getTestedConfig();
            checkState(config != null);
        }
        return config.mMergedFlavor.getTestInstrumentationRunnerArguments();
    }

    /**
     * Returns handleProfiling value to use to test this variant, or if the
     * variant is a test, the one to use to test the tested variant.
     * @return the handleProfiling value
     */
    @NonNull
    public Boolean getHandleProfiling() {
        VariantConfiguration config = this;
        if (mType.isForTesting()) {
            config = getTestedConfig();
            checkState(config != null);
        }
        Boolean handleProfiling = config.mMergedFlavor.getTestHandleProfiling();
        return handleProfiling != null ? handleProfiling : DEFAULT_HANDLE_PROFILING;
    }

    /**
     * Returns functionalTest value to use to test this variant, or if the
     * variant is a test, the one to use to test the tested variant.
     * @return the functionalTest value
     */
    @NonNull
    public Boolean getFunctionalTest() {
        VariantConfiguration config = this;
        if (mType.isForTesting()) {
            config = getTestedConfig();
            checkState(config != null);
        }
        Boolean functionalTest = config.mMergedFlavor.getTestFunctionalTest();
        return functionalTest != null ? functionalTest : DEFAULT_FUNCTIONAL_TEST;
    }

    /**
     * Reads the package name from the manifest. This is unmodified by the build type.
     */
    @Nullable
    public String getPackageFromManifest() {
        checkState(!mType.isForTesting());

        File manifestLocation = mDefaultSourceProvider.getManifestFile();
        String packageName = sManifestParser.getPackage(manifestLocation);
        if (packageName == null) {
            throw new RuntimeException(String.format("Cannot read packageName from %1$s",
                    mDefaultSourceProvider.getManifestFile().getAbsolutePath()));
        }
        return packageName;
    }

    /**
     * Reads the version name from the manifest.
     */
    @Nullable
    public String getVersionNameFromManifest() {
        File manifestLocation = mDefaultSourceProvider.getManifestFile();
        return sManifestParser.getVersionName(manifestLocation);
    }

    /**
     * Reads the version code from the manifest.
     */
    public int getVersionCodeFromManifest() {
        File manifestLocation = mDefaultSourceProvider.getManifestFile();
        return sManifestParser.getVersionCode(manifestLocation);
    }

    /**
     * Return the minSdkVersion for this variant.
     *
     * This uses both the value from the manifest (if present), and the override coming
     * from the flavor(s) (if present).
     * @return the minSdkVersion
     */
    @NonNull
    public ApiVersion getMinSdkVersion() {
        if (mTestedConfig != null) {
            return mTestedConfig.getMinSdkVersion();
        }

        ApiVersion minSdkVersion = mMergedFlavor.getMinSdkVersion();
        if (minSdkVersion == null) {
            // read it from the main manifest
            File manifestLocation = mDefaultSourceProvider.getManifestFile();
            minSdkVersion = DefaultApiVersion.create(
                    sManifestParser.getMinSdkVersion(manifestLocation));
        }

        return minSdkVersion;
    }

    /**
     * Return the targetSdkVersion for this variant.
     *
     * This uses both the value from the manifest (if present), and the override coming
     * from the flavor(s) (if present).
     * @return the targetSdkVersion
     */
    @NonNull
    public ApiVersion getTargetSdkVersion() {
        if (mTestedConfig != null) {
            return mTestedConfig.getTargetSdkVersion();
        }
        ApiVersion targetSdkVersion = mMergedFlavor.getTargetSdkVersion();
        if (targetSdkVersion == null) {
            // read it from the main manifest
            File manifestLocation = mDefaultSourceProvider.getManifestFile();
            targetSdkVersion = DefaultApiVersion.create(
                    sManifestParser.getTargetSdkVersion(manifestLocation));
        }

        return targetSdkVersion;
    }

    @Nullable
    public File getMainManifest() {
        File defaultManifest = mDefaultSourceProvider.getManifestFile();

        // this could not exist in a test project.
        if (defaultManifest.isFile()) {
            return defaultManifest;
        }

        return null;
    }

    /**
     * Returns a list of sorted SourceProvider in order of ascending order, meaning, the earlier
     * items are meant to be overridden by later items.
     *
     * @return a list of source provider
     */
    @NonNull
    public List<SourceProvider> getSortedSourceProviders() {
        List<SourceProvider> providers = Lists.newArrayList();

        // first the default source provider
        providers.add(mDefaultSourceProvider);

        // the list of flavor must be reversed to use the right overlay order.
        for (int n = mFlavorSourceProviders.size() - 1; n >= 0 ; n--) {
            providers.add(mFlavorSourceProviders.get(n));
        }

        // multiflavor specific overrides flavor
        if (mMultiFlavorSourceProvider != null) {
            providers.add(mMultiFlavorSourceProvider);
        }

        // build type overrides flavors
        if (mBuildTypeSourceProvider != null) {
            providers.add(mBuildTypeSourceProvider);
        }

        // variant specific overrides all
        if (mVariantSourceProvider != null) {
            providers.add(mVariantSourceProvider);
        }

        return providers;
    }

    @NonNull
    public List<File> getManifestOverlays() {
        List<File> inputs = Lists.newArrayList();

        if (mVariantSourceProvider != null) {
            File variantLocation = mVariantSourceProvider.getManifestFile();
            if (variantLocation.isFile()) {
                inputs.add(variantLocation);
            }
        }

        if (mBuildTypeSourceProvider != null) {
            File typeLocation = mBuildTypeSourceProvider.getManifestFile();
            if (typeLocation.isFile()) {
                inputs.add(typeLocation);
            }
        }

        if (mMultiFlavorSourceProvider != null) {
            File variantLocation = mMultiFlavorSourceProvider.getManifestFile();
            if (variantLocation.isFile()) {
                inputs.add(variantLocation);
            }
        }

        for (SourceProvider sourceProvider : mFlavorSourceProviders) {
            File f = sourceProvider.getManifestFile();
            if (f.isFile()) {
                inputs.add(f);
            }
        }

        return inputs;
    }

    /**
     * Returns the dynamic list of {@link ResourceSet} based on the configuration, its dependencies,
     * as well as tested config if applicable (test of a library).
     *
     * The list is ordered in ascending order of importance, meaning the first set is meant to be
     * overridden by the 2nd one and so on. This is meant to facilitate usage of the list in a
     * {@link com.android.ide.common.res2.ResourceMerger}.
     *
     * @param generatedResFolders a list of generated res folders
     * @param includeDependencies whether to include in the result the resources of the dependencies
     *
     * @return a list ResourceSet.
     */
    @NonNull
    public List<ResourceSet> getResourceSets(@NonNull List<File> generatedResFolders,
                                             boolean includeDependencies,
                                             boolean validateEnabled) {
        List<ResourceSet> resourceSets = Lists.newArrayList();

        // the list of dependency must be reversed to use the right overlay order.
        if (includeDependencies) {
            for (int n = mFlatLibraries.size() - 1 ; n >= 0 ; n--) {
                LibraryDependency dependency = mFlatLibraries.get(n);
                if (!dependency.isOptional()) {
                    File resFolder = dependency.getResFolder();
                    if (resFolder.isDirectory()) {
                        ResourceSet resourceSet =
                                new ResourceSet(dependency.getFolder().getName(), validateEnabled);
                        resourceSet.addSource(resFolder);
                        resourceSet.setFromDependency(true);
                        resourceSets.add(resourceSet);
                    }
                }
            }
        }

        Collection<File> mainResDirs = mDefaultSourceProvider.getResDirectories();

        // the main + generated res folders are in the same ResourceSet
        ResourceSet resourceSet = new ResourceSet(BuilderConstants.MAIN, validateEnabled);
        resourceSet.addSources(mainResDirs);
        if (!generatedResFolders.isEmpty()) {
            for (File generatedResFolder : generatedResFolders) {
                resourceSet.addSource(generatedResFolder);

            }
        }
        resourceSets.add(resourceSet);

        // the list of flavor must be reversed to use the right overlay order.
        for (int n = mFlavorSourceProviders.size() - 1; n >= 0 ; n--) {
            SourceProvider sourceProvider = mFlavorSourceProviders.get(n);

            Collection<File> flavorResDirs = sourceProvider.getResDirectories();
            // we need the same of the flavor config, but it's in a different list.
            // This is fine as both list are parallel collections with the same number of items.
            resourceSet = new ResourceSet(sourceProvider.getName(), validateEnabled);
            resourceSet.addSources(flavorResDirs);
            resourceSets.add(resourceSet);
        }

        // multiflavor specific overrides flavor
        if (mMultiFlavorSourceProvider != null) {
            Collection<File> variantResDirs = mMultiFlavorSourceProvider.getResDirectories();
            resourceSet = new ResourceSet(getFlavorName(), validateEnabled);
            resourceSet.addSources(variantResDirs);
            resourceSets.add(resourceSet);
        }

        // build type overrides the flavors
        if (mBuildTypeSourceProvider != null) {
            Collection<File> typeResDirs = mBuildTypeSourceProvider.getResDirectories();
            resourceSet = new ResourceSet(mBuildType.getName(), validateEnabled);
            resourceSet.addSources(typeResDirs);
            resourceSets.add(resourceSet);
        }

        // variant specific overrides all
        if (mVariantSourceProvider != null) {
            Collection<File> variantResDirs = mVariantSourceProvider.getResDirectories();
            resourceSet = new ResourceSet(getFullName(), validateEnabled);
            resourceSet.addSources(variantResDirs);
            resourceSets.add(resourceSet);
        }

        return resourceSets;
    }

    /**
     * Returns the dynamic list of {@link AssetSet} based on the configuration, its dependencies,
     * as well as tested config if applicable (test of a library).
     *
     * The list is ordered in ascending order of importance, meaning the first set is meant to be
     * overridden by the 2nd one and so on. This is meant to facilitate usage of the list in a
     * {@link com.android.ide.common.res2.AssetMerger}.
     *
     * @return a list ResourceSet.
     */
    @NonNull
    public List<AssetSet> getAssetSets(@NonNull List<File> generatedResFolders,
                                       boolean includeDependencies) {
        List<AssetSet> assetSets = Lists.newArrayList();

        if (includeDependencies) {
            // the list of dependency must be reversed to use the right overlay order.
            for (int n = mFlatLibraries.size() - 1 ; n >= 0 ; n--) {
                LibraryDependency dependency = mFlatLibraries.get(n);
                File assetFolder = dependency.getAssetsFolder();
                if (assetFolder.isDirectory()) {
                    AssetSet assetSet = new AssetSet(dependency.getFolder().getName());
                    assetSet.addSource(assetFolder);
                    assetSets.add(assetSet);
                }
            }
        }

        Collection<File> mainResDirs = mDefaultSourceProvider.getAssetsDirectories();

        // the main + generated asset folders are in the same AssetSet
        AssetSet assetSet = new AssetSet(BuilderConstants.MAIN);
        assetSet.addSources(mainResDirs);
        if (!generatedResFolders.isEmpty()) {
            for (File generatedResFolder : generatedResFolders) {
                assetSet.addSource(generatedResFolder);
            }
        }
        assetSets.add(assetSet);

        // the list of flavor must be reversed to use the right overlay order.
        for (int n = mFlavorSourceProviders.size() - 1; n >= 0 ; n--) {
            SourceProvider sourceProvider = mFlavorSourceProviders.get(n);

            Collection<File> flavorResDirs = sourceProvider.getAssetsDirectories();
            // we need the same of the flavor config, but it's in a different list.
            // This is fine as both list are parallel collections with the same number of items.
            assetSet = new AssetSet(mFlavors.get(n).getName());
            assetSet.addSources(flavorResDirs);
            assetSets.add(assetSet);
        }

        // multiflavor specific overrides flavor
        if (mMultiFlavorSourceProvider != null) {
            Collection<File> variantResDirs = mMultiFlavorSourceProvider.getAssetsDirectories();
            assetSet = new AssetSet(getFlavorName());
            assetSet.addSources(variantResDirs);
            assetSets.add(assetSet);
        }

        // build type overrides flavors
        if (mBuildTypeSourceProvider != null) {
            Collection<File> typeResDirs = mBuildTypeSourceProvider.getAssetsDirectories();
            assetSet = new AssetSet(mBuildType.getName());
            assetSet.addSources(typeResDirs);
            assetSets.add(assetSet);
        }

        // variant specific overrides all
        if (mVariantSourceProvider != null) {
            Collection<File> variantResDirs = mVariantSourceProvider.getAssetsDirectories();
            assetSet = new AssetSet(getFullName());
            assetSet.addSources(variantResDirs);
            assetSets.add(assetSet);
        }

        return assetSets;
    }

    /**
     * Returns the dynamic list of {@link AssetSet} based on the configuration, its dependencies,
     * as well as tested config if applicable (test of a library).
     *
     * The list is ordered in ascending order of importance, meaning the first set is meant to be
     * overridden by the 2nd one and so on. This is meant to facilitate usage of the list in a
     * {@link com.android.ide.common.res2.AssetMerger}.
     *
     * @return a list ResourceSet.
     */
    @NonNull
    public List<AssetSet> getJniLibsSets() {
        List<AssetSet> jniSets = Lists.newArrayList();

        Collection<File> mainJniLibsDirs = mDefaultSourceProvider.getJniLibsDirectories();

        // the main + generated asset folders are in the same AssetSet
        AssetSet jniSet = new AssetSet(BuilderConstants.MAIN);
        jniSet.addSources(mainJniLibsDirs);
        jniSets.add(jniSet);

        // the list of flavor must be reversed to use the right overlay order.
        for (int n = mFlavorSourceProviders.size() - 1; n >= 0 ; n--) {
            SourceProvider sourceProvider = mFlavorSourceProviders.get(n);

            Collection<File> flavorJniDirs = sourceProvider.getJniLibsDirectories();
            // we need the same of the flavor config, but it's in a different list.
            // This is fine as both list are parallel collections with the same number of items.
            jniSet = new AssetSet(mFlavors.get(n).getName());
            jniSet.addSources(flavorJniDirs);
            jniSets.add(jniSet);
        }

        // multiflavor specific overrides flavor
        if (mMultiFlavorSourceProvider != null) {
            Collection<File> variantJniDirs = mMultiFlavorSourceProvider.getJniLibsDirectories();
            jniSet = new AssetSet(getFlavorName());
            jniSet.addSources(variantJniDirs);
            jniSets.add(jniSet);
        }

        // build type overrides flavors
        if (mBuildTypeSourceProvider != null) {
            Collection<File> typeJniDirs = mBuildTypeSourceProvider.getJniLibsDirectories();
            jniSet = new AssetSet(mBuildType.getName());
            jniSet.addSources(typeJniDirs);
            jniSets.add(jniSet);
        }

        // variant specific overrides all
        if (mVariantSourceProvider != null) {
            Collection<File> variantJniDirs = mVariantSourceProvider.getJniLibsDirectories();
            jniSet = new AssetSet(getFullName());
            jniSet.addSources(variantJniDirs);
            jniSets.add(jniSet);
        }

        return jniSets;
<<<<<<< HEAD
=======
    }

    public int getRenderscriptTarget() {
        ProductFlavor mergedFlavor = getMergedFlavor();

        int targetApi = mergedFlavor.getRenderscriptTargetApi() != null ?
                mergedFlavor.getRenderscriptTargetApi() : -1;
        ApiVersion apiVersion = getMinSdkVersion();
        int minSdk = apiVersion.getApiLevel();
        if (apiVersion.getCodename() != null) {
            minSdk = SdkVersionInfo.getApiByBuildCode(apiVersion.getCodename(), true);
        }

        return targetApi > minSdk ? targetApi : minSdk;
>>>>>>> 656fdf44
    }

    /**
     * Returns all the renderscript import folder that are outside of the current project.
     */
    @NonNull
    public List<File> getRenderscriptImports() {
        List<File> list = Lists.newArrayList();

        for (LibraryDependency lib : mFlatLibraries) {
            File rsLib = lib.getRenderscriptFolder();
            if (rsLib.isDirectory()) {
                list.add(rsLib);
            }
        }

        return list;
    }

    /**
     * Returns all the renderscript source folder from the main config, the flavors and the
     * build type.
     *
     * @return a list of folders.
     */
    @NonNull
    public List<File> getRenderscriptSourceList() {
        List<SourceProvider> providers = getSortedSourceProviders();

        List<File> sourceList = Lists.newArrayListWithExpectedSize(providers.size());

        for (SourceProvider provider : providers) {
            sourceList.addAll(provider.getRenderscriptDirectories());
        }

        return sourceList;
    }

    /**
     * Returns all the aidl import folder that are outside of the current project.
     */
    @NonNull
    public List<File> getAidlImports() {
        List<File> list = Lists.newArrayList();

        for (LibraryDependency lib : mFlatLibraries) {
            File aidlLib = lib.getAidlFolder();
            if (aidlLib.isDirectory()) {
                list.add(aidlLib);
            }
        }

        return list;
    }

    @NonNull
    public List<File> getAidlSourceList() {
        List<SourceProvider> providers = getSortedSourceProviders();

        List<File> sourceList = Lists.newArrayListWithExpectedSize(providers.size());

        for (SourceProvider provider : providers) {
            sourceList.addAll(provider.getAidlDirectories());
        }

        return sourceList;
    }

    @NonNull
    public List<File> getJniSourceList() {
        List<SourceProvider> providers = getSortedSourceProviders();

        List<File> sourceList = Lists.newArrayListWithExpectedSize(providers.size());

        for (SourceProvider provider : providers) {
            sourceList.addAll(provider.getCDirectories());
        }

        return sourceList;
    }

    /**
     * Returns the compile classpath for this config. If the config tests a library, this
     * will include the classpath of the tested config
     *
     * @return a non null, but possibly empty set.
     */
    @NonNull
    public Set<File> getCompileClasspath() {
        Set<File> classpath = Sets.newHashSetWithExpectedSize(
                mJarDependencies.size() + mLocalJars.size() + mFlatLibraries.size());

        for (LibraryDependency lib : mFlatLibraries) {
            classpath.add(lib.getJarFile());
            for (File jarFile : lib.getLocalJars()) {
                classpath.add(jarFile);
            }
        }

        for (JarDependency jar : mJarDependencies) {
            if (jar.isCompiled()) {
                classpath.add(jar.getJarFile());
            }
        }

        for (JarDependency jar : mLocalJars) {
            if (jar.isCompiled()) {
                classpath.add(jar.getJarFile());
            }
        }

        return classpath;
    }

    /**
     * Returns the list of packaged jars for this config. If the config tests a library, this
     * will include the jars of the tested config
     *
     * @return a non null, but possibly empty list.
     */
    @NonNull
    public Set<File> getAllPackagedJars() {
        Set<File> jars = Sets.newHashSetWithExpectedSize(
                mJarDependencies.size() + mLocalJars.size() + mFlatLibraries.size());

        for (JarDependency jar : mJarDependencies) {
            File jarFile = jar.getJarFile();
            if (jar.isPackaged() && jarFile.exists()) {
                jars.add(jarFile);
            }
        }

        jars.addAll(getLocalPackagedJars());

        for (LibraryDependency libraryDependency : mFlatLibraries) {
            if (!libraryDependency.isOptional()) {
                File libJar = libraryDependency.getJarFile();
                if (libJar.exists()) {
                    jars.add(libJar);
                }
                for (File jarFile : libraryDependency.getLocalJars()) {
                    if (jarFile.isFile()) {
                        jars.add(jarFile);
                    }
                }
            }
        }

        return jars;
    }

    /**
     * Returns the list of packaged jars for this config that is not coming from subprojects..
     *
     * If the config tests a library, this will include the jars of the tested config
     *
     * @return a non null, but possibly empty list.
     */
    @NonNull
    public ImmutableSet<File> getExternalPackagedJars() {
        ImmutableSet.Builder<File> jars = ImmutableSet.builder();

        for (JarDependency jar : mJarDependencies) {
            if (jar.getProjectPath() == null) {
                File jarFile = jar.getJarFile();
                if (jar.isPackaged() && jarFile.exists()) {
                    jars.add(jarFile);
                }
            }
        }

        for (LibraryDependency libraryDependency : mFlatLibraries) {
            // only take the external android libraries.
            if (!libraryDependency.isOptional() && libraryDependency.getProject() == null) {
                File libJar = libraryDependency.getJarFile();
                if (libJar.exists()) {
                    jars.add(libJar);
                }

                // also grab the local jars
                for (File jarFile : libraryDependency.getLocalJars()) {
                    if (jarFile.isFile()) {
                        jars.add(jarFile);
                    }
                }
            }
        }

        return jars.build();
    }

    /**
<<<<<<< HEAD
     * Returns the list of packaged jars for this config. If the config tests a library, this
     * will include the jars of the tested config
=======
     * Returns the list of external packaged jars for this config.
>>>>>>> 656fdf44
     *
     * @return a non null, but possibly empty list.
     */
    @NonNull
<<<<<<< HEAD
    public ImmutableSet<File> getExternalPackagedJarsWithoutAars() {
        ImmutableSet.Builder<File> jars = ImmutableSet.builder();

        for (JarDependency jar : mExternalJars) {
            File jarFile = jar.getJarFile();
            if (jar.isPackaged() && jarFile.exists()) {
                jars.add(jarFile);
=======
    public ImmutableSet<File> getExternalPackagedJniJars() {
        ImmutableSet.Builder<File> jars = ImmutableSet.builder();

        for (JarDependency jar : mJarDependencies) {
            if (jar.getProjectPath() == null) {
                File jarFile = jar.getJarFile();
                if (jar.isPackaged() && jarFile.exists()) {
                    jars.add(jarFile);
                }
>>>>>>> 656fdf44
            }
        }

        return jars.build();
    }

    /**
     * Returns the packaged local Jars
     *
     * @return a non null, but possibly empty immutable set.
     */
    @NonNull
    public ImmutableSet<File> getLocalPackagedJars() {
        ImmutableSet.Builder<File> jars = ImmutableSet.builder();

        // For tests of library projects, the local jars are showing both in
        // the tested library bundle and in the test variant. This removes
        // them from the test variant where they don't belong anyway.
        Set<File> testedlocalJars = null;
        if (mTestedConfig != null && mTestedConfig.getType() == VariantType.LIBRARY) {
            testedlocalJars = mTestedConfig.getLocalPackagedJars();
        }

        for (JarDependency jar : mLocalJars) {
            File jarFile = jar.getJarFile();
            if (testedlocalJars == null || !testedlocalJars.contains(jarFile)) {
                if (jar.isPackaged() && jarFile.exists()) {
                    jars.add(jarFile);
                }
            }
        }

        return jars.build();
    }

    /**
     * Returns the packaged sub-project Jars, coming from Android or Java modules.
     *
     * @return a non null, but possibly empty immutable set.
     */
    @NonNull
    public ImmutableSet<File> getSubProjectPackagedJars() {
        ImmutableSet.Builder<File> jars = ImmutableSet.builder();

        for (LibraryDependency libraryDependency : mFlatLibraries) {
            // only take the sub-project android libraries.
            if (!libraryDependency.isOptional() && libraryDependency.getProject() != null) {
                File libJar = libraryDependency.getJarFile();
                if (libJar.exists()) {
                    jars.add(libJar);
                }
            }
        }

        for (JarDependency jarDependency : mJarDependencies) {
            if (jarDependency.getProjectPath() != null) {
                File jarFile = jarDependency.getJarFile();
                if (jarDependency.isPackaged() && jarFile.exists()) {
                    jars.add(jarFile);
                }
            }
        }

        return jars.build();
    }

    /**
     * Returns the packaged sub-project local Jars
     *
     * @return a non null, but possibly empty immutable set.
     */
    @NonNull
    public ImmutableSet<File> getSubProjectLocalPackagedJars() {
        ImmutableSet.Builder<File> jars = ImmutableSet.builder();

        for (LibraryDependency libraryDependency : mFlatLibraries) {
            // only take the sub-project android libraries.
            if (!libraryDependency.isOptional() && libraryDependency.getProject() != null) {
                for (File jarFile : libraryDependency.getLocalJars()) {
                    if (jarFile.isFile()) {
                        jars.add(jarFile);
                    }
                }
            }
        }

        return jars.build();
    }

    /**
     * Returns the sub-project jni libs
     *
     * @return a non null, but possibly empty immutable set.
     */
    @NonNull
<<<<<<< HEAD
    public ImmutableSet<File> getSubProjectJniLibraries() {
=======
    public ImmutableSet<File> getSubProjectJniLibFolders() {
>>>>>>> 656fdf44
        ImmutableSet.Builder<File> jniDirectories = ImmutableSet.builder();

        for (LibraryDependency libraryDependency : mFlatLibraries) {
            // only take the sub-project android libraries.
            if (!libraryDependency.isOptional() && libraryDependency.getProject() != null) {
                File jniDir = libraryDependency.getJniFolder();
                if (jniDir.exists()) {
                    jniDirectories.add(jniDir);
                }
            }
        }

        return jniDirectories.build();
    }

    /**
<<<<<<< HEAD
     * Returns the sub-project jni libs
=======
     * Returns the list of sub-project packaged jars for this config.
     *
     * @return a non null, but possibly empty list.
     */
    @NonNull
    public ImmutableSet<File> getSubProjectPackagedJniJars() {
        ImmutableSet.Builder<File> jars = ImmutableSet.builder();

        for (JarDependency jar : mJarDependencies) {
            if (jar.getProjectPath() != null) {
                File jarFile = jar.getJarFile();
                if (jar.isPackaged() && jarFile.exists()) {
                    jars.add(jarFile);
                }
            }
        }

        return jars.build();
    }

    /**
     * Returns the external jni lib folders
>>>>>>> 656fdf44
     *
     * @return a non null, but possibly empty immutable set.
     */
    @NonNull
<<<<<<< HEAD
    public ImmutableSet<File> getExternalAarJniLibraries() {
=======
    public ImmutableSet<File> getExternalAarJniLibFolders() {
>>>>>>> 656fdf44
        ImmutableSet.Builder<File> jniDirectories = ImmutableSet.builder();

        for (LibraryDependency libraryDependency : mFlatLibraries) {
            // only take the external android libraries.
            if (!libraryDependency.isOptional() && libraryDependency.getProject() == null) {
                File jniDir = libraryDependency.getJniFolder();
                if (jniDir.exists()) {
                    jniDirectories.add(jniDir);
                }
            }
        }

        return jniDirectories.build();
    }

    /**
     * Returns the list of provided-only jars for this config.
     *
     * @return a non null, but possibly empty list.
     */
    @NonNull
    public List<File> getProvidedOnlyJars() {
        Set<File> jars = Sets.newHashSetWithExpectedSize(
                mJarDependencies.size() + mLocalJars.size() + mFlatLibraries.size());

        for (JarDependency jar : mJarDependencies) {
            File jarFile = jar.getJarFile();
            if (jar.isCompiled() && !jar.isPackaged() && jarFile.exists()) {
                jars.add(jarFile);
            }
        }

        for (JarDependency jar : mLocalJars) {
            File jarFile = jar.getJarFile();
            if (jar.isCompiled() && !jar.isPackaged() && jarFile.exists()) {
                jars.add(jarFile);
            }
        }

        for (LibraryDependency libraryDependency : mFlatLibraries) {
            if (libraryDependency.isOptional()) {
                File libJar = libraryDependency.getJarFile();
                if (libJar.exists()) {
                    jars.add(libJar);
                }
                for (File jarFile : libraryDependency.getLocalJars()) {
                    if (jarFile.isFile()) {
                        jars.add(jarFile);
                    }
                }
            }
        }

        return Lists.newArrayList(jars);
    }

    @Nullable
    public String resolveLibraryName(@NonNull File jarFile) {

        for (JarDependency jar : mJarDependencies) {
            if (jarFile.equals(jar.getJarFile())) {
                if (jar.getResolvedCoordinates() != null) {
                    return jar.getResolvedCoordinates().toString();
                }

                return "unresolved-ext-jar-" + jarFile.getName() + "-" + jarFile.getPath().hashCode();
            }
        }

        for (JarDependency jar : mLocalJars) {
            if (jarFile.equals(jar.getJarFile())) {
                return "local-jar-"  + jarFile.getName() + "-" + jarFile.getPath().hashCode();
            }
        }

        for (LibraryDependency libraryDependency : mFlatLibraries) {
            if (jarFile.equals(libraryDependency.getJarFile())) {
                if (libraryDependency.getResolvedCoordinates() != null) {
                    return libraryDependency.getResolvedCoordinates().toString();
                }

                return "unresolved-lib-"  + jarFile.getName() + "-" + jarFile.getPath().hashCode();
            }

            for (File localjar : libraryDependency.getLocalJars()) {
                if (jarFile.equals(localjar)) {
                    if (libraryDependency.getResolvedCoordinates() != null) {
                        return libraryDependency.getResolvedCoordinates().toString() + ":" + jarFile.getName();
                    }
                }
            }
        }

        return null;
    }


    /**
     * Adds a variant-specific BuildConfig field.
     * @param type the type of the field
     * @param name the name of the field
     * @param value the value of the field
     */
    public void addBuildConfigField(@NonNull String type, @NonNull String name, @NonNull String value) {
        ClassField classField = AndroidBuilder.createClassField(type, name, value);
        mBuildConfigFields.put(name, classField);
    }

    /**
     * Adds a variant-specific res value.
     * @param type the type of the field
     * @param name the name of the field
     * @param value the value of the field
     */
    public void addResValue(@NonNull String type, @NonNull String name, @NonNull String value) {
        ClassField classField = AndroidBuilder.createClassField(type, name, value);
        mResValues.put(name, classField);
    }

    /**
     * Returns a list of items for the BuildConfig class.
     *
     * Items can be either fields (instance of {@link com.android.builder.model.ClassField})
     * or comments (instance of String).
     *
     * @return a list of items.
     */
    @NonNull
    public List<Object> getBuildConfigItems() {
        List<Object> fullList = Lists.newArrayList();

        // keep track of the names already added. This is because we show where the items
        // come from so we cannot just put everything a map and let the new ones override the
        // old ones.
        Set<String> usedFieldNames = Sets.newHashSet();

        Collection<ClassField> list = mBuildConfigFields.values();
        if (!list.isEmpty()) {
            fullList.add("Fields from the variant");
            fillFieldList(fullList, usedFieldNames, list);
        }

        list = mBuildType.getBuildConfigFields().values();
        if (!list.isEmpty()) {
            fullList.add("Fields from build type: " + mBuildType.getName());
            fillFieldList(fullList, usedFieldNames, list);
        }

        for (F flavor : mFlavors) {
            list = flavor.getBuildConfigFields().values();
            if (!list.isEmpty()) {
                fullList.add("Fields from product flavor: " + flavor.getName());
                fillFieldList(fullList, usedFieldNames, list);
            }
        }

        list = mDefaultConfig.getBuildConfigFields().values();
        if (!list.isEmpty()) {
            fullList.add("Fields from default config.");
            fillFieldList(fullList, usedFieldNames, list);
        }

        return fullList;
    }

    /**
     * Return the merged build config fields for the variant.
     *
     * This is made of of the variant-specific fields overlayed on top of the build type ones,
     * the flavors ones, and the default config ones.
     *
     * @return a map of merged fields
     */
    @NonNull
    public Map<String, ClassField> getMergedBuildConfigFields() {
        Map<String, ClassField> mergedMap = Maps.newHashMap();

        // start from the lowest priority and just add it all. Higher priority fields
        // will replace lower priority ones.

        mergedMap.putAll(mDefaultConfig.getBuildConfigFields());
        for (int i = mFlavors.size() - 1; i >= 0 ; i--) {
            mergedMap.putAll(mFlavors.get(i).getBuildConfigFields());
        }

        mergedMap.putAll(mBuildType.getBuildConfigFields());
        mergedMap.putAll(mBuildConfigFields);

        return mergedMap;
    }

    /**
     * Return the merged res values for the variant.
     *
     * This is made of of the variant-specific fields overlayed on top of the build type ones,
     * the flavors ones, and the default config ones.
     *
     * @return a map of merged fields
     */
    @NonNull
    public Map<String, ClassField> getMergedResValues() {
        Map<String, ClassField> mergedMap = Maps.newHashMap();

        // start from the lowest priority and just add it all. Higher priority fields
        // will replace lower priority ones.

        mergedMap.putAll(mDefaultConfig.getResValues());
        for (int i = mFlavors.size() - 1; i >= 0 ; i--) {
            mergedMap.putAll(mFlavors.get(i).getResValues());
        }

        mergedMap.putAll(mBuildType.getResValues());
        mergedMap.putAll(mResValues);

        return mergedMap;
    }

    /**
     * Fills a list of Object from a given list of ClassField only if the name isn't in a set.
     * Each new item added adds its name to the list.
     * @param outList the out list
     * @param usedFieldNames the list of field names already in the list
     * @param list the list to copy items from
     */
    private static void fillFieldList(
            @NonNull List<Object> outList,
            @NonNull Set<String> usedFieldNames,
            @NonNull Collection<ClassField> list) {
        for (ClassField f : list) {
            String name = f.getName();
            if (!usedFieldNames.contains(name)) {
                usedFieldNames.add(f.getName());
                outList.add(f);
            }
        }
    }

    /**
     * Returns a list of generated resource values.
     *
     * Items can be either fields (instance of {@link com.android.builder.model.ClassField})
     * or comments (instance of String).
     *
     * @return a list of items.
     */
    @NonNull
    public List<Object> getResValues() {
        List<Object> fullList = Lists.newArrayList();

        // keep track of the names already added. This is because we show where the items
        // come from so we cannot just put everything a map and let the new ones override the
        // old ones.
        Set<String> usedFieldNames = Sets.newHashSet();

        Collection<ClassField> list = mResValues.values();
        if (!list.isEmpty()) {
            fullList.add("Values from the variant");
            fillFieldList(fullList, usedFieldNames, list);
        }

        list = mBuildType.getResValues().values();
        if (!list.isEmpty()) {
            fullList.add("Values from build type: " + mBuildType.getName());
            fillFieldList(fullList, usedFieldNames, list);
        }

        for (F flavor : mFlavors) {
            list = flavor.getResValues().values();
            if (!list.isEmpty()) {
                fullList.add("Values from product flavor: " + flavor.getName());
                fillFieldList(fullList, usedFieldNames, list);
            }
        }

        list = mDefaultConfig.getResValues().values();
        if (!list.isEmpty()) {
            fullList.add("Values from default config.");
            fillFieldList(fullList, usedFieldNames, list);
        }

        return fullList;
    }

    @Nullable
    public SigningConfig getSigningConfig() {
        if (mSigningConfigOverride != null) {
            return mSigningConfigOverride;
        }

        SigningConfig signingConfig = mBuildType.getSigningConfig();
        if (signingConfig != null) {
            return signingConfig;
        }
        return mMergedFlavor.getSigningConfig();
    }

    public boolean isSigningReady() {
        SigningConfig signingConfig = getSigningConfig();
        return signingConfig != null && signingConfig.isSigningReady();
    }

    /**
     * Returns the proguard config files coming from the project but also from the dependencies.
     *
     * Note that if the method is set to include config files coming from libraries, they will
     * only be included if the aars have already been unzipped.
     *
     * @param includeLibraries whether to include the library dependencies.
     * @return a non null list of proguard files.
     */
    @NonNull
    public Set<File> getProguardFiles(boolean includeLibraries, List<File> defaultProguardConfig) {
        Set<File> fullList = Sets.newHashSet();

        // add the config files from the build type, main config and flavors
        fullList.addAll(mDefaultConfig.getProguardFiles());
        fullList.addAll(mBuildType.getProguardFiles());

        for (F flavor : mFlavors) {
            fullList.addAll(flavor.getProguardFiles());
        }

        if (fullList.isEmpty()) {
            fullList.addAll(defaultProguardConfig);
        }

        // now add the one coming from the library dependencies
        if (includeLibraries) {
            for (LibraryDependency libraryDependency : mFlatLibraries) {
                File proguardRules = libraryDependency.getProguardRules();
                if (proguardRules.exists()) {
                    fullList.add(proguardRules);
                }
            }
        }

        return fullList;
    }

    /**
     * Returns the proguard config files to be used for the test APK.
     */
    @NonNull
    public Set<File> getTestProguardFiles() {
        Set<File> fullList = Sets.newHashSet();

        // add the config files from the build type, main config and flavors
        fullList.addAll(mDefaultConfig.getTestProguardFiles());
        fullList.addAll(mBuildType.getTestProguardFiles());

        for (F flavor : mFlavors) {
            fullList.addAll(flavor.getTestProguardFiles());
        }

        return fullList;
    }

    @NonNull
    public List<Object> getConsumerProguardFiles() {
        List<Object> fullList = Lists.newArrayList();

        // add the config files from the build type, main config and flavors
        fullList.addAll(mDefaultConfig.getConsumerProguardFiles());
        fullList.addAll(mBuildType.getConsumerProguardFiles());

        for (F flavor : mFlavors) {
            fullList.addAll(flavor.getConsumerProguardFiles());
        }

        return fullList;
    }

    public boolean isTestCoverageEnabled() {
        return mBuildType.isTestCoverageEnabled();
    }

    /**
     * Returns the merged manifest placeholders. All product flavors are merged first, then build
     * type specific placeholders are added and potentially overrides product flavors values.
     * @return the merged manifest placeholders for a build variant.
     */
    @NonNull
    public Map<String, Object> getManifestPlaceholders() {
        Map<String, Object> mergedFlavorsPlaceholders = mMergedFlavor.getManifestPlaceholders();
        // so far, blindly override the build type placeholders
        mergedFlavorsPlaceholders.putAll(mBuildType.getManifestPlaceholders());
        return mergedFlavorsPlaceholders;
    }

    public boolean isMultiDexEnabled() {
        Boolean value = mBuildType.getMultiDexEnabled();
        if (value != null) {
            return value;
        }

        value = mMergedFlavor.getMultiDexEnabled();
        if (value != null) {
            return value;
        }

        return false;
    }

    public File getMultiDexKeepFile() {
        File value = mBuildType.getMultiDexKeepFile();
        if (value != null) {
            return value;
        }

        value = mMergedFlavor.getMultiDexKeepFile();
        if (value != null) {
            return value;
        }

        return null;
    }

    public File getMultiDexKeepProguard() {
        File value = mBuildType.getMultiDexKeepProguard();
        if (value != null) {
            return value;
        }

        value = mMergedFlavor.getMultiDexKeepProguard();
        if (value != null) {
            return value;
        }

        return null;
    }

    public boolean isLegacyMultiDexMode() {
        return isMultiDexEnabled() && getMinSdkVersion().getApiLevel() < 21;
    }

    /**
     * Returns the renderscript support mode.
     */
    public boolean getRenderscriptSupportModeEnabled() {
        Boolean value = mMergedFlavor.getRenderscriptSupportModeEnabled();
        if (value != null) {
            return value;
        }

        // default is false.
        return false;
    }

    /**
     * Returns the renderscript NDK mode.
     */
    public boolean getRenderscriptNdkModeEnabled() {
        Boolean value = mMergedFlavor.getRenderscriptNdkModeEnabled();
        if (value != null) {
            return value;
        }

        // default is false.
        return false;
    }

    @NonNull
    public Collection<File> getJarJarRuleFiles() {
        ImmutableList.Builder<File> jarjarRuleFiles = ImmutableList.builder();
        jarjarRuleFiles.addAll(getMergedFlavor().getJarJarRuleFiles());
        jarjarRuleFiles.addAll(mBuildType.getJarJarRuleFiles());
        return jarjarRuleFiles.build();
    }
}<|MERGE_RESOLUTION|>--- conflicted
+++ resolved
@@ -1374,8 +1374,6 @@
         }
 
         return jniSets;
-<<<<<<< HEAD
-=======
     }
 
     public int getRenderscriptTarget() {
@@ -1390,7 +1388,6 @@
         }
 
         return targetApi > minSdk ? targetApi : minSdk;
->>>>>>> 656fdf44
     }
 
     /**
@@ -1583,25 +1580,11 @@
     }
 
     /**
-<<<<<<< HEAD
-     * Returns the list of packaged jars for this config. If the config tests a library, this
-     * will include the jars of the tested config
-=======
      * Returns the list of external packaged jars for this config.
->>>>>>> 656fdf44
      *
      * @return a non null, but possibly empty list.
      */
     @NonNull
-<<<<<<< HEAD
-    public ImmutableSet<File> getExternalPackagedJarsWithoutAars() {
-        ImmutableSet.Builder<File> jars = ImmutableSet.builder();
-
-        for (JarDependency jar : mExternalJars) {
-            File jarFile = jar.getJarFile();
-            if (jar.isPackaged() && jarFile.exists()) {
-                jars.add(jarFile);
-=======
     public ImmutableSet<File> getExternalPackagedJniJars() {
         ImmutableSet.Builder<File> jars = ImmutableSet.builder();
 
@@ -1611,7 +1594,6 @@
                 if (jar.isPackaged() && jarFile.exists()) {
                     jars.add(jarFile);
                 }
->>>>>>> 656fdf44
             }
         }
 
@@ -1707,11 +1689,7 @@
      * @return a non null, but possibly empty immutable set.
      */
     @NonNull
-<<<<<<< HEAD
-    public ImmutableSet<File> getSubProjectJniLibraries() {
-=======
     public ImmutableSet<File> getSubProjectJniLibFolders() {
->>>>>>> 656fdf44
         ImmutableSet.Builder<File> jniDirectories = ImmutableSet.builder();
 
         for (LibraryDependency libraryDependency : mFlatLibraries) {
@@ -1728,9 +1706,6 @@
     }
 
     /**
-<<<<<<< HEAD
-     * Returns the sub-project jni libs
-=======
      * Returns the list of sub-project packaged jars for this config.
      *
      * @return a non null, but possibly empty list.
@@ -1753,16 +1728,11 @@
 
     /**
      * Returns the external jni lib folders
->>>>>>> 656fdf44
      *
      * @return a non null, but possibly empty immutable set.
      */
     @NonNull
-<<<<<<< HEAD
-    public ImmutableSet<File> getExternalAarJniLibraries() {
-=======
     public ImmutableSet<File> getExternalAarJniLibFolders() {
->>>>>>> 656fdf44
         ImmutableSet.Builder<File> jniDirectories = ImmutableSet.builder();
 
         for (LibraryDependency libraryDependency : mFlatLibraries) {

--- conflicted
+++ resolved
@@ -976,13 +976,7 @@
      * Return the minSdkVersion for this variant.
      *
      * <p>This uses both the value from the manifest (if present), and the override coming from the
-<<<<<<< HEAD
-     * flavor(s) (if present). The value of the minSdkVersion will be combined with the value of the
-     * targetSdkVersion. For the details of the overlaying logic check {@link
-     * #getCalculatedApiVersions(ApiVersion, ApiVersion)} method.
-=======
      * flavor(s) (if present).
->>>>>>> b805f832
      *
      * @return the minSdkVersion
      */

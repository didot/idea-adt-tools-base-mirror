/*
 * Copyright (C) 2016 The Android Open Source Project
 *
 * Licensed under the Apache License, Version 2.0 (the "License");
 * you may not use this file except in compliance with the License.
 * You may obtain a copy of the License at
 *
 *      http://www.apache.org/licenses/LICENSE-2.0
 *
 * Unless required by applicable law or agreed to in writing, software
 * distributed under the License is distributed on an "AS IS" BASIS,
 * WITHOUT WARRANTIES OR CONDITIONS OF ANY KIND, either express or implied.
 * See the License for the specific language governing permissions and
 * limitations under the License.
 */

package com.android.builder.dependency;

import com.android.SdkConstants;
import com.android.annotations.NonNull;
import com.android.annotations.Nullable;
import com.android.annotations.concurrency.Immutable;
import com.android.builder.model.MavenCoordinates;
import com.google.common.base.Joiner;
import com.google.common.base.Objects;
import com.google.common.base.Strings;
import com.google.common.collect.Lists;

import java.io.Serializable;
import java.util.List;

/**
 * Serializable implementation of MavenCoordinates for use in the model.
 */
@Immutable
public final class MavenCoordinatesImpl implements MavenCoordinates, Serializable {
    private static final long serialVersionUID = 1L;

    @NonNull
    private final String groupId;
    @NonNull
    private final String artifactId;
    @NonNull
    private final String version;
    @NonNull
    private final String packaging;
    @Nullable
    private final String classifier;

    // pre-computed derived values for performance, not part of the object identity.
    private final int hashCode;
    @NonNull
    private final String toString;
    @NonNull
    private final String versionLessId;

    public MavenCoordinatesImpl(
            @NonNull String groupId,
            @NonNull String artifactId,
            @NonNull String version) {
        this(groupId, artifactId, version, null /*packaging*/, null /*classifier*/);
    }

    public MavenCoordinatesImpl(
            @NonNull String groupId,
            @NonNull String artifactId,
            @NonNull String version,
            @Nullable String packaging,
            @Nullable String classifier) {
        this.groupId = groupId.intern();
        this.artifactId = artifactId.intern();
        this.version = version.intern();
        this.packaging = packaging != null ? packaging.intern() : SdkConstants.EXT_JAR;
        this.classifier = classifier != null ? classifier.intern() : null;
        this.toString = computeToString();
        this.hashCode = computeHashCode();
        this.versionLessId = computeVersionLessId();
    }

    @NonNull
    @Override
    public String getGroupId() {
        return groupId;
    }

    @NonNull
    @Override
    public String getArtifactId() {
        return artifactId;
    }

    @NonNull
    @Override
    public String getVersion() {
        return version;
    }

    @NonNull
    @Override
    public String getPackaging() {
        return packaging;
    }

    @Nullable
    @Override
    public String getClassifier() {
        return classifier;
    }

    public boolean compareWithoutVersion(@NonNull MavenCoordinates coordinates) {
        return this == coordinates ||
                Objects.equal(groupId, coordinates.getGroupId()) &&
                        Objects.equal(artifactId, coordinates.getArtifactId()) &&
                        Objects.equal(packaging, coordinates.getPackaging()) &&
                        Objects.equal(classifier, coordinates.getClassifier());
    }

    @Override
    public boolean equals(Object o) {
        if (this == o) {
            return true;
        }
        if (o == null || getClass() != o.getClass()) {
            return false;
        }
        MavenCoordinatesImpl that = (MavenCoordinatesImpl) o;
        return Objects.equal(groupId, that.groupId) &&
                Objects.equal(artifactId, that.artifactId) &&
                Objects.equal(version, that.version) &&
                Objects.equal(packaging, that.packaging) &&
                Objects.equal(classifier, that.classifier);
    }

    @Override
    public int hashCode() {
        return hashCode;
    }

    @Override
    public String toString() {
        return toString;
    }

    /**
     * Returns this coordinates Id without the version attribute.
     */
<<<<<<< HEAD
    public String getVersionLessId() {
=======
    @NonNull
    @Override
    public String getVersionlessId() {
>>>>>>> fdf07a2c
        return versionLessId;
    }

    private int computeHashCode() {
        return HashCodeUtils.hashCode(groupId, artifactId, version, packaging, classifier);
    }

    private String computeToString() {
<<<<<<< HEAD
        List<String> segments = Lists.newArrayList(groupId, artifactId, packaging);
        if (!Strings.isNullOrEmpty(classifier)) {
            segments.add(classifier);
=======
        StringBuilder sb = new StringBuilder(
                groupId.length()
                        + artifactId.length()
                        + version.length()
                        + 2 // the 2 ':'
                        + (classifier != null ? classifier.length() + 1 : 0) // +1 for the ':'
                        + packaging.length() + 1); // +1 for the '@'
        sb.append(groupId).append(':').append(artifactId).append(':').append(version);
        if (classifier != null) {
            sb.append(':').append(classifier);
        }
        sb.append('@').append(packaging);
        return sb.toString().intern();
    }

    private String computeVersionLessId() {
        StringBuilder sb = new StringBuilder(
                groupId.length()
                        + artifactId.length()
                        + 1 // +1 for the ':'
                        + (classifier != null ? classifier.length() + 1 : 0)); // +1 for the ':'
        sb.append(groupId).append(':').append(artifactId);
        if (classifier != null) {
            sb.append(':').append(classifier);
>>>>>>> fdf07a2c
        }
        return sb.toString().intern();
    }

    private String computeVersionLessId() {
        StringBuilder sb = new StringBuilder(groupId);
        sb.append(':').append(artifactId);
        if (classifier != null) {
            sb.append(':').append(classifier);
        }
        return sb.toString();
    }
}<|MERGE_RESOLUTION|>--- conflicted
+++ resolved
@@ -144,13 +144,9 @@
     /**
      * Returns this coordinates Id without the version attribute.
      */
-<<<<<<< HEAD
-    public String getVersionLessId() {
-=======
     @NonNull
     @Override
     public String getVersionlessId() {
->>>>>>> fdf07a2c
         return versionLessId;
     }
 
@@ -159,11 +155,6 @@
     }
 
     private String computeToString() {
-<<<<<<< HEAD
-        List<String> segments = Lists.newArrayList(groupId, artifactId, packaging);
-        if (!Strings.isNullOrEmpty(classifier)) {
-            segments.add(classifier);
-=======
         StringBuilder sb = new StringBuilder(
                 groupId.length()
                         + artifactId.length()
@@ -188,17 +179,7 @@
         sb.append(groupId).append(':').append(artifactId);
         if (classifier != null) {
             sb.append(':').append(classifier);
->>>>>>> fdf07a2c
         }
         return sb.toString().intern();
     }
-
-    private String computeVersionLessId() {
-        StringBuilder sb = new StringBuilder(groupId);
-        sb.append(':').append(artifactId);
-        if (classifier != null) {
-            sb.append(':').append(classifier);
-        }
-        return sb.toString();
-    }
 }
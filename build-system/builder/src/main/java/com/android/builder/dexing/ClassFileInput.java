/*
 * Copyright (C) 2017 The Android Open Source Project
 *
 * Licensed under the Apache License, Version 2.0 (the "License");
 * you may not use this file except in compliance with the License.
 * You may obtain a copy of the License at
 *
 *      http://www.apache.org/licenses/LICENSE-2.0
 *
 * Unless required by applicable law or agreed to in writing, software
 * distributed under the License is distributed on an "AS IS" BASIS,
 * WITHOUT WARRANTIES OR CONDITIONS OF ANY KIND, either express or implied.
 * See the License for the specific language governing permissions and
 * limitations under the License.
 */

package com.android.builder.dexing;

import com.android.SdkConstants;
import java.io.Closeable;
import java.io.IOException;
<<<<<<< HEAD
=======
import java.nio.file.Path;
>>>>>>> 9762cc2c
import java.util.function.Predicate;
import java.util.stream.Stream;

/**
 * This represents input containing .class files. It is used as an input for the dexing phase.All
 * files are specified relative to some base directory, or .jar containing them. This is necessary
 * in order to process the packages properly.
 *
 * <p>When using instances of {@link ClassFileInput} make sure that you invoke {@link #close()}
 * after you are done using it.
 */
public interface ClassFileInput extends Closeable {

    Predicate<String> CLASS_MATCHER = s -> s.endsWith(SdkConstants.DOT_CLASS);

    /**
     * @param filter filter specify which files should be part of the class input
     * @return a {@link Stream} for all the entries that satisfies the passed filter.
     * @throws IOException if the jar/directory cannot be read correctly.
     */
    Stream<ClassFileEntry> entries(Predicate<String> filter) throws IOException;
<<<<<<< HEAD
=======

    /** @return the root {@link Path} of this {@link ClassFileInput}. */
    Path getPath();

>>>>>>> 9762cc2c
}<|MERGE_RESOLUTION|>--- conflicted
+++ resolved
@@ -19,10 +19,7 @@
 import com.android.SdkConstants;
 import java.io.Closeable;
 import java.io.IOException;
-<<<<<<< HEAD
-=======
 import java.nio.file.Path;
->>>>>>> 9762cc2c
 import java.util.function.Predicate;
 import java.util.stream.Stream;
 
@@ -44,11 +41,8 @@
      * @throws IOException if the jar/directory cannot be read correctly.
      */
     Stream<ClassFileEntry> entries(Predicate<String> filter) throws IOException;
-<<<<<<< HEAD
-=======
 
     /** @return the root {@link Path} of this {@link ClassFileInput}. */
     Path getPath();
 
->>>>>>> 9762cc2c
 }
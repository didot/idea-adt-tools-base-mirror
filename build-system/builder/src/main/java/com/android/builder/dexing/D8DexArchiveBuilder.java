--- conflicted
+++ resolved
@@ -21,24 +21,14 @@
 import com.android.ide.common.blame.Message;
 import com.android.ide.common.blame.MessageReceiver;
 import com.android.ide.common.blame.parser.DexParser;
-import com.android.tools.r8.ClassFileResourceProvider;
 import com.android.tools.r8.CompilationMode;
 import com.android.tools.r8.D8;
 import com.android.tools.r8.D8Command;
 import com.android.tools.r8.Diagnostic;
 import com.android.tools.r8.OutputMode;
-import com.android.tools.r8.ProgramResource;
-import com.google.common.collect.ImmutableList;
-import com.google.common.collect.Sets;
+import com.google.common.util.concurrent.MoreExecutors;
 import java.io.IOException;
 import java.nio.file.Path;
-<<<<<<< HEAD
-import java.util.List;
-import java.util.Set;
-import java.util.concurrent.ExecutorService;
-import java.util.concurrent.Executors;
-=======
->>>>>>> 2c0ed8da
 import java.util.concurrent.atomic.AtomicInteger;
 import java.util.logging.Logger;
 import java.util.stream.Stream;
@@ -56,32 +46,6 @@
     @NonNull private final ClassFileProviderFactory classpath;
     private final boolean desugaring;
     @NonNull private final MessageReceiver messageReceiver;
-
-    private static class OrderedClassFileResourceProvider implements ClassFileResourceProvider {
-        public final List<ClassFileResourceProvider> providers;
-        public final Set<String> descriptors = Sets.newHashSet();
-
-        OrderedClassFileResourceProvider(ImmutableList<ClassFileResourceProvider> providers) {
-            this.providers = providers;
-            this.providers.forEach(
-                    provider -> this.descriptors.addAll(provider.getClassDescriptors()));
-        }
-
-        @Override
-        public Set<String> getClassDescriptors() {
-            return descriptors;
-        }
-
-        @Override
-        public ProgramResource getProgramResource(String descriptor) {
-            for (ClassFileResourceProvider provider : providers) {
-                if (provider.getClassDescriptors().contains(descriptor)) {
-                    return provider.getProgramResource(descriptor);
-                }
-            }
-            return null;
-        }
-    }
 
     public D8DexArchiveBuilder(
             int minSdkVersion,
@@ -126,33 +90,13 @@
                     .setOutput(output, outputMode);
 
             if (desugaring) {
-<<<<<<< HEAD
-                for (Path entry : bootClasspath) {
-                    builder.addLibraryResourceProvider(factory.getProvider(entry));
-                }
-                if (!classpath.isEmpty()) {
-                    ImmutableList.Builder<ClassFileResourceProvider> providers =
-                            ImmutableList.builder();
-                    for (Path entry : classpath) {
-                        providers.add(factory.getProvider(entry));
-                    }
-                    builder.addClasspathResourceProvider(
-                            new OrderedClassFileResourceProvider(providers.build()));
-                }
-=======
                 builder.addLibraryResourceProvider(bootClasspath.getOrderedProvider());
                 builder.addClasspathResourceProvider(classpath.getOrderedProvider());
->>>>>>> 2c0ed8da
             } else {
                 builder.setDisableDesugaring(true);
             }
 
-            ExecutorService executorService = Executors.newFixedThreadPool(2);
-            try {
-                D8.run(builder.build(), executorService);
-            } finally {
-                executorService.shutdown();
-            }
+            D8.run(builder.build(), MoreExecutors.newDirectExecutorService());
         } catch (Throwable e) {
             throw getExceptionToRethrow(e, d8DiagnosticsHandler);
         }

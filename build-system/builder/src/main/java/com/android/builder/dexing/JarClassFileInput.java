--- conflicted
+++ resolved
@@ -66,16 +66,12 @@
         return jarFile.entries()
                 .stream()
                 .filter(entry -> newFilter.test(entry.getCentralDirectoryHeader().getName()))
-<<<<<<< HEAD
-                .map(JarClassFileInput::createEntryFromEntry);
-=======
                 .map(this::createEntryFromEntry);
     }
 
     @Override
     public Path getPath() {
         return rootPath;
->>>>>>> 9762cc2c
     }
 
     @NonNull

--- conflicted
+++ resolved
@@ -106,11 +106,7 @@
             try (BufferedInputStream inputStream =
                     new BufferedInputStream(readOnlyZipFile.getInputStream(zipEntry))) {
                 byte[] content = ByteStreams.toByteArray(inputStream);
-<<<<<<< HEAD
-                dexEntries.add(new DexArchiveEntry(content, zipEntry.getName()));
-=======
                 dexEntries.add(new DexArchiveEntry(content, zipEntry.getName(), this));
->>>>>>> 9762cc2c
             }
         }
         return dexEntries;

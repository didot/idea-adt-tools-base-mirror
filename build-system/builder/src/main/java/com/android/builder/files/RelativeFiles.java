/*
 * Copyright (C) 2016 The Android Open Source Project
 *
 * Licensed under the Apache License, Version 2.0 (the "License");
 * you may not use this file except in compliance with the License.
 * You may obtain a copy of the License at
 *
 *      http://www.apache.org/licenses/LICENSE-2.0
 *
 * Unless required by applicable law or agreed to in writing, software
 * distributed under the License is distributed on an "AS IS" BASIS,
 * WITHOUT WARRANTIES OR CONDITIONS OF ANY KIND, either express or implied.
 * See the License for the specific language governing permissions and
 * limitations under the License.
 */

package com.android.builder.files;

import com.android.annotations.NonNull;
import com.android.apkzlib.zip.StoredEntry;
import com.android.apkzlib.zip.StoredEntryType;
import com.android.apkzlib.zip.ZFile;
import com.android.utils.FileUtils;
import com.google.common.base.Preconditions;
import com.google.common.base.Verify;
import com.google.common.collect.ImmutableSet;
import com.google.common.collect.Sets;

import java.io.File;
import java.io.IOException;
import java.util.Set;
import java.util.function.Predicate;

/**
 * Utilities to handle {@link RelativeFile}.
 */
public final class RelativeFiles {

<<<<<<< HEAD
    public static final Predicate<RelativeFile> IS_FILE =
            relativeFile -> relativeFile.getFile().isFile();

=======
>>>>>>> fdf07a2c
    private RelativeFiles() {}

    /**
     * Loads all files in a directory recursively.
     *
     * @param directory the directory, must exist and be a readable directory
     * @return all files in the directory, sub-directories included
     */
    @NonNull
    public static ImmutableSet<RelativeFile> fromDirectory(@NonNull File directory) {
        return fromDirectory(directory, directory);
    }

    /**
     * Loads all files in a directory recursively, filtering the results with a predicate.
     * Filtering is only done at the end so, even if a directory is excluded from the filter,
     * its files will be included if they are accepted by the filter.
     *
     * @param directory the directory, must exist and be a readable directory
     * @param filter a predicate to filter which files should be included in the result; only
     * files to whom the filter application results in {@code true} are included in the result
     * @return all files in the directory, sub-directories included
     */
    @NonNull
    public static ImmutableSet<RelativeFile> fromDirectory(
            @NonNull File directory,
            @NonNull final Predicate<RelativeFile> filter) {
        return ImmutableSet.copyOf(Sets.filter(fromDirectory(directory, directory), filter::test));
    }

    /**
     * Loads all files in a directory recursively. Creates al files relative to another directory.
     *
     * @param base the directory to use for relative files
     * @param directory the directory to get files from, must exist and be a readable directory
     * @return all files in the directory, sub-directories included
     */
    @NonNull
<<<<<<< HEAD
    private static ImmutableSet<RelativeFile> fromDirectory(@NonNull File base,
=======
    private static ImmutableSet<RelativeFile> fromDirectory(
            @NonNull File base,
>>>>>>> fdf07a2c
            @NonNull File directory) {
        Preconditions.checkArgument(base.isDirectory(), "!base.isDirectory()");
        Preconditions.checkArgument(directory.isDirectory(), "!directory.isDirectory()");

        Set<RelativeFile> files = Sets.newHashSet();
        File[] directoryFiles =
                Verify.verifyNotNull(directory.listFiles(), "directory.listFiles() == null");
        for (File file : directoryFiles) {
            if (file.isDirectory()) {
                files.addAll(fromDirectory(base, file));
            } else {
                files.add(new RelativeFile(base, file));
            }
        }

        return ImmutableSet.copyOf(files);
    }

    /**
     * Constructs a predicate over relative files from a predicate over paths, applying it to the
     * normalized relative path contained in the relative file.
<<<<<<< HEAD
=======
     *
     * @param predicate the file predicate
     * @return the relative file predicate built upon {@code predicate}
     */
    @NonNull
    public static Predicate<RelativeFile> fromPathPredicate(@NonNull Predicate<String> predicate) {
        return rf -> predicate.test(rf.getOsIndependentRelativePath());
    }

    /**
     * Reads a zip file and adds all files in the file in a new relative set.
>>>>>>> fdf07a2c
     *
     * @param zip the zip file to read, must be a valid, existing zip file
     * @return the file set
     * @throws IOException failed to read the zip file
     */
    @NonNull
    public static ImmutableSet<RelativeFile> fromZip(@NonNull File zip) throws IOException {
        Preconditions.checkArgument(zip.isFile(), "!zip.isFile()");

        Set<RelativeFile> files = Sets.newHashSet();

        try (ZFile zipReader = new ZFile(zip)) {
            for (StoredEntry entry : zipReader.entries()) {
                if (entry.getType() == StoredEntryType.FILE) {
                    File file = new File(zip, FileUtils.toSystemDependentPath(
                            entry.getCentralDirectoryHeader().getName()));
                    files.add(new RelativeFile(zip, file));
                }
            }
        }

        return ImmutableSet.copyOf(files);
    }
}<|MERGE_RESOLUTION|>--- conflicted
+++ resolved
@@ -36,12 +36,6 @@
  */
 public final class RelativeFiles {
 
-<<<<<<< HEAD
-    public static final Predicate<RelativeFile> IS_FILE =
-            relativeFile -> relativeFile.getFile().isFile();
-
-=======
->>>>>>> fdf07a2c
     private RelativeFiles() {}
 
     /**
@@ -80,12 +74,8 @@
      * @return all files in the directory, sub-directories included
      */
     @NonNull
-<<<<<<< HEAD
-    private static ImmutableSet<RelativeFile> fromDirectory(@NonNull File base,
-=======
     private static ImmutableSet<RelativeFile> fromDirectory(
             @NonNull File base,
->>>>>>> fdf07a2c
             @NonNull File directory) {
         Preconditions.checkArgument(base.isDirectory(), "!base.isDirectory()");
         Preconditions.checkArgument(directory.isDirectory(), "!directory.isDirectory()");
@@ -107,8 +97,6 @@
     /**
      * Constructs a predicate over relative files from a predicate over paths, applying it to the
      * normalized relative path contained in the relative file.
-<<<<<<< HEAD
-=======
      *
      * @param predicate the file predicate
      * @return the relative file predicate built upon {@code predicate}
@@ -120,7 +108,6 @@
 
     /**
      * Reads a zip file and adds all files in the file in a new relative set.
->>>>>>> fdf07a2c
      *
      * @param zip the zip file to read, must be a valid, existing zip file
      * @return the file set

/*
 * Copyright (C) 2017 The Android Open Source Project
 *
 * Licensed under the Apache License, Version 2.0 (the "License");
 * you may not use this file except in compliance with the License.
 * You may obtain a copy of the License at
 *
 *      http://www.apache.org/licenses/LICENSE-2.0
 *
 * Unless required by applicable law or agreed to in writing, software
 * distributed under the License is distributed on an "AS IS" BASIS,
 * WITHOUT WARRANTIES OR CONDITIONS OF ANY KIND, either express or implied.
 * See the License for the specific language governing permissions and
 * limitations under the License.
 */

package com.android.builder.internal.aapt.v2;

import com.android.annotations.NonNull;
import com.android.annotations.Nullable;
import com.android.builder.internal.aapt.AaptPackageConfig;
import com.android.builder.internal.aapt.AaptQueueThreadContext;
import com.android.builder.internal.aapt.QueuedResourceProcessor;
import com.android.builder.png.AaptProcess;
import com.android.builder.tasks.Job;
import com.android.builder.tasks.JobContext;
import com.android.builder.tasks.Task;
import com.android.ide.common.internal.ResourceCompilationException;
import com.android.ide.common.internal.ResourceProcessor;
import com.android.ide.common.process.ProcessOutputHandler;
import com.android.ide.common.res2.CompileResourceRequest;
import com.android.utils.ILogger;
import com.google.common.base.MoreObjects;
import com.google.common.util.concurrent.ListenableFuture;
import com.google.common.util.concurrent.SettableFuture;
import java.io.File;
import java.io.IOException;
import java.util.Map;
import java.util.concurrent.ConcurrentHashMap;
import java.util.concurrent.ConcurrentLinkedQueue;

/**
 * Implementation of {@link ResourceProcessor} that queues request and uses a pool of aapt2 server
 * processes to serve those.
 */
public class Aapt2QueuedResourceProcessor extends QueuedResourceProcessor {

    // use an enum to ensure singleton.
    private enum Creator {
        INSTANCE;

        private final Map<String, Aapt2QueuedResourceProcessor> sInstances =
                new ConcurrentHashMap<>();
        private final Object sLock = new Object();

        /**
         * Creates a new {@link Aapt2QueuedResourceProcessor} or returns an existing one based on
         * the underlying AAPT executable location.
         *
         * @param aaptLocation the AAPT2 executable location.
         * @param logger the logger to use
         * @param processesNumber number of processes to use; {@code 0} to use the default number
         * @return a new of existing instance of the {@link Aapt2QueuedResourceProcessor}
         */
        @NonNull
        public Aapt2QueuedResourceProcessor newProcessor(
                @NonNull String aaptLocation, @NonNull ILogger logger, int processesNumber) {
            synchronized (sLock) {
                logger.verbose("Aapt2QueuedResourceProcessor is using %1$s%n", aaptLocation);

                if (!sInstances.containsKey(aaptLocation)) {
                    Aapt2QueuedResourceProcessor processor =
                            new Aapt2QueuedResourceProcessor(aaptLocation, logger, processesNumber);

                    sInstances.put(aaptLocation, processor);
                }
                return sInstances.get(aaptLocation);
            }
        }

        public void invalidateProcessor(@NonNull String aaptLocation) {
<<<<<<< HEAD
            sInstances.remove(aaptLocation);
=======
            synchronized (sLock) {
                sInstances.remove(aaptLocation);
            }
>>>>>>> 9762cc2c
        }
    }

    private Aapt2QueuedResourceProcessor(
            @NonNull String aaptLocation, @NonNull ILogger iLogger, int processesNumber) {
        super(aaptLocation, iLogger, processesNumber);
    }

    @Override
    public ListenableFuture<File> compile(
            int key,
            @NonNull CompileResourceRequest request,
            @Nullable ProcessOutputHandler processOutputHandler)
            throws ResourceCompilationException {

        SettableFuture<File> result = SettableFuture.create();

        try {
            final Job<AaptProcess> aaptProcessJob =
                    new AaptQueueThreadContext.QueuedJob(
                            key,
                            "Compiling " + request.getInputFile().getName(),
                            new Task<AaptProcess>() {
                                @Override
                                public void run(
                                        @NonNull Job<AaptProcess> job,
                                        @NonNull JobContext<AaptProcess> context)
                                        throws IOException {
                                    AaptProcess aapt = context.getPayload();
                                    if (aapt == null) {
                                        logger.error(
                                                null /* throwable */,
                                                "Thread(%1$s) has a null payload",
                                                Thread.currentThread().getName());
                                        return;
                                    }
                                    aapt.compile(request, job, processOutputHandler);
                                }

                                @Override
                                public void finished() {
                                    result.set(
                                            new File(
                                                    request.getOutputDirectory(),
                                                    Aapt2RenamingConventions.compilationRename(
<<<<<<< HEAD
                                                            request.getInput())));
=======
                                                            request.getInputFile())));
>>>>>>> 9762cc2c
                                }

                                @Override
                                public void error(Throwable e) {
                                    result.setException(e);
                                }

                                @Override
                                public String toString() {
                                    return MoreObjects.toStringHelper(this)
                                            .add("from", request.getInputFile().getAbsolutePath())
                                            .add(
                                                    "to",
                                                    request.getOutputDirectory().getAbsolutePath())
                                            .toString();
                                }
                            },
                            result);

            synchronized (outstandingJobs) {
                outstandingJobs.computeIfAbsent(key, k -> new ConcurrentLinkedQueue<>());
            }
            processingRequests.push(aaptProcessJob);
        } catch (InterruptedException e) {
            // Restore the interrupted status
            Thread.currentThread().interrupt();
            throw new ResourceCompilationException(e);
        }
        return result;
    }

    public ListenableFuture<File> link(
            int key,
            @NonNull AaptPackageConfig config,
<<<<<<< HEAD
            @NonNull File intermediateDir,
=======
>>>>>>> 9762cc2c
            @Nullable ProcessOutputHandler processOutputHandler)
            throws ResourceCompilationException {
        SettableFuture<File> result = SettableFuture.create();

        try {
            final Job<AaptProcess> aaptProcessJob =
                    new AaptQueueThreadContext.QueuedJob(
                            key,
                            "Linking",
                            new Task<AaptProcess>() {
                                @Override
                                public void run(
                                        @NonNull Job<AaptProcess> job,
                                        @NonNull JobContext<AaptProcess> context)
                                        throws IOException {
                                    AaptProcess aapt = context.getPayload();
                                    if (aapt == null) {
                                        logger.error(
                                                null /* throwable */,
                                                "Thread(%1$s) has a null payload",
                                                Thread.currentThread().getName());
                                        return;
                                    }
<<<<<<< HEAD
                                    aapt.link(config, intermediateDir, job, processOutputHandler);
=======
                                    aapt.link(config, job, processOutputHandler);
>>>>>>> 9762cc2c
                                }

                                @Override
                                public void finished() {
                                    result.set(null);
                                }

                                @Override
                                public void error(Throwable e) {
                                    result.setException(e);
                                }

                                @Override
                                public String toString() {
                                    return MoreObjects.toStringHelper(this)
                                            .add("config", config.toString())
                                            .toString();
                                }
                            },
                            result);

            synchronized (outstandingJobs) {
                outstandingJobs.computeIfAbsent(key, k -> new ConcurrentLinkedQueue<>());
            }
            processingRequests.push(aaptProcessJob);
        } catch (InterruptedException e) {
            // Restore the interrupted status
            Thread.currentThread().interrupt();
            throw new ResourceCompilationException(e);
        }
        return result;
    }

    public static void invalidateProcess(@NonNull String aaptLocation) {
        Creator.INSTANCE.invalidateProcessor(aaptLocation);
    }

    public static Builder builder() {
        return new Builder();
    }

    public static class Builder {
        private String aaptLocation;
        private ILogger logger;
        // Passing 0 means using the default number of processes.
        private int processesNumber = 0;

        public Builder executablePath(String aaptLocation) {
            this.aaptLocation = aaptLocation;
            return this;
        }

        public Builder logger(ILogger logger) {
            this.logger = logger;
            return this;
        }

        public Builder numberOfProcesses(int processesNumber) {
            this.processesNumber = processesNumber;
            return this;
        }

        public Aapt2QueuedResourceProcessor build() {
            return Aapt2QueuedResourceProcessor.Creator.INSTANCE.newProcessor(
                    aaptLocation, logger, processesNumber);
        }
    }
}<|MERGE_RESOLUTION|>--- conflicted
+++ resolved
@@ -79,13 +79,9 @@
         }
 
         public void invalidateProcessor(@NonNull String aaptLocation) {
-<<<<<<< HEAD
-            sInstances.remove(aaptLocation);
-=======
             synchronized (sLock) {
                 sInstances.remove(aaptLocation);
             }
->>>>>>> 9762cc2c
         }
     }
 
@@ -131,11 +127,7 @@
                                             new File(
                                                     request.getOutputDirectory(),
                                                     Aapt2RenamingConventions.compilationRename(
-<<<<<<< HEAD
-                                                            request.getInput())));
-=======
                                                             request.getInputFile())));
->>>>>>> 9762cc2c
                                 }
 
                                 @Override
@@ -170,10 +162,6 @@
     public ListenableFuture<File> link(
             int key,
             @NonNull AaptPackageConfig config,
-<<<<<<< HEAD
-            @NonNull File intermediateDir,
-=======
->>>>>>> 9762cc2c
             @Nullable ProcessOutputHandler processOutputHandler)
             throws ResourceCompilationException {
         SettableFuture<File> result = SettableFuture.create();
@@ -197,11 +185,7 @@
                                                 Thread.currentThread().getName());
                                         return;
                                     }
-<<<<<<< HEAD
-                                    aapt.link(config, intermediateDir, job, processOutputHandler);
-=======
                                     aapt.link(config, job, processOutputHandler);
->>>>>>> 9762cc2c
                                 }
 
                                 @Override

--- conflicted
+++ resolved
@@ -68,10 +68,6 @@
         this(
                 processOutputHandler,
                 getAapt2ExecutablePath(buildToolInfo),
-<<<<<<< HEAD
-                intermediateDir,
-=======
->>>>>>> 9762cc2c
                 logger,
                 numberOfProcesses);
     }
@@ -80,20 +76,8 @@
     QueueableAapt2(
             @Nullable ProcessOutputHandler processOutputHandler,
             @NonNull String aapt2ExecutablePath,
-<<<<<<< HEAD
-            @NonNull File intermediateDir,
             @NonNull ILogger logger,
             int numberOfProcesses) {
-        Preconditions.checkArgument(
-                intermediateDir.isDirectory(),
-                "Intermediate directory needs to be a directory.\nintermediateDir: %s",
-                intermediateDir.getAbsolutePath());
-
-        this.intermediateDir = intermediateDir;
-=======
-            @NonNull ILogger logger,
-            int numberOfProcesses) {
->>>>>>> 9762cc2c
         this.processOutputHandler = processOutputHandler;
 
         this.executor =
@@ -170,11 +154,7 @@
         ListenableFuture<File> futureResult;
 
         try {
-<<<<<<< HEAD
-            futureResult = aapt.link(requestKey, config, intermediateDir, processOutputHandler);
-=======
             futureResult = aapt.link(requestKey, config, processOutputHandler);
->>>>>>> 9762cc2c
         } catch (Exception e) {
             throw new AaptException("Failed to link", e);
         }

--- conflicted
+++ resolved
@@ -95,11 +95,7 @@
                         options.getUseJill() ? JILL_USED : JACK_USED,
                         options.getAdditionalParameters());
 
-<<<<<<< HEAD
-        Pair<PreProcessCache.Item, Boolean> pair = getItem(androidBuilder.getLogger(), itemKey);
-=======
         Pair<PreProcessCache.Item, Boolean> pair = getItem(logger, itemKey);
->>>>>>> fdf07a2c
         Item item = pair.getFirst();
 
         // if this is a new item

--- conflicted
+++ resolved
@@ -126,12 +126,8 @@
                         dexOptions,
                         buildToolInfo,
                         verbose,
-<<<<<<< HEAD
-                        commandLineRunner);
-=======
                         processExecutor,
                         processOutputHandler);
->>>>>>> 9f6dd799
 
                 item.getOutputFiles().clear();
                 item.getOutputFiles().addAll(files);

/*
 * Copyright (C) 2010 The Android Open Source Project
 *
 * Licensed under the Apache License, Version 2.0 (the "License");
 * you may not use this file except in compliance with the License.
 * You may obtain a copy of the License at
 *
 *      http://www.apache.org/licenses/LICENSE-2.0
 *
 * Unless required by applicable law or agreed to in writing, software
 * distributed under the License is distributed on an "AS IS" BASIS,
 * WITHOUT WARRANTIES OR CONDITIONS OF ANY KIND, either express or implied.
 * See the License for the specific language governing permissions and
 * limitations under the License.
 */

package com.android.builder.internal.packaging;

import static com.android.SdkConstants.DOT_CLASS;
import static com.android.SdkConstants.FN_APK_CLASSES_DEX;
import static com.android.SdkConstants.FN_APK_CLASSES_N_DEX;

import com.android.SdkConstants;
import com.android.annotations.NonNull;
import com.android.annotations.Nullable;
import com.android.builder.files.RelativeFile;
<<<<<<< HEAD
import com.android.builder.packaging.ApkCreator;
import com.android.builder.packaging.ApkCreatorFactory;
=======
import com.android.apkzlib.zfile.ApkCreator;
import com.android.apkzlib.zfile.ApkCreatorFactory;
>>>>>>> fdf07a2c
import com.android.builder.packaging.DuplicateFileException;
import com.android.builder.packaging.PackagerException;
import com.android.builder.packaging.ZipAbortException;
import com.android.builder.packaging.ZipEntryFilter;
import com.android.builder.signing.SignedJarApkCreatorFactory;
import com.android.ide.common.res2.FileStatus;
import com.android.utils.ILogger;
import com.google.common.base.Preconditions;
import com.google.common.collect.Iterables;
import com.google.common.io.Closer;

import java.io.Closeable;
import java.io.File;
import java.io.FileNotFoundException;
import java.io.FilenameFilter;
import java.io.IOException;
import java.io.InputStream;
import java.net.MalformedURLException;
import java.net.URL;
import java.net.URLConnection;
import java.util.HashMap;
import java.util.Set;
import java.util.function.Predicate;
import java.util.jar.Attributes;
import java.util.jar.Manifest;

/**
 * This is the old implementation of the {@link IncrementalPackager} class maintained to allow
 * using the old packaging code in case the new one is not usable in some scenario that was not
 * tested. This class will eventually be removed in a future version (along with all other old
 * packaging code).
 *
 * <p>Previous documentation:
 *
 * <p>Class making the final app package.
 * The inputs are:
 * - packaged resources (output of aapt)
 * - code file (output of dx)
 * - Java resources coming from the project, its libraries, and its jar files
 * - Native libraries from the project or its library.
 *
 * @deprecated the {@link IncrementalPackager} should be used from now one that allows both full
 * and incremental packaging.
 */
@Deprecated
public final class OldPackager implements Closeable {

    /**
     * Filter to detect duplicate entries
     *
     */
    private final class DuplicateZipFilter implements ZipEntryFilter {
        private File mInputFile;

        void reset(File inputFile) {
            mInputFile = inputFile;
        }

        @Override
        public boolean checkEntry(String archivePath) throws ZipAbortException {
            mLogger.verbose("=> %s", archivePath);

            File duplicate = checkFileForDuplicate(archivePath);
            if (duplicate != null) {
                // we have a duplicate but it might be the same source file, in this case,
                // we just ignore the duplicate, and of course, we don't add it again.
                File potentialDuplicate = new File(mInputFile, archivePath);
                if (!duplicate.getAbsolutePath().equals(potentialDuplicate.getAbsolutePath())) {
                    throw new DuplicateFileException(archivePath, duplicate, mInputFile);
                }
                return false;
            } else {
                mAddedFiles.put(archivePath, mInputFile);
            }

            return true;
        }
    }

    /**
     * A filter to filter out binary files like .class
     */
    private static final class NoJavaClassZipFilter implements ZipEntryFilter {
        @NonNull
        private final ZipEntryFilter parentFilter;

        private NoJavaClassZipFilter(@NonNull ZipEntryFilter parentFilter) {
            this.parentFilter = parentFilter;
        }


        @Override
        public boolean checkEntry(String archivePath) throws ZipAbortException {
            return parentFilter.checkEntry(archivePath) && !archivePath.endsWith(DOT_CLASS);
        }
    }

    /**
     * APK creator. {@code null} if not open.
     */
    @Nullable
    private ApkCreator mApkCreator;

    private final ILogger mLogger;

    private final DuplicateZipFilter mNoDuplicateFilter = new DuplicateZipFilter();
    private final NoJavaClassZipFilter mNoJavaClassZipFilter = new NoJavaClassZipFilter(
            mNoDuplicateFilter);
    private final HashMap<String, File> mAddedFiles = new HashMap<String, File>();

    /**
     * Creates a new instance.
     *
     * <p>This creates a new builder that will create the specified output file.
     *
     * @param creationData APK creation data
     * @param resLocation location of the zip with the resources, if any
     * @param logger the logger
     * @throws PackagerException failed to create the initial APK
     * @throws IOException failed to create the APK
     */
    public OldPackager(@NonNull ApkCreatorFactory.CreationData creationData,
            @Nullable String resLocation,
            @NonNull ILogger logger) throws PackagerException, IOException {
        checkOutputFile(creationData.getApkPath());

        Closer closer = Closer.create();
        try {
            checkOutputFile(creationData.getApkPath());

            File resFile = null;
            if (resLocation != null) {
                resFile = new File(resLocation);
                checkInputFile(resFile);
            }

            mLogger = logger;

            ApkCreatorFactory factory = new SignedJarApkCreatorFactory();

            mApkCreator = factory.make(creationData);

            mLogger.verbose("Packaging %s", creationData.getApkPath().getName());

            // add the resources
            if (resFile != null) {
                addZipFile(resFile);
            }

        } catch (Throwable e) {
            closer.register(mApkCreator);
            mApkCreator = null;
            throw closer.rethrow(e, PackagerException.class);
        } finally {
            closer.close();
        }
    }

    public void addDexFiles(@NonNull Set<File> dexFolders) throws PackagerException, IOException {
        Preconditions.checkNotNull(mApkCreator, "mApkCreator == null");

        // If there is a single folder that's either no multi-dex or pre-21 multidex (where
        // dx has merged them all into 2+ dex files).
        // IF there are 2+ folders then we are directly adding the pre-dexing output.
        if (dexFolders.size() == 1 ) {
            File[] dexFiles = Iterables.getOnlyElement(dexFolders).listFiles(
                    new FilenameFilter() {
                        @Override
                        public boolean accept(File file, String name) {
                            return name.endsWith(SdkConstants.DOT_DEX);
                        }
                    });

            if (dexFiles != null) {
                for (File dexFile : dexFiles) {
                    addFile(dexFile, dexFile.getName());
                }
            }
        } else {
            // in 21+ mode we can simply include all the dex files, and rename them as we
            // go so that their indices are contiguous.
            int dexIndex = 1;
            for (File folderEntry : dexFolders) {
                dexIndex = addContentOfDexFolder(folderEntry, dexIndex);
            }
        }
    }

    private int addContentOfDexFolder(@NonNull File dexFolder, int dexIndex)
            throws PackagerException, IOException {
        File[] dexFiles = dexFolder.listFiles(new FilenameFilter() {
            @Override
            public boolean accept(File file, String name) {
                return name.endsWith(SdkConstants.DOT_DEX);
            }
        });

        if (dexFiles != null) {
            for (File dexFile : dexFiles) {
                addFile(dexFile,
                        dexIndex == 1 ?
                                FN_APK_CLASSES_DEX :
                                String.format(FN_APK_CLASSES_N_DEX, dexIndex));
                dexIndex++;
            }
        }

        return dexIndex;
    }

    /**
     * Adds a file to the APK at a given path.
     *
     * @param file the file to add
     * @param archivePath the path of the file inside the APK archive.
     * @throws PackagerException if an error occurred
     * @throws IOException if an error occurred
     */
    public void addFile(File file, String archivePath) throws PackagerException, IOException {
        Preconditions.checkState(mApkCreator != null, "mApkCreator == null");

        doAddFile(file, archivePath);
    }

    /**
     * Adds the content from a zip file.
     * All file keep the same path inside the archive.
     *
     * @param zipFile the zip File.
     * @throws PackagerException if an error occurred
     * @throws IOException if an error occurred
     */
    void addZipFile(File zipFile) throws PackagerException, IOException {
        Preconditions.checkState(mApkCreator != null, "mApkCreator == null");

        mLogger.verbose("%s:", zipFile);

        // reset the filter with this input.
        mNoDuplicateFilter.reset(zipFile);

        /*
         * Predicate does not allow exceptions so we mask the ZipAbortException inside a
         * RuntimeException.
         */
        try {
            // ask the builder to add the content of the file.
            mApkCreator.writeZip(zipFile, null, input -> {
                try {
                    return !mNoDuplicateFilter.checkEntry(input);
                } catch (ZipAbortException e) {
                    throw new RuntimeException(e);
                }
            });
        } catch (RuntimeException e) {
            if (e.getCause() instanceof ZipAbortException) {
                throw (ZipAbortException) e.getCause();
            }

            throw e;
        }
    }

    /**
     * Incrementally updates a resource in the packaging. The resource can be added or removed,
     * depending on the change made to the file.
     *
     * @param file the file to update
     * @param modificationType the type of file modification
     * @throws PackagerException failed to update the package
     */
    public void updateResource(@NonNull RelativeFile file,
            @NonNull FileStatus modificationType) throws PackagerException {
        if (modificationType == FileStatus.NEW
                || modificationType == FileStatus.CHANGED) {
            doAddFile(file.getFile(), file.getOsIndependentRelativePath());
        } else {
            throw new UnsupportedOperationException("Cannot remove a file from archive.");
        }
    }

    /**
     * Incrementally updates resources in the packaging. The resources can be added or removed,
     * depending on the changes made to the file. Updating an archive file as modified will update
     * the entries, but will not remove archive entries tht are no longer in the archive.
     *
     * @param file the archive file (zip)
     * @param modificationType the type of file modification
     * @param isIgnored the filter to apply to the contents of the archive; the filter is applied
     * before processing: filtered out files are exactly the same as inexistent files; the filter
     * applies to the path stored in the zip
     * @throws PackagerException failed to update the package
     */
    public void updateResourceArchive(@NonNull File file,
            @NonNull FileStatus modificationType,
            @NonNull final Predicate<String> isIgnored) throws PackagerException {
        Preconditions.checkNotNull(mApkCreator, "mApkCreator == null");

        if (modificationType == FileStatus.NEW
                || modificationType == FileStatus.CHANGED) {
            try {
                Closer closer = Closer.create();
                try {
                    /*
                     * Note that ZipAbortException has to be masked because it is not allowed in
                     * the Predicate interface.
                     */
                    Predicate<String> newIsIgnored = input -> {
                        try {
                            if (!mNoJavaClassZipFilter.checkEntry(input)) {
                                return true;
                            }
                        } catch (ZipAbortException e) {
                            throw new RuntimeException(e);
                        }

<<<<<<< HEAD
                        return isIgnored.apply(input);
=======
                        return isIgnored.test(input);
>>>>>>> fdf07a2c
                    };

                    mApkCreator.writeZip(file, null, newIsIgnored::apply);
                } catch (Throwable t) {
                    throw closer.rethrow(t, ZipAbortException.class);
                } finally {
                    closer.close();
                }
            } catch (IOException e) {
                throw new PackagerException(e);
            }
        }
    }

    private void doAddFile(
            @NonNull File file,
            @NonNull String archivePath) throws PackagerException {
        Preconditions.checkNotNull(mApkCreator, "mApkCreator == null");

        mAddedFiles.put(archivePath, file);

        try {
            mApkCreator.writeFile(file, archivePath);
        } catch (IOException e) {
            throw new PackagerException(e);
        }
    }

    /**
     * Checks if the given path in the APK archive has not already been used and if it has been,
     * then returns a {@link File} object for the source of the duplicate
     * @param archivePath the archive path to test.
     * @return A File object of either a file at the same location or an archive that contains a
     * file that was put at the same location.
     */
    private File checkFileForDuplicate(String archivePath) {
        return mAddedFiles.get(archivePath);
    }

    /**
     * Checks an output {@link File} object.
     * This checks the following:
     * - the file is not an existing directory.
     * - if the file exists, that it can be modified.
     * - if it doesn't exists, that a new file can be created.
     * @param file the File to check
     * @throws PackagerException If the check fails
     */
    private static void checkOutputFile(File file) throws PackagerException {
        if (file.isDirectory()) {
            throw new PackagerException("%s is a directory!", file);
        }

        if (file.exists()) { // will be a file in this case.
            if (!file.canWrite()) {
                throw new PackagerException("Cannot write %s", file);
            }
        } else {
            try {
                if (!file.createNewFile()) {
                    throw new PackagerException("Failed to create %s", file);
                }

                /*
                 * We succeeded at creating the file. Now, delete it because a zero-byte file is
                 * not a valid APK and some ApkCreator implementations (e.g., the ZFile one)
                 * complain if open on top of an invalid zip file.
                 */
                if (!file.delete()) {
                    throw new PackagerException("Failed to delete newly created %s", file);
                }
            } catch (IOException e) {
                throw new PackagerException(
                        "Failed to create '%1$ss': %2$s", file, e.getMessage());
            }
        }
    }

    /**
     * Checks an input {@link File} object.
     * This checks the following:
     * - the file is not an existing directory.
     * - that the file exists and can be read.
     * @param file the File to check
     * @throws FileNotFoundException if the file is not here.
     * @throws PackagerException If the file is a folder or a file that cannot be read.
     */
    private static void checkInputFile(File file) throws FileNotFoundException, PackagerException {
        if (file.isDirectory()) {
            throw new PackagerException("%s is a directory!", file);
        }

        if (file.exists()) {
            if (!file.canRead()) {
                throw new PackagerException("Cannot read %s", file);
            }
        } else {
            throw new FileNotFoundException(String.format("%s does not exist", file));
        }
    }

    public static String getLocalVersion() {
        Class clazz = IncrementalPackager.class;
        String className = clazz.getSimpleName() + ".class";
        String classPath = clazz.getResource(className).toString();
        if (!classPath.startsWith("jar")) {
            // Class not from JAR, unlikely
            return null;
        }
        try {
            String manifestPath = classPath.substring(0, classPath.lastIndexOf('!') + 1) +
                    "/META-INF/MANIFEST.MF";

            URLConnection jarConnection = new URL(manifestPath).openConnection();
            jarConnection.setUseCaches(false);
            InputStream jarInputStream = jarConnection.getInputStream();
            Attributes attr = new Manifest(jarInputStream).getMainAttributes();
            jarInputStream.close();
            return attr.getValue("Builder-Version");
        } catch (MalformedURLException ignored) {
        } catch (IOException ignored) {
        }

        return null;
    }

    @Override
    public void close() throws IOException {
        if (mApkCreator == null) {
            return;
        }

        ApkCreator builder = mApkCreator;
        mApkCreator = null;
        builder.close();
    }
}<|MERGE_RESOLUTION|>--- conflicted
+++ resolved
@@ -24,13 +24,8 @@
 import com.android.annotations.NonNull;
 import com.android.annotations.Nullable;
 import com.android.builder.files.RelativeFile;
-<<<<<<< HEAD
-import com.android.builder.packaging.ApkCreator;
-import com.android.builder.packaging.ApkCreatorFactory;
-=======
 import com.android.apkzlib.zfile.ApkCreator;
 import com.android.apkzlib.zfile.ApkCreatorFactory;
->>>>>>> fdf07a2c
 import com.android.builder.packaging.DuplicateFileException;
 import com.android.builder.packaging.PackagerException;
 import com.android.builder.packaging.ZipAbortException;
@@ -346,14 +341,10 @@
                             throw new RuntimeException(e);
                         }
 
-<<<<<<< HEAD
-                        return isIgnored.apply(input);
-=======
                         return isIgnored.test(input);
->>>>>>> fdf07a2c
                     };
 
-                    mApkCreator.writeZip(file, null, newIsIgnored::apply);
+                    mApkCreator.writeZip(file, null, newIsIgnored);
                 } catch (Throwable t) {
                     throw closer.rethrow(t, ZipAbortException.class);
                 } finally {

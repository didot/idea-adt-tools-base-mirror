--- conflicted
+++ resolved
@@ -24,43 +24,17 @@
 public interface AlignmentRule {
 
     /**
-<<<<<<< HEAD
-     * Creates a new alignment rule.
-     *
-     * @param pattern the pattern to apply to file names to decide whether the rules applies or not
-     * to a file; this will be checked using {@code matches()}, not {@code find()}
-     * @param alignment the alignment value, must be non-negative
-=======
      * Alignment value of files that do not require alignment.
->>>>>>> d4ff5ef3
      */
     int NO_ALIGNMENT = 1;
 
     /**
-<<<<<<< HEAD
-     * Obtains the pattern used to match files.
-     *
-     * @return the pattern
-=======
      * Obtains the alignment this rule computes for a given path.
      *
      * @param path the path in the zip file
      * @return the alignment value, always greater than {@code 0}; if this rule places no
      * restrictions on the provided path, then {@link AlignmentRule#NO_ALIGNMENT} is returned
->>>>>>> d4ff5ef3
      */
     int alignment(@NonNull String path);
 }
 
-<<<<<<< HEAD
-    /**
-     * Obtains the alignment value for the file.
-     *
-     * @return the alignment
-     */
-    public int getAlignment() {
-        return mAlignment;
-    }
-}
-=======
->>>>>>> d4ff5ef3

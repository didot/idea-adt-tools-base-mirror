/*
 * Copyright (C) 2015 The Android Open Source Project
 *
 * Licensed under the Apache License, Version 2.0 (the "License");
 * you may not use this file except in compliance with the License.
 * You may obtain a copy of the License at
 *
 *      http://www.apache.org/licenses/LICENSE-2.0
 *
 * Unless required by applicable law or agreed to in writing, software
 * distributed under the License is distributed on an "AS IS" BASIS,
 * WITHOUT WARRANTIES OR CONDITIONS OF ANY KIND, either express or implied.
 * See the License for the specific language governing permissions and
 * limitations under the License.
 */

package com.android.builder.internal.packaging.zip;

import com.android.annotations.NonNull;
import com.android.builder.internal.packaging.zip.utils.CachedSupplier;
import com.android.builder.internal.packaging.zip.utils.MsDosDateTimeUtils;
import com.google.common.base.Preconditions;
import com.google.common.collect.ImmutableMap;
<<<<<<< HEAD
=======
import com.google.common.collect.Lists;
>>>>>>> d4ff5ef3
import com.google.common.collect.Maps;
import com.google.common.primitives.Ints;
import com.google.common.util.concurrent.Futures;
import com.google.common.util.concurrent.ListenableFuture;

import java.io.IOException;
import java.nio.ByteBuffer;
import java.util.Collections;
import java.util.List;
import java.util.Map;
import java.util.Set;

/**
 * Representation of the central directory of a zip archive.
 */
class CentralDirectory {

    /**
     * Field in the central directory with the central directory signature.
     */
    private static final ZipField.F4 F_SIGNATURE = new ZipField.F4(0, 0x02014b50, "Signature");

    /**
     * Field in the central directory with the "made by" code.
     */
    private static final ZipField.F2 F_MADE_BY = new ZipField.F2(F_SIGNATURE.endOffset(),
            "Made by", new ZipFieldInvariantNonNegative());

    /**
     * Field in the central directory with the minimum version required to extract the entry.
     */
    private static final ZipField.F2 F_VERSION_EXTRACT = new ZipField.F2(F_MADE_BY.endOffset(),
            "Version to extract", new ZipFieldInvariantNonNegative());

    /**
     * Field in the central directory with the GP bit flag.
     */
    private static final ZipField.F2 F_GP_BIT = new ZipField.F2(F_VERSION_EXTRACT.endOffset(),
            "GP bit");

    /**
     * Field in the central directory with the code of the compression method. See
     * {@link CompressionMethod#fromCode(long)}.
     */
    private static final ZipField.F2 F_METHOD = new ZipField.F2(F_GP_BIT.endOffset(), "Method");

    /**
     * Field in the central directory with the last modification time in MS-DOS format (see
     * {@link MsDosDateTimeUtils#packTime(long)}).
     */
    private static final ZipField.F2 F_LAST_MOD_TIME = new ZipField.F2(F_METHOD.endOffset(),
            "Last modification time");

    /**
     * Field in the central directory with the last modification date in MS-DOS format. See
     * {@link MsDosDateTimeUtils#packDate(long)}.
     */
    private static final ZipField.F2 F_LAST_MOD_DATE = new ZipField.F2(F_LAST_MOD_TIME.endOffset(),
            "Last modification date");

    /**
     * Field in the central directory with the CRC32 checksum of the entry. This will be zero for
     * directories and files with no content.
     */
    private static final ZipField.F4 F_CRC32 = new ZipField.F4(F_LAST_MOD_DATE.endOffset(),
            "CRC32");

    /**
     * Field in the central directory with the entry's compressed size, <em>i.e.</em>, the file on
     * the archive. This will be the same as the uncompressed size if the method is
     * {@link CompressionMethod#STORE}.
     */
    private static final ZipField.F4 F_COMPRESSED_SIZE = new ZipField.F4(F_CRC32.endOffset(),
            "Compressed size", new ZipFieldInvariantNonNegative());

    /**
     * Field in the central directory with the entry's uncompressed size, <em>i.e.</em>, the size
     * the file will have when extracted from the zip. This will be zero for directories and empty
     * files and will be the same as the compressed size if the method is
     * {@link CompressionMethod#STORE}.
     */
    private static final ZipField.F4 F_UNCOMPRESSED_SIZE = new ZipField.F4(
            F_COMPRESSED_SIZE.endOffset(), "Uncompressed size", new ZipFieldInvariantNonNegative());

    /**
     * Field in the central directory with the length of the file name. The file name is stored
     * after the offset field ({@link #F_OFFSET}). The number of characters in the file name are
     * stored in this field.
     */
    private static final ZipField.F2 F_FILE_NAME_LENGTH = new ZipField.F2(
            F_UNCOMPRESSED_SIZE.endOffset(), "File name length",
            new ZipFieldInvariantNonNegative());

    /**
     * Field in the central directory with the length of the extra field. The extra field is
     * stored after the file name ({@link #F_FILE_NAME_LENGTH}). The contents of this field are
     * partially defined in the zip specification but we do not parse it.
     */
    private static final ZipField.F2 F_EXTRA_FIELD_LENGTH = new ZipField.F2(
            F_FILE_NAME_LENGTH.endOffset(), "Extra field length",
            new ZipFieldInvariantNonNegative());

    /**
     * Field in the central directory with the length of the comment. The comment is stored after
     * the extra field ({@link #F_EXTRA_FIELD_LENGTH}). We do not parse the comment.
     */
    private static final ZipField.F2 F_COMMENT_LENGTH = new ZipField.F2(
            F_EXTRA_FIELD_LENGTH.endOffset(), "Comment length", new ZipFieldInvariantNonNegative());

    /**
     * Number of the disk where the central directory starts. Because we do not support multi-file
     * archives, this field has to have value {@code 0}.
     */
    private static final ZipField.F2 F_DISK_NUMBER_START = new ZipField.F2(
            F_COMMENT_LENGTH.endOffset(), 0, "Disk start");

    /**
     * Internal attributes. This field can only contain one bit set, the {@link #ASCII_BIT}.
     */
    private static final ZipField.F2 F_INTERNAL_ATTRIBUTES = new ZipField.F2(
            F_DISK_NUMBER_START.endOffset(), "Int attributes");

    /**
     * External attributes. This field is ignored.
     */
    private static final ZipField.F4 F_EXTERNAL_ATTRIBUTES = new ZipField.F4(
            F_INTERNAL_ATTRIBUTES.endOffset(), "Ext attributes");

    /**
     * Offset into the archive where the entry starts. This is the offset to the local header
     * (see {@link StoredEntry} for information on the local header), not to the file data itself.
     * The file data, if there is any, will be stored after the local header.
     */
    private static final ZipField.F4 F_OFFSET = new ZipField.F4(F_EXTERNAL_ATTRIBUTES.endOffset(),
            "Offset", new ZipFieldInvariantNonNegative());

    /**
     * Maximum supported version to extract.
     */
    private static final int MAX_VERSION_TO_EXTRACT = 20;

    /**
     * Bit that can be set on the internal attributes stating that the file is an ASCII file. We
     * don't do anything with this information, but we check that nothing unexpected appears in the
     * internal attributes.
     */
    private static final int ASCII_BIT = 1;

    /**
     * Contains all entries in the directory mapped from their names.
     */
    @NonNull
    private final Map<String, StoredEntry> mEntries;

    /**
     * The file where this directory belongs to.
     */
    @NonNull
    private final ZFile mFile;

    /**
     * Supplier that provides a byte representation of the central directory.
     */
    @NonNull
    private final CachedSupplier<byte[]> mBytesSupplier;

    /**
     * Creates a new, empty, central directory, for a given zip file.
     *
     * @param file the file
     */
    CentralDirectory(@NonNull ZFile file) {
        mEntries = Maps.newHashMap();
        mFile = file;
        mBytesSupplier = new CachedSupplier<byte[]>() {
            @Override
            protected byte[] compute() throws IOException {
                return computeByteRepresentation();
            }
        };
    }

    /**
     * Reads the central directory data from a zip file, parses it, and creates the in-memory
     * structure representing the directory.
     *
<<<<<<< HEAD
     * @param bytes the data of the central directory
=======
     * @param bytes the data of the central directory; the directory is read from the buffer's
     * current position; when this method terminates, the buffer's position is the first byte
     * after the directory
>>>>>>> d4ff5ef3
     * @param count the number of entries expected in the central directory (usually read from the
     * {@link Eocd}).
     * @param file the zip file this central directory belongs to
     * @return the central directory
     * @throws IOException failed to read data from the zip, or the central directory is corrupted
     * or has unsupported features
     */
    static CentralDirectory makeFromData(@NonNull ByteBuffer bytes, int count, @NonNull ZFile file)
            throws IOException {
        Preconditions.checkNotNull(bytes, "bytes == null");
        Preconditions.checkArgument(count >= 0, "count < 0");

        CentralDirectory directory = new CentralDirectory(file);

        for (int i = 0; i < count; i++) {
            try {
                directory.readEntry(bytes);
            } catch (IOException e) {
                throw new IOException("Failed to read directory entry index " + i + " (total "
                        + "directory bytes read: " + bytes.position() + ").", e);
            }
        }

        return directory;
    }

    /**
     * Creates a new central directory from the entries. This is used to build a new central
     * directory from entries in the zip file.
     *
     * @param entries the entries in the zip file
     * @param file the zip file itself
     * @return the created central directory
     */
    static CentralDirectory makeFromEntries(@NonNull Set<StoredEntry> entries,
            @NonNull ZFile file) {
        CentralDirectory directory = new CentralDirectory(file);
        for (StoredEntry entry : entries) {
            CentralDirectoryHeader cdr = entry.getCentralDirectoryHeader();
            Preconditions.checkArgument(!directory.mEntries.containsKey(cdr.getName()),
                    "Duplicate filename");
            directory.mEntries.put(cdr.getName(), entry);
        }

        return directory;
    }

    /**
     * Reads the next entry from the central directory and adds it to {@link #mEntries}.
     *
<<<<<<< HEAD
     * @param bytes the central directory's data, starting at the beginning of the next entry to
     * read
     * @return the number of bytes read
=======
     * @param bytes the central directory's data, positioned starting at the beginning of the next
     * entry to read; when finished, the buffer's position will be at the first byte after the
     * entry
>>>>>>> d4ff5ef3
     * @throws IOException failed to read the directory entry, either because of an I/O error,
     * because it is corrupt or contains unsupported features
     */
    private void readEntry(@NonNull ByteBuffer bytes) throws IOException {
        F_SIGNATURE.verify(bytes);
        long madeBy = F_MADE_BY.read(bytes);

        long versionNeededToExtract = F_VERSION_EXTRACT.read(bytes);
        if (versionNeededToExtract > MAX_VERSION_TO_EXTRACT) {
            throw new IOException("Unknown version needed to extract in zip directory entry: "
                    + versionNeededToExtract + ".");
        }

        long gpBit = F_GP_BIT.read(bytes);
        GPFlags flags = GPFlags.from(gpBit);

        long methodCode = F_METHOD.read(bytes);
        CompressionMethod method = CompressionMethod.fromCode(methodCode);
        if (method == null) {
            throw new IOException("Unknown method in zip directory entry: " + methodCode + ".");
        }

        long lastModTime;
        long lastModDate;
        if (mFile.areTimestampsIgnored()) {
            lastModTime = 0;
            lastModDate = 0;
            F_LAST_MOD_TIME.skip(bytes);
            F_LAST_MOD_DATE.skip(bytes);
        } else {
            lastModTime = F_LAST_MOD_TIME.read(bytes);
            lastModDate = F_LAST_MOD_DATE.read(bytes);
        }

        long crc32 = F_CRC32.read(bytes);
        long compressedSize = F_COMPRESSED_SIZE.read(bytes);
        long uncompressedSize = F_UNCOMPRESSED_SIZE.read(bytes);
        int fileNameLength = Ints.checkedCast(F_FILE_NAME_LENGTH.read(bytes));
        int extraFieldLength = Ints.checkedCast(F_EXTRA_FIELD_LENGTH.read(bytes));
        int fileCommentLength = Ints.checkedCast(F_COMMENT_LENGTH.read(bytes));

        F_DISK_NUMBER_START.verify(bytes);
        long internalAttributes = F_INTERNAL_ATTRIBUTES.read(bytes);
        if ((internalAttributes & ~ASCII_BIT) != 0) {
            throw new IOException("Invalid internal attributes: " + internalAttributes + ".");
        }

        long externalAttributes = F_EXTERNAL_ATTRIBUTES.read(bytes);
        long entryOffset = F_OFFSET.read(bytes);

        long remainingSize = fileNameLength + extraFieldLength + fileCommentLength;

        if (bytes.remaining() < fileNameLength + extraFieldLength + fileCommentLength) {
            throw new IOException("Directory entry should have " + remainingSize
                    + " bytes remaining (name = " + fileNameLength + ", extra = "
                    + extraFieldLength + ", comment = " + fileCommentLength + "), but it has "
                    + bytes.remaining() + ".");
        }

        String fileName = EncodeUtils.decode(bytes, fileNameLength, flags);

        byte[] extraField = new byte[extraFieldLength];
        bytes.get(extraField);

        byte[] fileCommentField = new byte[fileCommentLength];
        bytes.get(fileCommentField);

        /*
         * Tricky: to create a CentralDirectoryHeader we need the future that will hold the result
         * of the compress information. But, to actually create the result of the compress
         * information we need the CentralDirectoryHeader
         */
        ListenableFuture<CentralDirectoryHeaderCompressInfo> compressInfo =
                Futures.immediateFuture(new CentralDirectoryHeaderCompressInfo(method,
                        compressedSize, versionNeededToExtract));
        CentralDirectoryHeader centralDirectoryHeader = new CentralDirectoryHeader(fileName,
                uncompressedSize, compressInfo, flags);
        centralDirectoryHeader.setMadeBy(madeBy);
        centralDirectoryHeader.setLastModTime(lastModTime);
        centralDirectoryHeader.setLastModDate(lastModDate);
        centralDirectoryHeader.setCrc32(crc32);
        centralDirectoryHeader.setInternalAttributes(internalAttributes);
        centralDirectoryHeader.setExternalAttributes(externalAttributes);
        centralDirectoryHeader.setOffset(entryOffset);
        centralDirectoryHeader.setExtraField(extraField);
        centralDirectoryHeader.setComment(fileCommentField);

        StoredEntry entry;

        try {
            entry = new StoredEntry(centralDirectoryHeader, mFile, null);
        } catch (IOException e) {
            throw new IOException("Failed to read stored entry '" + fileName + "'.", e);
        }

        if (mEntries.containsKey(fileName)) {
            throw new IOException("File file contains duplicate file '" + fileName + "'.");
        }

        mEntries.put(fileName, entry);
    }

    /**
     * Obtains all the entries in the central directory.
     *
     * @return all entries on a non-modifiable map
     */
    @NonNull
    Map<String, StoredEntry> getEntries() {
        return ImmutableMap.copyOf(mEntries);
    }

    /**
     * Obtains the byte representation of the central directory.
     *
     * @return a byte array containing the whole central directory
     * @throws IOException failed to write the byte array
     */
    byte[] toBytes() throws IOException {
        return mBytesSupplier.get();
    }
<<<<<<< HEAD

    /**
     * Computes the byte representation of the central directory.
     *
     * @return a byte array containing the whole central directory
     * @throws IOException failed to write the byte array
     */
    private byte[] computeByteRepresentation() throws IOException {
        ByteArrayOutputStream bytesOut = new ByteArrayOutputStream();
=======
>>>>>>> d4ff5ef3

    /**
     * Computes the byte representation of the central directory.
     *
     * @return a byte array containing the whole central directory
     * @throws IOException failed to write the byte array
     */
    private byte[] computeByteRepresentation() throws IOException {

        List<StoredEntry> sorted = Lists.newArrayList(mEntries.values());
        Collections.sort(sorted, StoredEntry.COMPARE_BY_NAME);

        CentralDirectoryHeader[] cdhs = new CentralDirectoryHeader[mEntries.size()];
        CentralDirectoryHeaderCompressInfo[] compressInfos =
                new CentralDirectoryHeaderCompressInfo[mEntries.size()];
        byte[][] encodedFileNames = new byte[mEntries.size()][];
        byte[][] extraFields = new byte[mEntries.size()][];
        byte[][] comments = new byte[mEntries.size()][];

        /*
         * First collect all the data and compute the total size of the central directory.
         */
        int idx = 0;
        int total = 0;
        for (StoredEntry entry : sorted) {
            cdhs[idx] = entry.getCentralDirectoryHeader();
            compressInfos[idx] = cdhs[idx].getCompressionInfoWithWait();
            encodedFileNames[idx] = cdhs[idx].getEncodedFileName();
            extraFields[idx] = cdhs[idx].getExtraField();
            comments[idx] = cdhs[idx].getComment();

            total += F_OFFSET.endOffset() + encodedFileNames[idx].length
                    + extraFields[idx].length + comments[idx].length;
            idx++;
        }

        ByteBuffer out = ByteBuffer.allocate(total);


        for (idx = 0; idx < mEntries.size(); idx++) {
            F_SIGNATURE.write(out);
            F_MADE_BY.write(out, cdhs[idx].getMadeBy());
            F_VERSION_EXTRACT.write(out, compressInfos[idx].getVersionExtract());
            F_GP_BIT.write(out, cdhs[idx].getGpBit().getValue());
            F_METHOD.write(out, compressInfos[idx].getMethod().methodCode);

            if (mFile.areTimestampsIgnored()) {
                F_LAST_MOD_TIME.write(out, 0);
                F_LAST_MOD_DATE.write(out, 0);
            } else {
                F_LAST_MOD_TIME.write(out, cdhs[idx].getLastModTime());
                F_LAST_MOD_DATE.write(out, cdhs[idx].getLastModDate());
            }

            F_CRC32.write(out, cdhs[idx].getCrc32());
            F_COMPRESSED_SIZE.write(out, compressInfos[idx].getCompressedSize());
            F_UNCOMPRESSED_SIZE.write(out, cdhs[idx].getUncompressedSize());

            F_FILE_NAME_LENGTH.write(out, cdhs[idx].getEncodedFileName().length);
            F_EXTRA_FIELD_LENGTH.write(out, cdhs[idx].getExtraField().length);
            F_COMMENT_LENGTH.write(out, cdhs[idx].getComment().length);
            F_DISK_NUMBER_START.write(out);
            F_INTERNAL_ATTRIBUTES.write(out, cdhs[idx].getInternalAttributes());
            F_EXTERNAL_ATTRIBUTES.write(out, cdhs[idx].getExternalAttributes());
            F_OFFSET.write(out, cdhs[idx].getOffset());

            out.put(encodedFileNames[idx]);
            out.put(extraFields[idx]);
            out.put(comments[idx]);
        }

        return out.array();
    }
}<|MERGE_RESOLUTION|>--- conflicted
+++ resolved
@@ -21,10 +21,7 @@
 import com.android.builder.internal.packaging.zip.utils.MsDosDateTimeUtils;
 import com.google.common.base.Preconditions;
 import com.google.common.collect.ImmutableMap;
-<<<<<<< HEAD
-=======
 import com.google.common.collect.Lists;
->>>>>>> d4ff5ef3
 import com.google.common.collect.Maps;
 import com.google.common.primitives.Ints;
 import com.google.common.util.concurrent.Futures;
@@ -211,13 +208,9 @@
      * Reads the central directory data from a zip file, parses it, and creates the in-memory
      * structure representing the directory.
      *
-<<<<<<< HEAD
-     * @param bytes the data of the central directory
-=======
      * @param bytes the data of the central directory; the directory is read from the buffer's
      * current position; when this method terminates, the buffer's position is the first byte
      * after the directory
->>>>>>> d4ff5ef3
      * @param count the number of entries expected in the central directory (usually read from the
      * {@link Eocd}).
      * @param file the zip file this central directory belongs to
@@ -268,15 +261,9 @@
     /**
      * Reads the next entry from the central directory and adds it to {@link #mEntries}.
      *
-<<<<<<< HEAD
-     * @param bytes the central directory's data, starting at the beginning of the next entry to
-     * read
-     * @return the number of bytes read
-=======
      * @param bytes the central directory's data, positioned starting at the beginning of the next
      * entry to read; when finished, the buffer's position will be at the first byte after the
      * entry
->>>>>>> d4ff5ef3
      * @throws IOException failed to read the directory entry, either because of an I/O error,
      * because it is corrupt or contains unsupported features
      */
@@ -398,18 +385,6 @@
     byte[] toBytes() throws IOException {
         return mBytesSupplier.get();
     }
-<<<<<<< HEAD
-
-    /**
-     * Computes the byte representation of the central directory.
-     *
-     * @return a byte array containing the whole central directory
-     * @throws IOException failed to write the byte array
-     */
-    private byte[] computeByteRepresentation() throws IOException {
-        ByteArrayOutputStream bytesOut = new ByteArrayOutputStream();
-=======
->>>>>>> d4ff5ef3
 
     /**
      * Computes the byte representation of the central directory.

/*
 * Copyright (C) 2015 The Android Open Source Project
 *
 * Licensed under the Apache License, Version 2.0 (the "License");
 * you may not use this file except in compliance with the License.
 * You may obtain a copy of the License at
 *
 *      http://www.apache.org/licenses/LICENSE-2.0
 *
 * Unless required by applicable law or agreed to in writing, software
 * distributed under the License is distributed on an "AS IS" BASIS,
 * WITHOUT WARRANTIES OR CONDITIONS OF ANY KIND, either express or implied.
 * See the License for the specific language governing permissions and
 * limitations under the License.
 */

package com.android.builder.internal.packaging.zip;

import com.android.annotations.NonNull;
import com.android.builder.internal.packaging.zip.utils.CachedSupplier;
import com.android.builder.internal.utils.IOExceptionWrapper;
import com.google.common.annotations.VisibleForTesting;
import com.google.common.base.Preconditions;
import com.google.common.base.Verify;
import com.google.common.primitives.Ints;

import java.io.ByteArrayOutputStream;
import java.io.IOException;
import java.nio.ByteBuffer;

/**
 * End Of Central Directory record in a zip file.
 */
class Eocd {
    /**
     * Field in the record: the record signature, fixed at this value by the specification.
     */
    private static final ZipField.F4 F_SIGNATURE = new ZipField.F4(0, 0x06054b50, "EOCD signature");

    /**
     * Field in the record: the number of the disk where the EOCD is located. It has to be zero
     * because we do not support multi-file archives.
     */
    private static final ZipField.F2 F_NUMBER_OF_DISK = new ZipField.F2(F_SIGNATURE.endOffset(), 0,
            "Number of this disk");

    /**
     * Field in the record: the number of the disk where the Central Directory starts. Has to be
     * zero because we do not support multi-file archives.
     */
    private static final ZipField.F2 F_DISK_CD_START = new ZipField.F2(F_NUMBER_OF_DISK.endOffset(),
            0, "Disk where CD starts");

    /**
     * Field in the record: the number of entries in the Central Directory on this disk. Because
     * we do not support multi-file archives, this is the same as {@link #F_RECORDS_TOTAL}.
     */
    private static final ZipField.F2 F_RECORDS_DISK = new ZipField.F2(F_DISK_CD_START.endOffset(),
            "Record on disk count", new ZipFieldInvariantNonNegative());

    /**
     * Field in the record: the total number of entries in the Central Directory.
     */
    private static final ZipField.F2 F_RECORDS_TOTAL = new ZipField.F2(F_RECORDS_DISK.endOffset(),
            "Total records", new ZipFieldInvariantNonNegative(),
            new ZipFieldInvariantMaxValue(Integer.MAX_VALUE));

    /**
     * Field in the record: number of bytes of the Central Directory.
     * This is not private because it is required in unit tests.
     */
    @VisibleForTesting
    static final ZipField.F4 F_CD_SIZE = new ZipField.F4(F_RECORDS_TOTAL.endOffset(),
            "Directory size", new ZipFieldInvariantNonNegative());

    /**
     * Field in the record: offset, from the archive start, where the Central Directory starts.
     * This is not private because it is required in unit tests.
     */
    @VisibleForTesting
    static final ZipField.F4 F_CD_OFFSET = new ZipField.F4(F_CD_SIZE.endOffset(),
            "Directory offset", new ZipFieldInvariantNonNegative());

    /**
     * Field in the record: number of bytes of the file comment (located at the end of the EOCD
     * record).
     */
    private static final ZipField.F2 F_COMMENT_SIZE = new ZipField.F2(F_CD_OFFSET.endOffset(),
            "File comment size", new ZipFieldInvariantNonNegative());

    /**
     * Number of entries in the central directory.
     */
    private final int mTotalRecords;

    /**
     * Offset from the beginning of the archive where the Central Directory is located.
     */
    private final long mDirectoryOffset;

    /**
     * Number of bytes of the Central Directory.
     */
    private final long mDirectorySize;

    /**
     * Contents of the EOCD comment.
     */
    @NonNull
    private final byte[] mComment;

    /**
     * Supplier of the byte representation of the EOCD.
     */
    @NonNull
    private final CachedSupplier<byte[]> mByteSupplier;

    /**
     * Creates a new EOCD, reading it from a byte source. This method will parse the byte source
     * and obtain the EOCD. It will check that the byte source starts with the EOCD signature.
     *
<<<<<<< HEAD
     * @param bytes the byte source with the EOCD data
=======
     * @param bytes the byte buffer with the EOCD data; when this method finishes, the byte
     * buffer's position will have moved to the end of the EOCD
>>>>>>> d4ff5ef3
     * @throws IOException failed to read information or the EOCD data is corrupt or invalid
     */
    Eocd(@NonNull ByteBuffer bytes) throws IOException {

        /*
         * Read the EOCD record.
         */
        F_SIGNATURE.verify(bytes);
        F_NUMBER_OF_DISK.verify(bytes);
        F_DISK_CD_START.verify(bytes);
        long totalRecords1 = F_RECORDS_DISK.read(bytes);
        long totalRecords2 = F_RECORDS_TOTAL.read(bytes);
        long directorySize = F_CD_SIZE.read(bytes);
        long directoryOffset = F_CD_OFFSET.read(bytes);
        int commentSize = Ints.checkedCast(F_COMMENT_SIZE.read(bytes));

        /*
         * Some sanity checks.
         */
        if (totalRecords1 !=  totalRecords2) {
            throw new IOException("Zip states records split in multiple disks, which is not "
                    + "supported.");
        }

        Verify.verify(totalRecords1 <= Integer.MAX_VALUE);

        mTotalRecords = Ints.checkedCast(totalRecords1);
        mDirectorySize = directorySize;
        mDirectoryOffset = directoryOffset;

        if (bytes.remaining() < commentSize) {
            throw new IOException("Corrupt EOCD record: not enough data for comment (comment "
                    + "size is " + commentSize + ").");
        }

<<<<<<< HEAD
        mComment = bytes.slice(F_COMMENT_SIZE.endOffset(), commentSize).read();
=======
        mComment = new byte[commentSize];
        bytes.get(mComment);
>>>>>>> d4ff5ef3
        mByteSupplier = new CachedSupplier<byte[]>() {
            @Override
            protected byte[] compute() throws IOException {
                return computeByteRepresentation();
            }
        };
    }

    /**
     * Creates a new EOCD. This is used when generating an EOCD for an Central Directory that has
     * just been generated. The EOCD will be generated without any comment.
     *
     * @param totalRecords total number of records in the directory
     * @param directoryOffset offset, since beginning of archive, where the Central Directory is
     * located
     * @param directorySize number of bytes of the Central Directory
     */
    Eocd(int totalRecords, long directoryOffset, long directorySize) {
        Preconditions.checkArgument(totalRecords >= 0, "totalRecords < 0");
        Preconditions.checkArgument(directoryOffset >= 0, "directoryOffset < 0");
        Preconditions.checkArgument(directorySize >= 0, "directorySize < 0");

        mTotalRecords = totalRecords;
        mDirectoryOffset = directoryOffset;
        mDirectorySize = directorySize;
        mComment = new byte[0];
        mByteSupplier = new CachedSupplier<byte[]>() {
            @Override
            protected byte[] compute() {
                try {
                    return computeByteRepresentation();
                } catch (IOException e) {
                    throw new IOExceptionWrapper(e);
                }
            }
        };
    }

    /**
     * Obtains the number of records in the Central Directory.
     *
     * @return the number of records
     */
    int getTotalRecords() {
        return mTotalRecords;
    }

    /**
     * Obtains the offset since the beginning of the zip archive where the Central Directory is
     * located.
     *
     * @return the offset where the Central Directory is located
     */
    long getDirectoryOffset() {
        return mDirectoryOffset;
    }

    /**
     * Obtains the size of the Central Directory.
     *
     * @return the number of bytes that make up the Central Directory
     */
    long getDirectorySize() {
        return mDirectorySize;
    }

    /**
     * Obtains the size of the EOCD.
     *
     * @return the size, in bytes, of the EOCD
     */
    long getEocdSize() {
        return F_COMMENT_SIZE.endOffset() + mComment.length;
    }

    /**
     * Generates the EOCD data.
     *
     * @return a byte representation of the EOCD that has exactly {@link #getEocdSize()} bytes
     * @throws IOException failed to generate the EOCD data
     */
    @NonNull
    byte[] toBytes() throws IOException {
        return mByteSupplier.get();
    }

    /**
     * Computes the byte representation of the EOCD.
     *
     * @return a byte representation of the EOCD that has exactly {@link #getEocdSize()} bytes
     * @throws IOException failed to generate the EOCD data
     */
    @NonNull
    private byte[] computeByteRepresentation() throws IOException {
<<<<<<< HEAD
        ByteArrayOutputStream out = new ByteArrayOutputStream();
=======
        ByteBuffer out = ByteBuffer.allocate(F_COMMENT_SIZE.endOffset() + mComment.length);
>>>>>>> d4ff5ef3

        F_SIGNATURE.write(out);
        F_NUMBER_OF_DISK.write(out);
        F_DISK_CD_START.write(out);
        F_RECORDS_DISK.write(out, mTotalRecords);
        F_RECORDS_TOTAL.write(out, mTotalRecords);
        F_CD_SIZE.write(out, mDirectorySize);
        F_CD_OFFSET.write(out, mDirectoryOffset);
        F_COMMENT_SIZE.write(out, mComment.length);
        out.put(mComment);

        return out.array();
    }
}<|MERGE_RESOLUTION|>--- conflicted
+++ resolved
@@ -119,12 +119,8 @@
      * Creates a new EOCD, reading it from a byte source. This method will parse the byte source
      * and obtain the EOCD. It will check that the byte source starts with the EOCD signature.
      *
-<<<<<<< HEAD
-     * @param bytes the byte source with the EOCD data
-=======
      * @param bytes the byte buffer with the EOCD data; when this method finishes, the byte
      * buffer's position will have moved to the end of the EOCD
->>>>>>> d4ff5ef3
      * @throws IOException failed to read information or the EOCD data is corrupt or invalid
      */
     Eocd(@NonNull ByteBuffer bytes) throws IOException {
@@ -160,12 +156,8 @@
                     + "size is " + commentSize + ").");
         }
 
-<<<<<<< HEAD
-        mComment = bytes.slice(F_COMMENT_SIZE.endOffset(), commentSize).read();
-=======
         mComment = new byte[commentSize];
         bytes.get(mComment);
->>>>>>> d4ff5ef3
         mByteSupplier = new CachedSupplier<byte[]>() {
             @Override
             protected byte[] compute() throws IOException {
@@ -260,11 +252,7 @@
      */
     @NonNull
     private byte[] computeByteRepresentation() throws IOException {
-<<<<<<< HEAD
-        ByteArrayOutputStream out = new ByteArrayOutputStream();
-=======
         ByteBuffer out = ByteBuffer.allocate(F_COMMENT_SIZE.endOffset() + mComment.length);
->>>>>>> d4ff5ef3
 
         F_SIGNATURE.write(out);
         F_NUMBER_OF_DISK.write(out);

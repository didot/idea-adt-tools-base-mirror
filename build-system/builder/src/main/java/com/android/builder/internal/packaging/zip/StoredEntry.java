--- conflicted
+++ resolved
@@ -292,10 +292,7 @@
 
     /**
      * Obtains the size of the whole entry on disk, including local header and data descriptor.
-<<<<<<< HEAD
-=======
      * This method will wait until compression information is complete, if needed.
->>>>>>> d4ff5ef3
      *
      * @return the number of bytes
      * @throws IOException failed to get compression information
@@ -475,32 +472,9 @@
         }
 
         ZipField.F4 crc32Field = new ZipField.F4(0, "CRC32");
-<<<<<<< HEAD
-        ZipField.F4 compressedField = new ZipField.F4(crc32Field.endOffset(), "CRC32");
-        ZipField.F4 uncompressedField = new ZipField.F4(compressedField.endOffset(), "CRC32");
-
-        crc32Field.verify(ddSource, mCdh.getCrc32());
-        compressedField.verify(ddSource, mCdh.getCompressedSize());
-        uncompressedField.verify(ddSource, mCdh.getUncompressedSize());
-    }
-
-    /**
-     * Changes the data source for this entry. This is used when creating an entry and setting the
-     * source that will contain its data. Eventually, when the zip is written, this source is
-     * replaced with one created by calling {@link #createSourceFromZip()}. This method can only
-     * be called for files, not for directories.
-     *
-     * @param source the source that defines the contents of this entry
-     */
-    void setSource(@NonNull EntrySource source) {
-        Preconditions.checkArgument(source.size() == mCdh.getUncompressedSize(),
-                "Source has incorrect size (source size is %s, uncompressed size is %s)",
-                source.size(), mCdh.getUncompressedSize());
-=======
         ZipField.F4 compressedField = new ZipField.F4(crc32Field.endOffset(), "Compressed size");
         ZipField.F4 uncompressedField = new ZipField.F4(compressedField.endOffset(),
                 "Uncompressed size");
->>>>>>> d4ff5ef3
 
         crc32Field.verify(ddBytes, mCdh.getCrc32());
         compressedField.verify(ddBytes, compressInfo.getCompressedSize());
@@ -508,17 +482,11 @@
     }
 
     /**
-<<<<<<< HEAD
-     * Creates a new {@link #mSource} that reads file data from the zip file.
-     *
-     * @return the source
-=======
      * Creates a new source that reads data from the zip.
      *
      * @param zipOffset the offset into the zip file where the data is, must be non-negative
      * @throws IOException failed to close the old source
      * @return the created source
->>>>>>> d4ff5ef3
      */
     @NonNull
     private ProcessedAndRawByteSources createSourceFromZip(final long zipOffset)

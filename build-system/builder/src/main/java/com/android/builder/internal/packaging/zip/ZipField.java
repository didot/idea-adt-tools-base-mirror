--- conflicted
+++ resolved
@@ -156,12 +156,8 @@
     /**
      * Reads a field value.
      *
-<<<<<<< HEAD
-     * @param bytes the byte source with the record data
-=======
      * @param bytes the byte buffer with the record data; after this method finishes, the buffer
      * will be positioned at the first byte after the field
->>>>>>> d4ff5ef3
      * @return the value of the field
      * @throws IOException failed to read the field
      */
@@ -185,18 +181,11 @@
     }
 
     /**
-<<<<<<< HEAD
-     * Verifies that the field has the expected value. The field must have been created with the
-     * constructor that defines the expected value.
-     *
-     * @param bytes the byte source with the record data
-=======
      * Verifies that the field at the current buffer position has the expected value. The field
      * must have been created with the constructor that defines the expected value.
      *
      * @param bytes the byte buffer with the record data; after this method finishes, the buffer
      * will be positioned at the first byte after the field
->>>>>>> d4ff5ef3
      * @throws IOException failed to read the field or the field does not have the expected value
      */
     void verify(@NonNull ByteBuffer bytes) throws IOException {
@@ -207,12 +196,8 @@
     /**
      * Verifies that the field has an expected value.
      *
-<<<<<<< HEAD
-     * @param bytes the byte source with the record data
-=======
      * @param bytes the byte buffer with the record data; after this method finishes, the buffer
      * will be positioned at the first byte after the field
->>>>>>> d4ff5ef3
      * @param expected the value we expect the field to have; if this field has invariants, the
      * value must verify them
      * @throws IOException failed to read the data or the field does not have the expected value
@@ -229,13 +214,8 @@
     /**
      * Writes the value of the field.
      *
-<<<<<<< HEAD
-     * @param output where to write the field; the field will be written at the beginning of the
-     * stream
-=======
      * @param output where to write the field; the field will be written at the current position
      * of the buffer
->>>>>>> d4ff5ef3
      * @param value the value to write
      * @throws IOException failed to write the value in the stream
      */
@@ -258,13 +238,8 @@
     /**
      * Writes the value of the field. The field must have an expected value set in the constructor.
      *
-<<<<<<< HEAD
-     * @param output where to write the field; the field will be written at the beginning of the
-     * stream
-=======
      * @param output where to write the field; the field will be written at the current position
      * of the buffer
->>>>>>> d4ff5ef3
      * @throws IOException failed to write the value in the stream
      */
     void write(@NonNull ByteBuffer output) throws IOException {

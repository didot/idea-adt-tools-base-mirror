/*
 * Copyright (C) 2015 The Android Open Source Project
 *
 * Licensed under the Apache License, Version 2.0 (the "License");
 * you may not use this file except in compliance with the License.
 * You may obtain a copy of the License at
 *
 *      http://www.apache.org/licenses/LICENSE-2.0
 *
 * Unless required by applicable law or agreed to in writing, software
 * distributed under the License is distributed on an "AS IS" BASIS,
 * WITHOUT WARRANTIES OR CONDITIONS OF ANY KIND, either express or implied.
 * See the License for the specific language governing permissions and
 * limitations under the License.
 */

package com.android.builder.internal.packaging.zip.utils;

import java.io.IOException;

/**
 * Supplier that will cache a computed value and always supply the same value. It can be used to
 * lazily compute data. For example:
 * <pre>
 * CachedSupplier&lt;Integer&gt; value = new CachedSupplier&lt;Integer&gt;() {
 *     protected Integer compute() {
 *         Integer result;
 *         // Do some expensive computation.
 *         return result;
 *     }
 * }
 *
 * if (a) {
 *     // We need the result of the expensive computation.
 *     Integer r = value.get();
 * }
 *
 * if (b) {
 *     // We also need the result of the expensive computation.
 *     Integer r = value.get();
 * }
 *
 * // If neither a nor b are true, we avoid doing the computation at all.
 * </pre>
 */
public abstract class CachedSupplier<T> {

    /**
     * The cached data, {@code null} if computation resulted in {@code null}.
     */
    private T mCached;

    /**
     * Is the current data in {@link #mCached} valid?
     */
    private boolean mValid;

    /**
     * Creates a new supplier.
     */
    public CachedSupplier() {
        mValid = false;
    }


    /**
     * Obtains the value.
<<<<<<< HEAD
     *
=======
>>>>>>> d4ff5ef3
     * @return the value, either cached (if one exists) or computed
     * @throws IOException failed to compute the value
     */
    public synchronized T get() throws IOException {
        if (!mValid) {
            mCached = compute();
            mValid = true;
        }

        return mCached;
    }

    /**
     * Computes the supplier value. This method is only invoked once.
     *
     * @return the result of the computation, {@code null} is allowed and, if returned, then
     * {@link #get()} will also return {@code null}
     * @throws IOException failed to compute the value
     */
    protected abstract T compute() throws IOException;

    /**
     * Resets the cache forcing a {@link #compute()} next time {@link #get()} is invoked.
     */
    public synchronized void reset() {
        mValid = false;
    }

    /**
     * In some cases, we may be able to precompute the cache value (or load it from somewhere we
     * had previously stored it). This method allows the cache value to be loaded.
     * <p>
     * If this method is invoked, then an invocation of {@link #get()} will not trigger an
     * invocation of {@link #compute()}.
     *
     * @param t the new cache contents; will replace any currently cache content, if one exists
     */
    public synchronized void precomputed(T t) {
        mCached = t;
        mValid = true;
    }

    /**
     * Checks if the contents of the cache are valid.
     * @return are there valid contents in the cache?
     */
    public synchronized boolean isValid() {
        return mValid;
    }
}<|MERGE_RESOLUTION|>--- conflicted
+++ resolved
@@ -65,10 +65,6 @@
 
     /**
      * Obtains the value.
-<<<<<<< HEAD
-     *
-=======
->>>>>>> d4ff5ef3
      * @return the value, either cached (if one exists) or computed
      * @throws IOException failed to compute the value
      */
@@ -83,7 +79,6 @@
 
     /**
      * Computes the supplier value. This method is only invoked once.
-     *
      * @return the result of the computation, {@code null} is allowed and, if returned, then
      * {@link #get()} will also return {@code null}
      * @throws IOException failed to compute the value
@@ -103,7 +98,6 @@
      * <p>
      * If this method is invoked, then an invocation of {@link #get()} will not trigger an
      * invocation of {@link #compute()}.
-     *
      * @param t the new cache contents; will replace any currently cache content, if one exists
      */
     public synchronized void precomputed(T t) {

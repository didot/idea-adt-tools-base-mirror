/*
 * Copyright (C) 2014 The Android Open Source Project
 *
 * Licensed under the Apache License, Version 2.0 (the "License");
 * you may not use this file except in compliance with the License.
 * You may obtain a copy of the License at
 *
 *      http://www.apache.org/licenses/LICENSE-2.0
 *
 * Unless required by applicable law or agreed to in writing, software
 * distributed under the License is distributed on an "AS IS" BASIS,
 * WITHOUT WARRANTIES OR CONDITIONS OF ANY KIND, either express or implied.
 * See the License for the specific language governing permissions and
 * limitations under the License.
 */

package com.android.builder.png;

import com.android.annotations.NonNull;
import com.android.annotations.Nullable;
import com.android.builder.internal.aapt.AaptException;
import com.android.builder.internal.aapt.AaptPackageConfig;
<<<<<<< HEAD
import com.android.builder.internal.aapt.v2.Aapt2QueuedResourceProcessor;
import com.android.builder.internal.aapt.v2.AaptV2CommandBuilder;
=======
import com.android.builder.internal.aapt.v2.Aapt2DaemonUtil;
import com.android.builder.internal.aapt.v2.Aapt2Exception;
import com.android.builder.internal.aapt.v2.Aapt2QueuedResourceProcessor;
>>>>>>> 9762cc2c
import com.android.builder.tasks.BooleanLatch;
import com.android.builder.tasks.Job;
import com.android.ide.common.process.ProcessException;
import com.android.ide.common.process.ProcessOutput;
import com.android.ide.common.process.ProcessOutputHandler;
import com.android.ide.common.res2.CompileResourceRequest;
import com.android.sdklib.BuildToolInfo;
<<<<<<< HEAD
import com.android.tools.aapt2.Aapt2Exception;
=======
>>>>>>> 9762cc2c
import com.android.utils.FileUtils;
import com.android.utils.GrabProcessOutput;
import com.android.utils.ILogger;
import com.google.common.base.Joiner;
import com.google.common.base.MoreObjects;
import com.google.common.base.Strings;
import java.io.Closeable;
import java.io.File;
import java.io.IOException;
import java.io.OutputStreamWriter;
import java.io.PrintWriter;
import java.util.ArrayList;
import java.util.concurrent.TimeUnit;
import java.util.concurrent.atomic.AtomicBoolean;
import javax.annotation.concurrent.NotThreadSafe;

/** interface to the aapt long running process. */
@NotThreadSafe
public class AaptProcess {
    private static final int DEFAULT_SLAVE_AAPT_TIMEOUT_IN_SECONDS = 5;
    private static final int SLAVE_AAPT_TIMEOUT_IN_SECONDS =
            System.getenv("SLAVE_AAPT_TIMEOUT") == null
                    ? DEFAULT_SLAVE_AAPT_TIMEOUT_IN_SECONDS
                    : Integer.parseInt(System.getenv("SLAVE_AAPT_TIMEOUT"));
    private static final Joiner joiner = Joiner.on('\n');

    private final String mAaptLocation;
    private final Process mProcess;
    private final ILogger mLogger;

    private final ProcessOutputFacade mProcessOutputFacade = new ProcessOutputFacade();
    private int processCount = 0;
    private final AtomicBoolean mReady = new AtomicBoolean(false);
    private final BooleanLatch mReadyLatch = new BooleanLatch();
    private final OutputStreamWriter mWriter;

    private AaptProcess(
            @NonNull String aaptLocation, @NonNull Process process, @NonNull ILogger iLogger)
            throws InterruptedException {
        mAaptLocation = aaptLocation;
        mProcess = process;
        mLogger = iLogger;
        GrabProcessOutput.grabProcessOutput(process, GrabProcessOutput.Wait.ASYNC,
                        mProcessOutputFacade);
        mWriter = new OutputStreamWriter(mProcess.getOutputStream());
    }

    /**
     * Notifies the slave process of a new crunching request, does not block on completion, the
     * notification will be issued through the job parameter's {@link
     * com.android.builder.tasks.Job#finished()} or {@link Job#error(Throwable)} ()} functions.
     *
     * @param in the source file to crunch
     * @param out where to place the crunched file
     * @param job the job to notify when the crunching is finished successfully or not.
     */
    public void crunch(@NonNull File in, @NonNull File out, @NonNull Job<AaptProcess> job)
            throws IOException {
        if (!mReady.get()) {
            throw new RuntimeException("AAPT process not ready to receive commands");
        }
        NotifierProcessOutput notifier =
                new NotifierProcessOutput(job, mProcessOutputFacade, mLogger, null);

        mProcessOutputFacade.setNotifier(notifier);
        mWriter.write("s\n");
        mWriter.write(FileUtils.toExportableSystemDependentPath(in));
        mWriter.write('\n');
        mWriter.write(FileUtils.toExportableSystemDependentPath(out));
        mWriter.write('\n');
        mWriter.flush();
        processCount++;
        mLogger.verbose(
                "AAPT1 processed(%1$d) %2$s job:%3$s", hashCode(), in.getName(), job.toString());
    }

    /**
     * Notifies the slave process of a new AAPT2 compile request, does not block on completion, the
     * notification will be issued through the job parameter's {@link
     * com.android.builder.tasks.Job#finished()} or {@link Job#error(Throwable)} ()} functions.
     *
     * @param request the compile request containing the the input, output and compilation flags
     * @param job the job to notify when the compiling is finished successfully or not.
     */
    public void compile(
            @NonNull CompileResourceRequest request,
            @NonNull Job<AaptProcess> job,
            @Nullable ProcessOutputHandler processOutputHandler)
            throws IOException {

        if (!mReady.get()) {
            throw new RuntimeException(
                    String.format(
                            "AAPT2 process not ready to receive commands. Please make sure the "
                                    + "build tools (located at %s) are not corrupted. Check the "
                                    + "logs for details.",
                            mAaptLocation));
        }
        NotifierProcessOutput notifier =
                new NotifierProcessOutput(job, mProcessOutputFacade, mLogger, processOutputHandler);

        mProcessOutputFacade.setNotifier(notifier);
<<<<<<< HEAD
        mWriter.write('c');
        mWriter.write('\n');
        mWriter.write(joiner.join(AaptV2CommandBuilder.makeCompile(request)));
        // Finish the request
        mWriter.write('\n');
        mWriter.write('\n');
        mWriter.flush();
        processCount++;
        mLogger.verbose(
                "AAPT2 processed(%1$d) %2$s job:%3$s",
                hashCode(), request.getInput().getName(), job.toString());
=======
        Aapt2DaemonUtil.requestCompile(mWriter, request);
        processCount++;
        mLogger.verbose(
                "AAPT2 processed(%1$d) %2$s job:%3$s",
                hashCode(), request.getInputFile().getName(), job.toString());
>>>>>>> 9762cc2c
    }

    /**
     * Notifies the slave process of a new AAPT2 link request, does not block on completion, the
     * notification will be issued through the job parameter's {@link
     * com.android.builder.tasks.Job#finished()} or {@link Job#error(Throwable)} ()} functions.
     *
     * @param config the configuration of the link request
     * @param job the job to notify when the linking is finished successfully or not.
     */
    public void link(
            @NonNull AaptPackageConfig config,
<<<<<<< HEAD
            @NonNull File intermediateDir,
=======
>>>>>>> 9762cc2c
            @NonNull Job<AaptProcess> job,
            @Nullable ProcessOutputHandler processOutputHandler)
            throws IOException {
        if (!mReady.get()) {
            throw new RuntimeException(
                    String.format(
                            "AAPT2 process not ready to receive commands. Please make sure the "
                                    + "build tools (located at %s) are not corrupted. Check the "
                                    + "logs for details.",
                            mAaptLocation));
        }
        NotifierProcessOutput notifier =
                new NotifierProcessOutput(job, mProcessOutputFacade, mLogger, processOutputHandler);

        mProcessOutputFacade.setNotifier(notifier);
<<<<<<< HEAD
        try {
            mWriter.write('l');
            mWriter.write('\n');
            mWriter.write(joiner.join(AaptV2CommandBuilder.makeLink(config, intermediateDir)));
            // Finish the request
            mWriter.write('\n');
            mWriter.write('\n');
            mWriter.flush();
        } catch (AaptException e) {
            throw new IOException(e);
        }
=======
        Aapt2DaemonUtil.requestLink(mWriter, config);
>>>>>>> 9762cc2c
        processCount++;
        mLogger.verbose("AAPT2 processed(%1$d) linking job:%2$s", hashCode(), job.toString());
    }

    /*
     * @return true if process started successfully, false if it failed to start.
     */
    public boolean waitForReadyOrFail() throws InterruptedException {
        if (!mReadyLatch.await(TimeUnit.NANOSECONDS.convert(
                SLAVE_AAPT_TIMEOUT_IN_SECONDS, TimeUnit.SECONDS))) {
            throw new RuntimeException(String.format(
                    "Timed out while waiting for slave aapt process, make sure "
                        + "the aapt execute at %1$s can run successfully (some anti-virus may "
                        + "block it) or try setting environment variable SLAVE_AAPT_TIMEOUT to a "
                        + "value bigger than %2$d seconds",
                    mAaptLocation, SLAVE_AAPT_TIMEOUT_IN_SECONDS));
        }

        if (mReady.get()) {
            mLogger.verbose("Slave %1$s is ready", hashCode());
            return true;
        }

        mLogger.error(
                new RuntimeException(
                        String.format(
                                "AAPT slave failed to start. Please make sure the current build "
                                        + "tools (located at %s) are not corrupted.",
                                mAaptLocation)),
                String.format("Slave %1$s failed to start", hashCode()));
        Aapt2QueuedResourceProcessor.invalidateProcess(mAaptLocation);
        return false;
    }

    @Override
    public String toString() {
        return MoreObjects.toStringHelper(this)
                .add("hashcode", hashCode())
                .add("\nlocation", mAaptLocation)
                .add("\nready", mReady.get())
                .add("\nprocess", mProcess.hashCode())
                .toString();
    }

    /**
     * Shutdowns the slave process and release all resources.
     *
     */
    public void shutdown() throws IOException, InterruptedException {
        if (!mReady.get()) {
            // Process already shutdown or has never started properly in the first place.
            mLogger.verbose("Process (%1$s) already shutdown", hashCode());
            return;
        }
        mReady.set(false);
<<<<<<< HEAD
        mWriter.write("quit\n");
        mWriter.write('\n');
        mWriter.flush();
=======
        Aapt2DaemonUtil.requestShutdown(mWriter);
>>>>>>> 9762cc2c
        mProcess.waitFor();
        mLogger.verbose("Process (%1$s) processed %2$s files", hashCode(), processCount);
    }

    public static class Builder {
        private final String mAaptLocation;
        private final ILogger mLogger;

        public Builder(@NonNull String aaptPath, @NonNull ILogger iLogger) {
            mAaptLocation = aaptPath;
            mLogger = iLogger;
        }

        @NonNull
        public AaptProcess start() throws IOException, InterruptedException {
            String[] command = new String[] {
                    mAaptLocation,
                    "m",
            };

            mLogger.verbose("Trying to start %1$s", command[0]);
            Process process = new ProcessBuilder(command).start();
            AaptProcess aaptProcess = new AaptProcess(mAaptLocation, process, mLogger);
            mLogger.verbose("Started %1$d", aaptProcess.hashCode());
            return aaptProcess;
        }
    }

    private class ProcessOutputFacade implements GrabProcessOutput.IProcessOutput {
        @Nullable NotifierProcessOutput notifier = null;

        synchronized void setNotifier(@NonNull NotifierProcessOutput notifierProcessOutput) {
            //noinspection VariableNotUsedInsideIf
            if (notifier != null) {
                throw new RuntimeException("Notifier already set, threading issue");
            }
            notifier = notifierProcessOutput;
        }

        @Override
        public String toString() {
            return "Facade for " + String.valueOf(AaptProcess.this.hashCode());
        }

        synchronized void reset() {
            notifier = null;
        }

        @Nullable
        synchronized NotifierProcessOutput getNotifier() {
            return notifier;
        }

        @Override
        public synchronized void out(@Nullable String line) {

            // an empty message or aapt startup message are ignored.
            if (Strings.isNullOrEmpty(line)) {
                return;
            }
            if (line.equals("Ready")) {
                AaptProcess.this.mReady.set(true);
                AaptProcess.this.mReadyLatch.signal();
                return;
            }
            if (line.equals("Exiting daemon")) {
                // shutdown() finished closing the daemon
                return;
            }
            NotifierProcessOutput delegate = getNotifier();
            if (delegate != null) {
                delegate.out(line);
            } else {
                mLogger.error(null, "AAPT out(%1$s) : No Delegate set : lost message:%2$s",
                        toString(), line);
            }
        }

        @Override
        public synchronized void err(@Nullable String line) {

            if (Strings.isNullOrEmpty(line)) {
                return;
            }
            NotifierProcessOutput delegate = getNotifier();
            if (delegate != null) {
                mLogger.verbose("AAPT1 err(%1$s): %2$s -> %3$s", toString(), line,
                        delegate.mJob);
                delegate.err(line);
            } else {
                if (!mReady.get()) {
                    if (line.equals("ERROR: Unknown command 'm'")) {
                        throw new RuntimeException(
                                "Invalid AAPT version.\n"
                                        + "For AAPT1 version 21 or above is required.\n"
                                        + "For AAPT2 version "
                                        + BuildToolInfo.PathId.DAEMON_AAPT2
                                                .getMinRevision()
                                                .toString()
                                        + " or above is required.");
                    }
                    mLogger.verbose("AAPT err(%1$s): %2$s", toString(), line);
                    mLogger.error(null, "AAPT err(%1$s): %2$s", toString(), line);
                } else {
                    mLogger.error(null, "AAPT err(%1$s) : No Delegate set : lost message:%2$s",
                            toString(), line);
                }
            }
            // Even after the aapt error, we should notify the main thread that we are ready.
            // The error state will be handled there
            if (!mReadyLatch.isSignalled()) {
                AaptProcess.this.mReady.set(false);
                mReadyLatch.signal();
            }
        }

        Process getProcess() {
            return mProcess;
        }
    }

    private static class NotifierProcessOutput implements GrabProcessOutput.IProcessOutput {

        @NonNull private final Job<AaptProcess> mJob;
        @NonNull private final ProcessOutputFacade mOwner;
        @NonNull private final ILogger mLogger;
        @NonNull private final AtomicBoolean mInError = new AtomicBoolean(false);
        @NonNull private final ArrayList<String> errors = new ArrayList<>();
        @Nullable private final ProcessOutputHandler processOutputHandler;

        NotifierProcessOutput(
                @NonNull Job<AaptProcess> job,
                @NonNull ProcessOutputFacade owner,
                @NonNull ILogger iLogger,
                @Nullable ProcessOutputHandler processOutputHandler) {
            mOwner = owner;
            mJob = job;
            mLogger = iLogger;
            this.processOutputHandler = processOutputHandler;
        }

        @Override
        public void out(@Nullable String line) {
            if (line != null) {
                //AAPT1 outputs "Done" and "Error" to stdout.
                if (line.equalsIgnoreCase("Done")) {
                    mOwner.reset();
                    if (mInError.get()) {
<<<<<<< HEAD
                        mJob.error(new AaptException(AaptProcess.joiner.join(errors)));
=======
                        if (errors.isEmpty()) {
                            mJob.error(new Aapt2Exception("AAPT error: check logs for details"));
                        } else {
                            mJob.error(new AaptException(AaptProcess.joiner.join(errors)));
                        }
>>>>>>> 9762cc2c
                    } else {
                        mJob.finished();
                    }
                } else if (line.equalsIgnoreCase("Error")) {
                    mInError.set(true);
                } else {
                    mLogger.verbose("AAPT(%1$s) discarded: %2$s", mJob, line);
                }
            }
        }

        @Override
        public void err(@Nullable String line) {
            if (line != null) {
                //AAPT2 outputs "Done" and "Error" to stderr for better error handling.
                if (line.equalsIgnoreCase("Done")) {
                    mOwner.reset();
                    if (mInError.get()) {
                        if (!handleOutput()) {
                            // If processing the output failed, just print the errors.
<<<<<<< HEAD
                            mJob.error(new Aapt2Exception(AaptProcess.joiner.join(errors)));
=======
                            if (errors.isEmpty()) {
                                mJob.error(
                                        new Aapt2Exception("AAPT2 error: check logs for details"));
                            } else {
                                mJob.error(new Aapt2Exception(AaptProcess.joiner.join(errors)));
                            }
>>>>>>> 9762cc2c
                        }
                    } else {
                        mJob.finished();
                    }
                } else if (line.equalsIgnoreCase("Error")) {
                    // Mark that the error actually happened.
                    mInError.set(true);
                } else if (mInError.get() || line.contains("error:")) {
                    // Grab all the possible errors.
                    errors.add(line);
                }
                mLogger.verbose(
                        "AAPT warning(%1$s), Job(%2$s): %3$s",
                        mOwner.getProcess().hashCode(), mJob, line);
            }
        }

        private boolean handleOutput() {
            if (processOutputHandler == null) {
                return false;
            }

            ProcessOutput output;
            try (Closeable ignored = output = processOutputHandler.createOutput();
                    PrintWriter err = new PrintWriter(output.getErrorOutput())) {
                for (String error : errors) {
                    err.println(error);
                }
            } catch (IOException e) {
                mJob.error(new Aapt2Exception("Unexpected error parsing AAPT2 error output"));
                return false;
            }

            try {
                processOutputHandler.handleOutput(output);
            } catch (ProcessException e) {
                mJob.error(new Aapt2Exception("Unexpected error parsing AAPT2 error output"));
                return false;
            }

            mJob.error(new Aapt2Exception("AAPT2 error: check logs for details"));
            return true;
        }
    }
}<|MERGE_RESOLUTION|>--- conflicted
+++ resolved
@@ -20,14 +20,9 @@
 import com.android.annotations.Nullable;
 import com.android.builder.internal.aapt.AaptException;
 import com.android.builder.internal.aapt.AaptPackageConfig;
-<<<<<<< HEAD
-import com.android.builder.internal.aapt.v2.Aapt2QueuedResourceProcessor;
-import com.android.builder.internal.aapt.v2.AaptV2CommandBuilder;
-=======
 import com.android.builder.internal.aapt.v2.Aapt2DaemonUtil;
 import com.android.builder.internal.aapt.v2.Aapt2Exception;
 import com.android.builder.internal.aapt.v2.Aapt2QueuedResourceProcessor;
->>>>>>> 9762cc2c
 import com.android.builder.tasks.BooleanLatch;
 import com.android.builder.tasks.Job;
 import com.android.ide.common.process.ProcessException;
@@ -35,10 +30,6 @@
 import com.android.ide.common.process.ProcessOutputHandler;
 import com.android.ide.common.res2.CompileResourceRequest;
 import com.android.sdklib.BuildToolInfo;
-<<<<<<< HEAD
-import com.android.tools.aapt2.Aapt2Exception;
-=======
->>>>>>> 9762cc2c
 import com.android.utils.FileUtils;
 import com.android.utils.GrabProcessOutput;
 import com.android.utils.ILogger;
@@ -141,25 +132,11 @@
                 new NotifierProcessOutput(job, mProcessOutputFacade, mLogger, processOutputHandler);
 
         mProcessOutputFacade.setNotifier(notifier);
-<<<<<<< HEAD
-        mWriter.write('c');
-        mWriter.write('\n');
-        mWriter.write(joiner.join(AaptV2CommandBuilder.makeCompile(request)));
-        // Finish the request
-        mWriter.write('\n');
-        mWriter.write('\n');
-        mWriter.flush();
-        processCount++;
-        mLogger.verbose(
-                "AAPT2 processed(%1$d) %2$s job:%3$s",
-                hashCode(), request.getInput().getName(), job.toString());
-=======
         Aapt2DaemonUtil.requestCompile(mWriter, request);
         processCount++;
         mLogger.verbose(
                 "AAPT2 processed(%1$d) %2$s job:%3$s",
                 hashCode(), request.getInputFile().getName(), job.toString());
->>>>>>> 9762cc2c
     }
 
     /**
@@ -172,10 +149,6 @@
      */
     public void link(
             @NonNull AaptPackageConfig config,
-<<<<<<< HEAD
-            @NonNull File intermediateDir,
-=======
->>>>>>> 9762cc2c
             @NonNull Job<AaptProcess> job,
             @Nullable ProcessOutputHandler processOutputHandler)
             throws IOException {
@@ -191,21 +164,7 @@
                 new NotifierProcessOutput(job, mProcessOutputFacade, mLogger, processOutputHandler);
 
         mProcessOutputFacade.setNotifier(notifier);
-<<<<<<< HEAD
-        try {
-            mWriter.write('l');
-            mWriter.write('\n');
-            mWriter.write(joiner.join(AaptV2CommandBuilder.makeLink(config, intermediateDir)));
-            // Finish the request
-            mWriter.write('\n');
-            mWriter.write('\n');
-            mWriter.flush();
-        } catch (AaptException e) {
-            throw new IOException(e);
-        }
-=======
         Aapt2DaemonUtil.requestLink(mWriter, config);
->>>>>>> 9762cc2c
         processCount++;
         mLogger.verbose("AAPT2 processed(%1$d) linking job:%2$s", hashCode(), job.toString());
     }
@@ -261,13 +220,7 @@
             return;
         }
         mReady.set(false);
-<<<<<<< HEAD
-        mWriter.write("quit\n");
-        mWriter.write('\n');
-        mWriter.flush();
-=======
         Aapt2DaemonUtil.requestShutdown(mWriter);
->>>>>>> 9762cc2c
         mProcess.waitFor();
         mLogger.verbose("Process (%1$s) processed %2$s files", hashCode(), processCount);
     }
@@ -416,15 +369,11 @@
                 if (line.equalsIgnoreCase("Done")) {
                     mOwner.reset();
                     if (mInError.get()) {
-<<<<<<< HEAD
-                        mJob.error(new AaptException(AaptProcess.joiner.join(errors)));
-=======
                         if (errors.isEmpty()) {
                             mJob.error(new Aapt2Exception("AAPT error: check logs for details"));
                         } else {
                             mJob.error(new AaptException(AaptProcess.joiner.join(errors)));
                         }
->>>>>>> 9762cc2c
                     } else {
                         mJob.finished();
                     }
@@ -445,16 +394,12 @@
                     if (mInError.get()) {
                         if (!handleOutput()) {
                             // If processing the output failed, just print the errors.
-<<<<<<< HEAD
-                            mJob.error(new Aapt2Exception(AaptProcess.joiner.join(errors)));
-=======
                             if (errors.isEmpty()) {
                                 mJob.error(
                                         new Aapt2Exception("AAPT2 error: check logs for details"));
                             } else {
                                 mJob.error(new Aapt2Exception(AaptProcess.joiner.join(errors)));
                             }
->>>>>>> 9762cc2c
                         }
                     } else {
                         mJob.finished();

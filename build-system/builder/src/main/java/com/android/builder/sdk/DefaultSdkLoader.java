/*
 * Copyright (C) 2014 The Android Open Source Project
 *
 * Licensed under the Apache License, Version 2.0 (the "License");
 * you may not use this file except in compliance with the License.
 * You may obtain a copy of the License at
 *
 *      http://www.apache.org/licenses/LICENSE-2.0
 *
 * Unless required by applicable law or agreed to in writing, software
 * distributed under the License is distributed on an "AS IS" BASIS,
 * WITHOUT WARRANTIES OR CONDITIONS OF ANY KIND, either express or implied.
 * See the License for the specific language governing permissions and
 * limitations under the License.
 */

package com.android.builder.sdk;

import static com.android.SdkConstants.FD_EXTRAS;
import static com.android.SdkConstants.FD_M2_REPOSITORY;
import static com.android.SdkConstants.FD_PLATFORM_TOOLS;
import static com.android.SdkConstants.FD_SUPPORT;
import static com.android.SdkConstants.FD_TOOLS;
import static com.android.SdkConstants.FN_ADB;
import static com.android.SdkConstants.FN_ANNOTATIONS_JAR;

import com.android.SdkConstants;
import com.android.annotations.NonNull;
<<<<<<< HEAD
import com.android.repository.Revision;
import com.android.repository.api.ProgressIndicator;
import com.android.repository.io.FileOpUtils;
import com.android.sdklib.BuildToolInfo;
import com.android.sdklib.IAndroidTarget;
import com.android.sdklib.repositoryv2.AndroidSdkHandler;
import com.android.sdklib.repositoryv2.LoggerProgressIndicatorWrapper;
import com.android.utils.ILogger;
import com.google.common.collect.ImmutableList;
import com.google.common.collect.Lists;

import java.io.File;
import java.util.List;
=======
import com.android.ide.common.repository.GradleCoordinate;
import com.android.ide.common.repository.SdkMavenRepository;
import com.android.repository.Revision;
import com.android.repository.api.Downloader;
import com.android.repository.api.Installer;
import com.android.repository.api.ProgressIndicator;
import com.android.repository.api.RemotePackage;
import com.android.repository.api.RepoManager;
import com.android.repository.api.SettingsController;
import com.android.repository.api.UpdatablePackage;
import com.android.repository.io.FileOpUtils;
import com.android.repository.util.InstallerUtil;
import com.android.sdklib.AndroidTargetHash;
import com.android.sdklib.AndroidVersion;
import com.android.sdklib.BuildToolInfo;
import com.android.sdklib.IAndroidTarget;
import com.android.sdklib.repository.AndroidSdkHandler;
import com.android.sdklib.repository.LoggerProgressIndicatorWrapper;
import com.android.sdklib.repository.installer.SdkInstallerUtil;
import com.android.sdklib.repository.meta.DetailsTypes;
import com.android.utils.ILogger;
import com.android.utils.StdLogger;
import com.google.common.base.Preconditions;
import com.google.common.collect.ImmutableList;
import com.google.common.collect.Maps;

import java.io.File;
import java.nio.file.Files;
import java.util.HashMap;
import java.util.List;
import java.util.Map;
import java.util.Objects;
import java.util.function.Function;
import java.util.stream.Collectors;
>>>>>>> d4ff5ef3

/**
 * Singleton-based implementation of SdkLoader for a standard SDK
 */
public class DefaultSdkLoader implements SdkLoader {

    private enum InstallResultType {
        SUCCESS,
        LICENSE_FAIL,
        INSTALL_FAIL,
    }

    private static DefaultSdkLoader sLoader;

    @NonNull
    private final File mSdkLocation;
    private AndroidSdkHandler mSdkHandler;
    private SdkInfo mSdkInfo;
    private final ImmutableList<File> mRepositories;

    public static synchronized SdkLoader getLoader(
            @NonNull File sdkLocation) {
        if (sLoader == null) {
            sLoader = new DefaultSdkLoader(sdkLocation);
        } else if (!sdkLocation.equals(sLoader.mSdkLocation)) {
            throw new IllegalStateException("Already created an SDK Loader with different SDK Path");
        }

        return sLoader;
    }

    public static synchronized void unload() {
        sLoader = null;
    }

    @Override
    @NonNull
    public TargetInfo getTargetInfo(
            @NonNull String targetHash,
            @NonNull Revision buildToolRevision,
            @NonNull ILogger logger,
            @NonNull SdkLibData sdkLibData) {
        init(logger);

<<<<<<< HEAD
        ProgressIndicator progress = new LoggerProgressIndicatorWrapper(logger);
        IAndroidTarget target = mSdkHandler.getAndroidTargetManager(progress)
                .getTargetFromHashString(targetHash, progress);
=======
        // One progress is used for the auto-download feature,
        // the other is used for parsing the repository XMLs and other operations.
        ProgressIndicator progress = new LoggerProgressIndicatorWrapper(logger);
        ProgressIndicator stdOutputProgress = getNewDownloadProgress();
        IAndroidTarget target = mSdkHandler.getAndroidTargetManager(progress)
                .getTargetFromHashString(targetHash, progress);

        BuildToolInfo buildToolInfo =
                mSdkHandler.getBuildToolInfo(buildToolRevision, progress);

        if (sdkLibData.useSdkDownload()) {
            SettingsController settings = sdkLibData.getSettings();
            Downloader downloader = sdkLibData.getDownloader();
            Preconditions.checkNotNull(settings);
            Preconditions.checkNotNull(downloader);

            // Check if Build Tools is preview that the user is requesting the latest revision.
            if (buildToolInfo != null && !buildToolInfo.getRevision().equals(buildToolRevision)) {
                stdOutputProgress.logWarning("Build Tools revision " +
                        buildToolRevision +
                        " requested, but the latest available preview is " +
                        buildToolInfo.getRevision()+ ", which will be used to build.");
            }

            if (target == null || buildToolInfo == null) {
                Map<RemotePackage, InstallResultType> installResults = new HashMap<>();
                RepoManager repoManager = mSdkHandler.getSdkManager(progress);
                repoManager.loadSynchronously(
                        sdkLibData.getCacheExpirationPeriod(), progress, downloader, settings);

                if (buildToolInfo == null) {
                    installResults.putAll(
                            installBuildTools(
                                    buildToolRevision, repoManager, downloader, stdOutputProgress));
                }

                if (target == null) {
                    installResults.putAll(
                            installTarget(targetHash, repoManager, downloader, stdOutputProgress));
                }

                checkResults(installResults);

                repoManager.loadSynchronously(0, progress, null, null);

                buildToolInfo = mSdkHandler.getBuildToolInfo(buildToolRevision, progress);
                target = mSdkHandler.getAndroidTargetManager(progress)
                        .getTargetFromHashString(targetHash, progress);
            }
        }
>>>>>>> d4ff5ef3
        if (target == null) {
            throw new IllegalStateException(
                    "Failed to find target with hash string '"
                            + targetHash
                            + "' in: "
                            + mSdkLocation);
        }

<<<<<<< HEAD
        BuildToolInfo buildToolInfo = mSdkHandler.getBuildToolInfo(buildToolRevision, progress);
=======
>>>>>>> d4ff5ef3
        if (buildToolInfo == null) {
            throw new IllegalStateException(
                    "Failed to find Build Tools revision " + buildToolRevision.toString());
        }

        return new TargetInfo(target, buildToolInfo);
    }

    /**
     * Installs a compile target and its dependencies.
     *
     * @param targetHash hash of the target that needs to be installed.
     * @param repoManager used for interacting with repository packages.
     * @param downloader used to download packages.
     * @param progress a logger for messages.
     * @return a {@code Map<RemotePackages, InstallResultType>} of the compile target and its
     *         dependencies and their installation results.
     */
    @NonNull
    private Map<RemotePackage, InstallResultType> installTarget(
            @NonNull String targetHash,
            @NonNull RepoManager repoManager,
            @NonNull Downloader downloader,
            @NonNull ProgressIndicator progress) {
        Map<RemotePackage, InstallResultType> installResults = new HashMap<>();
        AndroidVersion targetVersion = AndroidTargetHash.getVersionFromHash(targetHash);
        String platformPath = DetailsTypes.getPlatformPath(targetVersion);

        UpdatablePackage platformPkg = repoManager.getPackages().getConsolidatedPkgs()
                .get(platformPath);

        // Malformed target hash
        if (platformPkg == null) {
            throw new IllegalStateException(
                    "Failed to find Platform SDK with path: "
                            + platformPath);
        }

        // Install platform sdk if it's not there.
        if (!platformPkg.hasLocal()) {
            installResults.putAll(
                    installRemotePackages(
                            ImmutableList.of(platformPkg.getRemote()),
                            repoManager,
                            downloader,
                            progress));
        }

        // Addon case
        if (!AndroidTargetHash.isPlatform(targetHash)) {
            RemotePackage addonPackage = null;
            for (RemotePackage p : repoManager.getPackages().getRemotePackages()
                    .values()) {
                if (p.getTypeDetails() instanceof DetailsTypes.AddonDetailsType) {
                    DetailsTypes.AddonDetailsType addonDetails
                            = (DetailsTypes.AddonDetailsType) p.getTypeDetails();
                    String addonHash = AndroidTargetHash.getAddonHashString(
                            addonDetails.getVendor().getDisplay(),
                            addonDetails.getTag().getDisplay(),
                            addonDetails.getAndroidVersion());
                    if (targetHash.equals(addonHash)) {
                        addonPackage = p;
                        break;
                    }
                }
            }

            // Malformed target hash
            if (addonPackage == null) {
                throw new IllegalStateException(
                        "Failed to find target with hash string " + targetHash);
            }

            installResults.putAll(
                    installRemotePackages(
                            ImmutableList.of(addonPackage), repoManager, downloader, progress));
        }

        return installResults;
    }

    /**
     * Installs a Build Tools revision.
     *
     * @param buildToolRevision the {@code Revision} of the build tools that need installation.
     * @param repoManager used for interacting with repository packages.
     * @param downloader used to download packages.
     * @param progress a logger for messages.
     * @return a {@code Map<RemotePackage, InstallResultType>} between the Build Tools packages and
     * its dependencies and their installation results.
     */
    private Map<RemotePackage, InstallResultType> installBuildTools(
            @NonNull Revision buildToolRevision,
            @NonNull RepoManager repoManager,
            @NonNull Downloader downloader,
            @NonNull ProgressIndicator progress) {
        String buildToolsPath = DetailsTypes.getBuildToolsPath(buildToolRevision);
        RemotePackage buildToolsPackage = repoManager
                .getPackages()
                .getRemotePackages()
                .get(buildToolsPath);

        if (buildToolsPackage == null) {
            throw new IllegalStateException("Failed to find Build Tools revision "
                    + buildToolRevision.toString());
        }

        if (!buildToolsPackage.getVersion().equals(buildToolRevision)) {
            progress.logWarning(
                    "Build Tools revision " +
                    buildToolRevision +
                    " requested, but the latest available preview is " +
                    buildToolsPackage.getVersion() + ", which will be installed.");
        }

        return installRemotePackages(
                ImmutableList.of(buildToolsPackage), repoManager, downloader, progress);
    }

    /**
     * Installs a list of {@code RemotePackage} and their dependent packages. Collects the install
     * results for each packages it tries to install.
     *
     * @param requestPackages the packages we want to install.
     *  @param repoManager used for interacting with repository packages.
     * @param downloader used to download packages.
     * @param progress a progress logger for messages.
     * @return a {@code Map} of all the packages we tried to install and the install result.
     */
    private Map<RemotePackage, InstallResultType> installRemotePackages(
            @NonNull List<RemotePackage> requestPackages,
            @NonNull RepoManager repoManager,
            @NonNull Downloader downloader,
            @NonNull ProgressIndicator progress) {

        List<RemotePackage> remotePackages =
                InstallerUtil.computeRequiredPackages(
                        requestPackages, repoManager.getPackages(), progress);

        if (remotePackages == null) {
            return Maps.toMap(requestPackages, p -> InstallResultType.INSTALL_FAIL);
        }

        Map<RemotePackage, InstallResultType> installResults = new HashMap<>();
        for (RemotePackage p : remotePackages) {
            if (p.getLicense() != null
                    && !p.getLicense()
                            .checkAccepted(repoManager.getLocalPath(), mSdkHandler.getFileOp())) {
                progress.setText(
                        "The license for package "
                                + p.getDisplayName()
                                + " was not accepted. "
                                + "Please install this package through Android Studio SDK "
                                + "Manager.");
                installResults.put(p, InstallResultType.LICENSE_FAIL);
            } else {
                Installer installer =
                        SdkInstallerUtil.findBestInstallerFactory(p, mSdkHandler)
                                .createInstaller(
                                        p, repoManager, downloader, mSdkHandler.getFileOp());
                if (installer.prepare(progress) && installer.complete(progress)) {
                    installResults.put(p, InstallResultType.SUCCESS);
                } else {
                    installResults.put(p, InstallResultType.INSTALL_FAIL);
                }
            }
        }
        return installResults;
    }

    @Override
    @NonNull
    public SdkInfo getSdkInfo(@NonNull ILogger logger) {
        init(logger);
        return mSdkInfo;
    }

    @Override
    @NonNull
    public ImmutableList<File> getRepositories() {
        return mRepositories;
    }

    private DefaultSdkLoader(@NonNull File sdkLocation) {
        mSdkLocation = sdkLocation;
        mRepositories = computeRepositories();
    }

    private synchronized void init(@NonNull ILogger logger) {
        if (mSdkHandler == null) {
<<<<<<< HEAD
            // Intentionally don't use sdk handler caching mechanism
            mSdkHandler = new AndroidSdkHandler(mSdkLocation, FileOpUtils.create());
=======
            mSdkHandler = AndroidSdkHandler.getInstance(mSdkLocation);
            ProgressIndicator progress = new LoggerProgressIndicatorWrapper(logger);
            mSdkHandler.getSdkManager(progress).reloadLocalIfNeeded(progress);
>>>>>>> d4ff5ef3

            File toolsFolder = new File(mSdkLocation, FD_TOOLS);
            File supportToolsFolder = new File(toolsFolder, FD_SUPPORT);
            File platformTools = new File(mSdkLocation, FD_PLATFORM_TOOLS);

            mSdkInfo = new SdkInfo(
                    new File(supportToolsFolder, FN_ANNOTATIONS_JAR),
                    new File(platformTools, FN_ADB));
        }
    }

    @NonNull
<<<<<<< HEAD
    public ImmutableList<File> computeRepositories() {
        List<File> repositories = Lists.newArrayListWithExpectedSize(2);
=======
    private ImmutableList<File> computeRepositories() {
        return ImmutableList.of(
                new File(
                        mSdkLocation,
                        FD_EXTRAS + File.separator + "android" + File.separator + FD_M2_REPOSITORY),
                new File(
                        mSdkLocation,
                        FD_EXTRAS + File.separator + "google" + File.separator + FD_M2_REPOSITORY),
                new File(mSdkLocation, FD_EXTRAS + File.separator + FD_M2_REPOSITORY));
    }

    @Override
    @NonNull
    public List<File> updateRepositories(
            @NonNull List<String> repositoryPaths,
            @NonNull SdkLibData sdkLibData,
            @NonNull ILogger logger) {

        ImmutableList.Builder<File> repositoriesBuilder = ImmutableList.builder();
        Map<RemotePackage, InstallResultType> installResults = new HashMap<>();
        ProgressIndicator progress = getNewDownloadProgress();
        RepoManager repoManager = mSdkHandler.getSdkManager(progress);

        repoManager.loadSynchronously(
                sdkLibData.getCacheExpirationPeriod(),
                new LoggerProgressIndicatorWrapper(logger),
                sdkLibData.getDownloader(),
                sdkLibData.getSettings());

        Map<String, RemotePackage> remotePackages = repoManager.getPackages().getRemotePackages();
        List<RemotePackage> artifactPackages =
                repositoryPaths
                        .stream()
                        .map(remotePackages::get)
                        .filter(Objects::nonNull)
                        .collect(Collectors.toList());

        if (!artifactPackages.isEmpty()) {
            installResults.putAll(installRemotePackages(
                    artifactPackages, repoManager, sdkLibData.getDownloader(), progress));
            repositoriesBuilder.add(new File(
                    mSdkLocation +
                            File.separator +
                            SdkConstants.FD_EXTRAS +
                            File.separator +
                            SdkConstants.FD_M2_REPOSITORY));
        }

        // Check to see if we failed because of some license not being accepted.
        checkResults(installResults);

        // If we can't find some of the remote packages or some install failed
        // we resort to installing/updating the old big repositories.
        if (artifactPackages.size() != repositoryPaths.size()
                || installResults.values().contains(InstallResultType.INSTALL_FAIL)) {
            // Check if there is a Google Repository dependency. If not, we don't install/update
            // the Google repository. If there is one, we update both repositories, since
            // the (maven) packages in the Google repo have dependencies (declared in *.pom files)
            // on packages from the Android repo.
            boolean googleRepositoryRequired = false;

            for (String repoPath : repositoryPaths) {
                GradleCoordinate coordinate = SdkMavenRepository.getCoordinateFromSdkPath(repoPath);
                if (coordinate != null) {
                    String group = coordinate.getGroupId();
                    if (group != null
                            && group.startsWith(SdkConstants.GOOGLE_SUPPORT_ARTIFACT_PREFIX)) {
                        googleRepositoryRequired = true;
                    }
                }
            }

            UpdatablePackage googleRepositoryPackage =
                    repoManager
                            .getPackages()
                            .getConsolidatedPkgs()
                            .get(SdkMavenRepository.GOOGLE.getPackageId());

            UpdatablePackage androidRepositoryPackage =
                    mSdkHandler
                            .getSdkManager(progress)
                            .getPackages()
                            .getConsolidatedPkgs()
                            .get(SdkMavenRepository.ANDROID.getPackageId());

            if (googleRepositoryRequired && (!googleRepositoryPackage.hasLocal()
                    || googleRepositoryPackage.isUpdate())) {
                installResults.putAll(
                        installRemotePackages(
                                ImmutableList.of(googleRepositoryPackage.getRemote()),
                                repoManager,
                                sdkLibData.getDownloader(),
                                progress));

                if (installResults.get(googleRepositoryPackage.getRemote())
                        .equals(InstallResultType.SUCCESS)) {
                    File googleRepo = SdkMavenRepository.GOOGLE
                            .getRepositoryLocation(mSdkLocation, true, FileOpUtils.create());
                    repositoriesBuilder.add(googleRepo);
                }
            }

            if (!androidRepositoryPackage.hasLocal()
                    || androidRepositoryPackage.isUpdate()) {
                installResults.putAll(
                        installRemotePackages(
                                ImmutableList.of(androidRepositoryPackage.getRemote()),
                                repoManager,
                                sdkLibData.getDownloader(),
                                progress));

                if (installResults
                        .get(androidRepositoryPackage.getRemote())
                        .equals(InstallResultType.SUCCESS)) {
                    File androidRepo =
                            SdkMavenRepository.ANDROID.getRepositoryLocation(
                                    mSdkLocation, true, FileOpUtils.create());
                    repositoriesBuilder.add(androidRepo);
                }
            }
            checkResults(installResults);
        }

        return repositoriesBuilder.build();
    }

    /**
     * Checks if any of the installation attempts failed and prints out the appropriate error
     * message.
     *
     * @throws RuntimeException if some packages could not be installed.
     */
    private void checkResults(Map<RemotePackage, InstallResultType> installResults) {
        Function<InstallResultType, List<String>> find =
                resultType ->
                        installResults
                                .entrySet()
                                .stream()
                                .filter(p -> p.getValue() == resultType)
                                .map(p -> p.getKey().getDisplayName())
                                .collect(Collectors.toList());
>>>>>>> d4ff5ef3

        List<String> unlicensedPackages = find.apply(InstallResultType.LICENSE_FAIL);
        if (!unlicensedPackages.isEmpty()) {
            throw new RuntimeException(
                    "You have not accepted the license agreements of the following SDK components:\n"
                            + unlicensedPackages.toString()
                            + ".\nBefore building your project, you need to accept the license agreements "
                            + "and complete the installation of the missing components using the Android Studio SDK Manager.\n"
                            + "Alternatively, to learn how to transfer the license agreements from one "
                            + "workstation to another, go to http://d.android.com/r/studio-ui/export-licenses.html");
        }

        List<String> failedPackages = find.apply(InstallResultType.INSTALL_FAIL);
        if (!failedPackages.isEmpty()) {
            String message =
                    String.format(
                            "Failed to install the following SDK components:%n%s%n",
                            failedPackages);

            // Use NIO to check permissions, which seems to work across platform better.
            if (!Files.isWritable(mSdkLocation.toPath())) {
                message +=
                        String.format(
                                "The SDK directory (%s) is not writeable,%n"
                                        + "please update the directory permissions.",
                                mSdkLocation.getAbsolutePath());
            } else {
                message +=
                        "Please install the missing components using the SDK manager in Android Studio.";
            }

            throw new RuntimeException(message);
        }
    }

    private static ProgressIndicator getNewDownloadProgress() {
        return new LoggerProgressIndicatorWrapper(new StdLogger(StdLogger.Level.VERBOSE));
    }
}<|MERGE_RESOLUTION|>--- conflicted
+++ resolved
@@ -26,21 +26,6 @@
 
 import com.android.SdkConstants;
 import com.android.annotations.NonNull;
-<<<<<<< HEAD
-import com.android.repository.Revision;
-import com.android.repository.api.ProgressIndicator;
-import com.android.repository.io.FileOpUtils;
-import com.android.sdklib.BuildToolInfo;
-import com.android.sdklib.IAndroidTarget;
-import com.android.sdklib.repositoryv2.AndroidSdkHandler;
-import com.android.sdklib.repositoryv2.LoggerProgressIndicatorWrapper;
-import com.android.utils.ILogger;
-import com.google.common.collect.ImmutableList;
-import com.google.common.collect.Lists;
-
-import java.io.File;
-import java.util.List;
-=======
 import com.android.ide.common.repository.GradleCoordinate;
 import com.android.ide.common.repository.SdkMavenRepository;
 import com.android.repository.Revision;
@@ -75,7 +60,6 @@
 import java.util.Objects;
 import java.util.function.Function;
 import java.util.stream.Collectors;
->>>>>>> d4ff5ef3
 
 /**
  * Singleton-based implementation of SdkLoader for a standard SDK
@@ -120,11 +104,6 @@
             @NonNull SdkLibData sdkLibData) {
         init(logger);
 
-<<<<<<< HEAD
-        ProgressIndicator progress = new LoggerProgressIndicatorWrapper(logger);
-        IAndroidTarget target = mSdkHandler.getAndroidTargetManager(progress)
-                .getTargetFromHashString(targetHash, progress);
-=======
         // One progress is used for the auto-download feature,
         // the other is used for parsing the repository XMLs and other operations.
         ProgressIndicator progress = new LoggerProgressIndicatorWrapper(logger);
@@ -175,7 +154,6 @@
                         .getTargetFromHashString(targetHash, progress);
             }
         }
->>>>>>> d4ff5ef3
         if (target == null) {
             throw new IllegalStateException(
                     "Failed to find target with hash string '"
@@ -184,10 +162,6 @@
                             + mSdkLocation);
         }
 
-<<<<<<< HEAD
-        BuildToolInfo buildToolInfo = mSdkHandler.getBuildToolInfo(buildToolRevision, progress);
-=======
->>>>>>> d4ff5ef3
         if (buildToolInfo == null) {
             throw new IllegalStateException(
                     "Failed to find Build Tools revision " + buildToolRevision.toString());
@@ -378,14 +352,9 @@
 
     private synchronized void init(@NonNull ILogger logger) {
         if (mSdkHandler == null) {
-<<<<<<< HEAD
-            // Intentionally don't use sdk handler caching mechanism
-            mSdkHandler = new AndroidSdkHandler(mSdkLocation, FileOpUtils.create());
-=======
             mSdkHandler = AndroidSdkHandler.getInstance(mSdkLocation);
             ProgressIndicator progress = new LoggerProgressIndicatorWrapper(logger);
             mSdkHandler.getSdkManager(progress).reloadLocalIfNeeded(progress);
->>>>>>> d4ff5ef3
 
             File toolsFolder = new File(mSdkLocation, FD_TOOLS);
             File supportToolsFolder = new File(toolsFolder, FD_SUPPORT);
@@ -398,10 +367,6 @@
     }
 
     @NonNull
-<<<<<<< HEAD
-    public ImmutableList<File> computeRepositories() {
-        List<File> repositories = Lists.newArrayListWithExpectedSize(2);
-=======
     private ImmutableList<File> computeRepositories() {
         return ImmutableList.of(
                 new File(
@@ -543,7 +508,6 @@
                                 .filter(p -> p.getValue() == resultType)
                                 .map(p -> p.getKey().getDisplayName())
                                 .collect(Collectors.toList());
->>>>>>> d4ff5ef3
 
         List<String> unlicensedPackages = find.apply(InstallResultType.LICENSE_FAIL);
         if (!unlicensedPackages.isEmpty()) {

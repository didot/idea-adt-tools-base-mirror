--- conflicted
+++ resolved
@@ -55,11 +55,8 @@
     private final ILogger mLogger;
     private final long mTimeout;
     private final TimeUnit  mTimeUnit;
-<<<<<<< HEAD
-=======
     private String mName;
     private String mNameSuffix; // used when multiple device have the same name
->>>>>>> d4ff5ef3
 
 
     public ConnectedDevice(@NonNull IDevice iDevice, @NonNull ILogger logger,
@@ -73,12 +70,9 @@
     @NonNull
     @Override
     public String getName() {
-<<<<<<< HEAD
-=======
         if (mName != null) {
             return mName;
         }
->>>>>>> d4ff5ef3
         String version = getNullableProperty(IDevice.PROP_BUILD_VERSION);
         boolean emulator = iDevice.isEmulator();
 

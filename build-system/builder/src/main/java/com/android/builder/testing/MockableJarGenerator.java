--- conflicted
+++ resolved
@@ -26,10 +26,7 @@
 import org.objectweb.asm.Type;
 import org.objectweb.asm.tree.AbstractInsnNode;
 import org.objectweb.asm.tree.ClassNode;
-<<<<<<< HEAD
-=======
 import org.objectweb.asm.tree.FieldNode;
->>>>>>> 878ea9dd
 import org.objectweb.asm.tree.InnerClassNode;
 import org.objectweb.asm.tree.InsnList;
 import org.objectweb.asm.tree.InsnNode;
@@ -68,11 +65,7 @@
 
     private final boolean returnDefaultValues;
     private final ImmutableSet<String> prefixesToSkip = ImmutableSet.of(
-<<<<<<< HEAD
-            "java.", "javax.", "org.xml.", "org.w3c.", "junit.");
-=======
             "java.", "javax.", "org.xml.", "org.w3c.", "junit.", "org.apache.commons.logging");
->>>>>>> 878ea9dd
 
     public MockableJarGenerator(boolean returnDefaultValues) {
         this.returnDefaultValues = returnDefaultValues;
@@ -158,8 +151,6 @@
             fixMethodBody(methodNode, classNode);
         }
 
-<<<<<<< HEAD
-=======
         List<FieldNode> fieldNodes = classNode.fields;
         for (FieldNode fieldNode : fieldNodes) {
             // Make public instance fields non-final. This is needed e.g. to "mock" SyncResult.stats.
@@ -169,7 +160,6 @@
             }
         }
 
->>>>>>> 878ea9dd
         List<InnerClassNode> innerClasses = classNode.innerClasses;
         for (InnerClassNode innerClassNode : innerClasses) {
             innerClassNode.access &= ~Opcodes.ACC_FINAL;
@@ -246,11 +236,7 @@
             String className = classNode.name.replace('/', '.');
             instructions.add(new LdcInsnNode("Method " + methodNode.name + " in " + className
                     + " not mocked. "
-<<<<<<< HEAD
-                    + "See https://sites.google.com/a/android.com/tools/tech-docs/unit-testing-support for details."));
-=======
                     + "See http://g.co/androidstudio/not-mocked for details."));
->>>>>>> 878ea9dd
             instructions.add(new MethodInsnNode(
                     Opcodes.INVOKESPECIAL,
                     runtimeException,

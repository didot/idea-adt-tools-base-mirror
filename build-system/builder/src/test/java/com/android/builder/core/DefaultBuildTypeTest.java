--- conflicted
+++ resolved
@@ -24,11 +24,7 @@
     @Test
     public void testInitWith() throws Exception {
         CopyOfTester.assertAllGettersCalled(
-<<<<<<< HEAD
-                BuildType.class,
-=======
                 DefaultBuildType.class,
->>>>>>> fdf07a2c
                 new DefaultBuildType("debug"),
                 original -> new DefaultBuildType(original.getName()).initWith(original));
     }

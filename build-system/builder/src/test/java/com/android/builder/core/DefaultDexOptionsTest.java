/*
 * Copyright (C) 2016 The Android Open Source Project
 *
 * Licensed under the Apache License, Version 2.0 (the "License");
 * you may not use this file except in compliance with the License.
 * You may obtain a copy of the License at
 *
 *      http://www.apache.org/licenses/LICENSE-2.0
 *
 * Unless required by applicable law or agreed to in writing, software
 * distributed under the License is distributed on an "AS IS" BASIS,
 * WITHOUT WARRANTIES OR CONDITIONS OF ANY KIND, either express or implied.
 * See the License for the specific language governing permissions and
 * limitations under the License.
 */

package com.android.builder.core;

import com.android.testutils.internal.CopyOfTester;

import org.junit.Test;

public class DefaultDexOptionsTest {

    @Test
    public void copyOfHandlesAllFields() throws Exception {
<<<<<<< HEAD
        DefaultDexOptions instance = new DefaultDexOptions();
        CopyOfTester.assertAllGettersCalled(DexOptions.class, instance, DefaultDexOptions::copyOf);
=======
        CopyOfTester.assertAllGettersCalled(
                DefaultDexOptions.class, new DefaultDexOptions(),
                original -> {
                    DefaultDexOptions.copyOf(original);
                    original.getOptimize(); // Always returns true, call manually.
                });
>>>>>>> fdf07a2c
    }
}<|MERGE_RESOLUTION|>--- conflicted
+++ resolved
@@ -24,16 +24,11 @@
 
     @Test
     public void copyOfHandlesAllFields() throws Exception {
-<<<<<<< HEAD
-        DefaultDexOptions instance = new DefaultDexOptions();
-        CopyOfTester.assertAllGettersCalled(DexOptions.class, instance, DefaultDexOptions::copyOf);
-=======
         CopyOfTester.assertAllGettersCalled(
                 DefaultDexOptions.class, new DefaultDexOptions(),
                 original -> {
                     DefaultDexOptions.copyOf(original);
                     original.getOptimize(); // Always returns true, call manually.
                 });
->>>>>>> fdf07a2c
     }
 }
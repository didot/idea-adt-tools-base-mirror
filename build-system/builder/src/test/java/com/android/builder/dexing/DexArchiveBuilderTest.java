/*
 * Copyright (C) 2017 The Android Open Source Project
 *
 * Licensed under the Apache License, Version 2.0 (the "License");
 * you may not use this file except in compliance with the License.
 * You may obtain a copy of the License at
 *
 *      http://www.apache.org/licenses/LICENSE-2.0
 *
 * Unless required by applicable law or agreed to in writing, software
 * distributed under the License is distributed on an "AS IS" BASIS,
 * WITHOUT WARRANTIES OR CONDITIONS OF ANY KIND, either express or implied.
 * See the License for the specific language governing permissions and
 * limitations under the License.
 */

package com.android.builder.dexing;

import static com.android.builder.dexing.DexArchiveTestUtil.PACKAGE;
import static com.android.testutils.TestClassesGenerator.rewriteToVersion;
import static com.android.testutils.truth.MoreTruth.assertThat;
<<<<<<< HEAD
=======
import static com.android.testutils.truth.PathSubject.assertThat;
>>>>>>> 9762cc2c
import static com.google.common.truth.Truth.assertThat;
import static org.junit.Assert.fail;

import com.android.SdkConstants;
import com.android.annotations.NonNull;
import com.android.apkzlib.zip.ZFile;
import com.android.testutils.apk.Dex;
import com.android.utils.PathUtils;
import com.google.common.base.Throwables;
import com.google.common.collect.ImmutableList;
import com.google.common.collect.Iterators;
import com.google.common.collect.Lists;
import com.google.common.io.ByteStreams;
import com.google.common.jimfs.Configuration;
import com.google.common.jimfs.Jimfs;
import java.io.File;
import java.io.IOException;
import java.io.InputStream;
import java.nio.file.FileSystem;
import java.nio.file.Files;
import java.nio.file.Path;
import java.util.Collection;
import java.util.Set;
import java.util.stream.Collectors;
import org.junit.Assume;
import org.junit.Rule;
import org.junit.Test;
import org.junit.rules.TemporaryFolder;
import org.junit.runner.RunWith;
import org.junit.runners.Parameterized;

/**
 * Tests for the {@link DexArchiveBuilder} that processes the class files and outputs dex archives.
 * It tests all possible combinations of class input formats and dex output formats.
 */
@RunWith(Parameterized.class)
public class DexArchiveBuilderTest {

    enum ClassesInputFormat {
        DIR,
        JAR
    }

    enum DexArchiveFormat {
        DIR,
        JAR
    }

    interface TestStaticAndDefault {
        default void noBody() {}

        static void staticMethod() {}

        static void staticMethodTwo(TestStaticAndDefault t) {
            t.noBody();
            staticMethod();
        }
    }

    @Rule public TemporaryFolder temporaryFolder = new TemporaryFolder();

    @Parameterized.Parameters(name = "{0}_{1}_{2}")
    public static Collection<Object[]> setups() {
        return ImmutableList.of(
                new Object[] {ClassesInputFormat.DIR, DexArchiveFormat.DIR, DexerTool.D8},
                new Object[] {ClassesInputFormat.DIR, DexArchiveFormat.JAR, DexerTool.D8},
                new Object[] {ClassesInputFormat.JAR, DexArchiveFormat.DIR, DexerTool.D8},
                new Object[] {ClassesInputFormat.JAR, DexArchiveFormat.JAR, DexerTool.D8},
                new Object[] {ClassesInputFormat.DIR, DexArchiveFormat.DIR, DexerTool.DX},
                new Object[] {ClassesInputFormat.DIR, DexArchiveFormat.JAR, DexerTool.DX},
                new Object[] {ClassesInputFormat.JAR, DexArchiveFormat.DIR, DexerTool.DX},
                new Object[] {ClassesInputFormat.JAR, DexArchiveFormat.JAR, DexerTool.DX});
    }

    @NonNull private final ClassesInputFormat inputFormat;
    @NonNull private final DexArchiveFormat outputFormat;
    @NonNull private final DexerTool dexerTool;

    public DexArchiveBuilderTest(
            @NonNull ClassesInputFormat inputFormat,
            @NonNull DexArchiveFormat outputFormat,
            @NonNull DexerTool dexerTool) {
        this.inputFormat = inputFormat;
        this.outputFormat = outputFormat;
        this.dexerTool = dexerTool;
    }

    @Test
    public void checkInputIsProcessed() throws Exception {
        Collection<String> classesInInput = ImmutableList.of("A", "B", "C");
        Path input = writeToInput(classesInInput);
        Path output = createOutput();
        DexArchiveTestUtil.convertClassesToDexArchive(input, output, dexerTool);

        try (DexArchive dexArchive = DexArchives.fromInput(output)) {
            assertArchiveIsValid(dexArchive, classesInInput);
        }
    }

    @Test
    public void checkEmptyInput() throws Exception {
        Path emptyInput = writeToInput(ImmutableList.of());
        Path output = createOutput();
        DexArchiveTestUtil.convertClassesToDexArchive(emptyInput, output, dexerTool);

        if (outputFormat == DexArchiveFormat.JAR) {
            assertThat(output).doesNotExist();
        } else {
            assertThat(Files.list(output).count()).isEqualTo(0);
        }
    }

    @Test
    public void checkDexArchiveIncrementallyUpdated() throws Exception {
        Assume.assumeTrue(outputFormat == DexArchiveFormat.DIR);
        Collection<String> classesInInput = ImmutableList.of("A", "B", "C");
        Path input = writeToInput(classesInInput);
        Path output = createOutput();
        DexArchiveTestUtil.convertClassesToDexArchive(input, output, dexerTool);

        // add new file
        writeToInput(ImmutableList.of("D"));

        // trigger conversion again
        DexArchiveTestUtil.convertClassesToDexArchive(input, output, dexerTool);
        try (DexArchive dexArchive = DexArchives.fromInput(output)) {
            assertArchiveIsValid(dexArchive, ImmutableList.of("A", "B", "C", "D"));
        }

        // add another file
        writeToInput(ImmutableList.of("F"));

        // trigger conversion again
        DexArchiveTestUtil.convertClassesToDexArchive(input, output, dexerTool);
        try (DexArchive dexArchive = DexArchives.fromInput(output)) {
            assertArchiveIsValid(dexArchive, ImmutableList.of("A", "B", "C", "D", "F"));
        }
    }

    @Test
    public void checkRemovingDexEntries() throws Exception {
        Assume.assumeTrue(outputFormat == DexArchiveFormat.DIR);
        Collection<String> classesInInput = ImmutableList.of("A", "B", "C");
        Path input = writeToInput(classesInInput);
        Path output = createOutput();
        DexArchiveTestUtil.convertClassesToDexArchive(input, output, dexerTool);

        // remove the file, we close it to make sure it is written to disk
        try (DexArchive dexArchive = DexArchives.fromInput(output)) {
            dexArchive.removeFile(PACKAGE + "/B.dex");
        }

        try (DexArchive dexArchive = DexArchives.fromInput(output)) {
            assertArchiveIsValid(dexArchive, ImmutableList.of("A", "C"));
        }
    }

    @Test
    public void checkRemovingAllEntries() throws Exception {
        Assume.assumeTrue(outputFormat == DexArchiveFormat.DIR);
        Collection<String> classesInInput = ImmutableList.of("A", "B", "C");
        Path input = writeToInput(classesInInput);
        Path output = createOutput();
        DexArchiveTestUtil.convertClassesToDexArchive(input, output, dexerTool);

        // remove the file, we close it to make sure it is written to disk
        try (DexArchive dexArchive = DexArchives.fromInput(output)) {
            dexArchive.removeFile(PACKAGE + "/A.dex");
            dexArchive.removeFile(PACKAGE + "/B.dex");
            dexArchive.removeFile(PACKAGE + "/C.dex");
        }

        try (DexArchive dexArchive = DexArchives.fromInput(output)) {
            assertArchiveIsValid(dexArchive, ImmutableList.of());
        }
    }

    @Test
    public void checkManyClasses() throws Exception {
        Collection<String> classesInInput = Lists.newArrayList();
        for (int i = 0; i < 1000; i++) {
            classesInInput.add("A" + i);
        }
        Path input = writeToInput(classesInInput);
        Path output = createOutput();
        DexArchiveTestUtil.convertClassesToDexArchive(input, output, dexerTool);

        try (DexArchive dexArchive = DexArchives.fromInput(output)) {
            assertArchiveIsValid(dexArchive, classesInInput);
        }
    }

    @Test
    public void checkDexEntriesRenaming() {
        assertThat(DexArchiveEntry.withClassExtension("A.dex")).isEqualTo("A.class");
        assertThat(DexArchiveEntry.withClassExtension("A$a.dex")).isEqualTo("A$a.class");
        assertThat(DexArchiveEntry.withClassExtension("/A.dex")).isEqualTo("/A.class");
        assertThat(DexArchiveEntry.withClassExtension("a/A.dex")).isEqualTo("a/A.class");
        assertThat(DexArchiveEntry.withClassExtension("a/.dex/A.dex")).isEqualTo("a/.dex/A.class");
        assertThat(DexArchiveEntry.withClassExtension("a\\.dex\\A.dex"))
                .isEqualTo("a\\.dex\\A.class");
        assertThat(DexArchiveEntry.withClassExtension("a\\A.dex")).isEqualTo("a\\A.class");

        try {
            DexArchiveEntry.withClassExtension("Failure.txt");
            fail();
        } catch (IllegalStateException e) {
            // should throw
        }
    }

    @Test
    public void checkWindowsPathsDoesNotFail() throws Exception {
        Collection<String> classesInInput = ImmutableList.of("A", "B", "C");

        FileSystem fs = Jimfs.newFileSystem(Configuration.windows());
        Path input = fs.getPath("tmp\\input");
        Files.createDirectories(input);
        DexArchiveTestUtil.createClasses(input, classesInInput);

        Path output = fs.getPath("tmp\\output");
        Files.createDirectories(output);
        DexArchiveTestUtil.convertClassesToDexArchive(input, output, dexerTool);
    }

    @Test
    public void checkDebugInfoExists() throws Exception {
        Assume.assumeTrue(inputFormat == ClassesInputFormat.DIR);
        Assume.assumeTrue(outputFormat == DexArchiveFormat.DIR);
        class DebugInfoClass {

            private void noBody() {}

            private void debugInfoMethod() {
                int x = 10;
            }

            private void anotherMethod() {
                int y = 10;
                int x = 1000;
                debugInfoMethod();
            }
        }
        Path classesDir = temporaryFolder.getRoot().toPath().resolve("classes");
        String path = DebugInfoClass.class.getName().replace('.', '/') + SdkConstants.DOT_CLASS;
        Path outClassFile = classesDir.resolve(path);
        try (InputStream in = getClass().getClassLoader().getResourceAsStream(path)) {
            Files.createDirectories(outClassFile.getParent());
            Files.write(outClassFile, rewriteToVersion(51, in));
        }

        Path output = createOutput();
        DexArchiveTestUtil.convertClassesToDexArchive(classesDir, output, dexerTool);

        Path dexFile =
                Iterators.getOnlyElement(
                        Files.walk(output).filter(Files::isRegularFile).iterator());
        String dexClassName = "L" + path.replaceAll("\\.class$", ";");
        Dex dex = new Dex(dexFile);
        assertThat(dex).containsClass(dexClassName).that().hasMethodWithLineInfoCount("noBody", 1);

        assertThat(dex)
                .containsClass(dexClassName)
                .that()
                .hasMethodWithLineInfoCount("debugInfoMethod", 2);

        assertThat(dex)
                .containsClass(dexClassName)
                .that()
                .hasMethodWithLineInfoCount("anotherMethod", 4);
    }

    @Test
    public void checkStaticAndDefaultInterfaceMethods() throws Exception {
        Assume.assumeTrue(inputFormat == ClassesInputFormat.DIR);
        Assume.assumeTrue(outputFormat == DexArchiveFormat.DIR);
        Assume.assumeFalse(dexerTool == DexerTool.D8);

        Path classesDir = temporaryFolder.getRoot().toPath().resolve("classes");
        String path =
                TestStaticAndDefault.class.getName().replace('.', '/') + SdkConstants.DOT_CLASS;
        Path outClassFile = classesDir.resolve(path);
        try (InputStream in = getClass().getClassLoader().getResourceAsStream(path)) {
            Files.createDirectories(outClassFile.getParent());
            Files.write(outClassFile, ByteStreams.toByteArray(in));
        }

        Path output = createOutput();
        DexArchiveTestUtil.convertClassesToDexArchive(classesDir, output, 24, dexerTool);

        Path dexFile =
                Iterators.getOnlyElement(
                        Files.walk(output).filter(Files::isRegularFile).iterator());
        String dexClassName = "L" + path.replaceAll("\\.class$", ";");
        Dex dex = new Dex(dexFile);
        assertThat(dex).containsClass(dexClassName);

        // D8 has desugaring enabled by default, so we check this behavior only for DX
        Assume.assumeTrue(dexerTool == DexerTool.DX);
        try {
            DexArchiveTestUtil.convertClassesToDexArchive(classesDir, output, dexerTool);
            fail("Default and static interface method should require min sdk 24.");
        } catch (DexArchiveBuilderException ignored) {
<<<<<<< HEAD
            String expectedMessage =
                    dexerTool == DexerTool.DX
                            ? "default or static interface method used without --min-sdk-version"
                            : "Static interface methods are only supported";
            assertThat(Throwables.getStackTraceAsString(ignored)).contains(expectedMessage);
=======
            assertThat(Throwables.getStackTraceAsString(ignored))
                    .contains("strictly requires --min-sdk-version >= 24");
>>>>>>> 9762cc2c
        }
    }

    @NonNull
    private Path writeToInput(@NonNull Collection<String> classesInInput) throws Exception {
        Path input;
        if (inputFormat == ClassesInputFormat.JAR) {
            input = temporaryFolder.getRoot().toPath().resolve("input.jar");
        } else {
            input = temporaryFolder.getRoot().toPath().resolve("input");
        }
        DexArchiveTestUtil.createClasses(input, classesInInput);
        return input;
    }

    private Path createOutput() throws IOException {
        if (outputFormat == DexArchiveFormat.DIR) {
            return temporaryFolder.getRoot().toPath().resolve("output");
        } else {
            return temporaryFolder.getRoot().toPath().resolve("output.jar");
        }
    }

    private void assertArchiveIsValid(
            @NonNull DexArchive dexArchive, @NonNull Collection<String> classNames)
            throws IOException {
        Set<String> classesInArchive;
        File output = new File(dexArchive.getRootPath().toString());
        if (!output.exists()) {
            assertThat(classNames).isEmpty();
            return;
        }
        if (outputFormat == DexArchiveFormat.JAR) {
            try (ZFile jarFile = new ZFile(dexArchive.getRootPath().toFile())) {
                classesInArchive =
                        jarFile.entries()
                                .stream()
                                .map(e -> e.getCentralDirectoryHeader().getName())
                                .map(DexArchiveBuilderTest::getClassNameWithoutPackage)
                                .collect(Collectors.toSet());
            }
        } else {
            classesInArchive =
                    Files.walk(dexArchive.getRootPath())
                            .filter(Files::isRegularFile)
                            .map(PathUtils::toSystemIndependentPath)
                            .map(DexArchiveBuilderTest::getClassNameWithoutPackage)
                            .collect(Collectors.toSet());
        }
        assertThat(classesInArchive).containsExactlyElementsIn(classNames);

        for (DexArchiveEntry entry : dexArchive.getFiles()) {
            byte[] dexClass = entry.getDexFileContent();
            Dex dex = new Dex(dexClass, entry.getRelativePathInArchive());

            String className = getClassNameWithoutPackage(entry.getRelativePathInArchive());
            assertThat(dex).containsExactlyClassesIn(DexArchiveTestUtil.getDexClasses(className));
        }
    }

    private static String getClassNameWithoutPackage(@NonNull String dexEntryPath) {
        return dexEntryPath.replaceAll(".*" + PACKAGE + "/(.*)\\.dex", "$1");
    }
}<|MERGE_RESOLUTION|>--- conflicted
+++ resolved
@@ -19,10 +19,7 @@
 import static com.android.builder.dexing.DexArchiveTestUtil.PACKAGE;
 import static com.android.testutils.TestClassesGenerator.rewriteToVersion;
 import static com.android.testutils.truth.MoreTruth.assertThat;
-<<<<<<< HEAD
-=======
 import static com.android.testutils.truth.PathSubject.assertThat;
->>>>>>> 9762cc2c
 import static com.google.common.truth.Truth.assertThat;
 import static org.junit.Assert.fail;
 
@@ -326,16 +323,8 @@
             DexArchiveTestUtil.convertClassesToDexArchive(classesDir, output, dexerTool);
             fail("Default and static interface method should require min sdk 24.");
         } catch (DexArchiveBuilderException ignored) {
-<<<<<<< HEAD
-            String expectedMessage =
-                    dexerTool == DexerTool.DX
-                            ? "default or static interface method used without --min-sdk-version"
-                            : "Static interface methods are only supported";
-            assertThat(Throwables.getStackTraceAsString(ignored)).contains(expectedMessage);
-=======
             assertThat(Throwables.getStackTraceAsString(ignored))
                     .contains("strictly requires --min-sdk-version >= 24");
->>>>>>> 9762cc2c
         }
     }
 

--- conflicted
+++ resolved
@@ -159,12 +159,8 @@
             if (dexMerger == DexMergerTool.DX) {
                 exepectedMessage = "method ID not in";
             } else {
-<<<<<<< HEAD
-                exepectedMessage = "Cannot fit requested classes in a single dex file";
-=======
                 exepectedMessage =
                         "The number of method references in a .dex file cannot exceed 64K";
->>>>>>> 9762cc2c
             }
             Truth.assertThat(Throwables.getStackTraceAsString(e)).contains(exepectedMessage);
         }

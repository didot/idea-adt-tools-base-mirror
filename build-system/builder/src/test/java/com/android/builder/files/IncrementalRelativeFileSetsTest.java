--- conflicted
+++ resolved
@@ -36,13 +36,6 @@
 import org.junit.Test;
 import org.junit.rules.TemporaryFolder;
 
-<<<<<<< HEAD
-import java.io.ByteArrayInputStream;
-import java.io.File;
-import java.util.Collections;
-
-=======
->>>>>>> fdf07a2c
 /**
  * Tests for {@link IncrementalRelativeFileSets}.
  */
@@ -271,28 +264,11 @@
 
     @Test
     public void makingFromBaseFilesIgnoresDirectories() throws Exception {
-<<<<<<< HEAD
-        File foo = mTemporaryFolder.newFolder("foo");
-=======
         File foo = temporaryFolder.newFolder("foo");
->>>>>>> fdf07a2c
 
         File f0 = new File(foo, "f0");
         assertTrue(f0.createNewFile());
         File bar = new File(foo, "bar");
-<<<<<<< HEAD
-        bar.mkdir();
-        File f1 = new File(bar, "f1");
-        assertTrue(f1.createNewFile());
-
-        RelativeFile expectedF0 = new RelativeFile(mTemporaryFolder.getRoot(), f0);
-        RelativeFile expectedF1 = new RelativeFile(mTemporaryFolder.getRoot(), f1);
-
-        FileCacheByPath cache = new FileCacheByPath(mTemporaryFolder.newFolder());
-        ImmutableMap<RelativeFile, FileStatus> set =
-                IncrementalRelativeFileSets.makeFromBaseFiles(
-                        Collections.singleton(mTemporaryFolder.getRoot()),
-=======
         assertTrue(bar.mkdir());
         File f1 = new File(bar, "f1");
         assertTrue(f1.createNewFile());
@@ -304,17 +280,12 @@
         ImmutableMap<RelativeFile, FileStatus> set =
                 IncrementalRelativeFileSets.makeFromBaseFiles(
                         Collections.singleton(temporaryFolder.getRoot()),
->>>>>>> fdf07a2c
                         ImmutableMap.of(
                                 f0, FileStatus.NEW,
                                 f1, FileStatus.NEW,
                                 bar, FileStatus.NEW),
-<<<<<<< HEAD
-                        cache);
-=======
                         cache,
                         new HashSet<>());
->>>>>>> fdf07a2c
 
         assertEquals(2, set.size());
         assertTrue(set.containsKey(expectedF0));
@@ -325,21 +296,6 @@
 
     @Test
     public void makeFromDirectoryIgnoresDirectories() throws Exception {
-<<<<<<< HEAD
-        File foo = mTemporaryFolder.newFolder("foo");
-        File f0 = new File(foo, "f0");
-        assertTrue(f0.createNewFile());
-        File bar = new File(foo, "bar");
-        bar.mkdir();
-        File f1 = new File(bar, "f1");
-        assertTrue(f1.createNewFile());
-
-        RelativeFile expectedF0 = new RelativeFile(mTemporaryFolder.getRoot(), f0);
-        RelativeFile expectedF1 = new RelativeFile(mTemporaryFolder.getRoot(), f1);
-
-        ImmutableMap<RelativeFile, FileStatus> set =
-                IncrementalRelativeFileSets.fromDirectory(mTemporaryFolder.getRoot());
-=======
         File foo = temporaryFolder.newFolder("foo");
         File f0 = new File(foo, "f0");
         assertTrue(f0.createNewFile());
@@ -353,7 +309,6 @@
 
         ImmutableMap<RelativeFile, FileStatus> set =
                 IncrementalRelativeFileSets.fromDirectory(temporaryFolder.getRoot());
->>>>>>> fdf07a2c
 
         assertEquals(2, set.size());
         assertTrue(set.containsKey(expectedF0));
@@ -361,8 +316,6 @@
         assertEquals(FileStatus.NEW, set.get(expectedF0));
         assertEquals(FileStatus.NEW, set.get(expectedF1));
     }
-<<<<<<< HEAD
-=======
 
     @Test
     public void makingFromCacheNewZip() throws Exception {
@@ -455,5 +408,4 @@
         m = IncrementalRelativeFileSets.fromZip(foo, cache, updates);
         assertEquals(0, m.size());
     }
->>>>>>> fdf07a2c
 }
--- conflicted
+++ resolved
@@ -23,10 +23,6 @@
 
 import com.android.annotations.NonNull;
 import com.android.annotations.Nullable;
-<<<<<<< HEAD
-import com.google.common.base.Predicate;
-=======
->>>>>>> fdf07a2c
 
 import org.junit.Rule;
 import org.junit.Test;
@@ -106,12 +102,8 @@
         temporaryFolder.newFile("dir" + File.separator + "bar");
 
         Set<RelativeFile> files =
-<<<<<<< HEAD
-                RelativeFiles.fromDirectory(mTemporaryFolder.getRoot(), RelativeFiles.IS_FILE);
-=======
                 RelativeFiles.fromDirectory(
                         temporaryFolder.getRoot(), rf -> rf.getFile().isFile());
->>>>>>> fdf07a2c
         assertEquals(2, files.size());
 
         assertNotNull(findFile(files, "foo"));
@@ -120,19 +112,6 @@
 
     @Test
     public void directoryFilter() throws Exception {
-<<<<<<< HEAD
-        mTemporaryFolder.newFile("foo");
-        mTemporaryFolder.newFolder("dir");
-        mTemporaryFolder.newFile("dir" + File.separator + "bar");
-
-        Set<RelativeFile> files =
-                RelativeFiles.fromDirectory(
-                        mTemporaryFolder.getRoot(),
-                        relativeFile -> relativeFile.getFile().isDirectory());
-        assertEquals(1, files.size());
-
-        assertNotNull(findFile(files, "dir"));
-=======
         temporaryFolder.newFile("foo");
         temporaryFolder.newFolder("dir");
         temporaryFolder.newFile("dir" + File.separator + "bar");
@@ -142,7 +121,6 @@
                         temporaryFolder.getRoot(),
                         relativeFile -> relativeFile.getFile().isDirectory());
         assertEquals(0, files.size());
->>>>>>> fdf07a2c
     }
 
     @Test

/*
 * Copyright (C) 2014 The Android Open Source Project
 *
 * Licensed under the Apache License, Version 2.0 (the "License");
 * you may not use this file except in compliance with the License.
 * You may obtain a copy of the License at
 *
 *      http://www.apache.org/licenses/LICENSE-2.0
 *
 * Unless required by applicable law or agreed to in writing, software
 * distributed under the License is distributed on an "AS IS" BASIS,
 * WITHOUT WARRANTIES OR CONDITIONS OF ANY KIND, either express or implied.
 * See the License for the specific language governing permissions and
 * limitations under the License.
 */

package com.android.builder.internal.compiler;

import static com.android.SdkConstants.FN_AAPT;
import static com.android.SdkConstants.FN_AAPT2;
import static com.android.SdkConstants.FN_AIDL;
import static com.android.SdkConstants.FN_BCC_COMPAT;
import static com.android.SdkConstants.FN_DX;
import static com.android.SdkConstants.FN_DX_JAR;
import static com.android.SdkConstants.FN_RENDERSCRIPT;
import static com.android.SdkConstants.FN_ZIPALIGN;
import static org.junit.Assert.assertEquals;
import static org.mockito.Mockito.mock;
import static org.mockito.Mockito.when;

import com.android.annotations.NonNull;
import com.android.annotations.Nullable;
import com.android.builder.core.AndroidBuilder;
import com.android.builder.core.DefaultDexOptions;
import com.android.builder.core.DexOptions;
import com.android.builder.core.ErrorReporter;
import com.android.builder.model.SyncIssue;
import com.android.builder.sdk.SdkInfo;
import com.android.builder.sdk.TargetInfo;
import com.android.ide.common.blame.Message;
import com.android.ide.common.process.JavaProcessExecutor;
import com.android.ide.common.process.JavaProcessInfo;
import com.android.ide.common.process.ProcessException;
import com.android.ide.common.process.ProcessExecutor;
import com.android.ide.common.process.ProcessInfo;
import com.android.ide.common.process.ProcessOutput;
import com.android.ide.common.process.ProcessOutputHandler;
import com.android.ide.common.process.ProcessResult;
import com.android.repository.Revision;
import com.android.sdklib.BuildToolInfo;
import com.android.utils.NullLogger;
import com.google.common.base.Charsets;
import com.google.common.collect.ImmutableList;
import com.google.common.io.Files;
import com.google.common.util.concurrent.ListenableFuture;

import org.junit.After;
import org.junit.Before;
import org.junit.Rule;
import org.junit.Test;
import org.junit.rules.TemporaryFolder;

import java.io.BufferedOutputStream;
import java.io.File;
import java.io.FileNotFoundException;
import java.io.FileOutputStream;
import java.io.IOException;
import java.io.InputStream;
import java.util.List;
import java.util.concurrent.atomic.AtomicInteger;
import java.util.jar.JarEntry;
import java.util.jar.JarFile;
import java.util.jar.JarOutputStream;
import java.util.zip.ZipEntry;

public class PreDexCacheTest {

    @Rule
    public TemporaryFolder mTemporaryFolder = new TemporaryFolder();

    private static final String DEX_DATA = "**";

    private AndroidBuilder mAndroidBuilder;
    private File mCacheFile;

    /**
     * implement a fake java process executor to intercept the call to dex and replace it
     * with something else.
     */
    private static class FakeJavaProcessExecutor implements JavaProcessExecutor {

        @NonNull
        @Override
        public ProcessResult execute(
                @NonNull JavaProcessInfo javaProcessInfo,
                @NonNull ProcessOutputHandler processOutputHandler) {

            List<String> command = javaProcessInfo.getArgs();

            ProcessException processException = null;

            try {
                // small delay to test multi-threading.
                Thread.sleep(1000);

                // input file is the last file in the command
                File input = new File(command.get(command.size() - 1));
                if (!input.isFile()) {
                    throw new FileNotFoundException(input.getPath());
                }

                // loop on the command to find --output
                String output = null;
                for (int i = 0; i < command.size(); i++) {
                    if ("--output".equals(command.get(i))) {
                        output = command.get(i + 1);
                        break;
                    }
                }

                if (output == null) {
                    throw new IOException("Failed to find output in dex commands");
                }

                // read the source content
                try (JarFile jarFile = new JarFile(input)) {
                    JarEntry jarEntry = jarFile.getJarEntry("content.class");
                    assert jarEntry != null;
                    InputStream contentStream = jarFile.getInputStream(jarEntry);
                    byte[] content = new byte[256];
                    int read = contentStream.read(content);
                    contentStream.close();
                    String line = new String(content, 0, read, Charsets.UTF_8);
                    // write it
                    Files.write(DEX_DATA + line + DEX_DATA, new File(output), Charsets.UTF_8);
                }

            } catch (Exception e) {
                //noinspection ThrowableInstanceNeverThrown
                processException = new ProcessException(null, e);
            }

            final ProcessException rethrow = processException;
            return new ProcessResult() {
                @NonNull
                @Override
                public ProcessResult assertNormalExitValue() throws ProcessException {
                    return this;
                }

                @Override
                public int getExitValue() {
                    return 0;
                }

                @NonNull
                @Override
                public ProcessResult rethrowFailure() throws ProcessException {
                    if (rethrow != null) {
                        throw rethrow;
                    }
                    return this;
                }
            };
        }
    }

    /**
     * Fake executor that fails to execute
     */
    private static class FailingExecutor implements JavaProcessExecutor {

        @NonNull
        @Override
        public ProcessResult execute(@NonNull JavaProcessInfo javaProcessInfo,
                @NonNull ProcessOutputHandler processOutputHandler) {
            try {
                Thread.sleep(1000);
                throw new IOException("foo");
            } catch (final Exception e) {
                return new ProcessResult() {
                    @NonNull
                    @Override
                    public ProcessResult assertNormalExitValue() throws ProcessException {
                        return this;
                    }

                    @Override
                    public int getExitValue() {
                        return 0;
                    }

                    @NonNull
                    @Override
                    public ProcessResult rethrowFailure() throws ProcessException {
                        throw new ProcessException(null, e);
                    }
                };
            }
        }
    }

    private static class FakeProcessOutputHandler implements ProcessOutputHandler {

        @NonNull
        @Override
        public ProcessOutput createOutput() {
            //noinspection ConstantConditions Should only be used with fake executors.
            return null;
        }

        @Override
        public void handleOutput(@NonNull ProcessOutput processOutput) throws ProcessException {

        }
    }

    private static class FakeProcessExecutor implements ProcessExecutor {
        @NonNull
        @Override
        public ProcessResult execute(@NonNull ProcessInfo processInfo,
                @NonNull ProcessOutputHandler processOutputHandler) {
            throw new RuntimeException("fake");
        }

        @NonNull
        @Override
        public ListenableFuture<ProcessResult> submit(@NonNull ProcessInfo processInfo,
                @NonNull ProcessOutputHandler processOutputHandler) {
            throw new RuntimeException("fake");
        }
    }

    private static class FakeErrorReporter extends ErrorReporter {
        FakeErrorReporter(@NonNull EvaluationMode mode) {
            super(mode);
        }

        @NonNull
        @Override
        public SyncIssue handleIssue(
                @Nullable String data, int type, int severity, @NonNull String msg) {
            throw new RuntimeException("fake");
        }

        @Override
        public void receiveMessage(@NonNull Message message) {
            throw new RuntimeException("fake");
        }
    }

    @Before
    public void setUp() throws Exception {

        mAndroidBuilder = new AndroidBuilder(
                "testProject",
                getClass().getName(),
                new FakeProcessExecutor(),
                new FakeJavaProcessExecutor(),
                new FakeErrorReporter(ErrorReporter.EvaluationMode.STANDARD),
                new NullLogger(),
                true);

        TargetInfo targetInfo = mock(TargetInfo.class);
        when(targetInfo.getBuildTools()).thenReturn(getBuildToolInfo());

        mAndroidBuilder.setSdkInfo(mock(SdkInfo.class));
        mAndroidBuilder.setTargetInfo(targetInfo);
        mAndroidBuilder.setLibraryRequests(ImmutableList.of());

        mCacheFile = mTemporaryFolder.newFile("cache.xml");
    }

    @After
    public void tearDown() throws Exception {
        PreDexCache.getCache().clear(null, null);
    }

    @Test
    public void testSinglePreDexLibrary() throws IOException, ProcessException, InterruptedException {
        String content = "Some Content";
        File input = createInputFile(content);

        File output = mTemporaryFolder.newFile();

        DefaultDexOptions dexOptions = new DefaultDexOptions();
        dexOptions.setDexInProcess(false);

        PreDexCache.getCache().preDexLibrary(
                mAndroidBuilder,
                input,
                output,
                false /*multidex*/,
                dexOptions,
                new FakeProcessOutputHandler());

        checkOutputFile(content, output);
    }

    @Test
    public void testThreadedPreDexLibrary() throws IOException, InterruptedException {
        String content = "Some Content";
        final File input = createInputFile(content);

        Thread[] threads = new Thread[3];
        final File[] outputFiles = new File[threads.length];

        final DefaultDexOptions dexOptions = new DefaultDexOptions();
        dexOptions.setDexInProcess(false);

        for (int i = 0 ; i < threads.length ; i++) {
            final int ii = i;
            threads[i] = new Thread() {
                @Override
                public void run() {
                    try {
                        File output = mTemporaryFolder.newFile();
                        outputFiles[ii] = output;

                        PreDexCache.getCache().preDexLibrary(
                                mAndroidBuilder,
                                input,
                                output,
                                false /*multidex*/,
                                dexOptions,
                                new FakeProcessOutputHandler());
                    } catch (Exception ignored) {

                    }
                }
            };

            threads[i].start();
        }

        // wait on the threads.
        for (Thread thread : threads) {
            thread.join();
        }

        // check the output.
        for (File outputFile : outputFiles) {
            checkOutputFile(content, outputFile);
        }

        // now check the cache
        PreDexCache cache = PreDexCache.getCache();
        assertEquals(1, cache.getMisses());
        assertEquals(threads.length - 1, cache.getHits());
    }

    @Test
    public void testThreadedPreDexLibraryWithError() throws IOException, InterruptedException {
        String content = "Some Content";
        final File input = createInputFile(content);

        Thread[] threads = new Thread[3];

        final JavaProcessExecutor javaProcessExecutor = new FakeJavaProcessExecutor();
        final JavaProcessExecutor javaProcessExecutorWithError = new FailingExecutor();
        final DexOptions dexOptions = new DefaultDexOptions();

        final AtomicInteger threadDoneCount = new AtomicInteger();

        for (int i = 0 ; i < threads.length ; i++) {
            final int ii = i;
            threads[i] = new Thread() {
                @Override
                public void run() {
                    try {
                        File output = mTemporaryFolder.newFile();

                        AndroidBuilder builder = new AndroidBuilder(
                                "testProject",
                                getClass().getName(),
                                new FakeProcessExecutor(),
                                ii == 0 ? javaProcessExecutorWithError : javaProcessExecutor,
                                new FakeErrorReporter(ErrorReporter.EvaluationMode.STANDARD),
                                new NullLogger(),
                                true);

                        PreDexCache.getCache().preDexLibrary(
                                builder,
                                input,
                                output,
                                false /*multidex*/,
                                dexOptions,
                                new FakeProcessOutputHandler());
                    } catch (Exception ignored) {

                    }
                    threadDoneCount.incrementAndGet();
                }
            };

            threads[i].start();
        }

        // wait on the threads, long enough but stop after a while
        for (Thread thread : threads) {
            thread.join(5000);
        }

        // if the test fail, we'll have two threads still blocked on the countdown latch.
        assertEquals(3, threadDoneCount.get());
    }

    @Test
    public void testReload_defaultDexOptions() throws IOException, ProcessException, InterruptedException {
        DefaultDexOptions dexOptions = new DefaultDexOptions();
        dexOptions.setDexInProcess(false);
        doTestReload(dexOptions);
    }

    @Test
    public void testReload_customDexOptions() throws IOException, ProcessException, InterruptedException {
        DefaultDexOptions dexOptions = new DefaultDexOptions();
        dexOptions.setJumboMode(true);
        dexOptions.setAdditionalParameters(ImmutableList.of("--minimal-main-dex"));
        dexOptions.setDexInProcess(false);

        doTestReload(dexOptions);
    }

    private void doTestReload(DexOptions dexOptions)
            throws IOException, ProcessException, InterruptedException {
        runTwoBuilds(dexOptions, dexOptions);

        // check the hit/miss
        assertEquals(0, PreDexCache.getCache().getMisses());
        assertEquals(1, PreDexCache.getCache().getHits());

        File anotherInput = createInputFile("different content");
        File anotherOutput1 = mTemporaryFolder.newFile();

        PreDexCache.getCache().preDexLibrary(
                mAndroidBuilder,
                anotherInput,
                anotherOutput1,
                false /*multidex*/,
                dexOptions,
                new FakeProcessOutputHandler());

        reloadCache();

        File anotherOutput2 = mTemporaryFolder.newFile();

        PreDexCache.getCache().preDexLibrary(
                mAndroidBuilder,
                anotherInput,
                anotherOutput2,
                false /*multidex*/,
                dexOptions,
                new FakeProcessOutputHandler());

        assertEquals(0, PreDexCache.getCache().getMisses());
        assertEquals(1, PreDexCache.getCache().getHits());
    }

    @Test
<<<<<<< HEAD
    public void testReload_differentOptimize() throws IOException, ProcessException, InterruptedException {
        DexOptions dexOptions = new DefaultDexOptions();
        runTwoBuilds(dexOptions, dexOptions, false, true);

        // check the hit/miss
        PreDexCache cache = PreDexCache.getCache();
        // We expect a cache hit because optimize do not have any effect due to b.android.com/82031.
        assertEquals(0, cache.getMisses());
        assertEquals(1, cache.getHits());
    }

    @Test
=======
>>>>>>> fdf07a2c
    public void testReload_differentDexOptions() throws IOException, ProcessException, InterruptedException {
        DefaultDexOptions dexOptions = new DefaultDexOptions();
        dexOptions.setDexInProcess(false);
        DefaultDexOptions differentDexOptions = new DefaultDexOptions();
        differentDexOptions.setDexInProcess(false);
        differentDexOptions.setAdditionalParameters(ImmutableList.of("--minimal-main-dex"));

        runTwoBuilds(dexOptions, differentDexOptions);

        // check the hit/miss
        PreDexCache cache = PreDexCache.getCache();
        assertEquals(1, cache.getMisses());
        assertEquals(0, cache.getHits());
    }

    private void runTwoBuilds(
            DexOptions firstRunOptions,
            DexOptions secondRunOptions) throws IOException, ProcessException, InterruptedException {
        // convert one file.
        String content = "Some Content";
        File input = createInputFile(content);

        File output = mTemporaryFolder.newFile();

        PreDexCache.getCache().preDexLibrary(
                mAndroidBuilder,
                input,
                output,
                false /*multidex*/,
                firstRunOptions,
                new FakeProcessOutputHandler());

        checkOutputFile(content, output);

        assertEquals(1, PreDexCache.getCache().getMisses());
        assertEquals(0, PreDexCache.getCache().getHits());

        reloadCache();

        // re-pre-dex into another file.
        File output2 = mTemporaryFolder.newFile();

        PreDexCache.getCache().preDexLibrary(
                mAndroidBuilder,
                input,
                output2,
                false /*multidex*/,
                secondRunOptions,
                new FakeProcessOutputHandler());

        // check the output
        checkOutputFile(content, output2);
    }

    private void reloadCache() throws IOException {
        PreDexCache.getCache().clear(mCacheFile, null);
        PreDexCache.getCache().load(mCacheFile);
    }

    private File createInputFile(String content) throws IOException {
        File input = mTemporaryFolder.newFile();

        try (JarOutputStream jarOutputStream = new JarOutputStream(
                new BufferedOutputStream(new FileOutputStream(input)))) {
            jarOutputStream.putNextEntry(new ZipEntry("content.class"));
            jarOutputStream.write(content.getBytes(Charsets.UTF_8));
            jarOutputStream.closeEntry();
        }

        return input;
    }

    private static void checkOutputFile(String content, File output) throws IOException {
        List<String> lines = Files.readLines(output, Charsets.UTF_8);

        assertEquals(1, lines.size());
        assertEquals(DEX_DATA + content + DEX_DATA, lines.get(0));
    }

    /**
     * Create a fake build tool info where the dx tool actually exists (even if it's not used).
     */
    private BuildToolInfo getBuildToolInfo() throws IOException {
        File toolDir = mTemporaryFolder.newFolder();

        // create a dx.jar file.
        File dx = new File(toolDir, FN_DX_JAR);
        Files.write("dx!", dx, Charsets.UTF_8);

        return BuildToolInfo.modifiedLayout(
                new Revision(25, 0, 0),
                toolDir,
                new File(toolDir, FN_AAPT),
                new File(toolDir, FN_AIDL),
                new File(toolDir, FN_DX),
                dx,
                new File(toolDir, FN_RENDERSCRIPT),
                new File(toolDir, "include"),
                new File(toolDir, "clang-include"),
                new File(toolDir, FN_BCC_COMPAT),
                new File(toolDir, "arm-linux-androideabi-ld"),
                new File(toolDir, "aarch64-linux-android-ld"),
                new File(toolDir, "i686-linux-android-ld"),
                new File(toolDir, "x86_64-linux-android-ld"),
                new File(toolDir, "mipsel-linux-android-ld"),
                new File(toolDir, FN_ZIPALIGN),
                new File(toolDir, FN_AAPT2));
    }
}<|MERGE_RESOLUTION|>--- conflicted
+++ resolved
@@ -458,21 +458,6 @@
     }
 
     @Test
-<<<<<<< HEAD
-    public void testReload_differentOptimize() throws IOException, ProcessException, InterruptedException {
-        DexOptions dexOptions = new DefaultDexOptions();
-        runTwoBuilds(dexOptions, dexOptions, false, true);
-
-        // check the hit/miss
-        PreDexCache cache = PreDexCache.getCache();
-        // We expect a cache hit because optimize do not have any effect due to b.android.com/82031.
-        assertEquals(0, cache.getMisses());
-        assertEquals(1, cache.getHits());
-    }
-
-    @Test
-=======
->>>>>>> fdf07a2c
     public void testReload_differentDexOptions() throws IOException, ProcessException, InterruptedException {
         DefaultDexOptions dexOptions = new DefaultDexOptions();
         dexOptions.setDexInProcess(false);

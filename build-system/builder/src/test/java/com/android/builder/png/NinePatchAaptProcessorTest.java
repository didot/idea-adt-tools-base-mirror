/*
 * Copyright (C) 2015 The Android Open Source Project
 *
 * Licensed under the Apache License, Version 2.0 (the "License");
 * you may not use this file except in compliance with the License.
 * You may obtain a copy of the License at
 *
 *      http://www.apache.org/licenses/LICENSE-2.0
 *
 * Unless required by applicable law or agreed to in writing, software
 * distributed under the License is distributed on an "AS IS" BASIS,
 * WITHOUT WARRANTIES OR CONDITIONS OF ANY KIND, either express or implied.
 * See the License for the specific language governing permissions and
 * limitations under the License.
 */

package com.android.builder.png;

import com.android.annotations.NonNull;
import com.android.ide.common.internal.AaptCruncher;
import com.android.ide.common.internal.PngCruncher;
import com.android.ide.common.internal.PngException;
import com.android.ide.common.process.DefaultProcessExecutor;
import com.android.ide.common.process.LoggedProcessOutputHandler;
import com.android.ide.common.process.ProcessExecutor;
import com.android.ide.common.process.ProcessOutputHandler;
import com.android.sdklib.repository.FullRevision;
import com.android.utils.ILogger;
import com.android.utils.StdLogger;
import com.google.common.collect.Maps;

import org.junit.AfterClass;
import org.junit.BeforeClass;
import org.junit.Test;
import org.junit.runner.RunWith;
import org.junit.runners.Parameterized;

import java.io.File;
import java.io.IOException;
import java.util.Collection;
import java.util.Map;
import java.util.concurrent.atomic.AtomicInteger;
import java.util.concurrent.atomic.AtomicLong;
import java.util.zip.DataFormatException;

@RunWith(Parameterized.class)
public class NinePatchAaptProcessorTest {

    private static Map<File, File> mSourceAndCrunchedFiles;

    private static AtomicLong sClassStartTime = new AtomicLong();
    private static final AtomicInteger sCruncherKey = new AtomicInteger();
    private static final PngCruncher sCruncher = getCruncher();

    private final File mFile;

    public NinePatchAaptProcessorTest(File file, String testName) {
        mFile = file;
    }

    @BeforeClass
    public static void setup() {
        mSourceAndCrunchedFiles = Maps.newHashMap();
        sCruncherKey.set(sCruncher.start());
    }

    @Test
    public void run() throws PngException, IOException {
        File outFile = NinePatchAaptProcessorTestUtils.crunchFile(
                sCruncherKey.get(), mFile, sCruncher);
        mSourceAndCrunchedFiles.put(mFile, outFile);
    }

<<<<<<< HEAD
    @NonNull
    protected File getAapt(FullRevision fullRevision) {
        ILogger logger = new StdLogger(StdLogger.Level.VERBOSE);
        SdkManager sdkManager = SdkManager.createManager(getSdkDir().getAbsolutePath(), logger);
        assert sdkManager != null;
        BuildToolInfo buildToolInfo = sdkManager.getBuildTool(fullRevision);
        if (buildToolInfo == null) {
            throw new RuntimeException("Test requires build-tools " + fullRevision.toShortString());
        }
        return new File(buildToolInfo.getPath(BuildToolInfo.PathId.AAPT));
=======

    @AfterClass
    public static void tearDownAndCheck() throws IOException, DataFormatException {
        NinePatchAaptProcessorTestUtils.tearDownAndCheck(
                sCruncherKey.get(), mSourceAndCrunchedFiles, sCruncher, sClassStartTime);
        mSourceAndCrunchedFiles = null;
>>>>>>> 878ea9dd
    }

    @NonNull
    private static PngCruncher getCruncher() {
        ILogger logger = new StdLogger(StdLogger.Level.VERBOSE);
        ProcessExecutor processExecutor = new DefaultProcessExecutor(logger);
        ProcessOutputHandler processOutputHandler = new LoggedProcessOutputHandler(logger);
        File aapt = NinePatchAaptProcessorTestUtils.getAapt(FullRevision.parseRevision("21"));
        return new AaptCruncher(aapt.getAbsolutePath(), processExecutor, processOutputHandler);
    }

    @Parameterized.Parameters(name = "{1}")
    public static Collection<Object[]> getNinePatches() {
        Collection<Object[]> params = NinePatchAaptProcessorTestUtils.getNinePatches();
        sClassStartTime.set(System.currentTimeMillis());
        return params;
    }
}<|MERGE_RESOLUTION|>--- conflicted
+++ resolved
@@ -71,25 +71,12 @@
         mSourceAndCrunchedFiles.put(mFile, outFile);
     }
 
-<<<<<<< HEAD
-    @NonNull
-    protected File getAapt(FullRevision fullRevision) {
-        ILogger logger = new StdLogger(StdLogger.Level.VERBOSE);
-        SdkManager sdkManager = SdkManager.createManager(getSdkDir().getAbsolutePath(), logger);
-        assert sdkManager != null;
-        BuildToolInfo buildToolInfo = sdkManager.getBuildTool(fullRevision);
-        if (buildToolInfo == null) {
-            throw new RuntimeException("Test requires build-tools " + fullRevision.toShortString());
-        }
-        return new File(buildToolInfo.getPath(BuildToolInfo.PathId.AAPT));
-=======
 
     @AfterClass
     public static void tearDownAndCheck() throws IOException, DataFormatException {
         NinePatchAaptProcessorTestUtils.tearDownAndCheck(
                 sCruncherKey.get(), mSourceAndCrunchedFiles, sCruncher, sClassStartTime);
         mSourceAndCrunchedFiles = null;
->>>>>>> 878ea9dd
     }
 
     @NonNull

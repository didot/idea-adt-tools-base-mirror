--- conflicted
+++ resolved
@@ -70,28 +70,6 @@
         mSourceAndCrunchedFiles.put(mFile, outFile);
     }
 
-<<<<<<< HEAD
-    @Override
-    protected File getAapt() {
-        return super.getAapt(FullRevision.parseRevision("22"));
-    }
-
-    /* TODO: Remove this override once build tools 22 is released.
-             Then the tests will fail if build tools 22 is not available, rather than just logging
-             a warning */
-    @Override
-    protected void runTest() throws Throwable {
-        try {
-            super.runTest();
-        } catch (RuntimeException e) {
-            if (e.getMessage().startsWith("Test requires build-tools 22")) {
-                sLogger.warning("Skipped " + this.getName() + " as it requires build tools 22.");
-
-            } else {
-                throw e;
-            }
-        }
-=======
     @AfterClass
     public static void tearDownAndCheck()
             throws IOException, DataFormatException, InterruptedException {
@@ -99,7 +77,6 @@
         NinePatchAaptProcessorTestUtils.tearDownAndCheck(
                 sCruncherKey.get(), mSourceAndCrunchedFiles, sCruncher, sClassStartTime);
         mSourceAndCrunchedFiles = null;
->>>>>>> 878ea9dd
     }
 
     @NonNull

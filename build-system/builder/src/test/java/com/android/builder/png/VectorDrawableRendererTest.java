/*
 * Copyright (C) 2015 The Android Open Source Project
 *
 * Licensed under the Apache License, Version 2.0 (the "License");
 * you may not use this file except in compliance with the License.
 * You may obtain a copy of the License at
 *
 *      http://www.apache.org/licenses/LICENSE-2.0
 *
 * Unless required by applicable law or agreed to in writing, software
 * distributed under the License is distributed on an "AS IS" BASIS,
 * WITHOUT WARRANTIES OR CONDITIONS OF ANY KIND, either express or implied.
 * See the License for the specific language governing permissions and
 * limitations under the License.
 */
package com.android.builder.png;

import static com.android.utils.FileUtils.writeToFile;
import static org.junit.Assert.assertEquals;
import static org.junit.Assert.assertTrue;

import com.android.resources.Density;
import com.android.utils.FileUtils;
import com.android.utils.NullLogger;
import com.google.common.collect.ImmutableSet;
<<<<<<< HEAD
=======
import com.google.common.truth.Truth;
>>>>>>> 2c0ed8da
import java.io.File;
import java.util.Collection;
import java.util.Collections;
import java.util.Set;
import org.junit.Before;
import org.junit.Rule;
import org.junit.Test;
import org.junit.rules.TemporaryFolder;

/**
 * Unit tests for {@link VectorDrawableRenderer}.
 */
public class VectorDrawableRendererTest {
    private static final String SIMPLE_VECTOR = "<vector></vector>";
    private static final String VECTOR_WITH_GRADIENT =
            "<vector xmlns:android=\"http://schemas.android.com/apk/res/android\"\n" +
            "    xmlns:aapt=\"http://schemas.android.com/aapt\"\n" +
            "    android:width=\"64dp\" android:height=\"64dp\" android:viewportWidth=\"64\" android:viewportHeight=\"64\">\n" +
            "  <path android:pathData=\"M10,10h40v30h-40z\">\n" +
            "    <aapt:attr name=\"android:fillColor\">\n" +
            "      <gradient android:startY=\"10\" android:startX=\"10\" android:endY=\"40\" android:endX=\"10\">\n" +
            "      <item android:offset=\"0\" android:color=\"#FFFF0000\"/>\n" +
            "      <item android:offset=\"1\" android:color=\"#FFFFFF00\"/>\n" +
            "    </gradient>\n" +
            "    </aapt:attr>\n" +
            "  </path>\n" +
            "</vector>";
<<<<<<< HEAD
=======
    private static final String VECTOR_WITH_FILLTYPE =
            "<vector xmlns:android=\"http://schemas.android.com/apk/res/android\"\n" +
            "    android:width=\"64dp\" android:height=\"64dp\" android:viewportWidth=\"64\" android:viewportHeight=\"64\">\n" +
            "  <path android:pathData=\"M10,10h40v30h-40z\"" +
            "       android:fillColor=\"#FF0000\"\n" +
            "       android:fillType=\"oddEven\"/>\n" +
            "</vector>";
>>>>>>> 2c0ed8da

    @Rule
    public TemporaryFolder tmpFolder = new TemporaryFolder();
    private VectorDrawableRenderer mRenderer;
    private File mRes;
    private File mOutput;
    private Set<Density> mDensities;

    @Before
    public void setUp() throws Exception {
        mDensities = ImmutableSet.of(Density.HIGH, Density.MEDIUM, Density.LOW);
        mOutput = new File("output");
        mRenderer = new VectorDrawableRenderer(19, false, mOutput, mDensities, NullLogger::new);
        mRes = tmpFolder.newFolder("app", "src", "main", "res");
    }

    @Test
    public void commonCase() throws Exception {
        File drawable = new File(mRes, "drawable");
        File input = new File(drawable, "icon.xml");

        writeToFile(input, SIMPLE_VECTOR);

        Collection<File> result = mRenderer.getFilesToBeGenerated(input);

        assertEquals(
                ImmutableSet.of(
                        FileUtils.join(mOutput, "drawable-hdpi", "icon.png"),
                        FileUtils.join(mOutput, "drawable-mdpi", "icon.png"),
                        FileUtils.join(mOutput, "drawable-ldpi", "icon.png"),
                        FileUtils.join(mOutput, "drawable-anydpi-v21", "icon.xml")),
                ImmutableSet.copyOf(result));
    }

    @Test
    public void noDensities() throws Exception {
        mRenderer = new VectorDrawableRenderer(
                19, false, mOutput, Collections.emptySet(), NullLogger::new);
        File drawable = new File(mRes, "drawable");
        File input = new File(drawable, "icon.xml");

        writeToFile(input, SIMPLE_VECTOR);

        Collection<File> result = mRenderer.getFilesToBeGenerated(input);

        assertEquals(
                ImmutableSet.of(
                        FileUtils.join(mOutput, "drawable-anydpi-v21", "icon.xml")),
                ImmutableSet.copyOf(result));
    }

    @Test
    public void languageQualifier() throws Exception {
        File drawable = new File(mRes, "drawable-fr");
        File input = new File(drawable, "icon.xml");

        writeToFile(input, SIMPLE_VECTOR);

        Collection<File> result = mRenderer.getFilesToBeGenerated(input);

        assertEquals(
                ImmutableSet.of(
                        FileUtils.join(mOutput, "drawable-fr-hdpi", "icon.png"),
                        FileUtils.join(mOutput, "drawable-fr-mdpi", "icon.png"),
                        FileUtils.join(mOutput, "drawable-fr-ldpi", "icon.png"),
                        FileUtils.join(mOutput, "drawable-fr-anydpi-v21", "icon.xml")),
                ImmutableSet.copyOf(result));
    }

    @Test
    public void versionQualifier() throws Exception {
        File drawable = new File(mRes, "drawable-v16");
        File input = new File(drawable, "icon.xml");

        writeToFile(input, SIMPLE_VECTOR);

        Collection<File> result = mRenderer.getFilesToBeGenerated(input);

        assertEquals(
                ImmutableSet.of(
                        FileUtils.join(mOutput, "drawable-hdpi-v16", "icon.png"),
                        FileUtils.join(mOutput, "drawable-mdpi-v16", "icon.png"),
                        FileUtils.join(mOutput, "drawable-ldpi-v16", "icon.png"),
                        FileUtils.join(mOutput, "drawable-anydpi-v21", "icon.xml")),
                ImmutableSet.copyOf(result));
    }

    @Test
    public void densityQualifier() throws Exception {
        File drawable = new File(mRes, "drawable-hdpi");
        File input = new File(drawable, "icon.xml");

        writeToFile(input, SIMPLE_VECTOR);

        Collection<File> result = mRenderer.getFilesToBeGenerated(input);

        assertEquals(
                ImmutableSet.of(
                        FileUtils.join(mOutput, "drawable-hdpi", "icon.png"),
                        FileUtils.join(mOutput, "drawable-hdpi-v21", "icon.xml")),
                ImmutableSet.copyOf(result));
    }

    @Test
    public void anyDpi() throws Exception {
        File drawable = new File(mRes, "drawable-anydpi");
        File input = new File(drawable, "icon.xml");

        writeToFile(input, SIMPLE_VECTOR);

        Collection<File> result = mRenderer.getFilesToBeGenerated(input);

        assertEquals(
                ImmutableSet.of(
                        FileUtils.join(mOutput, "drawable-ldpi", "icon.png"),
                        FileUtils.join(mOutput, "drawable-mdpi", "icon.png"),
                        FileUtils.join(mOutput, "drawable-hdpi", "icon.png"),
                        FileUtils.join(mOutput, "drawable-anydpi-v21", "icon.xml")),
                ImmutableSet.copyOf(result));
    }

    @Test
    public void anyDpi_version() throws Exception {
        File drawable = new File(mRes, "drawable-anydpi-v16");
        File input = new File(drawable, "icon.xml");

        writeToFile(input, SIMPLE_VECTOR);

        Collection<File> result = mRenderer.getFilesToBeGenerated(input);

        assertEquals(
                ImmutableSet.of(
                        FileUtils.join(mOutput, "drawable-ldpi-v16", "icon.png"),
                        FileUtils.join(mOutput, "drawable-mdpi-v16", "icon.png"),
                        FileUtils.join(mOutput, "drawable-hdpi-v16", "icon.png"),
                        FileUtils.join(mOutput, "drawable-anydpi-v21", "icon.xml")),
                ImmutableSet.copyOf(result));
    }

    @Test
    public void noDpi() throws Exception {
        File drawable = new File(mRes, "drawable-nodpi");
        File input = new File(drawable, "icon.xml");

        writeToFile(input, SIMPLE_VECTOR);

        Collection<File> result = mRenderer.getFilesToBeGenerated(input);

        assertEquals(
                ImmutableSet.of(
                        FileUtils.join(mOutput, "drawable-nodpi", "icon.xml")),
                ImmutableSet.copyOf(result));
    }

    @Test
    public void noDpi_version() throws Exception {
        File drawable = new File(mRes, "drawable-nodpi-v16");
        File input = new File(drawable, "icon.xml");

        writeToFile(input, SIMPLE_VECTOR);

        Collection<File> result = mRenderer.getFilesToBeGenerated(input);

        assertEquals(
                ImmutableSet.of(
                        FileUtils.join(mOutput, "drawable-nodpi-v16", "icon.xml")),
                ImmutableSet.copyOf(result));
    }

    @Test
    public void needsPreprocessing() throws Exception {
        File drawable = new File(mRes, "drawable");
        File input = new File(drawable, "icon.xml");

        writeToFile(input, SIMPLE_VECTOR);
<<<<<<< HEAD

        Collection<File> result = mRenderer.getFilesToBeGenerated(input);

=======

        Collection<File> result = mRenderer.getFilesToBeGenerated(input);

>>>>>>> 2c0ed8da
        assertEquals(
                ImmutableSet.of(
                        FileUtils.join(mOutput, "drawable-ldpi", "icon.png"),
                        FileUtils.join(mOutput, "drawable-mdpi", "icon.png"),
                        FileUtils.join(mOutput, "drawable-hdpi", "icon.png"),
                        FileUtils.join(mOutput, "drawable-anydpi-v21", "icon.xml")),
                ImmutableSet.copyOf(result));
    }

    @Test
    public void needsPreprocessing_v21() throws Exception {
        File drawableV21 = new File(mRes, "drawable-v21");
        File input = new File(drawableV21, "icon.xml");

        writeToFile(input, SIMPLE_VECTOR);

        assertTrue(mRenderer.getFilesToBeGenerated(input).isEmpty());
    }

    @Test
    public void needsPreprocessing_anydpi_v21() throws Exception {
        File drawableV21 = new File(mRes, "drawable-anydpi-v21");
        File input = new File(drawableV21, "icon.xml");

        writeToFile(input, SIMPLE_VECTOR);

        assertTrue(mRenderer.getFilesToBeGenerated(input).isEmpty());
    }

    @Test
    public void needsPreprocessing_v16() throws Exception {
        File drawableV16 = new File(mRes, "drawable-v16");
        File input = new File(drawableV16, "icon.xml");

        writeToFile(input, SIMPLE_VECTOR);
<<<<<<< HEAD

        Collection<File> result = mRenderer.getFilesToBeGenerated(input);

=======

        Collection<File> result = mRenderer.getFilesToBeGenerated(input);

>>>>>>> 2c0ed8da
        assertEquals(
                ImmutableSet.of(
                        FileUtils.join(mOutput, "drawable-hdpi-v16", "icon.png"),
                        FileUtils.join(mOutput, "drawable-mdpi-v16", "icon.png"),
                        FileUtils.join(mOutput, "drawable-ldpi-v16", "icon.png"),
                        FileUtils.join(mOutput, "drawable-anydpi-v21", "icon.xml")),
                ImmutableSet.copyOf(result));
    }

    @Test
    public void needsPreprocessing_nonVector() throws Exception {
        File drawable = new File(mRes, "drawable");
        File input = new File(drawable, "icon.xml");

        writeToFile(input,
                "<bitmap xmlns:android=\"http://schemas.android.com/apk/res/android\"\n" +
                "android:src=\"@drawable/icon\"/>");

        assertTrue(mRenderer.getFilesToBeGenerated(input).isEmpty());
    }

    @Test
    public void needsPreprocessing_notDrawable() throws Exception {
        File values = new File(mRes, "values");
        File input = new File(values, "strings.xml");

        writeToFile(input, "<resources></resources>");
<<<<<<< HEAD

        assertTrue(mRenderer.getFilesToBeGenerated(input).isEmpty());
    }

    @Test
    public void noGradientSdk21() throws Exception {
        mRenderer = new VectorDrawableRenderer(21, false, mOutput, mDensities, NullLogger::new);
        File drawable = new File(mRes, "drawable");
        File input = new File(drawable, "icon.xml");

        writeToFile(input, SIMPLE_VECTOR);

        assertTrue(mRenderer.getFilesToBeGenerated(input).isEmpty());
    }

    @Test
    public void gradientSdk21() throws Exception {
        mRenderer = new VectorDrawableRenderer(21, false, mOutput, mDensities, NullLogger::new);
        File drawable = new File(mRes, "drawable");
        File input = new File(drawable, "icon.xml");

        writeToFile(input, VECTOR_WITH_GRADIENT);

        Collection<File> result = mRenderer.getFilesToBeGenerated(input);

        assertEquals(
                ImmutableSet.of(
                        FileUtils.join(mOutput, "drawable-ldpi", "icon.png"),
                        FileUtils.join(mOutput, "drawable-mdpi", "icon.png"),
                        FileUtils.join(mOutput, "drawable-hdpi", "icon.png"),
                        FileUtils.join(mOutput, "drawable-anydpi-v24", "icon.xml")),
                ImmutableSet.copyOf(result));
    }

    @Test
    public void gradientSdk24() throws Exception {
=======

        assertTrue(mRenderer.getFilesToBeGenerated(input).isEmpty());
    }

    @Test
    public void noGradientSdk21() throws Exception {
        mRenderer = new VectorDrawableRenderer(21, false, mOutput, mDensities, NullLogger::new);
        File drawable = new File(mRes, "drawable");
        File input = new File(drawable, "icon.xml");

        writeToFile(input, SIMPLE_VECTOR);

        assertTrue(mRenderer.getFilesToBeGenerated(input).isEmpty());
    }

    @Test
    public void gradientSdk21() throws Exception {
        mRenderer = new VectorDrawableRenderer(21, false, mOutput, mDensities, NullLogger::new);
        File drawable = new File(mRes, "drawable");
        File input = new File(drawable, "icon.xml");

        writeToFile(input, VECTOR_WITH_GRADIENT);

        Collection<File> result = mRenderer.getFilesToBeGenerated(input);

        assertEquals(
                ImmutableSet.of(
                        FileUtils.join(mOutput, "drawable-ldpi", "icon.png"),
                        FileUtils.join(mOutput, "drawable-mdpi", "icon.png"),
                        FileUtils.join(mOutput, "drawable-hdpi", "icon.png"),
                        FileUtils.join(mOutput, "drawable-anydpi-v24", "icon.xml")),
                ImmutableSet.copyOf(result));
    }

    @Test
    public void gradientSdk24() throws Exception {
        mRenderer = new VectorDrawableRenderer(24, false, mOutput, mDensities, NullLogger::new);
        File drawable = new File(mRes, "drawable");
        File input = new File(drawable, "icon.xml");

        writeToFile(input, VECTOR_WITH_GRADIENT);

        assertTrue(mRenderer.getFilesToBeGenerated(input).isEmpty());
    }

    @Test
    public void fillTypeSdk23WithoutSupportLibrary() throws Exception {
        mRenderer = new VectorDrawableRenderer(23, false, mOutput, mDensities, NullLogger::new);
        File drawable = new File(mRes, "drawable");
        File input = new File(drawable, "icon.xml");

        writeToFile(input, VECTOR_WITH_FILLTYPE);

        Collection<File> result = mRenderer.getFilesToBeGenerated(input);

        Truth.assertThat(result).containsExactly(
                FileUtils.join(mOutput, "drawable-ldpi", "icon.png"),
                FileUtils.join(mOutput, "drawable-mdpi", "icon.png"),
                FileUtils.join(mOutput, "drawable-hdpi", "icon.png"),
                FileUtils.join(mOutput, "drawable-anydpi-v24", "icon.xml"));
    }

    @Test
    public void fillTypeSdk23WithSupportLibrary() throws Exception {
        mRenderer = new VectorDrawableRenderer(23, true, mOutput, mDensities, NullLogger::new);
        File drawable = new File(mRes, "drawable");
        File input = new File(drawable, "icon.xml");

        writeToFile(input, VECTOR_WITH_FILLTYPE);

        Truth.assertThat(mRenderer.getFilesToBeGenerated(input))
                .named("getFilesToBeGenerated returned")
                .isEmpty();
    }

    @Test
    public void fillTypeSdk24() throws Exception {
>>>>>>> 2c0ed8da
        mRenderer = new VectorDrawableRenderer(24, false, mOutput, mDensities, NullLogger::new);
        File drawable = new File(mRes, "drawable");
        File input = new File(drawable, "icon.xml");

<<<<<<< HEAD
        writeToFile(input, VECTOR_WITH_GRADIENT);

        assertTrue(mRenderer.getFilesToBeGenerated(input).isEmpty());
=======
        writeToFile(input, VECTOR_WITH_FILLTYPE);

        Truth.assertThat(mRenderer.getFilesToBeGenerated(input))
                .named("getFilesToBeGenerated returned")
                .isEmpty();
>>>>>>> 2c0ed8da
    }
}<|MERGE_RESOLUTION|>--- conflicted
+++ resolved
@@ -23,10 +23,7 @@
 import com.android.utils.FileUtils;
 import com.android.utils.NullLogger;
 import com.google.common.collect.ImmutableSet;
-<<<<<<< HEAD
-=======
 import com.google.common.truth.Truth;
->>>>>>> 2c0ed8da
 import java.io.File;
 import java.util.Collection;
 import java.util.Collections;
@@ -54,8 +51,6 @@
             "    </aapt:attr>\n" +
             "  </path>\n" +
             "</vector>";
-<<<<<<< HEAD
-=======
     private static final String VECTOR_WITH_FILLTYPE =
             "<vector xmlns:android=\"http://schemas.android.com/apk/res/android\"\n" +
             "    android:width=\"64dp\" android:height=\"64dp\" android:viewportWidth=\"64\" android:viewportHeight=\"64\">\n" +
@@ -63,7 +58,6 @@
             "       android:fillColor=\"#FF0000\"\n" +
             "       android:fillType=\"oddEven\"/>\n" +
             "</vector>";
->>>>>>> 2c0ed8da
 
     @Rule
     public TemporaryFolder tmpFolder = new TemporaryFolder();
@@ -239,15 +233,9 @@
         File input = new File(drawable, "icon.xml");
 
         writeToFile(input, SIMPLE_VECTOR);
-<<<<<<< HEAD
-
-        Collection<File> result = mRenderer.getFilesToBeGenerated(input);
-
-=======
-
-        Collection<File> result = mRenderer.getFilesToBeGenerated(input);
-
->>>>>>> 2c0ed8da
+
+        Collection<File> result = mRenderer.getFilesToBeGenerated(input);
+
         assertEquals(
                 ImmutableSet.of(
                         FileUtils.join(mOutput, "drawable-ldpi", "icon.png"),
@@ -283,15 +271,9 @@
         File input = new File(drawableV16, "icon.xml");
 
         writeToFile(input, SIMPLE_VECTOR);
-<<<<<<< HEAD
-
-        Collection<File> result = mRenderer.getFilesToBeGenerated(input);
-
-=======
-
-        Collection<File> result = mRenderer.getFilesToBeGenerated(input);
-
->>>>>>> 2c0ed8da
+
+        Collection<File> result = mRenderer.getFilesToBeGenerated(input);
+
         assertEquals(
                 ImmutableSet.of(
                         FileUtils.join(mOutput, "drawable-hdpi-v16", "icon.png"),
@@ -319,44 +301,6 @@
         File input = new File(values, "strings.xml");
 
         writeToFile(input, "<resources></resources>");
-<<<<<<< HEAD
-
-        assertTrue(mRenderer.getFilesToBeGenerated(input).isEmpty());
-    }
-
-    @Test
-    public void noGradientSdk21() throws Exception {
-        mRenderer = new VectorDrawableRenderer(21, false, mOutput, mDensities, NullLogger::new);
-        File drawable = new File(mRes, "drawable");
-        File input = new File(drawable, "icon.xml");
-
-        writeToFile(input, SIMPLE_VECTOR);
-
-        assertTrue(mRenderer.getFilesToBeGenerated(input).isEmpty());
-    }
-
-    @Test
-    public void gradientSdk21() throws Exception {
-        mRenderer = new VectorDrawableRenderer(21, false, mOutput, mDensities, NullLogger::new);
-        File drawable = new File(mRes, "drawable");
-        File input = new File(drawable, "icon.xml");
-
-        writeToFile(input, VECTOR_WITH_GRADIENT);
-
-        Collection<File> result = mRenderer.getFilesToBeGenerated(input);
-
-        assertEquals(
-                ImmutableSet.of(
-                        FileUtils.join(mOutput, "drawable-ldpi", "icon.png"),
-                        FileUtils.join(mOutput, "drawable-mdpi", "icon.png"),
-                        FileUtils.join(mOutput, "drawable-hdpi", "icon.png"),
-                        FileUtils.join(mOutput, "drawable-anydpi-v24", "icon.xml")),
-                ImmutableSet.copyOf(result));
-    }
-
-    @Test
-    public void gradientSdk24() throws Exception {
-=======
 
         assertTrue(mRenderer.getFilesToBeGenerated(input).isEmpty());
     }
@@ -434,21 +378,14 @@
 
     @Test
     public void fillTypeSdk24() throws Exception {
->>>>>>> 2c0ed8da
         mRenderer = new VectorDrawableRenderer(24, false, mOutput, mDensities, NullLogger::new);
         File drawable = new File(mRes, "drawable");
         File input = new File(drawable, "icon.xml");
 
-<<<<<<< HEAD
-        writeToFile(input, VECTOR_WITH_GRADIENT);
-
-        assertTrue(mRenderer.getFilesToBeGenerated(input).isEmpty());
-=======
         writeToFile(input, VECTOR_WITH_FILLTYPE);
 
         Truth.assertThat(mRenderer.getFilesToBeGenerated(input))
                 .named("getFilesToBeGenerated returned")
                 .isEmpty();
->>>>>>> 2c0ed8da
     }
 }
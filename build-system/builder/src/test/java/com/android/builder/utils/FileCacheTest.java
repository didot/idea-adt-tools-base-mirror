/*
 * Copyright (C) 2016 The Android Open Source Project
 *
 * Licensed under the Apache License, Version 2.0 (the "License");
 * you may not use this file except in compliance with the License.
 * You may obtain a copy of the License at
 *
 *      http://www.apache.org/licenses/LICENSE-2.0
 *
 * Unless required by applicable law or agreed to in writing, software
 * distributed under the License is distributed on an "AS IS" BASIS,
 * WITHOUT WARRANTIES OR CONDITIONS OF ANY KIND, either express or implied.
 * See the License for the specific language governing permissions and
 * limitations under the License.
 */

package com.android.builder.utils;

import static com.android.testutils.truth.FileSubject.assertThat;
import static com.google.common.base.Preconditions.checkNotNull;
import static com.google.common.truth.Truth.assertThat;
import static org.junit.Assert.assertNotNull;
import static org.junit.Assert.fail;

import com.android.annotations.NonNull;
import com.android.repository.Revision;
import com.android.testutils.concurrency.ConcurrencyTester;
import com.android.utils.FileUtils;
import com.google.common.base.Joiner;
import com.google.common.base.Throwables;
import com.google.common.hash.Hashing;
import com.google.common.io.Files;
import java.io.File;
import java.io.FileNotFoundException;
import java.io.IOException;
import java.io.UncheckedIOException;
import java.nio.charset.StandardCharsets;
import java.time.Duration;
import java.util.concurrent.ExecutionException;
import java.util.function.Function;
import org.junit.Before;
import org.junit.Rule;
import org.junit.Test;
import org.junit.rules.TemporaryFolder;

/** Test cases for {@link FileCache}. */
public class FileCacheTest {

    @Rule public TemporaryFolder temporaryFolder = new TemporaryFolder();

    private File cacheDir;
    private File outputDir;

    @Before
    public void setUp() throws IOException {
        cacheDir = temporaryFolder.newFolder();
        outputDir = temporaryFolder.newFolder();
    }

    @Test
    public void testCreateFile_SameInputSameOutput() throws Exception {
        FileCache fileCache = FileCache.getInstanceWithSingleProcessLocking(cacheDir);
        FileCache.Inputs inputs =
                new FileCache.Inputs.Builder(FileCache.Command.TEST)
                        .putString("file", "input")
                        .build();
        File outputFile = new File(outputDir, "output");

        // First access to the cache, expect cache miss
        fileCache.createFile(outputFile, inputs, () -> writeStringToFile("Some text", outputFile));
        assertThat(fileCache.getHits()).isEqualTo(0);
        assertThat(fileCache.getMisses()).isEqualTo(1);
        assertThat(outputFile).hasContents("Some text");

        FileUtils.delete(outputFile);

        // Second access to the cache, expect cache hit
        fileCache.createFile(
                outputFile,
                inputs,
                () -> {
                    fail("This statement should not be executed");
                    writeStringToFile("This text should not be written", outputFile);
                });
        assertThat(fileCache.getHits()).isEqualTo(1);
        assertThat(fileCache.getMisses()).isEqualTo(1);
        assertThat(outputFile).hasContents("Some text");
    }

    @Test
    public void testCreateFile_SameInputDifferentOutputs() throws Exception {
        FileCache fileCache = FileCache.getInstanceWithSingleProcessLocking(cacheDir);
        FileCache.Inputs inputs =
                new FileCache.Inputs.Builder(FileCache.Command.TEST)
                        .putString("file", "input")
                        .build();

        // First access to the cache
        File outputFile1 = new File(outputDir, "output1");
        fileCache.createFile(
                outputFile1, inputs, () -> writeStringToFile("Some text", outputFile1));

        // Second access to the cache, expect cache hit
        File outputFile2 = new File(outputDir, "output2");
        fileCache.createFile(
                outputFile2,
                inputs,
                () -> {
                    fail("This statement should not be executed");
                    writeStringToFile("This text should not be written", outputFile2);
                });
        assertThat(fileCache.getHits()).isEqualTo(1);
        assertThat(fileCache.getMisses()).isEqualTo(1);
        assertThat(outputFile1).hasContents("Some text");
        assertThat(outputFile2).hasContents("Some text");
    }

    @Test
    public void testCreateFile_DifferentInputsSameOutput() throws Exception {
        FileCache fileCache = FileCache.getInstanceWithSingleProcessLocking(cacheDir);
        File outputFile = new File(outputDir, "output");

        // First access to the cache
        FileCache.Inputs inputs1 =
                new FileCache.Inputs.Builder(FileCache.Command.TEST)
                        .putString("file", "input1")
                        .build();
        fileCache.createFile(outputFile, inputs1, () -> writeStringToFile("Some text", outputFile));

        // Second access to the cache, expect cache miss
        FileCache.Inputs inputs2 =
                new FileCache.Inputs.Builder(FileCache.Command.TEST)
                        .putString("file", "input2")
                        .build();
        fileCache.createFile(
                outputFile, inputs2, () -> writeStringToFile("Some other text", outputFile));
        assertThat(fileCache.getHits()).isEqualTo(0);
        assertThat(fileCache.getMisses()).isEqualTo(2);
        assertThat(outputFile).hasContents("Some other text");
    }

    @Test
    public void testCreateFile_DifferentInputsDifferentOutputs() throws Exception {
        FileCache fileCache = FileCache.getInstanceWithSingleProcessLocking(cacheDir);

        // First access to the cache
        FileCache.Inputs inputs1 =
                new FileCache.Inputs.Builder(FileCache.Command.TEST)
                        .putString("file", "input1")
                        .build();
        File outputFile1 = new File(outputDir, "output1");
        fileCache.createFile(
                outputFile1, inputs1, () -> writeStringToFile("Some text", outputFile1));

        // Second access to the cache, expect cache miss
        FileCache.Inputs inputs2 =
                new FileCache.Inputs.Builder(FileCache.Command.TEST)
                        .putString("file", "input2")
                        .build();
        File outputFile2 = new File(outputDir, "output2");
        fileCache.createFile(
                outputFile2, inputs2, () -> writeStringToFile("Some other text", outputFile2));
        assertThat(fileCache.getHits()).isEqualTo(0);
        assertThat(fileCache.getMisses()).isEqualTo(2);
        assertThat(outputFile1).hasContents("Some text");
        assertThat(outputFile2).hasContents("Some other text");
    }

    @Test
    public void testCreateFileInCacheIfAbsent_SameInput() throws Exception {
        FileCache fileCache = FileCache.getInstanceWithSingleProcessLocking(cacheDir);
        FileCache.Inputs inputs =
                new FileCache.Inputs.Builder(FileCache.Command.TEST)
                        .putString("file", "input")
                        .build();

        // First access to the cache, expect cache miss
        File cachedFile =
                fileCache
                        .createFileInCacheIfAbsent(
                                inputs, (outputFile) -> writeStringToFile("Some text", outputFile))
                        .getCachedFile();
        assertThat(fileCache.getHits()).isEqualTo(0);
        assertThat(fileCache.getMisses()).isEqualTo(1);
        assertThat(cachedFile).hasContents("Some text");

        // Second access to the cache, expect cache hit
        File cachedFile2 =
                fileCache
                        .createFileInCacheIfAbsent(
                                inputs,
                                (outputFile) -> {
                                    fail("This statement should not be executed");
                                    writeStringToFile(
                                            "This text should not be written", outputFile);
                                })
                        .getCachedFile();
        assertThat(fileCache.getHits()).isEqualTo(1);
        assertThat(fileCache.getMisses()).isEqualTo(1);
        assertThat(cachedFile2).isEqualTo(cachedFile);
        assertThat(cachedFile).hasContents("Some text");
    }

    @Test
    public void testCreateFileInCacheIfAbsent_DifferentInputs() throws Exception {
        FileCache fileCache = FileCache.getInstanceWithSingleProcessLocking(cacheDir);

        // First access to the cache
        FileCache.Inputs inputs1 =
                new FileCache.Inputs.Builder(FileCache.Command.TEST)
                        .putString("file", "input1")
                        .build();
        File cachedFile1 =
                fileCache
                        .createFileInCacheIfAbsent(
                                inputs1, (outputFile) -> writeStringToFile("Some text", outputFile))
                        .getCachedFile();

        // Second access to the cache, expect cache miss
        FileCache.Inputs inputs2 =
                new FileCache.Inputs.Builder(FileCache.Command.TEST)
                        .putString("file", "input2")
                        .build();
        File cachedFile2 =
                fileCache
                        .createFileInCacheIfAbsent(
                                inputs2,
                                (outputFile) -> writeStringToFile("Some other text", outputFile))
                        .getCachedFile();
        assertThat(fileCache.getHits()).isEqualTo(0);
        assertThat(fileCache.getMisses()).isEqualTo(2);
        assertThat(cachedFile2).isNotEqualTo(cachedFile1);
        assertThat(cachedFile1).hasContents("Some text");
        assertThat(cachedFile2).hasContents("Some other text");
    }

    @Test
    public void testCreateFile_OutputToDirectory() throws Exception {
        // Use same input different outputs
        FileCache fileCache = FileCache.getInstanceWithSingleProcessLocking(cacheDir);
        FileCache.Inputs inputs =
                new FileCache.Inputs.Builder(FileCache.Command.TEST)
                        .putString("file", "input")
                        .build();

        // First access to the cache
        File outputDir1 = new File(outputDir, "outputDir1");
        fileCache.createFile(
                outputDir1,
                inputs,
                () -> {
                    FileUtils.mkdirs(outputDir1);
                    writeStringToFile("Some text", new File(outputDir1, "fileInOutputDir"));
                });

        // Second access to the cache, expect cache hit
        File outputDir2 = new File(outputDir, "outputDir2");
        fileCache.createFile(
                outputDir2,
                inputs,
                () -> {
                    fail("This statement should not be executed");
                    FileUtils.mkdirs(outputDir2);
                    writeStringToFile(
                            "This text should not be written",
                            new File(outputDir2, "fileInOutputDir"));
                });
        assertThat(fileCache.getHits()).isEqualTo(1);
        assertThat(fileCache.getMisses()).isEqualTo(1);
        assertThat(outputDir1.list()).hasLength(1);
        assertThat(outputDir2.list()).hasLength(1);
        assertThat(new File(outputDir1, "fileInOutputDir")).hasContents("Some text");
        assertThat(new File(outputDir2, "fileInOutputDir")).hasContents("Some text");
    }

    @Test
    public void testCreateFileInCacheIfAbsent_OutputToDirectory() throws Exception {
        // Use same input
        FileCache fileCache = FileCache.getInstanceWithSingleProcessLocking(cacheDir);
        FileCache.Inputs inputs =
                new FileCache.Inputs.Builder(FileCache.Command.TEST)
                        .putString("file", "input")
                        .build();

        // First access to the cache
        File cachedDir1 =
                fileCache
                        .createFileInCacheIfAbsent(
                                inputs,
                                (outputDir) -> {
                                    FileUtils.mkdirs(outputDir);
                                    writeStringToFile(
                                            "Some text", new File(outputDir, "fileInOutputDir"));
                                })
                        .getCachedFile();

        // Second access to the cache, expect cache hit
        File cachedDir2 =
                fileCache
                        .createFileInCacheIfAbsent(
                                inputs,
                                (outputDir) -> {
                                    fail("This statement should not be executed");
                                    FileUtils.mkdirs(outputDir);
                                    writeStringToFile(
                                            "This text should not be written",
                                            new File(outputDir, "fileInOutputDir"));
                                })
                        .getCachedFile();
        assertNotNull(cachedDir2);
        assertThat(fileCache.getHits()).isEqualTo(1);
        assertThat(fileCache.getMisses()).isEqualTo(1);
        assertThat(cachedDir2).isEqualTo(cachedDir1);
        assertThat(cachedDir2.list()).hasLength(1);
        assertThat(new File(cachedDir2, "fileInOutputDir")).hasContents("Some text");
    }

    @Test
    public void testCreateFileThenCreateFileInCacheIfAbsent() throws Exception {
        FileCache fileCache = FileCache.getInstanceWithSingleProcessLocking(cacheDir);
        FileCache.Inputs inputs =
                new FileCache.Inputs.Builder(FileCache.Command.TEST)
                        .putString("file", "input")
                        .build();

        File outputFile = new File(outputDir, "output");
        fileCache.createFile(outputFile, inputs, () -> writeStringToFile("Some text", outputFile));

        File cachedFile =
                fileCache
                        .createFileInCacheIfAbsent(
                                inputs,
                                (aCachedFile) -> {
                                    fail("This statement should not be executed");
                                    writeStringToFile(
                                            "This text should not be written", aCachedFile);
                                })
                        .getCachedFile();

        assertThat(fileCache.getHits()).isEqualTo(1);
        assertThat(fileCache.getMisses()).isEqualTo(1);
        assertThat(outputFile).hasContents("Some text");
        assertThat(cachedFile).hasContents("Some text");
    }

    @Test
    public void testCreateFileInCacheIfAbsentThenCreateFile() throws Exception {
        FileCache fileCache = FileCache.getInstanceWithSingleProcessLocking(cacheDir);
        FileCache.Inputs inputs =
                new FileCache.Inputs.Builder(FileCache.Command.TEST)
                        .putString("file", "input")
                        .build();

        File cachedFile =
                fileCache
                        .createFileInCacheIfAbsent(
                                inputs,
                                (cachedOutputFile) ->
                                        writeStringToFile("Some text", cachedOutputFile))
                        .getCachedFile();

        File outputFile = new File(outputDir, "output");
        fileCache.createFile(
                outputFile,
                inputs,
                () -> {
                    fail("This statement should not be executed");
                    writeStringToFile("This text should not be written", outputFile);
                });

        assertThat(fileCache.getHits()).isEqualTo(1);
        assertThat(fileCache.getMisses()).isEqualTo(1);
        assertThat(outputFile).hasContents("Some text");
        assertThat(cachedFile).hasContents("Some text");
    }

    @Test
    public void testInvalidCacheDirectory() throws Exception {
        // Use an invalid cache directory, expect that an exception is thrown not when the cache is
        // created but when it is used
        File invalidCacheDirectory = new File("\0");
        FileCache fileCache = FileCache.getInstanceWithSingleProcessLocking(invalidCacheDirectory);

        FileCache.Inputs inputs =
                new FileCache.Inputs.Builder(FileCache.Command.TEST)
                        .putString("file", "input")
                        .build();
        File outputFile = new File(outputDir, "output");
        try {
            fileCache.createFile(
                    outputFile, inputs, () -> writeStringToFile("Some text", outputFile));
            fail("Expected UncheckedIOException");
        } catch (UncheckedIOException e) {
            assertThat(Throwables.getRootCause(e)).hasMessage("Invalid file path");
        }
    }

    @Test
    public void testCacheDirectoryDidNotExist_ExistsAfterCreateFile() throws Exception {
        FileUtils.delete(cacheDir);
        FileCache fileCache = FileCache.getInstanceWithSingleProcessLocking(cacheDir);
        assertThat(fileCache.getCacheDirectory()).doesNotExist();

        FileCache.Inputs inputs =
                new FileCache.Inputs.Builder(FileCache.Command.TEST)
                        .putString("file", "input")
                        .build();
        File outputFile = new File(outputDir, "output");
        fileCache.createFile(outputFile, inputs, () -> writeStringToFile("Some text", outputFile));
        assertThat(fileCache.getCacheDirectory()).exists();
    }

    @Test
    public void testCacheDirectoryDidNotExist_ExistsAfterCreateFileInCacheIfAbsent()
            throws Exception {
        FileUtils.delete(cacheDir);
        FileCache fileCache = FileCache.getInstanceWithSingleProcessLocking(cacheDir);
        assertThat(fileCache.getCacheDirectory()).doesNotExist();

        FileCache.Inputs inputs =
                new FileCache.Inputs.Builder(FileCache.Command.TEST)
                        .putString("file", "input")
                        .build();
        fileCache.createFileInCacheIfAbsent(
                inputs, (outputFile) -> writeStringToFile("Some text", outputFile));
        assertThat(fileCache.getCacheDirectory()).exists();
    }

    @Test
    public void testUnusualInput() throws Exception {
        FileCache fileCache = FileCache.getInstanceWithSingleProcessLocking(cacheDir);
        FileCache.Inputs inputs =
                new FileCache.Inputs.Builder(FileCache.Command.TEST).putString("file", "").build();

        File outputFile = new File(outputDir, "output");
        fileCache.createFile(outputFile, inputs, () -> writeStringToFile("Some text", outputFile));

        assertThat(fileCache.getHits()).isEqualTo(0);
        assertThat(fileCache.getMisses()).isEqualTo(1);
        assertThat(outputFile).hasContents("Some text");
    }

    @Test
    public void testCreateFile_InvalidOutputFile() throws Exception {
        FileCache fileCache = FileCache.getInstanceWithSingleProcessLocking(cacheDir);
        FileCache.Inputs inputs =
                new FileCache.Inputs.Builder(FileCache.Command.TEST)
                        .putString("file", "input")
                        .build();

        File outputFile = new File(cacheDir, "output");
        try {
            fileCache.createFile(outputFile, inputs, () -> {});
            fail("expected IllegalArgumentException");
        } catch (IllegalArgumentException exception) {
            assertThat(exception).hasMessage(
                    String.format(
                            "Output file/directory '%1$s' must not be located"
                                    + " in the cache directory '%2$s'",
                            outputFile.getAbsolutePath(),
                            fileCache.getCacheDirectory().getAbsolutePath()));
        }
        assertThat(fileCache.getCacheDirectory().list()).isEmpty();

        outputFile = cacheDir.getParentFile();
        try {
            fileCache.createFile(outputFile, inputs, () -> {});
            fail("expected IllegalArgumentException");
        } catch (IllegalArgumentException exception) {
            assertThat(exception).hasMessage(
                    String.format(
                            "Output directory '%1$s' must not contain the cache directory '%2$s'",
                            outputFile.getAbsolutePath(),
                            fileCache.getCacheDirectory().getAbsolutePath()));
        }
        assertThat(fileCache.getCacheDirectory().list()).isEmpty();

        outputFile = cacheDir;
        try {
            fileCache.createFile(outputFile, inputs, () -> {});
            fail("expected IllegalArgumentException");
        } catch (IllegalArgumentException exception) {
            assertThat(exception).hasMessage(
                    String.format(
                            "Output directory must not be the same as the cache directory '%1$s'",
                            fileCache.getCacheDirectory().getAbsolutePath()));
        }
        assertThat(fileCache.getCacheDirectory().list()).isEmpty();
    }

    @Test
    public void testCreateFile_OutputFileAlreadyExistsAndIsNotCreated() throws Exception {
        FileCache fileCache = FileCache.getInstanceWithSingleProcessLocking(cacheDir);
        FileCache.Inputs inputs =
                new FileCache.Inputs.Builder(FileCache.Command.TEST)
                        .putString("file", "input")
                        .build();

        File outputDir1 = new File(outputDir, "dir1");
        File outputDir2 = new File(outputDir, "dir2");
        FileUtils.mkdirs(outputDir1);
        FileUtils.mkdirs(outputDir2);
        File fileInOutputDir1 = new File(outputDir1, "output1");
        File fileInOutputDir2 = new File(outputDir2, "output2");
        Files.touch(fileInOutputDir1);
        Files.touch(fileInOutputDir2);

        fileCache.createFile(fileInOutputDir1, inputs, () -> {
            // The cache should have deleted the existing output file (but not the parent directory)
            // before calling this callback
            assertThat(fileInOutputDir1).doesNotExist();
            assertThat(fileInOutputDir1.getParentFile()).exists();
        });

        // Since the callback didn't create an output, if the cache is called again, it should
        // delete any existing output files (but not their parent directories)
        fileCache.createFile(fileInOutputDir2, inputs, () -> {});
        assertThat(fileInOutputDir2).doesNotExist();
        assertThat(fileInOutputDir2.getParentFile()).exists();
    }

    @Test
    public void testCreateFile_OutputFileDoesNotAlreadyExistAndIsCreated() throws Exception {
        FileCache fileCache = FileCache.getInstanceWithSingleProcessLocking(cacheDir);
        FileCache.Inputs inputs =
                new FileCache.Inputs.Builder(FileCache.Command.TEST)
                        .putString("file", "input")
                        .build();

        File outputDir1 = new File(outputDir, "dir1");
        File outputDir2 = new File(outputDir, "dir2");
        File fileInOutputDir1 = new File(outputDir1, "output1");
        File fileInOutputDir2 = new File(outputDir2, "output2");

        fileCache.createFile(fileInOutputDir1, inputs, () -> {
            // The cache should have created the parent directory of the output file (but should not
            // have created the output file) before calling this callback
            assertThat(fileInOutputDir1).doesNotExist();
            assertThat(fileInOutputDir1.getParentFile()).exists();
            Files.touch(fileInOutputDir1);
        });

        // Since the callback created an output, if the cache is called again, it should create new
        // output files (together with their parent directories)
        fileCache.createFile(fileInOutputDir2, inputs, () -> {});
        assertThat(fileInOutputDir2).exists();
    }

    @Test
    public void testCreateFile_OutputFileNotLocked() throws Exception {
        FileCache fileCache = FileCache.getInstanceWithMultiProcessLocking(cacheDir);
        FileCache.Inputs inputs =
                new FileCache.Inputs.Builder(FileCache.Command.TEST)
                        .putString("file", "input")
                        .build();

        File outputFile = new File(outputDir, "output");
        fileCache.createFile(outputFile, inputs, () -> writeStringToFile("Some text", outputFile));

        // The cache directory should contain 1 cache entry directory and 1 lock file for that
        // directory (no lock file for the output file)
        assertThat(fileCache.getCacheDirectory().list()).hasLength(2);
    }

    @Test
    public void testCreateFile_FileCreatorIOException() throws IOException {
        FileCache fileCache = FileCache.getInstanceWithSingleProcessLocking(cacheDir);
        FileCache.Inputs inputs =
                new FileCache.Inputs.Builder(FileCache.Command.TEST)
                        .putString("file", "input")
                        .build();
        File outputFile = new File(outputDir, "output");

        try {
            fileCache.createFile(outputFile, inputs, () -> {
                throw new IOException("Some I/O exception");
            });
            fail("expected ExecutionException");
        } catch (ExecutionException exception) {
            assertThat(Throwables.getRootCause(exception)).isInstanceOf(IOException.class);
            assertThat(Throwables.getRootCause(exception)).hasMessage("Some I/O exception");
        }
        assertThat(fileCache.getCacheDirectory().list()).isNotEmpty();
    }

    @Test
    public void testCreateFile_FileCreatorRuntimeException() throws IOException {
        FileCache fileCache = FileCache.getInstanceWithSingleProcessLocking(cacheDir);
        FileCache.Inputs inputs =
                new FileCache.Inputs.Builder(FileCache.Command.TEST)
                        .putString("file", "input")
                        .build();
        File outputFile = new File(outputDir, "output");

        try {
            fileCache.createFile(outputFile, inputs, () -> {
                throw new RuntimeException("Some runtime exception");
            });
            fail("expected ExecutionException");
        } catch (ExecutionException exception) {
            assertThat(Throwables.getRootCause(exception)).isInstanceOf(RuntimeException.class);
            assertThat(Throwables.getRootCause(exception)).hasMessage("Some runtime exception");
        }
        assertThat(fileCache.getCacheDirectory().list()).isNotEmpty();
    }

    @Test
    public void testCreateFile_IOExceptionNotThrownByFileCreator() throws Exception {
        FileCache fileCache = FileCache.getInstanceWithSingleProcessLocking(cacheDir);
        FileCache.Inputs inputs =
                new FileCache.Inputs.Builder(FileCache.Command.TEST)
                        .putString("file", "input")
                        .build();

        // Use an invalid character in the file name
        File outputFile = new File("\0");
        try {
            fileCache.createFile(outputFile, inputs, () -> {});
            fail("expected UncheckedIOException");
        } catch (UncheckedIOException e) {
            assertThat(Throwables.getRootCause(e)).hasMessage("Invalid file path");
        }
        assertThat(fileCache.getCacheDirectory().list()).isEmpty();
    }

    @Test
    public void testCreateFileInCacheIfAbsent_FileCreatorIOException() throws IOException {
        FileCache fileCache = FileCache.getInstanceWithSingleProcessLocking(cacheDir);
        FileCache.Inputs inputs =
                new FileCache.Inputs.Builder(FileCache.Command.TEST)
                        .putString("file", "input")
                        .build();

        try {
            fileCache.createFileInCacheIfAbsent(inputs, (outputFile) -> {
                throw new IOException("Some I/O exception");
            });
            fail("expected ExecutionException");
        } catch (ExecutionException exception) {
            assertThat(Throwables.getRootCause(exception)).isInstanceOf(IOException.class);
            assertThat(Throwables.getRootCause(exception)).hasMessage("Some I/O exception");
        }
        assertThat(fileCache.getCacheDirectory().list()).isNotEmpty();
    }

    @Test
    public void testCreateFileInCacheIfAbsent_FileCreatorRuntimeException() throws IOException {
        FileCache fileCache = FileCache.getInstanceWithSingleProcessLocking(cacheDir);
        FileCache.Inputs inputs =
                new FileCache.Inputs.Builder(FileCache.Command.TEST)
                        .putString("file", "input")
                        .build();

        try {
            fileCache.createFileInCacheIfAbsent(inputs, (outputFile) -> {
                throw new RuntimeException("Some runtime exception");
            });
            fail("expected ExecutionException");
        } catch (ExecutionException exception) {
            assertThat(Throwables.getRootCause(exception)).isInstanceOf(RuntimeException.class);
            assertThat(Throwables.getRootCause(exception)).hasMessage("Some runtime exception");
        }
        assertThat(fileCache.getCacheDirectory().list()).isNotEmpty();
    }

    @Test
    public void testCreateFileInCacheIfAbsent_IOExceptionNotThrownByFileCreator()
            throws Exception {
        FileCache fileCache = FileCache.getInstanceWithSingleProcessLocking(cacheDir);
        FileCache.Inputs inputs =
                new FileCache.Inputs.Builder(FileCache.Command.TEST)
                        .putString("file", "input")
                        .build();

        try {
            fileCache.createFileInCacheIfAbsent(inputs, (outputFile) -> {
                // Delete the cache entry directory to so that the execution will crash later
                FileUtils.deletePath(outputFile.getParentFile());
            });
            fail("expected IOException");
        } catch (IOException exception) {
            assertThat(Throwables.getRootCause(exception))
                    .isInstanceOf(FileNotFoundException.class);
        }
        assertThat(fileCache.getCacheDirectory().list()).isEmpty();
    }

    @Test
    public void testCacheEntryExists() throws Exception {
        FileCache fileCache = FileCache.getInstanceWithSingleProcessLocking(cacheDir);
        FileCache.Inputs inputs =
                new FileCache.Inputs.Builder(FileCache.Command.TEST)
                        .putString("file", "input")
                        .build();
        File outputFile = new File(outputDir, "output");

        // Case 1: Cache entry does not exist
        assertThat(fileCache.cacheEntryExists(inputs)).isFalse();

        // Case 2: Cache entry exists and is not corrupted
        fileCache.createFile(outputFile, inputs, () -> writeStringToFile("Some text", outputFile));
        assertThat(fileCache.cacheEntryExists(inputs)).isTrue();

        // Case 3: Cache entry exists but is corrupted
        File cachedFile = fileCache.getFileInCache(inputs);
        File inputsFile = new File(cachedFile.getParent(), "inputs");
        FileUtils.delete(inputsFile);

        assertThat(fileCache.cacheEntryExists(inputs)).isFalse();
    }

    @Test
    public void testGetFileInCache() throws Exception {
        FileCache fileCache = FileCache.getInstanceWithSingleProcessLocking(cacheDir);
        FileCache.Inputs inputs =
                new FileCache.Inputs.Builder(FileCache.Command.TEST)
                        .putString("file", "input")
                        .build();

        File cachedFile = fileCache.getFileInCache(inputs);
        assertThat(FileUtils.isFileInDirectory(cachedFile, fileCache.getCacheDirectory())).isTrue();

        File outputFile = new File(outputDir, "output");
        fileCache.createFile(outputFile, inputs, () -> writeStringToFile("Some text", outputFile));
        assertThat(fileCache.getCacheDirectory().list()).hasLength(1);
        assertThat(cachedFile).hasContents("Some text");

        File cachedFile2 =
                fileCache
                        .createFileInCacheIfAbsent(
                                inputs,
                                (anOutputFile) -> assertThat(anOutputFile).isSameAs(cachedFile))
                        .getCachedFile();
        assertThat(fileCache.getCacheDirectory().list()).hasLength(1);
        assertThat(cachedFile2).isEqualTo(cachedFile);
    }

    @Test
    public void testCorruptedCache_InputsFileDoesNotExist() throws Exception {
        FileCache fileCache = FileCache.getInstanceWithSingleProcessLocking(cacheDir);
        FileCache.Inputs inputs =
                new FileCache.Inputs.Builder(FileCache.Command.TEST)
                        .putString("file", "input")
                        .build();
        File outputFile = new File(outputDir, "output");

        FileCache.QueryResult result =
                fileCache.createFile(
                        outputFile, inputs, () -> writeStringToFile("Some text", outputFile));
        assertThat(result.getQueryEvent()).isEqualTo(FileCache.QueryEvent.MISSED);
        assertThat(result.getCauseOfCorruption()).isNull();
        assertThat(result.getCachedFile()).isNull();

        // Delete the inputs file
        File cachedFile = fileCache.getFileInCache(inputs);
        File inputsFile = new File(cachedFile.getParent(), "inputs");
        FileUtils.delete(inputsFile);

        result =
                fileCache.createFile(
                        outputFile, inputs, () -> writeStringToFile("Some text", outputFile));
        assertThat(result.getQueryEvent()).isEqualTo(FileCache.QueryEvent.CORRUPTED);
        assertNotNull(result.getCauseOfCorruption());
        assertThat(result.getCauseOfCorruption().getMessage())
                .isEqualTo(
                        String.format(
                                "Inputs file '%s' does not exist", inputsFile.getAbsolutePath()));
        assertThat(result.getCachedFile()).isNull();
    }

    @Test
    public void testCorruptedCache_InputsFileIsInvalid() throws Exception {
        FileCache fileCache = FileCache.getInstanceWithSingleProcessLocking(cacheDir);
        FileCache.Inputs inputs =
                new FileCache.Inputs.Builder(FileCache.Command.TEST)
                        .putString("file", "input")
                        .build();

        FileCache.QueryResult result =
                fileCache.createFileInCacheIfAbsent(
                        inputs, (outputFile) -> writeStringToFile("Some text", outputFile));
        assertThat(result.getQueryEvent()).isEqualTo(FileCache.QueryEvent.MISSED);
        assertThat(result.getCauseOfCorruption()).isNull();
        assertThat(result.getCachedFile()).isNotNull();

        // Modify the inputs file's contents
        File cachedFile = result.getCachedFile();
        assertNotNull(cachedFile);
        File inputsFile = new File(cachedFile.getParent(), "inputs");
        writeStringToFile("Corrupted inputs", inputsFile);

        result =
                fileCache.createFileInCacheIfAbsent(
                        inputs, (outputFile) -> writeStringToFile("Some text", outputFile));
        assertThat(result.getQueryEvent()).isEqualTo(FileCache.QueryEvent.CORRUPTED);
        assertNotNull(result.getCauseOfCorruption());
        assertThat(result.getCauseOfCorruption().getMessage())
                .contains(
                        String.format(
                                "Expected contents '%s' but found '%s'",
                                inputs.toString(), "Corrupted inputs"));
        assertThat(result.getCachedFile()).isNotNull();
    }

    @SuppressWarnings("ResultOfMethodCallIgnored")
    @Test
    public void testDeleteOldCacheEntries() throws Exception {
        FileCache fileCache = FileCache.getInstanceWithMultiProcessLocking(cacheDir);
        FileCache.Inputs inputs1 =
                new FileCache.Inputs.Builder(FileCache.Command.TEST)
                        .putString("input", "foo1")
                        .build();
        FileCache.Inputs inputs2 =
                new FileCache.Inputs.Builder(FileCache.Command.TEST)
                        .putString("input", "foo2")
                        .build();
        FileCache.Inputs inputs3 =
                new FileCache.Inputs.Builder(FileCache.Command.TEST)
                        .putString("input", "foo3")
                        .build();

        // Make the first cache entry look as if it was created 60 days ago
        fileCache.createFileInCacheIfAbsent(inputs1, (outputFile) -> {});
        File cacheEntryDir1 = fileCache.getFileInCache(inputs1).getParentFile();
        File lockFile1 = SynchronizedFile.getLockFile(cacheEntryDir1);
        cacheEntryDir1.setLastModified(System.currentTimeMillis() - Duration.ofDays(60).toMillis());

        // Make the second cache entry look as if it was created 30 days ago
        fileCache.createFileInCacheIfAbsent(inputs2, (outputFile) -> {});
        File cacheEntryDir2 = fileCache.getFileInCache(inputs2).getParentFile();
        File lockFile2 = SynchronizedFile.getLockFile(cacheEntryDir2);
        cacheEntryDir2.setLastModified(System.currentTimeMillis() - Duration.ofDays(30).toMillis());

        // Make the third cache entry without modifying its timestamp
        fileCache.createFileInCacheIfAbsent(inputs3, (outputFile) -> {});
        File cacheEntryDir3 = fileCache.getFileInCache(inputs3).getParentFile();
        File lockFile3 = SynchronizedFile.getLockFile(cacheEntryDir3);

        // Create some random directory inside the cache directory and make sure it won't be deleted
        File notDeletedDir = new File(fileCache.getCacheDirectory(), "foo");
        FileUtils.mkdirs(notDeletedDir);

        // The cache directory should now contains 3 cache entry directories, 3 lock files for those
        // directories, and 1 not-to-delete directory
        assertThat(checkNotNull(cacheDir.listFiles()).length).isEqualTo(7);

        // Delete all the cache entries that are older than or as old as 31 days
        fileCache.deleteOldCacheEntries(
                System.currentTimeMillis() - Duration.ofDays(31).toMillis());

        // Check that only the first cache entry and its lock file are deleted
        assertThat(checkNotNull(cacheDir.listFiles()).length).isEqualTo(5);
        assertThat(cacheEntryDir1).doesNotExist();
        assertThat(lockFile1).doesNotExist();
        assertThat(fileCache.cacheEntryExists(inputs2)).isTrue();
        assertThat(lockFile2).exists();
        assertThat(fileCache.cacheEntryExists(inputs3)).isTrue();
        assertThat(lockFile3).exists();
        assertThat(notDeletedDir).exists();

        // Delete all the cache entries that are older than or as old as the second cache entry
        fileCache.deleteOldCacheEntries(cacheEntryDir2.lastModified());

        // Check that only the third cache entry, its lock file, and the not-to-delete directory are
        // kept
        assertThat(checkNotNull(cacheDir.listFiles()).length).isEqualTo(3);
        assertThat(cacheEntryDir1).doesNotExist();
        assertThat(lockFile1).doesNotExist();
        assertThat(cacheEntryDir2).doesNotExist();
        assertThat(lockFile2).doesNotExist();
        assertThat(fileCache.cacheEntryExists(inputs3)).isTrue();
        assertThat(lockFile3).exists();
        assertThat(notDeletedDir).exists();

        // Check that deleting cache entries in an empty or non-existent cache directory does not
        // throw an exception
        FileUtils.deleteDirectoryContents(cacheDir);
        assertThat(checkNotNull(cacheDir.listFiles()).length).isEqualTo(0);
        fileCache.deleteOldCacheEntries(System.currentTimeMillis());
        assertThat(checkNotNull(cacheDir.listFiles()).length).isEqualTo(0);

        FileUtils.deletePath(cacheDir);
        assertThat(cacheDir).doesNotExist();
        fileCache.deleteOldCacheEntries(System.currentTimeMillis());
        assertThat(cacheDir).doesNotExist();
    }

    @Test
    public void testDeleteFileCache() throws IOException {
        FileCache fileCache = FileCache.getInstanceWithSingleProcessLocking(cacheDir);
        assertThat(fileCache.getCacheDirectory()).exists();

        fileCache.delete();
        assertThat(fileCache.getCacheDirectory()).doesNotExist();
    }

    @Test
    public void testCreateFile_MultiThreads_SingleProcessLocking_SameInputDifferentOutputs()
            throws IOException {
        testCreateFile_MultiThreads_SameCacheSameInputDifferentOutputs(
                FileCache.getInstanceWithSingleProcessLocking(temporaryFolder.newFolder()));
    }

    @Test
    public void testCreateFile_MultiThreads_SingleProcessLocking_DifferentInputsDifferentOutputs()
            throws IOException {
        testCreateFile_MultiThreads_SameCacheDifferentInputsDifferentOutputs(
                FileCache.getInstanceWithSingleProcessLocking(temporaryFolder.newFolder()));
    }

    @Test
    public void testCreateFile_MultiThreads_SingleProcessLocking_DifferentCaches()
            throws IOException {
        testCreateFile_MultiThreads_DifferentCaches(
                FileCache.getInstanceWithSingleProcessLocking(temporaryFolder.newFolder()),
                FileCache.getInstanceWithSingleProcessLocking(temporaryFolder.newFolder()));
    }

    @Test
    public void testCreateFile_MultiThreads_MultiProcessLocking_SameInputDifferentOutputs()
            throws IOException {
        testCreateFile_MultiThreads_SameCacheSameInputDifferentOutputs(
                FileCache.getInstanceWithMultiProcessLocking(temporaryFolder.newFolder()));
    }

    @Test
    public void testCreateFile_MultiThreads_MultiProcessLocking_DifferentInputsDifferentOutputs()
            throws IOException {
        testCreateFile_MultiThreads_SameCacheDifferentInputsDifferentOutputs(
                FileCache.getInstanceWithMultiProcessLocking(temporaryFolder.newFolder()));
    }

    @Test
    public void testCreateFile_MultiThreads_MultiProcessLocking_DifferentCaches()
            throws IOException {
        testCreateFile_MultiThreads_DifferentCaches(
                FileCache.getInstanceWithMultiProcessLocking(temporaryFolder.newFolder()),
                FileCache.getInstanceWithMultiProcessLocking(temporaryFolder.newFolder()));
    }

    private void testCreateFile_MultiThreads_SameCacheSameInputDifferentOutputs(
            @NonNull FileCache fileCache) throws IOException {
        FileCache.Inputs inputs =
                new FileCache.Inputs.Builder(FileCache.Command.TEST)
                        .putString("file", "input")
                        .build();
        File[] outputFiles = {new File(outputDir, "output1"), new File(outputDir, "output2")};
        String fileContent = "Some text";

        ConcurrencyTester<File, Void> tester = new ConcurrencyTester<>();
        prepareConcurrencyTestForCreateFile(
                tester,
                new FileCache[] {fileCache, fileCache},
                new FileCache.Inputs[] {inputs, inputs},
                outputFiles,
                new String[] {fileContent, fileContent});

        // Since we use the same input, we expect only one of the actions to be executed
        tester.assertThatOnlyOneActionIsExecuted();

        assertThat(fileCache.getHits()).isEqualTo(1);
        assertThat(fileCache.getMisses()).isEqualTo(1);
        assertThat(outputFiles[0]).hasContents(fileContent);
        assertThat(outputFiles[1]).hasContents(fileContent);
    }

    private void testCreateFile_MultiThreads_SameCacheDifferentInputsDifferentOutputs(
            @NonNull FileCache fileCache) throws IOException {
        FileCache.Inputs[] inputList = {
            new FileCache.Inputs.Builder(FileCache.Command.TEST)
                    .putString("file1", "input1")
                    .build(),
            new FileCache.Inputs.Builder(FileCache.Command.TEST)
                    .putString("file2", "input2")
                    .build(),
        };
        File[] outputFiles = {new File(outputDir, "output1"), new File(outputDir, "output2")};
        String[] fileContents = {"Foo text", "Bar text"};

        ConcurrencyTester<File, Void> tester = new ConcurrencyTester<>();
        prepareConcurrencyTestForCreateFile(
                tester,
                new FileCache[] {fileCache, fileCache},
                inputList,
                outputFiles,
                fileContents);

        // Since we use different inputs, the actions are allowed to run concurrently
        tester.assertThatActionsCanRunConcurrently();

        assertThat(fileCache.getHits()).isEqualTo(0);
        assertThat(fileCache.getMisses()).isEqualTo(2);
        assertThat(outputFiles[0]).hasContents(fileContents[0]);
        assertThat(outputFiles[1]).hasContents(fileContents[1]);
    }

    private void testCreateFile_MultiThreads_DifferentCaches(
            @NonNull FileCache fileCache1, @NonNull FileCache fileCache2) throws IOException {
        // Use same input different outputs, different caches
        FileCache[] fileCaches = {fileCache1, fileCache2};
        FileCache.Inputs inputs =
                new FileCache.Inputs.Builder(FileCache.Command.TEST)
                        .putString("file", "input")
                        .build();
        File[] outputFiles = {new File(outputDir, "output1"), new File(outputDir, "output2")};
        String[] fileContents = {"Foo text", "Bar text"};

        ConcurrencyTester<File, Void> tester = new ConcurrencyTester<>();
        prepareConcurrencyTestForCreateFile(
                tester,
                fileCaches,
                new FileCache.Inputs[] {inputs, inputs},
                outputFiles,
                fileContents);

        // Since we use different caches, even though we use the same input, the actions are allowed
        // to run concurrently
        tester.assertThatActionsCanRunConcurrently();

        assertThat(fileCaches[0].getHits()).isEqualTo(0);
        assertThat(fileCaches[0].getMisses()).isEqualTo(1);
        assertThat(fileCaches[1].getHits()).isEqualTo(0);
        assertThat(fileCaches[1].getMisses()).isEqualTo(1);
        assertThat(outputFiles[0]).hasContents(fileContents[0]);
        assertThat(outputFiles[1]).hasContents(fileContents[1]);
    }

    /**
     * Performs a few steps common to the concurrency tests for {@link FileCache#createFile(File,
     * FileCache.Inputs, ExceptionRunnable)}.
     */
    private static void prepareConcurrencyTestForCreateFile(
            @NonNull ConcurrencyTester<File, Void> tester,
            @NonNull FileCache[] fileCaches,
            @NonNull FileCache.Inputs[] inputsList,
            @NonNull File[] outputFiles,
            @NonNull String[] fileContents) {
        for (int i = 0; i < fileCaches.length; i++) {
            FileCache fileCache = fileCaches[i];
            FileCache.Inputs inputs = inputsList[i];
            File outputFile = outputFiles[i];
            String fileContent = fileContents[i];

            Function<File, Void> actionUnderTest =
                    (File file) -> {
                        try {
                            writeStringToFile(fileContent, file);
                        } catch (IOException e) {
                            throw new RuntimeException(e);
                        }
                        return null;
                    };
            tester.addMethodInvocationFromNewThread(
                    (Function<File, Void> anActionUnderTest) -> {
                        try {
                            fileCache.createFile(
                                    outputFile, inputs, () -> anActionUnderTest.apply(outputFile));
                        } catch (ExecutionException | IOException exception) {
                            throw new RuntimeException(exception);
                        }
                    },
                    actionUnderTest);
        }
    }

    @Test
    public void testCreateFileInCacheIfAbsent_MultiThreads_SingleProcessLocking_SameInput()
            throws IOException {
        testCreateFileInCacheIfAbsent_MultiThreads_SameCacheSameInput(
                FileCache.getInstanceWithSingleProcessLocking(temporaryFolder.newFolder()));
    }

    @Test
    public void testCreateFileInCacheIfAbsent_MultiThreads_SingleProcessLocking_DifferentInputs()
            throws IOException {
        testCreateFileInCacheIfAbsent_MultiThreads_SameCacheDifferentInputs(
                FileCache.getInstanceWithSingleProcessLocking(temporaryFolder.newFolder()));
    }

    @Test
    public void testCreateFileInCacheIfAbsent_MultiThreads_SingleProcessLocking_DifferentCaches()
            throws IOException {
        testCreateFileInCacheIfAbsent_MultiThreads_DifferentCaches(
                FileCache.getInstanceWithSingleProcessLocking(temporaryFolder.newFolder()),
                FileCache.getInstanceWithSingleProcessLocking(temporaryFolder.newFolder()));
    }

    @Test
    public void testCreateFileInCacheIfAbsent_MultiThreads_MultiProcessLocking_SameInput()
            throws IOException {
        testCreateFileInCacheIfAbsent_MultiThreads_SameCacheSameInput(
                FileCache.getInstanceWithMultiProcessLocking(temporaryFolder.newFolder()));
    }

    @Test
    public void testCreateFileInCacheIfAbsent_MultiThreads_MultiProcessLocking_DifferentInputs()
            throws IOException {
        testCreateFileInCacheIfAbsent_MultiThreads_SameCacheDifferentInputs(
                FileCache.getInstanceWithMultiProcessLocking(temporaryFolder.newFolder()));
    }

    @Test
    public void testCreateFileInCacheIfAbsent_MultiThreads_MultiProcessLocking_DifferentCaches()
            throws IOException {
        testCreateFileInCacheIfAbsent_MultiThreads_DifferentCaches(
                FileCache.getInstanceWithMultiProcessLocking(temporaryFolder.newFolder()),
                FileCache.getInstanceWithMultiProcessLocking(temporaryFolder.newFolder()));
    }

    private static void testCreateFileInCacheIfAbsent_MultiThreads_SameCacheSameInput(
            @NonNull FileCache fileCache) throws IOException {
        FileCache.Inputs inputs =
                new FileCache.Inputs.Builder(FileCache.Command.TEST)
                        .putString("file", "input")
                        .build();
        String fileContent = "Some text";
        File[] cachedFiles = new File[2];

        ConcurrencyTester<File, Void> tester = new ConcurrencyTester<>();
        prepareConcurrencyTestForCreateFileInCacheIfAbsent(
                tester,
                new FileCache[] {fileCache, fileCache},
                new FileCache.Inputs[] {inputs, inputs},
                new String[] {fileContent, fileContent},
                cachedFiles);

        // Since we use the same input, we expect only one of the actions to be executed
        tester.assertThatOnlyOneActionIsExecuted();

        assertThat(fileCache.getHits()).isEqualTo(1);
        assertThat(fileCache.getMisses()).isEqualTo(1);
        assertThat(cachedFiles[1]).isEqualTo(cachedFiles[0]);
        assertThat(cachedFiles[0]).hasContents(fileContent);
    }

    private static void testCreateFileInCacheIfAbsent_MultiThreads_SameCacheDifferentInputs(
            @NonNull FileCache fileCache) throws IOException {
        FileCache.Inputs[] inputList = {
            new FileCache.Inputs.Builder(FileCache.Command.TEST)
                    .putString("file1", "input1")
                    .build(),
            new FileCache.Inputs.Builder(FileCache.Command.TEST)
                    .putString("file2", "input2")
                    .build(),
        };
        String[] fileContents = {"Foo text", "Bar text"};
        File[] cachedFiles = new File[2];

        ConcurrencyTester<File, Void> tester = new ConcurrencyTester<>();
        prepareConcurrencyTestForCreateFileInCacheIfAbsent(
                tester,
                new FileCache[] {fileCache, fileCache},
                inputList,
                fileContents,
                cachedFiles);

        // Since we use different inputs, the actions are allowed to run concurrently
        tester.assertThatActionsCanRunConcurrently();

        assertThat(fileCache.getHits()).isEqualTo(0);
        assertThat(fileCache.getMisses()).isEqualTo(2);
        assertThat(cachedFiles[1]).isNotEqualTo(cachedFiles[0]);
        assertThat(cachedFiles[0]).hasContents(fileContents[0]);
        assertThat(cachedFiles[1]).hasContents(fileContents[1]);
    }

    private static void testCreateFileInCacheIfAbsent_MultiThreads_DifferentCaches(
            @NonNull FileCache fileCache1, @NonNull FileCache fileCache2) throws IOException {
        // Use same input, different caches
        FileCache[] fileCaches = {fileCache1, fileCache2};
        FileCache.Inputs inputs =
                new FileCache.Inputs.Builder(FileCache.Command.TEST)
                        .putString("file", "input")
                        .build();
        String[] fileContents = {"Foo text", "Bar text"};
        File[] cachedFiles = new File[2];

        ConcurrencyTester<File, Void> tester = new ConcurrencyTester<>();
        prepareConcurrencyTestForCreateFileInCacheIfAbsent(
                tester,
                fileCaches,
                new FileCache.Inputs[] {inputs, inputs},
                fileContents,
                cachedFiles);

        // Since we use different caches, even though we use the same input, the actions are allowed
        // to run concurrently
        tester.assertThatActionsCanRunConcurrently();

        assertThat(fileCaches[0].getHits()).isEqualTo(0);
        assertThat(fileCaches[0].getMisses()).isEqualTo(1);
        assertThat(fileCaches[1].getHits()).isEqualTo(0);
        assertThat(fileCaches[1].getMisses()).isEqualTo(1);
        assertThat(cachedFiles[1]).isNotEqualTo(cachedFiles[0]);
        assertThat(cachedFiles[0]).hasContents(fileContents[0]);
        assertThat(cachedFiles[1]).hasContents(fileContents[1]);
    }

    /**
     * Performs a few steps common to the concurrency tests for {@link
     * FileCache#createFileInCacheIfAbsent(FileCache.Inputs, ExceptionConsumer)}.
     */
    @SuppressWarnings("ReturnValueIgnored")  // uses dubious type Function<File, Void>
    private static void prepareConcurrencyTestForCreateFileInCacheIfAbsent(
            @NonNull ConcurrencyTester<File, Void> tester,
            @NonNull FileCache[] fileCaches,
            @NonNull FileCache.Inputs[] inputsList,
            @NonNull String[] fileContents,
            @NonNull File[] cachedFiles) {
        for (int i = 0; i < fileCaches.length; i++) {
            FileCache fileCache = fileCaches[i];
            FileCache.Inputs inputs = inputsList[i];
            String fileContent = fileContents[i];
            final int idx = i;

            Function<File, Void> actionUnderTest =
                    (File file) -> {
                        try {
                            writeStringToFile(fileContent, file);
                        } catch (IOException e) {
                            throw new RuntimeException(e);
                        }
                        return null;
                    };
            tester.addMethodInvocationFromNewThread(
                    (Function<File, Void> anActionUnderTest) -> {
                        try {
                            cachedFiles[idx] =
                                    fileCache
                                            .createFileInCacheIfAbsent(
                                                    inputs, anActionUnderTest::apply)
                                            .getCachedFile();
                        } catch (ExecutionException | IOException exception) {
                            throw new RuntimeException(exception);
                        }
                    },
                    actionUnderTest);
        }
    }

    @Test
    public void testCacheInputsGetKey() throws IOException {
        // Test realistic example
        File inputFile =
                new File(
                        "/Users/foo/Android/Sdk/extras/android/m2repository/com/android/support/"
                                + "support-annotations/23.3.0/support-annotations-23.3.0.jar");
        FileCache.Inputs inputs =
                new FileCache.Inputs.Builder(FileCache.Command.TEST)
                        .putString("file", inputFile.getPath())
                        .putString(
                                "buildToolsRevision", Revision.parseRevision("23.0.3").toString())
                        .putBoolean("jumboMode", true)
                        .putBoolean("optimize", false)
                        .putBoolean("multiDex", true)
                        .putString("classpath", "foo")
<<<<<<< HEAD
                        .build();
        assertThat(inputs.toString()).isEqualTo(
                Joiner.on(System.lineSeparator()).join(
                        "COMMAND=TEST",
                        "file=" + inputFile.getPath(),
                        "buildToolsRevision=23.0.3",
                        "jumboMode=true",
                        "optimize=false",
                        "multiDex=true",
                        "classpath=foo"));
        assertThat(inputs.getKey())
                .isEqualTo(
                        Hashing.sha256()
                                .hashString(inputs.toString(), StandardCharsets.UTF_8)
                                .toString());

        // Test file hash
        inputFile = new File(inputDir, "input");
        writeStringToFile("Some text", inputFile);
        inputs =
                new FileCache.Inputs.Builder(FileCache.Command.TEST)
                        .putFile("fileHash", inputFile, FileCache.FileProperties.HASH)
                        .build();
        assertThat(inputs.toString())
                .isEqualTo(
                        Joiner.on(System.lineSeparator())
                                .join(
                                        "COMMAND=TEST",
                                        "fileHash="
                                                + Hashing.sha256()
                                                        .hashString(
                                                                "Some text",
                                                                StandardCharsets.UTF_8)));

        // Test file path-hash
        inputFile = new File(inputDir, "input");
        writeStringToFile("Some text", inputFile);
        inputs =
                new FileCache.Inputs.Builder(FileCache.Command.TEST)
                        .putFile("file", inputFile, FileCache.FileProperties.PATH_HASH)
                        .build();
        assertThat(inputs.toString())
                .isEqualTo(
                        Joiner.on(System.lineSeparator())
                                .join(
                                        "COMMAND=TEST",
                                        "file.path=" + inputFile.getPath(),
                                        "file.hash="
                                                + Hashing.sha256()
                                                        .hashString(
                                                                "Some text",
                                                                StandardCharsets.UTF_8)));

        // Test file path-size-timestamp
        inputFile = new File(inputDir, "input");
        writeStringToFile("Some text", inputFile);
        inputs =
                new FileCache.Inputs.Builder(FileCache.Command.TEST)
                        .putFile("file", inputFile, FileCache.FileProperties.PATH_SIZE_TIMESTAMP)
                        .build();
=======
                        .putLong("cacheVersion", 1)
                        .build();
>>>>>>> 9762cc2c
        assertThat(inputs.toString())
                .isEqualTo(
                        Joiner.on(System.lineSeparator())
                                .join(
                                        "COMMAND=TEST",
<<<<<<< HEAD
                                        "file.path=" + inputFile.getPath(),
                                        "file.size=" + inputFile.length(),
                                        "file.timestamp=" + inputFile.lastModified()));

        // Test relative input file path
        inputFile = new File("com.android.support/design/23.3.0/jars/classes.jar");
        inputs =
                new FileCache.Inputs.Builder(FileCache.Command.TEST)
                        .putString("file", inputFile.getPath())
                        .build();
        assertThat(inputs.toString()).isEqualTo(
                Joiner.on(System.lineSeparator()).join(
                        "COMMAND=TEST",
                        "file=" + inputFile.getPath()));

        // Test Windows-based input file path
        inputFile =
                new File(
                        "C:\\Users\\foo\\Android\\Sdk\\extras\\android\\m2repository\\"
                                + "com\\android\\support\\support-annotations\\23.3.0\\"
                                + "support-annotations-23.3.0.jar");
        inputs =
                new FileCache.Inputs.Builder(FileCache.Command.TEST)
                        .putString("file", inputFile.getPath())
                        .build();
        assertThat(inputs.toString()).isEqualTo(
                Joiner.on(System.lineSeparator()).join(
                        "COMMAND=TEST",
                        "file=" + inputFile.getPath()));

        // Test unusual file path
        inputFile = new File("foo`-=[]\\\\;',./~!@#$%^&*()_+{}|:\\\"<>?");
        inputs =
                new FileCache.Inputs.Builder(FileCache.Command.TEST)
                        .putString("file", inputFile.getPath())
                        .build();
        assertThat(inputs.toString()).isEqualTo(
                Joiner.on(System.lineSeparator()).join(
                        "COMMAND=TEST",
                        "file=" + inputFile.getPath()));

        // Test empty file path
        inputFile = new File("");
        inputs =
                new FileCache.Inputs.Builder(FileCache.Command.TEST)
                        .putString("file", inputFile.getPath())
                        .build();
        assertThat(inputs.toString()).isEqualTo(
                Joiner.on(System.lineSeparator()).join(
                        "COMMAND=TEST",
                        "file="));

        // Test empty file content
        inputFile = new File(inputDir, "input");
        writeStringToFile("", inputFile);
        inputs =
                new FileCache.Inputs.Builder(FileCache.Command.TEST)
                        .putFile("fileHash", inputFile, FileCache.FileProperties.HASH)
                        .build();
        assertThat(inputs.toString())
                .isEqualTo(
                        Joiner.on(System.lineSeparator())
                                .join(
                                        "COMMAND=TEST",
                                        "fileHash="
                                                + Hashing.sha256()
                                                        .hashString("", StandardCharsets.UTF_8)));

        // Test empty inputs
=======
                                        "file=" + inputFile.getPath(),
                                        "buildToolsRevision=23.0.3",
                                        "jumboMode=true",
                                        "optimize=false",
                                        "multiDex=true",
                                        "classpath=foo",
                                        "cacheVersion=1"));
        assertThat(inputs.getKey())
                .isEqualTo(Hashing.sha256().hashUnencodedChars(inputs.toString()).toString());

        // Test no input parameters
>>>>>>> 9762cc2c
        try {
            new FileCache.Inputs.Builder(FileCache.Command.TEST).build();
            fail("expected IllegalStateException");
        } catch (IllegalStateException exception) {
            assertThat(exception).hasMessage("Inputs must not be empty.");
        }

        // Test input parameters with duplicate names
        try {
            new FileCache.Inputs.Builder(FileCache.Command.TEST)
                    .putString("arg", "foo")
                    .putBoolean("arg", false)
                    .build();
            fail("expected IllegalStateException");
        } catch (IllegalStateException exception) {
            assertThat(exception).hasMessage("Input parameter arg already exists");
        }

        // Test input parameters with empty strings
        inputs = new FileCache.Inputs.Builder(FileCache.Command.TEST).putString("arg", "").build();
        assertThat(inputs.toString())
                .isEqualTo(Joiner.on(System.lineSeparator()).join("COMMAND=TEST", "arg="));
        assertThat(inputs.getKey())
                .isEqualTo(Hashing.sha256().hashUnencodedChars(inputs.toString()).toString());

        // Test comparing inputs with different sizes
        FileCache.Inputs inputs1 =
                new FileCache.Inputs.Builder(FileCache.Command.TEST)
                        .putBoolean("arg1", true)
                        .putBoolean("arg2", true)
                        .build();
        FileCache.Inputs inputs2 =
                new FileCache.Inputs.Builder(FileCache.Command.TEST)
                        .putBoolean("arg1", true)
                        .putBoolean("arg2", true)
                        .putBoolean("arg3", true)
                        .build();
        assertThat(inputs1.toString()).isNotEqualTo(inputs2.toString());
        assertThat(inputs1.getKey()).isNotEqualTo(inputs2.getKey());

        // Test comparing inputs with different names
        inputs1 =
                new FileCache.Inputs.Builder(FileCache.Command.TEST)
                        .putBoolean("arg1", true)
                        .putBoolean("arg2", true)
                        .build();
        inputs2 =
                new FileCache.Inputs.Builder(FileCache.Command.TEST)
                        .putBoolean("arg1", true)
                        .putBoolean("arg3", true)
                        .build();
        assertThat(inputs1.toString()).isNotEqualTo(inputs2.toString());
        assertThat(inputs1.getKey()).isNotEqualTo(inputs2.getKey());

        // Test comparing inputs with different orders
        inputs1 =
                new FileCache.Inputs.Builder(FileCache.Command.TEST)
                        .putString("arg1", "foo")
                        .putBoolean("arg2", false)
                        .build();
        inputs2 =
                new FileCache.Inputs.Builder(FileCache.Command.TEST)
                        .putBoolean("arg2", false)
                        .putString("arg1", "foo")
                        .build();
        assertThat(inputs1.toString()).isNotEqualTo(inputs2.toString());
        assertThat(inputs1.getKey()).isNotEqualTo(inputs2.getKey());

        // Test comparing inputs with different values
        inputs1 =
                new FileCache.Inputs.Builder(FileCache.Command.TEST)
                        .putBoolean("arg1", true)
                        .putBoolean("arg2", true)
                        .build();
        inputs2 =
                new FileCache.Inputs.Builder(FileCache.Command.TEST)
                        .putBoolean("arg1", true)
                        .putBoolean("arg2", false)
                        .build();
        assertThat(inputs1.toString()).isNotEqualTo(inputs2.toString());
        assertThat(inputs1.getKey()).isNotEqualTo(inputs2.getKey());

        // Test comparing inputs with same size, names, order, and values
        inputs1 =
                new FileCache.Inputs.Builder(FileCache.Command.TEST)
                        .putString("arg1", "foo")
                        .putBoolean("arg2", false)
                        .build();
        inputs2 =
                new FileCache.Inputs.Builder(FileCache.Command.TEST)
                        .putString("arg1", "foo")
                        .putBoolean("arg2", false)
                        .build();
        assertThat(inputs1.toString()).isEqualTo(inputs2.toString());
        assertThat(inputs1.getKey()).isEqualTo(inputs2.getKey());
    }

    @Test
    public void testCacheInputsFileAsInput() throws IOException {
        // Test identifying an input file with FileProperties.HASH
        File inputFile = temporaryFolder.newFile("inputFile");
        writeStringToFile("Some text", inputFile);

        FileCache.Inputs inputs =
                new FileCache.Inputs.Builder(FileCache.Command.TEST)
                        .putFile("fileHash", inputFile, FileCache.FileProperties.HASH)
                        .build();
        assertThat(inputs.toString())
                .isEqualTo(
                        Joiner.on(System.lineSeparator())
                                .join(
                                        "COMMAND=TEST",
                                        "fileHash="
                                                + Hashing.sha256()
                                                        .hashBytes("Some text".getBytes())));

        // Test identifying an input file with FileProperties.PATH_HASH
        inputs =
                new FileCache.Inputs.Builder(FileCache.Command.TEST)
                        .putFile("file", inputFile, FileCache.FileProperties.PATH_HASH)
                        .build();
        assertThat(inputs.toString())
                .isEqualTo(
                        Joiner.on(System.lineSeparator())
                                .join(
                                        "COMMAND=TEST",
                                        "file.path=" + inputFile.getPath(),
                                        "file.hash="
                                                + Hashing.sha256()
                                                        .hashBytes("Some text".getBytes())));

        // Test identifying an input file with FileProperties.PATH_SIZE_TIMESTAMP
        inputs =
                new FileCache.Inputs.Builder(FileCache.Command.TEST)
                        .putFile("file", inputFile, FileCache.FileProperties.PATH_SIZE_TIMESTAMP)
                        .build();
        assertThat(inputs.toString())
                .isEqualTo(
                        Joiner.on(System.lineSeparator())
                                .join(
                                        "COMMAND=TEST",
                                        "file.path=" + inputFile.getPath(),
                                        "file.size=" + inputFile.length(),
                                        "file.timestamp=" + inputFile.lastModified()));

        // Test input files with same hash, different paths
        File fooFile = temporaryFolder.newFile("fooFile");
        File barFile = temporaryFolder.newFile("barFile");
        writeStringToFile("Some text", fooFile);
        writeStringToFile("Some text", barFile);
        FileCache.Inputs inputs1 =
                new FileCache.Inputs.Builder(FileCache.Command.TEST)
                        .putFile("fileHash", fooFile, FileCache.FileProperties.HASH)
                        .build();
        FileCache.Inputs inputs2 =
                new FileCache.Inputs.Builder(FileCache.Command.TEST)
                        .putFile("fileHash", barFile, FileCache.FileProperties.HASH)
                        .build();
        assertThat(inputs1.getKey()).isEqualTo(inputs2.getKey());

        // Test input files with different hashes, same path
        inputs1 =
                new FileCache.Inputs.Builder(FileCache.Command.TEST)
<<<<<<< HEAD
                        .putString("file", inputDir.getParentFile().getPath())
=======
                        .putFile("fileHash", fooFile, FileCache.FileProperties.HASH)
>>>>>>> 9762cc2c
                        .build();
        writeStringToFile("Updated text", fooFile);
        inputs2 =
                new FileCache.Inputs.Builder(FileCache.Command.TEST)
<<<<<<< HEAD
                        .putString("file", inputDir.getPath() + "/..")
=======
                        .putFile("fileHash", fooFile, FileCache.FileProperties.HASH)
>>>>>>> 9762cc2c
                        .build();
        assertThat(inputs1.getKey()).isNotEqualTo(inputs2.getKey());
    }

    @Test
    public void testGetFileHash() throws IOException {
        // Test file with some contents
        File inputFile = temporaryFolder.newFile();
        writeStringToFile("Some text", inputFile);
        assertThat(FileCache.Inputs.Builder.getFileHash(inputFile)).hasLength(64);

        // Test file with empty contents
        File emptyFile = temporaryFolder.newFile();
        assertThat(FileCache.Inputs.Builder.getFileHash(emptyFile))
                .isEqualTo(Hashing.sha256().hashUnencodedChars("").toString());

        /*
         * Test that the hash computation is based on the file's contents
         */
        // Update the file's contents, the hash must change
        writeStringToFile("Foo text", inputFile);
        String hash1 = FileCache.Inputs.Builder.getFileHash(inputFile);
        writeStringToFile("Bar text", inputFile);
        String hash2 = FileCache.Inputs.Builder.getFileHash(inputFile);
        assertThat(hash1).isNotEqualTo(hash2);

        // Two files having the same contents must have the same hash. This test also proves that
        // the hash computation does not consider the path or name of the given file.
        File fooFile = temporaryFolder.newFile("fooFile");
        File barFile = temporaryFolder.newFile("barFile");
        writeStringToFile("Some text", fooFile);
        writeStringToFile("Some text", barFile);
        assertThat(FileCache.Inputs.Builder.getFileHash(fooFile))
                .isEqualTo(FileCache.Inputs.Builder.getFileHash(barFile));
    }

    @Test
    public void testCacheInputsDirectoryAsInput() throws IOException {
        // Test identifying an input directory with DirectoryProperties.HASH
        File inputDir = temporaryFolder.newFolder("inputDir");
        writeSampleContentsToDirectory(inputDir);

<<<<<<< HEAD
        // Test inputs with same file hash
        File fooFile = new File(inputDir, "fooInput");
        writeStringToFile("Foo text", fooFile);
        inputs1 =
                new FileCache.Inputs.Builder(FileCache.Command.TEST)
                        .putFile("fileHash", fooFile, FileCache.FileProperties.HASH)
                        .build();
        inputs2 =
                new FileCache.Inputs.Builder(FileCache.Command.TEST)
                        .putFile("fileHash", fooFile, FileCache.FileProperties.HASH)
                        .build();
        assertThat(inputs1.getKey()).isEqualTo(inputs2.getKey());

        // Test inputs with different file hashes, same file path
        File barFile = new File(inputDir, "barInput");
        writeStringToFile("Bar text", barFile);
        inputs1 =
                new FileCache.Inputs.Builder(FileCache.Command.TEST)
                        .putString("file", fooFile.getPath())
                        .putFile("fileHash", fooFile, FileCache.FileProperties.HASH)
=======
        FileCache.Inputs inputs =
                new FileCache.Inputs.Builder(FileCache.Command.TEST)
                        .putDirectory("directoryHash", inputDir, FileCache.DirectoryProperties.HASH)
                        .build();
        assertThat(inputs.toString())
                .contains(Joiner.on(System.lineSeparator()).join("COMMAND=TEST", "directoryHash="));

        // Test identifying an input directory with DirectoryProperties.PATH_HASH
        inputs =
                new FileCache.Inputs.Builder(FileCache.Command.TEST)
                        .putDirectory(
                                "directory", inputDir, FileCache.DirectoryProperties.PATH_HASH)
                        .build();
        assertThat(inputs.toString())
                .contains(
                        Joiner.on(System.lineSeparator())
                                .join(
                                        "COMMAND=TEST",
                                        "directory.path=" + inputDir.getPath(),
                                        "directory.hash="));

        // Test input directories with same hash, different paths
        File fooDir = temporaryFolder.newFolder("fooDir");
        File barDir = temporaryFolder.newFolder("barDir");
        writeSampleContentsToDirectory(fooDir);
        writeSampleContentsToDirectory(barDir);
        FileCache.Inputs inputs1 =
                new FileCache.Inputs.Builder(FileCache.Command.TEST)
                        .putDirectory("directoryHash", fooDir, FileCache.DirectoryProperties.HASH)
                        .build();
        FileCache.Inputs inputs2 =
                new FileCache.Inputs.Builder(FileCache.Command.TEST)
                        .putDirectory("directoryHash", barDir, FileCache.DirectoryProperties.HASH)
                        .build();
        assertThat(inputs1.getKey()).isEqualTo(inputs2.getKey());

        // Test input directories with different hashes, same path
        inputs1 =
                new FileCache.Inputs.Builder(FileCache.Command.TEST)
                        .putDirectory("directoryHash", fooDir, FileCache.DirectoryProperties.HASH)
>>>>>>> 9762cc2c
                        .build();
        writeStringToFile("Some text", new File(fooDir, "newFile.txt"));
        inputs2 =
                new FileCache.Inputs.Builder(FileCache.Command.TEST)
<<<<<<< HEAD
                        .putString("file", fooFile.getPath())
                        .putFile("fileHash", barFile, FileCache.FileProperties.HASH)
                        .build();
        assertThat(inputs1.getKey()).isNotEqualTo(inputs2.getKey());
    }
    
=======
                        .putDirectory("directoryHash", fooDir, FileCache.DirectoryProperties.HASH)
                        .build();
        assertThat(inputs1.getKey()).isNotEqualTo(inputs2.getKey());
    }

    @SuppressWarnings("ResultOfMethodCallIgnored")
    @Test
    public void testGetDirectoryHash() throws Exception {
        // Test directory with some contents
        File inputDir = temporaryFolder.newFolder();
        writeSampleContentsToDirectory(inputDir);
        assertThat(FileCache.Inputs.Builder.getDirectoryHash(inputDir)).hasLength(64);

        // Test directory with empty contents
        File emptyDir = temporaryFolder.newFile();
        assertThat(FileCache.Inputs.Builder.getFileHash(emptyDir))
                .isEqualTo(Hashing.sha256().hashUnencodedChars("").toString());

        /*
         * Test that the hash computation is based on the directory's contents
         */
        // Add a file in the directory, the hash must change
        writeSampleContentsToDirectory(inputDir);
        String hash1 = FileCache.Inputs.Builder.getDirectoryHash(inputDir);
        writeStringToFile("Some text", new File(new File(inputDir, "foo"), "newFile.txt"));
        String hash2 = FileCache.Inputs.Builder.getDirectoryHash(inputDir);
        assertThat(hash1).isNotEqualTo(hash2);

        // Update a file in the directory, the hash must change
        writeSampleContentsToDirectory(inputDir);
        hash1 = FileCache.Inputs.Builder.getDirectoryHash(inputDir);
        writeStringToFile("Updated text", new File(new File(inputDir, "foo"), "foo1.txt"));
        hash2 = FileCache.Inputs.Builder.getDirectoryHash(inputDir);
        assertThat(hash1).isNotEqualTo(hash2);

        // Delete a file in the directory, the hash must change
        writeSampleContentsToDirectory(inputDir);
        hash1 = FileCache.Inputs.Builder.getDirectoryHash(inputDir);
        FileUtils.delete(new File(new File(inputDir, "foo"), "foo1.txt"));
        hash2 = FileCache.Inputs.Builder.getDirectoryHash(inputDir);
        assertThat(hash1).isNotEqualTo(hash2);

        // Rename a file in the directory, the hash must change
        writeSampleContentsToDirectory(inputDir);
        hash1 = FileCache.Inputs.Builder.getDirectoryHash(inputDir);
        new File(new File(inputDir, "foo"), "foo1.txt")
                .renameTo(new File(new File(inputDir, "foo"), "foo3.txt"));
        hash2 = FileCache.Inputs.Builder.getDirectoryHash(inputDir);
        assertThat(hash1).isNotEqualTo(hash2);

        // Move a file in the directory, the hash must change
        writeSampleContentsToDirectory(inputDir);
        hash1 = FileCache.Inputs.Builder.getDirectoryHash(inputDir);
        new File(new File(inputDir, "foo"), "foo1.txt")
                .renameTo(new File(new File(inputDir, "bar"), "foo1.txt"));
        hash2 = FileCache.Inputs.Builder.getDirectoryHash(inputDir);
        assertThat(hash1).isNotEqualTo(hash2);

        // Add a subdirectory in the directory, the hash must change
        writeSampleContentsToDirectory(inputDir);
        hash1 = FileCache.Inputs.Builder.getDirectoryHash(inputDir);
        FileUtils.mkdirs(new File(new File(inputDir, "foo"), "newDir"));
        hash2 = FileCache.Inputs.Builder.getDirectoryHash(inputDir);
        assertThat(hash1).isNotEqualTo(hash2);

        // Delete a subdirectory in the directory, the hash must change
        writeSampleContentsToDirectory(inputDir);
        hash1 = FileCache.Inputs.Builder.getDirectoryHash(inputDir);
        FileUtils.delete(new File(inputDir, "bar"));
        hash2 = FileCache.Inputs.Builder.getDirectoryHash(inputDir);
        assertThat(hash1).isNotEqualTo(hash2);

        // Rename a subdirectory in the directory, the hash must change
        writeSampleContentsToDirectory(inputDir);
        hash1 = FileCache.Inputs.Builder.getDirectoryHash(inputDir);
        new File(inputDir, "foo").renameTo(new File(inputDir, "foo2"));
        hash2 = FileCache.Inputs.Builder.getDirectoryHash(inputDir);
        assertThat(hash1).isNotEqualTo(hash2);

        // Move a subdirectory in the directory, the hash must change
        writeSampleContentsToDirectory(inputDir);
        hash1 = FileCache.Inputs.Builder.getDirectoryHash(inputDir);
        new File(inputDir, "foo").renameTo(new File(new File(inputDir, "bar"), "foo"));
        hash2 = FileCache.Inputs.Builder.getDirectoryHash(inputDir);
        assertThat(hash1).isNotEqualTo(hash2);

        // Two directories having the same contents must have the same hash. This test also proves
        // that the hash computation does not consider the path or name of the given directory.
        File fooDir = temporaryFolder.newFolder("fooDir");
        File barDir = temporaryFolder.newFolder("barDir");
        writeSampleContentsToDirectory(fooDir);
        writeSampleContentsToDirectory(barDir);
        assertThat(FileCache.Inputs.Builder.getDirectoryHash(fooDir))
                .isEqualTo(FileCache.Inputs.Builder.getDirectoryHash(barDir));
    }

    @Test
    public void testCacheSession() throws Exception {
        FileCache.CacheSession session = FileCache.newSession();
        FileCache.CacheSession otherSession = FileCache.newSession();

        // Test file with some contents
        File inputFile = temporaryFolder.newFile();
        writeStringToFile("Some text", inputFile);
        String fileInitialKey =
                new FileCache.Inputs.Builder(FileCache.Command.TEST, session)
                        .putFile("file", inputFile, FileCache.FileProperties.HASH)
                        .build()
                        .getKey();

        // Change file content
        writeStringToFile("Some different text", inputFile);

        // Take key again with different sessions.
        String changedFileKeyWithoutSession =
                new FileCache.Inputs.Builder(FileCache.Command.TEST)
                        .putFile("file", inputFile, FileCache.FileProperties.HASH)
                        .build()
                        .getKey();
        String changedFileKeyWithSession =
                new FileCache.Inputs.Builder(FileCache.Command.TEST, session)
                        .putFile("file", inputFile, FileCache.FileProperties.HASH)
                        .build()
                        .getKey();
        String changedFileKeyWithOtherSession =
                new FileCache.Inputs.Builder(FileCache.Command.TEST, otherSession)
                        .putFile("file", inputFile, FileCache.FileProperties.HASH)
                        .build()
                        .getKey();

        // File was changed so key must change unless we reuse the same session.
        assertThat(changedFileKeyWithoutSession).isNotEqualTo(fileInitialKey);
        assertThat(changedFileKeyWithSession).isEqualTo(fileInitialKey);
        assertThat(changedFileKeyWithOtherSession).isNotEqualTo(fileInitialKey);

        // reset sessions
        session = FileCache.newSession();
        otherSession = FileCache.newSession();

        // Test directory with some contents
        File inputDir = temporaryFolder.newFolder();
        writeSampleContentsToDirectory(inputDir);
        String dirInitialKey =
                new FileCache.Inputs.Builder(FileCache.Command.TEST, session)
                        .putDirectory("dir", inputDir, FileCache.DirectoryProperties.HASH)
                        .build()
                        .getKey();

        // change directory structure
        java.nio.file.Files.createDirectory(new File(inputDir, "additionalDirectory").toPath());

        String changedDirKeyWithoutSession =
                new FileCache.Inputs.Builder(FileCache.Command.TEST)
                        .putDirectory("dir", inputDir, FileCache.DirectoryProperties.HASH)
                        .build()
                        .getKey();
        String changedDirKeyWithSession =
                new FileCache.Inputs.Builder(FileCache.Command.TEST, session)
                        .putDirectory("dir", inputDir, FileCache.DirectoryProperties.HASH)
                        .build()
                        .getKey();
        String changedDirKeyWithOtherSession =
                new FileCache.Inputs.Builder(FileCache.Command.TEST, otherSession)
                        .putDirectory("dir", inputDir, FileCache.DirectoryProperties.HASH)
                        .build()
                        .getKey();

        // Directory content was changed so key must change unless we reuse the same session.
        assertThat(changedDirKeyWithoutSession).isNotEqualTo(dirInitialKey);
        assertThat(changedDirKeyWithSession).isEqualTo(dirInitialKey);
        assertThat(changedDirKeyWithOtherSession).isNotEqualTo(dirInitialKey);
    }

>>>>>>> 9762cc2c
    private static void writeStringToFile(@NonNull String content, @NonNull File file)
            throws IOException {
        Files.asCharSink(file, StandardCharsets.UTF_8).write(content);
    }
<<<<<<< HEAD
=======

    private static void writeSampleContentsToDirectory(@NonNull File directory) throws IOException {
        // Create a sample directory with the following structure:
        // |- directory
        //    |- foo
        //       |- foo1.txt
        //       |- foo2.txt
        //    |- bar (empty directory)
        //    |- baz.txt
        File fooDir = new File(directory, "foo");
        File foo1File = new File(fooDir, "foo1.txt");
        File foo2File = new File(fooDir, "foo2.txt");
        File barDir = new File(directory, "bar");
        File bazFile = new File(directory, "baz.txt");

        FileUtils.deletePath(directory);
        FileUtils.mkdirs(fooDir);
        FileUtils.mkdirs(barDir);
        writeStringToFile("foo1", foo1File);
        writeStringToFile("foo2", foo2File);
        writeStringToFile("baz", bazFile);
    }
>>>>>>> 9762cc2c
}<|MERGE_RESOLUTION|>--- conflicted
+++ resolved
@@ -1254,147 +1254,13 @@
                         .putBoolean("optimize", false)
                         .putBoolean("multiDex", true)
                         .putString("classpath", "foo")
-<<<<<<< HEAD
-                        .build();
-        assertThat(inputs.toString()).isEqualTo(
-                Joiner.on(System.lineSeparator()).join(
-                        "COMMAND=TEST",
-                        "file=" + inputFile.getPath(),
-                        "buildToolsRevision=23.0.3",
-                        "jumboMode=true",
-                        "optimize=false",
-                        "multiDex=true",
-                        "classpath=foo"));
-        assertThat(inputs.getKey())
-                .isEqualTo(
-                        Hashing.sha256()
-                                .hashString(inputs.toString(), StandardCharsets.UTF_8)
-                                .toString());
-
-        // Test file hash
-        inputFile = new File(inputDir, "input");
-        writeStringToFile("Some text", inputFile);
-        inputs =
-                new FileCache.Inputs.Builder(FileCache.Command.TEST)
-                        .putFile("fileHash", inputFile, FileCache.FileProperties.HASH)
+                        .putLong("cacheVersion", 1)
                         .build();
         assertThat(inputs.toString())
                 .isEqualTo(
                         Joiner.on(System.lineSeparator())
                                 .join(
                                         "COMMAND=TEST",
-                                        "fileHash="
-                                                + Hashing.sha256()
-                                                        .hashString(
-                                                                "Some text",
-                                                                StandardCharsets.UTF_8)));
-
-        // Test file path-hash
-        inputFile = new File(inputDir, "input");
-        writeStringToFile("Some text", inputFile);
-        inputs =
-                new FileCache.Inputs.Builder(FileCache.Command.TEST)
-                        .putFile("file", inputFile, FileCache.FileProperties.PATH_HASH)
-                        .build();
-        assertThat(inputs.toString())
-                .isEqualTo(
-                        Joiner.on(System.lineSeparator())
-                                .join(
-                                        "COMMAND=TEST",
-                                        "file.path=" + inputFile.getPath(),
-                                        "file.hash="
-                                                + Hashing.sha256()
-                                                        .hashString(
-                                                                "Some text",
-                                                                StandardCharsets.UTF_8)));
-
-        // Test file path-size-timestamp
-        inputFile = new File(inputDir, "input");
-        writeStringToFile("Some text", inputFile);
-        inputs =
-                new FileCache.Inputs.Builder(FileCache.Command.TEST)
-                        .putFile("file", inputFile, FileCache.FileProperties.PATH_SIZE_TIMESTAMP)
-                        .build();
-=======
-                        .putLong("cacheVersion", 1)
-                        .build();
->>>>>>> 9762cc2c
-        assertThat(inputs.toString())
-                .isEqualTo(
-                        Joiner.on(System.lineSeparator())
-                                .join(
-                                        "COMMAND=TEST",
-<<<<<<< HEAD
-                                        "file.path=" + inputFile.getPath(),
-                                        "file.size=" + inputFile.length(),
-                                        "file.timestamp=" + inputFile.lastModified()));
-
-        // Test relative input file path
-        inputFile = new File("com.android.support/design/23.3.0/jars/classes.jar");
-        inputs =
-                new FileCache.Inputs.Builder(FileCache.Command.TEST)
-                        .putString("file", inputFile.getPath())
-                        .build();
-        assertThat(inputs.toString()).isEqualTo(
-                Joiner.on(System.lineSeparator()).join(
-                        "COMMAND=TEST",
-                        "file=" + inputFile.getPath()));
-
-        // Test Windows-based input file path
-        inputFile =
-                new File(
-                        "C:\\Users\\foo\\Android\\Sdk\\extras\\android\\m2repository\\"
-                                + "com\\android\\support\\support-annotations\\23.3.0\\"
-                                + "support-annotations-23.3.0.jar");
-        inputs =
-                new FileCache.Inputs.Builder(FileCache.Command.TEST)
-                        .putString("file", inputFile.getPath())
-                        .build();
-        assertThat(inputs.toString()).isEqualTo(
-                Joiner.on(System.lineSeparator()).join(
-                        "COMMAND=TEST",
-                        "file=" + inputFile.getPath()));
-
-        // Test unusual file path
-        inputFile = new File("foo`-=[]\\\\;',./~!@#$%^&*()_+{}|:\\\"<>?");
-        inputs =
-                new FileCache.Inputs.Builder(FileCache.Command.TEST)
-                        .putString("file", inputFile.getPath())
-                        .build();
-        assertThat(inputs.toString()).isEqualTo(
-                Joiner.on(System.lineSeparator()).join(
-                        "COMMAND=TEST",
-                        "file=" + inputFile.getPath()));
-
-        // Test empty file path
-        inputFile = new File("");
-        inputs =
-                new FileCache.Inputs.Builder(FileCache.Command.TEST)
-                        .putString("file", inputFile.getPath())
-                        .build();
-        assertThat(inputs.toString()).isEqualTo(
-                Joiner.on(System.lineSeparator()).join(
-                        "COMMAND=TEST",
-                        "file="));
-
-        // Test empty file content
-        inputFile = new File(inputDir, "input");
-        writeStringToFile("", inputFile);
-        inputs =
-                new FileCache.Inputs.Builder(FileCache.Command.TEST)
-                        .putFile("fileHash", inputFile, FileCache.FileProperties.HASH)
-                        .build();
-        assertThat(inputs.toString())
-                .isEqualTo(
-                        Joiner.on(System.lineSeparator())
-                                .join(
-                                        "COMMAND=TEST",
-                                        "fileHash="
-                                                + Hashing.sha256()
-                                                        .hashString("", StandardCharsets.UTF_8)));
-
-        // Test empty inputs
-=======
                                         "file=" + inputFile.getPath(),
                                         "buildToolsRevision=23.0.3",
                                         "jumboMode=true",
@@ -1406,7 +1272,6 @@
                 .isEqualTo(Hashing.sha256().hashUnencodedChars(inputs.toString()).toString());
 
         // Test no input parameters
->>>>>>> 9762cc2c
         try {
             new FileCache.Inputs.Builder(FileCache.Command.TEST).build();
             fail("expected IllegalStateException");
@@ -1570,20 +1435,12 @@
         // Test input files with different hashes, same path
         inputs1 =
                 new FileCache.Inputs.Builder(FileCache.Command.TEST)
-<<<<<<< HEAD
-                        .putString("file", inputDir.getParentFile().getPath())
-=======
                         .putFile("fileHash", fooFile, FileCache.FileProperties.HASH)
->>>>>>> 9762cc2c
                         .build();
         writeStringToFile("Updated text", fooFile);
         inputs2 =
                 new FileCache.Inputs.Builder(FileCache.Command.TEST)
-<<<<<<< HEAD
-                        .putString("file", inputDir.getPath() + "/..")
-=======
                         .putFile("fileHash", fooFile, FileCache.FileProperties.HASH)
->>>>>>> 9762cc2c
                         .build();
         assertThat(inputs1.getKey()).isNotEqualTo(inputs2.getKey());
     }
@@ -1626,28 +1483,6 @@
         File inputDir = temporaryFolder.newFolder("inputDir");
         writeSampleContentsToDirectory(inputDir);
 
-<<<<<<< HEAD
-        // Test inputs with same file hash
-        File fooFile = new File(inputDir, "fooInput");
-        writeStringToFile("Foo text", fooFile);
-        inputs1 =
-                new FileCache.Inputs.Builder(FileCache.Command.TEST)
-                        .putFile("fileHash", fooFile, FileCache.FileProperties.HASH)
-                        .build();
-        inputs2 =
-                new FileCache.Inputs.Builder(FileCache.Command.TEST)
-                        .putFile("fileHash", fooFile, FileCache.FileProperties.HASH)
-                        .build();
-        assertThat(inputs1.getKey()).isEqualTo(inputs2.getKey());
-
-        // Test inputs with different file hashes, same file path
-        File barFile = new File(inputDir, "barInput");
-        writeStringToFile("Bar text", barFile);
-        inputs1 =
-                new FileCache.Inputs.Builder(FileCache.Command.TEST)
-                        .putString("file", fooFile.getPath())
-                        .putFile("fileHash", fooFile, FileCache.FileProperties.HASH)
-=======
         FileCache.Inputs inputs =
                 new FileCache.Inputs.Builder(FileCache.Command.TEST)
                         .putDirectory("directoryHash", inputDir, FileCache.DirectoryProperties.HASH)
@@ -1688,19 +1523,10 @@
         inputs1 =
                 new FileCache.Inputs.Builder(FileCache.Command.TEST)
                         .putDirectory("directoryHash", fooDir, FileCache.DirectoryProperties.HASH)
->>>>>>> 9762cc2c
                         .build();
         writeStringToFile("Some text", new File(fooDir, "newFile.txt"));
         inputs2 =
                 new FileCache.Inputs.Builder(FileCache.Command.TEST)
-<<<<<<< HEAD
-                        .putString("file", fooFile.getPath())
-                        .putFile("fileHash", barFile, FileCache.FileProperties.HASH)
-                        .build();
-        assertThat(inputs1.getKey()).isNotEqualTo(inputs2.getKey());
-    }
-    
-=======
                         .putDirectory("directoryHash", fooDir, FileCache.DirectoryProperties.HASH)
                         .build();
         assertThat(inputs1.getKey()).isNotEqualTo(inputs2.getKey());
@@ -1874,13 +1700,10 @@
         assertThat(changedDirKeyWithOtherSession).isNotEqualTo(dirInitialKey);
     }
 
->>>>>>> 9762cc2c
     private static void writeStringToFile(@NonNull String content, @NonNull File file)
             throws IOException {
         Files.asCharSink(file, StandardCharsets.UTF_8).write(content);
     }
-<<<<<<< HEAD
-=======
 
     private static void writeSampleContentsToDirectory(@NonNull File directory) throws IOException {
         // Create a sample directory with the following structure:
@@ -1903,5 +1726,4 @@
         writeStringToFile("foo2", foo2File);
         writeStringToFile("baz", bazFile);
     }
->>>>>>> 9762cc2c
 }
apply plugin: 'groovy'
apply plugin: 'jacoco'
apply plugin: 'clone-artifacts'
apply plugin: 'antlr'

configurations {
    provided
    includeInJar
}

// Incremental update test support
File classesDir = new File(project.buildDir, "classes/incremental-test")
File baseClasses = new File(classesDir, "base")
File baseInstrumentedClasses = new File(classesDir, "baseInstrumented")

sourceSets {
    main {
        groovy.srcDirs = ['src/main/groovy', 'src/fromGradle/groovy']
        resources.srcDirs = ['src/main/resources', 'src/fromGradle/resources']
        compileClasspath += configurations.provided
    }

    test {
        compileClasspath += files(baseClasses)
        runtimeClasspath += files(baseInstrumentedClasses)
    }
}

ext.proguardVersion = "5.2.1"

dependencies {
    compile project(':base:builder')
    compile project(':base:lint')
<<<<<<< HEAD
    compile project(':base:transform-api')
    compile project(':dataBinding:compilerCommon')
=======
    compile project(':base:gradle-api')
    compile project(':dataBinding:compilerCommon')
    compile 'org.ow2.asm:asm:5.0.3'
    compile 'org.ow2.asm:asm-commons:5.0.3'
>>>>>>> 656fdf44
    compile "net.sf.proguard:proguard-gradle:${project.ext.proguardVersion}"
    compile "org.jacoco:org.jacoco.core:0.7.4.201502262128"
    testCompile project(':base:instant-run:instant-run-annotations')
    testCompile project(':base:instant-run:instant-run-runtime')


    // Add gradleApi to classpath for compilation, but use provided configuration so that groovy is
    // not exposed as a runtime dependency.
    provided gradleApi()
    testCompile gradleApi()

    includeInJar project(':base:instant-run:instant-run-server')

    antlr 'org.antlr:antlr:3.5.2'

    testCompile 'junit:junit:4.12'
    testCompile 'com.google.truth:truth:0.28'
    testCompile 'org.mockito:mockito-all:1.9.5'
    testCompile 'com.google.guava:guava:17.0'
    testCompile project(':base:project-test-lib')
    testCompile project(':base:testutils')
}

jar {
    into('instant-run') {
        from configurations.includeInJar
    }
}

tasks.compileJava.dependsOn ":setupGradleInIde"

group = 'com.android.tools.build'
archivesBaseName = 'gradle-core'
version = rootProject.ext.buildVersion

project.ext.pomName = 'Core Library for Android Gradle Plug-in'
project.ext.pomDesc = 'Core library to build Android Gradle plugin.'

apply from: "$rootDir/buildSrc/base/publish.gradle"
apply from: "$rootDir/buildSrc/base/bintray.gradle"

test {
    environment("CUSTOM_REPO", rootProject.file("../out/repo"))

    testLogging {
        events "failed"
    }

    maxParallelForks = Runtime.runtime.availableProcessors() / 2
}

groovydoc {
    exclude     "**/internal/**"
    includePrivate false

    docTitle "Gradle Plugin for Android"
    header ""
    footer "Copyright (C) 2012 The Android Open Source Project"
    overview ""

    groovyClasspath = configurations.provided
}

task javadocJar(type: Jar, dependsOn:groovydoc) {
    classifier  'javadoc'
    from        groovydoc.destinationDir
}



// Only package JavaDoc if using --init-script=buildSrc/base/release.gradle
if (project.has("release")) {
    artifacts {
        archives javadocJar
    }
}

// Incremental update test support
String androidJar = System.env.ANDROID_HOME + '/platforms/android-15/android.jar'

Task compileIncrementalTestBaseClasses = tasks.create(
        name: "compileIncrementalTestBaseClasses",
        type: org.gradle.api.tasks.compile.JavaCompile) {
    source = new File(project.getProjectDir(), "src/test/incremental-test-classes/base")
    classpath = sourceSets.test.compileClasspath
    destinationDir = baseClasses
    sourceCompatibility '1.6'
    targetCompatibility '1.6'
    options.bootClasspath = androidJar
}

compileTestJava.dependsOn compileIncrementalTestBaseClasses


Task instrumentIncrementalTestBaseClasses = tasks.create(
        name: "instrumentIncrementalTestBaseClasses",
        type: org.gradle.api.tasks.JavaExec) {
    main = 'com.android.build.gradle.internal.incremental.IncrementalSupportVisitor'
//    jvmArgs = [ '-agentlib:jdwp=transport=dt_socket,server=y,suspend=y,address=5005']
    classpath = sourceSets.main.runtimeClasspath + sourceSets.test.compileClasspath
    args baseClasses, baseInstrumentedClasses, androidJar
}

instrumentIncrementalTestBaseClasses.dependsOn compileIncrementalTestBaseClasses

// Compile other changesets. They have the default changset on their classpath.
Task instrumentIncrementalTestPatches = tasks.create("instrumentIncrementalTestPatches")

compileTestJava.dependsOn(
        instrumentIncrementalTestPatches,
        instrumentIncrementalTestBaseClasses)

File incrementalTestOutDir = new File(classesDir, "patches")
File instrumentedIncrementalTestOutDir = new File(classesDir, "instrumentedPatches")

for (File f: new File(project.projectDir, "src/test/incremental-test-classes/patches").listFiles()) {
    File incrementalPatchClassFileDir = new File(incrementalTestOutDir, f.getName())
    Task compilePatch = tasks.create(
            name: "compileIncrementalTestPatch${f.getName().capitalize()}",
            type: org.gradle.api.tasks.compile.JavaCompile) {
        source = project.files(f)
        classpath = sourceSets.test.compileClasspath
        destinationDir = incrementalPatchClassFileDir
        sourceCompatibility '1.6'
        targetCompatibility '1.6'
        options.bootClasspath = androidJar
    }

    compilePatch.dependsOn compileIncrementalTestBaseClasses

    Task instrumentPatch = tasks.create(
            name: "instrumentIncrementalTestPatch${f.getName().capitalize()}",
            type: org.gradle.api.tasks.JavaExec) {
        main = 'com.android.build.gradle.internal.incremental.IncrementalChangeVisitor'
//        jvmArgs = [ '-agentlib:jdwp=transport=dt_socket,server=y,suspend=y,address=5005']
        classpath = sourceSets.main.runtimeClasspath + sourceSets.test.compileClasspath
        args incrementalPatchClassFileDir, new File(instrumentedIncrementalTestOutDir, f.getName()),
                androidJar + File.pathSeparator + baseClasses
    }

    instrumentPatch.dependsOn(compilePatch)

    instrumentIncrementalTestPatches.dependsOn instrumentPatch
}

Task jarIncrementalTests = tasks.create(name: "jarIncrementalTests", type: Jar) {
    from sourceSets.test,outputs
    into 'build/incrementalTests.jar'
    include "com/android/build/gradle/internal/incremental/**"
    exclude "com/android/build/gradle/internal/incremental/fixture/**"
}

configurations {
    incrementalTestClasses
}

artifacts {
    incrementalTestClasses jarIncrementalTests
}

generateGrammarSource {
    outputDirectory = new File(outputDirectory,'/com/android/build/gradle/shrinker/parser')
}<|MERGE_RESOLUTION|>--- conflicted
+++ resolved
@@ -31,15 +31,10 @@
 dependencies {
     compile project(':base:builder')
     compile project(':base:lint')
-<<<<<<< HEAD
-    compile project(':base:transform-api')
-    compile project(':dataBinding:compilerCommon')
-=======
     compile project(':base:gradle-api')
     compile project(':dataBinding:compilerCommon')
     compile 'org.ow2.asm:asm:5.0.3'
     compile 'org.ow2.asm:asm-commons:5.0.3'
->>>>>>> 656fdf44
     compile "net.sf.proguard:proguard-gradle:${project.ext.proguardVersion}"
     compile "org.jacoco:org.jacoco.core:0.7.4.201502262128"
     testCompile project(':base:instant-run:instant-run-annotations')

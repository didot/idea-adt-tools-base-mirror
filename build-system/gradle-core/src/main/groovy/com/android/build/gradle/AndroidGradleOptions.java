--- conflicted
+++ resolved
@@ -37,11 +37,8 @@
     private static final String PROPERTY_THREAD_POOL_SIZE_OLD = "com.android.build.threadPoolSize";
 
     private static final String PROPERTY_NEW_SHRINKER = "android.newShrinker";
-<<<<<<< HEAD
-=======
     private static final String PROPERTY_DISABLE_RESOURCE_VALIDATION =
             "android.disableResourceValidation";
->>>>>>> b6251bdf
 
     // TODO: Drop the "com." prefix, for consistency.
     private static final String PROPERTY_BENCHMARK_NAME = "com.android.benchmark.name";
@@ -136,13 +133,10 @@
         return getBoolean(project, PROPERTY_NEW_SHRINKER);
     }
 
-<<<<<<< HEAD
-=======
     public static boolean isResourceValidationEnabled(@NonNull Project project) {
         return !getBoolean(project, PROPERTY_DISABLE_RESOURCE_VALIDATION);
     }
 
->>>>>>> b6251bdf
     @Nullable
     private static String getString(@NonNull Project project, String propertyName) {
         return (String) project.getProperties().get(propertyName);

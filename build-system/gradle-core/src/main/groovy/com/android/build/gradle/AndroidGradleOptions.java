--- conflicted
+++ resolved
@@ -41,12 +41,8 @@
     private static final String PROPERTY_THREAD_POOL_SIZE = "android.threadPoolSize";
     private static final String PROPERTY_THREAD_POOL_SIZE_OLD = "com.android.build.threadPoolSize";
 
-<<<<<<< HEAD
-    private static final String PROPERTY_NEW_SHRINKER = "android.newShrinker";
-=======
     public static final String USE_DEPRECATED_NDK = "android.useDeprecatedNdk";
 
->>>>>>> 656fdf44
     private static final String PROPERTY_DISABLE_RESOURCE_VALIDATION =
             "android.disableResourceValidation";
 
@@ -206,10 +202,6 @@
         return !getBoolean(project, PROPERTY_DISABLE_RESOURCE_VALIDATION);
     }
 
-    public static boolean isResourceValidationEnabled(@NonNull Project project) {
-        return !getBoolean(project, PROPERTY_DISABLE_RESOURCE_VALIDATION);
-    }
-
     @Nullable
     private static String getString(@NonNull Project project, String propertyName) {
         return (String) project.getProperties().get(propertyName);

--- conflicted
+++ resolved
@@ -41,17 +41,14 @@
     private final DomainObjectSet<TestVariant> testVariantList =
             new DefaultDomainObjectSet<TestVariant>(TestVariant.class)
 
-<<<<<<< HEAD
     private final DomainObjectSet<UnitTestVariant> unitTestVariantList =
             new DefaultDomainObjectSet<UnitTestVariant>(UnitTestVariant.class)
 
-=======
     /**
      * Name of the build type that will be used when running Android (on-device) tests.
      *
      * <p>Defaults to "debug".
      */
->>>>>>> 9a3ff8e4
     String testBuildType = "debug"
 
     TestedExtension(

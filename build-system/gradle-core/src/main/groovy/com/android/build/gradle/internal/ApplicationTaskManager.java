--- conflicted
+++ resolved
@@ -30,11 +30,7 @@
 import com.android.build.gradle.internal.variant.ApplicationVariantData;
 import com.android.build.gradle.internal.variant.BaseVariantData;
 import com.android.build.gradle.internal.variant.BaseVariantOutputData;
-<<<<<<< HEAD
-import com.android.build.api.transform.QualifiedContent.Scope;
-=======
 import com.android.build.gradle.tasks.PackageApplication;
->>>>>>> 656fdf44
 import com.android.builder.core.AndroidBuilder;
 import com.android.builder.profile.ExecutionType;
 import com.android.builder.profile.Recorder;
@@ -166,32 +162,6 @@
                     }
                 });
 
-<<<<<<< HEAD
-        // Add a compile task
-        ThreadRecorder.get().record(ExecutionType.APP_TASK_MANAGER_CREATE_COMPILE_TASK,
-                new Recorder.Block<Void>() {
-                    @Override
-                    public Void call() {
-                        AndroidTask<JavaCompile> javacTask = createJavacTask(tasks, variantScope);
-
-                        if (variantData.getVariantConfiguration().getUseJack()) {
-                            createJackTask(tasks, variantScope);
-                        } else {
-                            setJavaCompilerTask(javacTask, tasks, variantScope);
-                            createJarTask(tasks, variantScope);
-                            createPostCompilationTasks(tasks, variantScope);
-                        }
-                        return null;
-                    }
-                });
-
-        // Add data binding tasks if enabled
-        if (extension.getDataBinding().isEnabled()) {
-            createDataBindingTasks(tasks, variantScope);
-        }
-
-=======
->>>>>>> 656fdf44
         // Add NDK tasks
         if (!isComponentModelPlugin) {
             ThreadRecorder.get().record(ExecutionType.APP_TASK_MANAGER_CREATE_NDK_TASK,
@@ -221,8 +191,6 @@
                     }
                 });
 
-<<<<<<< HEAD
-=======
         // Add a compile task
         ThreadRecorder.get().record(ExecutionType.APP_TASK_MANAGER_CREATE_COMPILE_TASK,
                 new Recorder.Block<Void>() {
@@ -247,7 +215,6 @@
             createDataBindingTasks(tasks, variantScope);
         }
 
->>>>>>> 656fdf44
         if (variantData.getSplitHandlingPolicy().equals(
                 BaseVariantData.SplitHandlingPolicy.RELEASE_21_AND_AFTER_POLICY)) {
             if (getExtension().getBuildToolsRevision().getMajor() < 21) {

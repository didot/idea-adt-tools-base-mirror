--- conflicted
+++ resolved
@@ -265,11 +265,7 @@
     public void createAssembleAndroidTestTask() {
         assembleAndroidTest = project.getTasks().create("assembleAndroidTest");
         assembleAndroidTest.setGroup(BasePlugin.BUILD_GROUP);
-<<<<<<< HEAD
-        assembleAndroidTest.setDescription("Assembles all the Test applications");
-=======
         assembleAndroidTest.setDescription("Assembles all the Test applications.");
->>>>>>> cab3d32b
     }
 
     public void createMockableJarTask() {

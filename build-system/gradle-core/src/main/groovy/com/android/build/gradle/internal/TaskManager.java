--- conflicted
+++ resolved
@@ -1041,10 +1041,6 @@
         } else if (incrementalMode != IncrementalMode.LOCAL_JAVA_ONLY) {
             javacTask.optionalDependsOn(tasks, scope.getSourceGenTask());
             javacTask.dependsOn(tasks, scope.getVariantData().prepareDependenciesTask);
-<<<<<<< HEAD
-=======
-
->>>>>>> 5238c2fb
             // TODO - dependency information for the compile classpath is being lost.
             // Add a temporary approximation
             javacTask.dependsOn(tasks,

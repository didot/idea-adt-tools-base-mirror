--- conflicted
+++ resolved
@@ -132,17 +132,12 @@
 import com.android.utils.StringHelper;
 import com.google.common.base.Function;
 import com.google.common.base.Objects;
-<<<<<<< HEAD
-import com.google.common.base.Predicate;
-=======
 import com.google.common.base.Supplier;
 import com.google.common.base.Suppliers;
->>>>>>> d0946535
 import com.google.common.collect.ImmutableList;
 import com.google.common.collect.ImmutableSet;
 import com.google.common.collect.Iterables;
 import com.google.common.collect.Lists;
-import com.google.common.collect.Maps;
 import com.google.common.collect.Sets;
 
 import org.gradle.api.Action;
@@ -196,14 +191,8 @@
 
     public static final String ANDROID_GROUP = "Android";
 
-<<<<<<< HEAD
-    /** Property used to define extra instrumentation test runner arguments. */
-    public static final String TEST_RUNNER_ARGS_PROP =
-            "android.testInstrumentationRunnerArguments.";
-=======
     public static final Set<Scope> POSSIBLE_LIB_PREDEX_SCOPES = ImmutableSet.of(
             Scope.PROJECT_LOCAL_DEPS);
->>>>>>> d0946535
 
     protected Project project;
 
@@ -659,10 +648,7 @@
         scope.setMergeResourcesTask(mergeResourcesTask);
         scope.setResourceOutputDir(
                 Objects.firstNonNull(outputLocation, scope.getDefaultMergeResourcesOutputDir()));
-<<<<<<< HEAD
-=======
         scope.setMergeResourceOutputDir(outputLocation);
->>>>>>> d0946535
         return scope.getMergeResourcesTask();
     }
 
@@ -703,64 +689,6 @@
         scope.getResourceGenTask().dependsOn(tasks, generateResValuesTask);
     }
 
-<<<<<<< HEAD
-    public void createPreprocessResourcesTask(
-            @NonNull TaskFactory tasks,
-            @NonNull final VariantScope scope) {
-        if (!"true".equals(
-                project.getProperties().get(
-                        "com.android.build.gradle.experimentalPreprocessResources"))) {
-            return;
-        }
-
-        final BaseVariantData<? extends BaseVariantOutputData> variantData = scope.getVariantData();
-        int minSdk = variantData.getVariantConfiguration().getMinSdkVersion().getApiLevel();
-
-        if (extension.getPreprocessingOptions().getPreprocessResources()
-                && minSdk < PreprocessResourcesTask.MIN_SDK) {
-            // Otherwise mergeResources will rename files when merging and it's hard to keep track
-            // of PNGs that the user wanted to use instead of the generated ones.
-            checkArgument(extension.getBuildToolsRevision().compareTo(
-                            MergeResources.NORMALIZE_RESOURCES_BUILD_TOOLS) >= 0,
-                    "To preprocess resources, you have to use build tools >= %1$s",
-                    MergeResources.NORMALIZE_RESOURCES_BUILD_TOOLS);
-
-            scope.setPreprocessResourcesTask(androidTasks.create(
-                    tasks,
-                    scope.getTaskName("preprocess", "Resources"),
-                    PreprocessResourcesTask.class,
-                    new Action<PreprocessResourcesTask>() {
-                        @Override
-                        public void execute(PreprocessResourcesTask preprocessResourcesTask) {
-                            variantData.preprocessResourcesTask = preprocessResourcesTask;
-
-                            preprocessResourcesTask.dependsOn(variantData.mergeResourcesTask);
-
-                            preprocessResourcesTask.setVariantName(variantData.getName());
-
-                            String variantDirName =
-                                    variantData.getVariantConfiguration().getDirName();
-                            preprocessResourcesTask.setMergedResDirectory(
-                                    scope.getMergeResourcesOutputDir());
-                            preprocessResourcesTask.setGeneratedResDirectory(new File(
-                                    scope.getGlobalScope().getGeneratedDir(),
-                                    "res/pngs/" + variantDirName));
-                            preprocessResourcesTask.setOutputResDirectory(
-                                    scope.getPreprocessResourceOutputDir());
-                            preprocessResourcesTask.setIncrementalFolder(new File(
-                                    scope.getGlobalScope().getIntermediatesDir(),
-                                    "incremental/preprocessResourcesTask/" + variantDirName));
-
-                            preprocessResourcesTask.setDensitiesToGenerate(
-                                    extension.getPreprocessingOptions().getTypedDensities());
-                        }
-                    }));
-        }
-
-    }
-
-=======
->>>>>>> d0946535
     public void createProcessResTask(
             @NonNull TaskFactory tasks,
             @NonNull VariantScope scope,
@@ -1696,12 +1624,8 @@
         String connectedRootName = CONNECTED + ANDROID_TEST.getSuffix();
 
         TestDataImpl testData = new TestDataImpl(testVariantData);
-<<<<<<< HEAD
-        testData.setExtraInstrumentationTestRunnerArgs(getExtraInstrumentationTestRunnerArgsMap());
-=======
         testData.setExtraInstrumentationTestRunnerArgs(
                 AndroidGradleOptions.getExtraInstrumentationTestRunnerArgs(project));
->>>>>>> d0946535
 
         // create the check tasks for this test
         // first the connected one.
@@ -1881,23 +1805,6 @@
         }
     }
 
-<<<<<<< HEAD
-    private Map<String, String> getExtraInstrumentationTestRunnerArgsMap() {
-        Map<String, String> argsMap = Maps.newHashMap();
-        for (Map.Entry<String, ?> entry : project.getProperties().entrySet()) {
-            if (entry.getKey().startsWith(TEST_RUNNER_ARGS_PROP)) {
-                String argName = entry.getKey().substring(TEST_RUNNER_ARGS_PROP.length());
-                String argValue = entry.getValue().toString();
-
-                argsMap.put(argName, argValue);
-            }
-        }
-
-        return argsMap;
-    }
-
-=======
->>>>>>> d0946535
     public static void createJarTask(@NonNull TaskFactory tasks, @NonNull final VariantScope scope) {
         final BaseVariantData variantData = scope.getVariantData();
 
@@ -1937,37 +1844,7 @@
         final ApkVariantData variantData = (ApkVariantData) variantScope.getVariantData();
         final GradleVariantConfiguration config = variantData.getVariantConfiguration();
 
-<<<<<<< HEAD
-        // data holding dependencies and input for the dex. This gets updated as new
-        // post-compilation steps are inserted between the compilation and dx.
-        PostCompilationData pcData = new PostCompilationData();
-        pcData.setClassGeneratingTasks(Collections.singletonList(scope.getJavacTask().getName()));
-        pcData.setLibraryGeneratingTasks(ImmutableList.of(variantData.prepareDependenciesTask,
-                variantData.getVariantDependency().getPackageConfiguration()
-                        .getBuildDependencies()));
-        pcData.setInputFilesCallable(new Callable<List<File>>() {
-            @Override
-            public List<File> call() {
-                return new ArrayList<File>(
-                        variantData.javacTask.getOutputs().getFiles().getFiles());
-            }
-
-        });
-        pcData.setInputDir(scope.getJavaOutputDir());
-
-        pcData.setJavaResourcesInputDir(scope.getJavaResourcesDestinationDir());
-
-        pcData.setInputLibrariesCallable(new Callable<List<File>>() {
-            @Override
-            public List<File> call() {
-                return new ArrayList<File>(
-                        scope.getGlobalScope().getAndroidBuilder().getPackagedJars(config));
-            }
-
-        });
-=======
         TransformManager transformManager = variantScope.getTransformManager();
->>>>>>> d0946535
 
         // ----- Code Coverage first -----
         boolean isTestCoverageEnabled = config.getBuildType().isTestCoverageEnabled() && !config

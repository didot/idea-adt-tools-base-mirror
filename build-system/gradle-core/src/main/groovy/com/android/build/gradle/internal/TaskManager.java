/*
 * Copyright (C) 2014 The Android Open Source Project
 *
 * Licensed under the Apache License, Version 2.0 (the "License");
 * you may not use this file except in compliance with the License.
 * You may obtain a copy of the License at
 *
 *      http://www.apache.org/licenses/LICENSE-2.0
 *
 * Unless required by applicable law or agreed to in writing, software
 * distributed under the License is distributed on an "AS IS" BASIS,
 * WITHOUT WARRANTIES OR CONDITIONS OF ANY KIND, either express or implied.
 * See the License for the specific language governing permissions and
 * limitations under the License.
 */

package com.android.build.gradle.internal;

import static com.android.build.OutputFile.DENSITY;
import static com.android.builder.core.BuilderConstants.CONNECTED;
import static com.android.builder.core.BuilderConstants.DEVICE;
import static com.android.builder.core.BuilderConstants.FD_ANDROID_RESULTS;
import static com.android.builder.core.BuilderConstants.FD_ANDROID_TESTS;
import static com.android.builder.core.BuilderConstants.FD_FLAVORS_ALL;
import static com.android.builder.core.VariantType.ANDROID_TEST;
import static com.android.sdklib.BuildToolInfo.PathId.ZIP_ALIGN;
import static com.google.common.base.Preconditions.checkNotNull;
import static com.google.common.base.Preconditions.checkState;
import static com.google.common.base.Verify.verifyNotNull;

import com.android.SdkConstants;
import com.android.annotations.NonNull;
import com.android.annotations.Nullable;
import com.android.build.api.transform.QualifiedContent;
import com.android.build.api.transform.QualifiedContent.ContentType;
import com.android.build.api.transform.QualifiedContent.DefaultContentType;
import com.android.build.api.transform.QualifiedContent.Scope;
import com.android.build.api.transform.Transform;
import com.android.build.gradle.AndroidConfig;
import com.android.build.gradle.AndroidGradleOptions;
import com.android.build.gradle.OptionalCompilationStep;
import com.android.build.gradle.internal.core.Abi;
import com.android.build.gradle.internal.core.GradleVariantConfiguration;
import com.android.build.gradle.internal.coverage.JacocoPlugin;
import com.android.build.gradle.internal.coverage.JacocoReportTask;
import com.android.build.gradle.internal.dependency.LibraryDependencyImpl;
import com.android.build.gradle.internal.dependency.ManifestDependencyImpl;
import com.android.build.gradle.internal.dependency.VariantDependencies;
import com.android.build.gradle.internal.dsl.AbiSplitOptions;
import com.android.build.gradle.internal.dsl.CoreNdkOptions;
import com.android.build.gradle.internal.dsl.DexOptions;
import com.android.build.gradle.internal.dsl.PackagingOptions;
<<<<<<< HEAD
=======
import com.android.build.gradle.internal.incremental.BuildInfoLoaderTask;
import com.android.build.gradle.internal.incremental.InstantRunAnchorTask;
import com.android.build.gradle.internal.incremental.InstantRunBuildContext;
import com.android.build.gradle.internal.incremental.InstantRunPatchingPolicy;
import com.android.build.gradle.internal.incremental.InstantRunVerifierStatus;
import com.android.build.gradle.internal.incremental.InstantRunWrapperTask;
>>>>>>> 656fdf44
import com.android.build.gradle.internal.pipeline.ExtendedContentType;
import com.android.build.gradle.internal.pipeline.OriginalStream;
import com.android.build.gradle.internal.pipeline.TransformManager;
import com.android.build.gradle.internal.pipeline.TransformStream;
import com.android.build.gradle.internal.pipeline.TransformTask;
import com.android.build.gradle.internal.publishing.ApkPublishArtifact;
import com.android.build.gradle.internal.publishing.MappingPublishArtifact;
import com.android.build.gradle.internal.publishing.MetadataPublishArtifact;
import com.android.build.gradle.internal.scope.AndroidTask;
import com.android.build.gradle.internal.scope.AndroidTaskRegistry;
import com.android.build.gradle.internal.scope.ConventionMappingHelper;
import com.android.build.gradle.internal.scope.GlobalScope;
import com.android.build.gradle.internal.scope.TaskConfigAction;
import com.android.build.gradle.internal.scope.VariantOutputScope;
import com.android.build.gradle.internal.scope.VariantScope;
import com.android.build.gradle.internal.tasks.AndroidReportTask;
import com.android.build.gradle.internal.tasks.CheckManifest;
import com.android.build.gradle.internal.tasks.DependencyReportTask;
import com.android.build.gradle.internal.tasks.DeviceProviderInstrumentTestTask;
import com.android.build.gradle.internal.tasks.FileSupplier;
import com.android.build.gradle.internal.tasks.GenerateApkDataTask;
import com.android.build.gradle.internal.tasks.InstallVariantTask;
import com.android.build.gradle.internal.tasks.MockableAndroidJarTask;
import com.android.build.gradle.internal.tasks.PrepareDependenciesTask;
import com.android.build.gradle.internal.tasks.SigningReportTask;
import com.android.build.gradle.internal.tasks.SourceSetsTask;
import com.android.build.gradle.internal.tasks.TestServerTask;
import com.android.build.gradle.internal.tasks.UninstallTask;
import com.android.build.gradle.internal.tasks.databinding.DataBindingExportBuildInfoTask;
import com.android.build.gradle.internal.tasks.databinding.DataBindingProcessLayoutsTask;
import com.android.build.gradle.internal.tasks.multidex.CreateManifestKeepList;
import com.android.build.gradle.internal.test.TestDataImpl;
import com.android.build.gradle.internal.test.report.ReportType;
import com.android.build.gradle.internal.transforms.DexTransform;
<<<<<<< HEAD
=======
import com.android.build.gradle.internal.transforms.ExtractJarsTransform;
import com.android.build.gradle.internal.transforms.InstantRunBuildType;
import com.android.build.gradle.internal.transforms.InstantRunDex;
import com.android.build.gradle.internal.transforms.InstantRunSlicer;
import com.android.build.gradle.internal.transforms.InstantRunTransform;
import com.android.build.gradle.internal.transforms.InstantRunVerifierTransform;
>>>>>>> 656fdf44
import com.android.build.gradle.internal.transforms.JacocoTransform;
import com.android.build.gradle.internal.transforms.JarMergingTransform;
import com.android.build.gradle.internal.transforms.NoChangesVerifierTransform;
import com.android.build.gradle.internal.transforms.MergeJavaResourcesTransform;
import com.android.build.gradle.internal.transforms.MultiDexTransform;
import com.android.build.gradle.internal.transforms.NewShrinkerTransform;
import com.android.build.gradle.internal.transforms.ProGuardTransform;
import com.android.build.gradle.internal.transforms.ProguardConfigurable;
import com.android.build.gradle.internal.transforms.ShrinkResourcesTransform;
import com.android.build.gradle.internal.variant.ApkVariantData;
import com.android.build.gradle.internal.variant.ApkVariantOutputData;
import com.android.build.gradle.internal.variant.ApplicationVariantData;
import com.android.build.gradle.internal.variant.BaseVariantData;
import com.android.build.gradle.internal.variant.BaseVariantOutputData;
import com.android.build.gradle.internal.variant.LibraryVariantData;
import com.android.build.gradle.internal.variant.TestVariantData;
import com.android.build.gradle.tasks.AidlCompile;
import com.android.build.gradle.tasks.AndroidJarTask;
import com.android.build.gradle.tasks.ColdswapArtifactsKickerTask;
import com.android.build.gradle.tasks.CompatibleScreensManifest;
import com.android.build.gradle.tasks.GenerateBuildConfig;
import com.android.build.gradle.tasks.GenerateResValues;
import com.android.build.gradle.tasks.GenerateSplitAbiRes;
import com.android.build.gradle.tasks.JackTask;
import com.android.build.gradle.tasks.JillTask;
import com.android.build.gradle.tasks.Lint;
import com.android.build.gradle.tasks.MergeManifests;
import com.android.build.gradle.tasks.MergeResources;
import com.android.build.gradle.tasks.MergeSourceSetFolders;
import com.android.build.gradle.tasks.NdkCompile;
import com.android.build.gradle.tasks.PackageApplication;
import com.android.build.gradle.tasks.PackageSplitAbi;
import com.android.build.gradle.tasks.PackageSplitRes;
import com.android.build.gradle.tasks.PrePackageApplication;
import com.android.build.gradle.tasks.ProcessAndroidResources;
import com.android.build.gradle.tasks.ProcessManifest;
import com.android.build.gradle.tasks.ProcessTestManifest;
import com.android.build.gradle.tasks.RenderscriptCompile;
import com.android.build.gradle.tasks.SplitZipAlign;
import com.android.build.gradle.tasks.ZipAlign;
import com.android.build.gradle.tasks.factory.JavaCompileConfigAction;
import com.android.build.gradle.tasks.factory.ProcessJavaResConfigAction;
import com.android.build.gradle.tasks.factory.UnitTestConfigAction;
<<<<<<< HEAD
import com.android.build.api.transform.QualifiedContent.ContentType;
import com.android.build.api.transform.QualifiedContent.DefaultContentType;
import com.android.build.api.transform.QualifiedContent.Scope;
import com.android.build.api.transform.Transform;
=======
import com.android.build.gradle.tasks.fd.FastDeployRuntimeExtractorTask;
import com.android.build.gradle.tasks.fd.GenerateInstantRunAppInfoTask;
>>>>>>> 656fdf44
import com.android.builder.core.AndroidBuilder;
import com.android.builder.core.VariantConfiguration;
import com.android.builder.core.VariantType;
import com.android.builder.dependency.LibraryDependency;
import com.android.builder.internal.testing.SimpleTestCallable;
<<<<<<< HEAD
import com.android.builder.model.DataBindingOptions;
import com.android.builder.model.SyncIssue;
=======
import com.android.builder.model.AndroidProject;
import com.android.builder.model.DataBindingOptions;
import com.android.builder.model.SyncIssue;
import com.android.builder.sdk.SdkLoader;
>>>>>>> 656fdf44
import com.android.builder.sdk.TargetInfo;
import com.android.builder.testing.ConnectedDeviceProvider;
import com.android.builder.testing.api.DeviceProvider;
import com.android.builder.testing.api.TestServer;
import com.android.manifmerger.ManifestMerger2;
import com.android.sdklib.AndroidVersion;
import com.android.utils.StringHelper;
import com.google.common.base.Function;
import com.google.common.base.Objects;
import com.google.common.base.Supplier;
import com.google.common.base.Suppliers;
import com.google.common.collect.ImmutableList;
import com.google.common.collect.ImmutableSet;
import com.google.common.collect.Iterables;
import com.google.common.collect.Lists;

import org.gradle.api.Action;
import org.gradle.api.GradleException;
import org.gradle.api.Project;
import org.gradle.api.Task;
import org.gradle.api.artifacts.Configuration;
import org.gradle.api.execution.TaskExecutionGraph;
import org.gradle.api.file.FileCollection;
import org.gradle.api.file.FileTree;
import org.gradle.api.logging.LogLevel;
import org.gradle.api.logging.Logger;
import org.gradle.api.logging.Logging;
import org.gradle.api.plugins.BasePlugin;
import org.gradle.api.plugins.JavaBasePlugin;
import org.gradle.api.plugins.JavaPlugin;
import org.gradle.api.tasks.Copy;
import org.gradle.api.tasks.Sync;
import org.gradle.api.tasks.bundling.Jar;
import org.gradle.api.tasks.compile.AbstractCompile;
import org.gradle.api.tasks.compile.JavaCompile;
import org.gradle.api.tasks.testing.Test;
import org.gradle.tooling.provider.model.ToolingModelBuilderRegistry;

import android.databinding.tool.DataBindingBuilder;

import java.io.File;
import java.io.IOException;
import java.util.Collection;
import java.util.Collections;
import java.util.List;
import java.util.Set;
import java.util.concurrent.Callable;

import groovy.lang.Closure;

/**
 * Manages tasks creation.
 */
public abstract class TaskManager {

    public static final String FILE_JACOCO_AGENT = "jacocoagent.jar";

    public static final String DEFAULT_PROGUARD_CONFIG_FILE = "proguard-android.txt";

    public static final String DIR_BUNDLES = "bundles";

    public static final String INSTALL_GROUP = "Install";

    public static final String BUILD_GROUP = BasePlugin.BUILD_GROUP;

    public static final String ANDROID_GROUP = "Android";

    protected Project project;

    protected AndroidBuilder androidBuilder;

    protected DataBindingBuilder dataBindingBuilder;

    private DependencyManager dependencyManager;

    protected SdkHandler sdkHandler;

    protected AndroidConfig extension;

    protected ToolingModelBuilderRegistry toolingRegistry;

    private final GlobalScope globalScope;

    private final AndroidTaskRegistry androidTasks = new AndroidTaskRegistry();

    private Logger logger;

    protected boolean isComponentModelPlugin = false;

    // Task names
    // TODO: Convert to AndroidTask.
    private static final String MAIN_PREBUILD = "preBuild";

    private static final String UNINSTALL_ALL = "uninstallAll";

    private static final String DEVICE_CHECK = "deviceCheck";

    protected static final String CONNECTED_CHECK = "connectedCheck";

    private static final String ASSEMBLE_ANDROID_TEST = "assembleAndroidTest";

    private static final String SOURCE_SETS = "sourceSets";

    private static final String LINT = "lint";

    protected static final String LINT_COMPILE = "compileLint";

    // Tasks
    private Copy jacocoAgentTask;

    public AndroidTask<MockableAndroidJarTask> createMockableJar;

    public TaskManager(
            Project project,
            AndroidBuilder androidBuilder,
            DataBindingBuilder dataBindingBuilder,
            AndroidConfig extension,
            SdkHandler sdkHandler,
            DependencyManager dependencyManager,
            ToolingModelBuilderRegistry toolingRegistry) {
        this.project = project;
        this.androidBuilder = androidBuilder;
        this.dataBindingBuilder = dataBindingBuilder;
        this.sdkHandler = sdkHandler;
        this.extension = extension;
        this.toolingRegistry = toolingRegistry;
        this.dependencyManager = dependencyManager;
        logger = Logging.getLogger(this.getClass());

        globalScope = new GlobalScope(
                project,
                androidBuilder,
                extension,
                sdkHandler,
                toolingRegistry);
    }

    private boolean isVerbose() {
        return project.getLogger().isEnabled(LogLevel.INFO);
    }

    private boolean isDebugLog() {
        return project.getLogger().isEnabled(LogLevel.DEBUG);
    }

    public DataBindingBuilder getDataBindingBuilder() {
        return dataBindingBuilder;
    }

    /**
     * Creates the tasks for a given BaseVariantData.
     */
    public abstract void createTasksForVariantData(
            @NonNull TaskFactory tasks,
            @NonNull BaseVariantData<? extends BaseVariantOutputData> variantData);

    public GlobalScope getGlobalScope() {
        return globalScope;
    }

    /**
     * Returns a collection of buildables that creates native object.
     *
     * A buildable is considered to be any object that can be used as the argument to
     * Task.dependsOn.  This could be a Task or a BuildableModelElement (e.g. BinarySpec).
     */
    protected Collection<Object> getNdkBuildable(BaseVariantData variantData) {
        return Collections.<Object>singleton(variantData.ndkCompileTask);
    }

    /**
     * Override to configure NDK data in the scope.
     */
    public void configureScopeForNdk(@NonNull VariantScope scope) {
        final BaseVariantData variantData = scope.getVariantData();
        scope.setNdkSoFolder(Collections.singleton(new File(
                scope.getGlobalScope().getIntermediatesDir(),
                "ndk/" + variantData.getVariantConfiguration().getDirName() + "/lib")));
        File objFolder = new File(scope.getGlobalScope().getIntermediatesDir(),
                "ndk/" + variantData.getVariantConfiguration().getDirName() + "/obj");
        scope.setNdkObjFolder(objFolder);
        for (Abi abi : NdkHandler.getAbiList()) {
            scope.addNdkDebuggableLibraryFolders(abi,
                    new File(objFolder, "local/" + abi.getName()));
        }

    }

    protected AndroidConfig getExtension() {
        return extension;
    }

    public void resolveDependencies(
            @NonNull VariantDependencies variantDeps,
            @Nullable VariantDependencies testedVariantDeps,
            @Nullable String testedProjectPath) {
        dependencyManager.resolveDependencies(variantDeps, testedVariantDeps, testedProjectPath);
    }

    /**
     * Create tasks before the evaluation (on plugin apply). This is useful for tasks that
     * could be referenced by custom build logic.
     */
    public void createTasksBeforeEvaluate(@NonNull TaskFactory tasks) {
        tasks.create(UNINSTALL_ALL, new Action<Task>() {
            @Override
            public void execute(Task uninstallAllTask) {
                uninstallAllTask.setDescription("Uninstall all applications.");
                uninstallAllTask.setGroup(INSTALL_GROUP);
            }
        });

        tasks.create(DEVICE_CHECK, new Action<Task>() {
            @Override
            public void execute(Task deviceCheckTask) {
                deviceCheckTask.setDescription(
                        "Runs all device checks using Device Providers and Test Servers.");
                deviceCheckTask.setGroup(JavaBasePlugin.VERIFICATION_GROUP);
            }
        });

        tasks.create(CONNECTED_CHECK, new Action<Task>() {
            @Override
            public void execute(Task connectedCheckTask) {
                connectedCheckTask.setDescription(
                        "Runs all device checks on currently connected devices.");
                connectedCheckTask.setGroup(JavaBasePlugin.VERIFICATION_GROUP);
            }
        });

        tasks.create(MAIN_PREBUILD);

        tasks.create(SOURCE_SETS, SourceSetsTask.class, new Action<SourceSetsTask>() {
            @Override
            public void execute(SourceSetsTask sourceSetsTask) {
                sourceSetsTask.setConfig(extension);
                sourceSetsTask.setDescription(
                        "Prints out all the source sets defined in this project.");
                sourceSetsTask.setGroup(ANDROID_GROUP);
            }
        });

        tasks.create(ASSEMBLE_ANDROID_TEST, new Action<Task>() {
            @Override
            public void execute(Task assembleAndroidTestTask) {
                assembleAndroidTestTask.setGroup(BasePlugin.BUILD_GROUP);
                assembleAndroidTestTask.setDescription("Assembles all the Test applications.");
            }
        });

        tasks.create(LINT, Lint.class, new Action<Lint>() {
            @Override
            public void execute(Lint lintTask) {
                lintTask.setDescription("Runs lint on all variants.");
                lintTask.setVariantName("");
                lintTask.setGroup(JavaBasePlugin.VERIFICATION_GROUP);
                lintTask.setLintOptions(getExtension().getLintOptions());
                lintTask.setSdkHome(sdkHandler.getSdkFolder());
                lintTask.setToolingRegistry(toolingRegistry);
                lintTask.setAndroidBuilder(androidBuilder);
            }
        });
        tasks.named(JavaBasePlugin.CHECK_TASK_NAME, new Action<Task>() {
            @Override
            public void execute(Task it) {
                it.dependsOn(LINT);
            }
        });
        createLintCompileTask(tasks);
    }

    public void createMockableJarTask(TaskFactory tasks) {
        createMockableJar = androidTasks.create(tasks, new MockableAndroidJarTask.ConfigAction(globalScope));
    }

    protected void createDependencyStreams(@NonNull final VariantScope variantScope) {
        BaseVariantData<? extends BaseVariantOutputData> variantData = variantScope.getVariantData();
        final GradleVariantConfiguration config = variantData.getVariantConfiguration();

        TransformManager transformManager = variantScope.getTransformManager();

        // content that can be found in a jar:
        Set<ContentType> fullJar = ImmutableSet.<ContentType>of(
                DefaultContentType.CLASSES, DefaultContentType.RESOURCES, ExtendedContentType.NATIVE_LIBS);

        transformManager.addStream(OriginalStream.builder()
                .addContentTypes(fullJar)
                .addScope(Scope.PROJECT_LOCAL_DEPS)
                .setJars(new Supplier<Collection<File>>() {
                    @Override
                    public Collection<File> get() {
                        return config.getLocalPackagedJars();
                    }
                })
                .build());

        IncrementalMode incrementalMode = getIncrementalMode(config);
        boolean skipDependency = incrementalMode == IncrementalMode.LOCAL_JAVA_ONLY ||
                incrementalMode == IncrementalMode.LOCAL_RES_ONLY;
        ImmutableList<Object> dependencies = skipDependency ?
                ImmutableList.of() :
                ImmutableList.of(variantData.prepareDependenciesTask,
                        variantData.getVariantDependency().getPackageConfiguration()
                                .getBuildDependencies());

        transformManager.addStream(OriginalStream.builder()
                .addContentTypes(TransformManager.CONTENT_JARS)
                .addScope(Scope.EXTERNAL_LIBRARIES)
                .setJars(new Supplier<Collection<File>>() {
                    @Override
                    public Collection<File> get() {
                        Set<File> files = config.getExternalPackagedJars();
                        Set<File> additions = variantScope.getGlobalScope().getAndroidBuilder()
                                .getAdditionalPackagedJars(config);

                        if (!additions.isEmpty()) {
                            ImmutableSet.Builder<File> builder = ImmutableSet.builder();
                            return builder.addAll(files).addAll(additions).build();
                        }

                        return files;
                    }
                })
                .setDependencies(dependencies)
                .build());

        transformManager.addStream(OriginalStream.builder()
                .addContentTypes(TransformManager.CONTENT_NATIVE_LIBS)
                .addScope(Scope.EXTERNAL_LIBRARIES)
                .setJars(new Supplier<Collection<File>>() {
                    @Override
                    public Collection<File> get() {
<<<<<<< HEAD
                        Set<File> files = config.getExternalPackagedJarsWithoutAars();
=======
                        Set<File> files = config.getExternalPackagedJniJars();
>>>>>>> 656fdf44
                        Set<File> additions = variantScope.getGlobalScope().getAndroidBuilder()
                                .getAdditionalPackagedJars(config);

                        if (!additions.isEmpty()) {
                            ImmutableSet.Builder<File> builder = ImmutableSet.builder();
                            return builder.addAll(files).addAll(additions).build();
                        }

                        return files;
                    }
                })
                .setFolders(new Supplier<Collection<File>>() {
                    @Override
                    public Collection<File> get() {
<<<<<<< HEAD
                        return config.getExternalAarJniLibraries();
=======
                        return config.getExternalAarJniLibFolders();
>>>>>>> 656fdf44
                    }
                })
                .setDependencies(dependencies)
                .build());

        // for the sub modules, only the main jar has resources.
        transformManager.addStream(OriginalStream.builder()
                .addContentTypes(TransformManager.CONTENT_JARS)
                .addScope(Scope.SUB_PROJECTS)
                .setJars(new Supplier<Collection<File>>() {
                    @Override
                    public Collection<File> get() {
                        return config.getSubProjectPackagedJars();
                    }

                })
                .setDependencies(dependencies)
                .build());

        // the local deps don't have resources (been merged into the main jar)
        transformManager.addStream(OriginalStream.builder()
                .addContentTypes(TransformManager.CONTENT_CLASS)
                .addScope(Scope.SUB_PROJECTS_LOCAL_DEPS)
                .setJars(new Supplier<Collection<File>>() {
                    @Override
                    public Collection<File> get() {
                        return config.getSubProjectLocalPackagedJars();
                    }

                })
                .setDependencies(dependencies)
                .build());

        // and the native libs of the libraries are in a separate folder.
        transformManager.addStream(OriginalStream.builder()
                .addContentTypes(TransformManager.CONTENT_NATIVE_LIBS)
                .addScope(Scope.SUB_PROJECTS)
                .setFolders(new Supplier<Collection<File>>() {
                    @Override
                    public Collection<File> get() {
<<<<<<< HEAD
                        return config.getSubProjectJniLibraries();
                    }

=======
                        return config.getSubProjectJniLibFolders();
                    }
                })
                .setJars(new Supplier<Collection<File>>() {
                    @Override
                    public Collection<File> get() {
                        return config.getSubProjectPackagedJniJars();
                    }
>>>>>>> 656fdf44
                })
                .setDependencies(dependencies)
                .build());

        // provided only scopes.
        transformManager.addStream(OriginalStream.builder()
                .addContentTypes(fullJar)
                .addScope(Scope.PROVIDED_ONLY)
                .setJars(new Supplier<Collection<File>>() {
                    @Override
                    public Collection<File> get() {
                        return config.getProvidedOnlyJars();
                    }

                })
                .build());

        if (variantScope.getTestedVariantData() != null) {
            final BaseVariantData testedVariantData = variantScope.getTestedVariantData();

            VariantScope testedVariantScope = testedVariantData.getScope();

            // create two streams of different types.
            transformManager.addStream(OriginalStream.builder()
                    .addContentTypes(DefaultContentType.CLASSES)
                    .addScope(Scope.TESTED_CODE)
                    .setFolders(
                            Suppliers.ofInstance(
                                    (Collection<File>) ImmutableList.of(
                                            testedVariantScope.getJavaOutputDir())))
                    .setDependency(testedVariantScope.getJavacTask().getName())
                    .build());

            transformManager.addStream(OriginalStream.builder()
                    .addContentTypes(DefaultContentType.CLASSES)
                    .addScope(Scope.TESTED_CODE)
                    .setJars(new Supplier<Collection<File>>() {
                                 @Override
                                 public Collection<File> get() {
                                     return variantScope.getGlobalScope().getAndroidBuilder()
                                             .getAllPackagedJars(
                                                     testedVariantData.getVariantConfiguration());
                                 }
                             })
                    .setDependency(ImmutableList.of(
                            testedVariantData.prepareDependenciesTask,
                            testedVariantData.getVariantDependency().getPackageConfiguration()
                                    .getBuildDependencies()))
                    .build());
        }

        handleJacocoDependencies(variantScope);
    }

    public void createMergeAppManifestsTask(
            @NonNull TaskFactory tasks,
            @NonNull VariantScope variantScope) {

        ApplicationVariantData appVariantData =
                (ApplicationVariantData) variantScope.getVariantData();
        Set<String> screenSizes = appVariantData.getCompatibleScreens();

        // loop on all outputs. The only difference will be the name of the task, and location
        // of the generated manifest
        for (final BaseVariantOutputData vod : appVariantData.getOutputs()) {
            VariantOutputScope scope = vod.getScope();

            AndroidTask<CompatibleScreensManifest> csmTask = null;
            if (vod.getMainOutputFile().getFilter(DENSITY) != null) {
                csmTask = androidTasks.create(tasks,
                        new CompatibleScreensManifest.ConfigAction(scope, screenSizes));
                scope.setCompatibleScreensManifestTask(csmTask);
            }

            List<ManifestMerger2.Invoker.Feature> optionalFeatures = getIncrementalMode(
                    variantScope.getVariantConfiguration()) != IncrementalMode.NONE
                    ? ImmutableList.of(ManifestMerger2.Invoker.Feature.INSTANT_RUN_REPLACEMENT)
                    : ImmutableList.<ManifestMerger2.Invoker.Feature>of();

            scope.setManifestProcessorTask(androidTasks.create(tasks,
                    new MergeManifests.ConfigAction(scope, optionalFeatures)));

            if (csmTask != null) {
                scope.getManifestProcessorTask().dependsOn(tasks, csmTask);
            }
        }
    }

    public void createMergeLibManifestsTask(
            @NonNull TaskFactory tasks,
            @NonNull VariantScope scope) {

        AndroidTask<ProcessManifest> processManifest = androidTasks.create(tasks,
                new ProcessManifest.ConfigAction(scope));

        processManifest.dependsOn(tasks, scope.getVariantData().prepareDependenciesTask);

        BaseVariantOutputData variantOutputData = scope.getVariantData().getOutputs().get(0);
        variantOutputData.getScope().setManifestProcessorTask(processManifest);
    }

    protected void createProcessTestManifestTask(
            @NonNull TaskFactory tasks,
            @NonNull VariantScope scope) {

        AndroidTask<ProcessTestManifest> processTestManifestTask = androidTasks.create(tasks,
                new ProcessTestManifest.ConfigAction(scope));

        processTestManifestTask.dependsOn(tasks, scope.getVariantData().prepareDependenciesTask);

        BaseVariantOutputData variantOutputData = scope.getVariantData().getOutputs().get(0);
        variantOutputData.getScope().setManifestProcessorTask(processTestManifestTask);
    }

    public void createRenderscriptTask(
            @NonNull TaskFactory tasks,
            @NonNull VariantScope scope) {
        scope.setRenderscriptCompileTask(
                androidTasks.create(tasks, new RenderscriptCompile.ConfigAction(scope)));

        BaseVariantData<? extends BaseVariantOutputData> variantData = scope.getVariantData();
        GradleVariantConfiguration config = variantData.getVariantConfiguration();

        if (config.getRenderscriptSupportModeEnabled() && config.getRenderscriptTarget() >= 21) {
            androidBuilder.getErrorReporter().handleSyncError(
                    "",
                    SyncIssue.TYPE_GENERIC,
                    "Renderscript support mode is not currently supported with renderscript target 21+");
        }

        // get single output for now.
        BaseVariantOutputData variantOutputData = variantData.getOutputs().get(0);

        scope.getRenderscriptCompileTask().dependsOn(tasks, variantData.prepareDependenciesTask);
        if (config.getType().isForTesting()) {
            scope.getRenderscriptCompileTask().dependsOn(tasks,
                    variantOutputData.getScope().getManifestProcessorTask());
        } else {
            scope.getRenderscriptCompileTask().dependsOn(tasks, scope.getCheckManifestTask());
        }

        scope.getResourceGenTask().dependsOn(tasks, scope.getRenderscriptCompileTask());
        // only put this dependency if rs will generate Java code
        if (!config.getRenderscriptNdkModeEnabled()) {
            scope.getSourceGenTask().dependsOn(tasks, scope.getRenderscriptCompileTask());
        }

    }

    public AndroidTask<MergeResources> createMergeResourcesTask(
            @NonNull TaskFactory tasks,
            @NonNull VariantScope scope) {
        return basicCreateMergeResourcesTask(
                tasks,
                scope,
                "merge",
                null /*outputLocation*/,
                true /*includeDependencies*/,
                true /*process9patch*/);
    }

    public AndroidTask<MergeResources> basicCreateMergeResourcesTask(
            @NonNull TaskFactory tasks,
            @NonNull VariantScope scope,
            @NonNull String taskNamePrefix,
            @Nullable File outputLocation,
            final boolean includeDependencies,
            final boolean process9Patch) {
        AndroidTask<MergeResources> mergeResourcesTask = androidTasks.create(tasks,
                new MergeResources.ConfigAction(
                        scope,
                        taskNamePrefix,
                        outputLocation,
                        includeDependencies,
                        process9Patch));

        if (getIncrementalMode(scope.getVariantConfiguration()) != IncrementalMode.LOCAL_RES_ONLY) {
            mergeResourcesTask.dependsOn(tasks,
                    scope.getVariantData().prepareDependenciesTask,
                    scope.getResourceGenTask());
        }
        scope.setMergeResourcesTask(mergeResourcesTask);
        scope.setResourceOutputDir(
                Objects.firstNonNull(outputLocation, scope.getDefaultMergeResourcesOutputDir()));
        scope.setMergeResourceOutputDir(outputLocation);
        return scope.getMergeResourcesTask();
    }

    public void createMergeAssetsTask(TaskFactory tasks, VariantScope scope) {
        AndroidTask<MergeSourceSetFolders> mergeAssetsTask = androidTasks.create(tasks,
                new MergeSourceSetFolders.MergeAssetConfigAction(scope));
        mergeAssetsTask.dependsOn(tasks,
                scope.getVariantData().prepareDependenciesTask,
                scope.getAssetGenTask());
        scope.setMergeAssetsTask(mergeAssetsTask);
    }

    public void createMergeJniLibFoldersTasks(
            @NonNull TaskFactory tasks,
            @NonNull final VariantScope variantScope) {
        // merge the source folders together using the proper priority.
        AndroidTask<MergeSourceSetFolders> mergeJniLibFoldersTask = androidTasks.create(tasks,
                new MergeSourceSetFolders.MergeJniLibFoldersConfigAction(variantScope));
        mergeJniLibFoldersTask.dependsOn(tasks,
                variantScope.getVariantData().prepareDependenciesTask,
                variantScope.getAssetGenTask());
        variantScope.setMergeJniLibFoldersTask(mergeJniLibFoldersTask);

        // create the stream generated from this task
        variantScope.getTransformManager().addStream(OriginalStream.builder()
                .addContentType(ExtendedContentType.NATIVE_LIBS)
                .addScope(Scope.PROJECT)
                .setFolder(variantScope.getMergeNativeLibsOutputDir())
                .setDependency(mergeJniLibFoldersTask.getName())
                .build());


        // create a stream that contains the content of the local NDK build
        variantScope.getTransformManager().addStream(OriginalStream.builder()
                .addContentType(ExtendedContentType.NATIVE_LIBS)
                .addScope(Scope.PROJECT)
                .setFolders(Suppliers.ofInstance(variantScope.getNdkSoFolder()))
                .setDependency(getNdkBuildable(variantScope.getVariantData()))
                .build());

        // create a stream containing the content of the renderscript compilation output
        // if support mode is enabled.
        if (variantScope.getVariantConfiguration().getRenderscriptSupportModeEnabled()) {
            variantScope.getTransformManager().addStream(OriginalStream.builder()
                    .addContentType(ExtendedContentType.NATIVE_LIBS)
                    .addScope(Scope.PROJECT)
                    .setFolders(new Supplier<Collection<File>>() {
                        @Override
                        public Collection<File> get() {
                            ImmutableList.Builder<File> builder = ImmutableList.builder();

                            if (variantScope.getRenderscriptLibOutputDir().isDirectory()) {
                                builder.add(variantScope.getRenderscriptLibOutputDir());
                            }

                            File rsLibs = variantScope.getGlobalScope().getAndroidBuilder()
                                    .getSupportNativeLibFolder();
                            if (rsLibs != null && rsLibs.isDirectory()) {
                                builder.add(rsLibs);
                            }

                            return builder.build();
                        }
                    })
                    .setDependency(variantScope.getRenderscriptCompileTask().getName())
                .build());
        }

        // compute the scopes that need to be merged.
        Set<Scope> mergeScopes = getResMergingScopes(variantScope);
        // Create the merge transform
        MergeJavaResourcesTransform mergeTransform = new MergeJavaResourcesTransform(
                variantScope.getGlobalScope().getExtension().getPackagingOptions(),
                mergeScopes, ExtendedContentType.NATIVE_LIBS, "mergeJniLibs");
        variantScope.getTransformManager().addTransform(tasks, variantScope, mergeTransform);
    }

    public void createBuildConfigTask(@NonNull TaskFactory tasks, @NonNull VariantScope scope) {
        AndroidTask<GenerateBuildConfig> generateBuildConfigTask =
                androidTasks.create(tasks, new GenerateBuildConfig.ConfigAction(scope));
        scope.setGenerateBuildConfigTask(generateBuildConfigTask);
        scope.getSourceGenTask().dependsOn(tasks, generateBuildConfigTask.getName());
        if (scope.getVariantConfiguration().getType().isForTesting()) {
            // in case of a test project, the manifest is generated so we need to depend
            // on its creation.

            // For test apps there should be a single output, so we get it.
            BaseVariantOutputData variantOutputData = scope.getVariantData().getOutputs().get(0);

            generateBuildConfigTask.dependsOn(
                    tasks, variantOutputData.getScope().getManifestProcessorTask());
        } else {
            generateBuildConfigTask.dependsOn(tasks, scope.getCheckManifestTask());
        }
    }

    public void createGenerateResValuesTask(
            @NonNull TaskFactory tasks,
            @NonNull VariantScope scope) {
        AndroidTask<GenerateResValues> generateResValuesTask = androidTasks.create(
                tasks, new GenerateResValues.ConfigAction(scope));
        scope.getResourceGenTask().dependsOn(tasks, generateResValuesTask);
    }

    public void createApkProcessResTask(
            @NonNull TaskFactory tasks,
            @NonNull VariantScope scope) {
        createProcessResTask(
                tasks,
                scope,
                new File(globalScope.getIntermediatesDir(),
                        "symbols/" + scope.getVariantData().getVariantConfiguration().getDirName()),
                true);
    }

    public void createProcessResTask(
            @NonNull TaskFactory tasks,
            @NonNull VariantScope scope,
            @Nullable File symbolLocation,
            boolean generateResourcePackage) {
        BaseVariantData<? extends BaseVariantOutputData> variantData = scope.getVariantData();

        variantData.calculateFilters(scope.getGlobalScope().getExtension().getSplits());

        // loop on all outputs. The only difference will be the name of the task, and location
        // of the generated data.
        for (BaseVariantOutputData vod : variantData.getOutputs()) {
            final VariantOutputScope variantOutputScope = vod.getScope();

            variantOutputScope.setProcessResourcesTask(androidTasks.create(tasks,
                    new ProcessAndroidResources.ConfigAction(variantOutputScope, symbolLocation,
                            generateResourcePackage)));

            // always depend on merge res,
            variantOutputScope.getProcessResourcesTask().dependsOn(tasks,
                    scope.getMergeResourcesTask());

            if (getIncrementalMode(scope.getVariantConfiguration()) != IncrementalMode.LOCAL_RES_ONLY) {
                variantOutputScope.getProcessResourcesTask().dependsOn(tasks,
                        variantOutputScope.getManifestProcessorTask(),
                        scope.getMergeAssetsTask());
            }

            if (vod.getMainOutputFile().getFilter(DENSITY) == null) {
                scope.setGenerateRClassTask(variantOutputScope.getProcessResourcesTask());
                scope.getSourceGenTask().optionalDependsOn(
                        tasks,
                        variantOutputScope.getProcessResourcesTask());
            }

        }
    }

    /**
     * Creates the split resources packages task if necessary. AAPT will produce split packages for
     * all --split provided parameters. These split packages should be signed and moved unchanged to
     * the APK build output directory.
     */
    @NonNull
    public AndroidTask<PackageSplitRes> createSplitResourcesTasks(
            @NonNull TaskFactory tasks,
            @NonNull VariantScope scope) {
        BaseVariantData<? extends BaseVariantOutputData> variantData = scope.getVariantData();

        checkState(variantData.getSplitHandlingPolicy().equals(
                        BaseVariantData.SplitHandlingPolicy.RELEASE_21_AND_AFTER_POLICY),
                "Can only create split resources tasks for pure splits.");

        List<? extends BaseVariantOutputData> outputs = variantData.getOutputs();
        final BaseVariantOutputData variantOutputData = outputs.get(0);
        if (outputs.size() != 1) {
            throw new RuntimeException(
                    "In release 21 and later, there can be only one main APK, " +
                            "found " + outputs.size());
        }

        VariantOutputScope variantOutputScope = variantOutputData.getScope();
        AndroidTask<PackageSplitRes> packageSplitRes =
                androidTasks.create(tasks, new PackageSplitRes.ConfigAction(scope));
        packageSplitRes.dependsOn(tasks,
                variantOutputScope.getProcessResourcesTask().getName());
        return packageSplitRes;
    }

    @Nullable
    public AndroidTask<PackageSplitAbi> createSplitAbiTasks(
            @NonNull TaskFactory tasks,
            @NonNull final VariantScope scope) {
        ApplicationVariantData variantData = (ApplicationVariantData) scope.getVariantData();

        checkState(variantData.getSplitHandlingPolicy().equals(
                BaseVariantData.SplitHandlingPolicy.RELEASE_21_AND_AFTER_POLICY),
                "split ABI tasks are only compatible with pure splits.");

        Set<String> filters = AbiSplitOptions.getAbiFilters(
                getExtension().getSplits().getAbiFilters());
        if (filters.isEmpty()) {
            return null;
        }

        List<ApkVariantOutputData> outputs = variantData.getOutputs();
        if (outputs.size() != 1) {
            throw new RuntimeException(
                    "In release 21 and later, there can be only one main APK, " +
                            "found " + outputs.size());
        }

        BaseVariantOutputData variantOutputData = outputs.get(0);

        // first create the split APK resources.
        AndroidTask<GenerateSplitAbiRes> generateSplitAbiRes =
                androidTasks.create(tasks, new GenerateSplitAbiRes.ConfigAction(scope));
        generateSplitAbiRes.dependsOn(tasks,
                variantOutputData.getScope().getProcessResourcesTask().getName());

        // then package those resources with the appropriate JNI libraries.
<<<<<<< HEAD
        variantOutputData.packageSplitAbiTask = project.getTasks().create(
                scope.getTaskName("package", "SplitAbi"), PackageSplitAbi.class);
        variantOutputData.packageSplitAbiTask.setInputFiles(generateSplitAbiRes.getOutputFiles());
        variantOutputData.packageSplitAbiTask.setSplits(filters);
        variantOutputData.packageSplitAbiTask.setOutputBaseName(config.getBaseName());
        variantOutputData.packageSplitAbiTask.setSigningConfig(config.getSigningConfig());
        variantOutputData.packageSplitAbiTask.setOutputDirectory(new File(
                scope.getGlobalScope().getIntermediatesDir(), "splits/" + config.getDirName()));
        variantOutputData.packageSplitAbiTask.setAndroidBuilder(androidBuilder);
        variantOutputData.packageSplitAbiTask.setVariantName(config.getFullName());
        variantOutputData.packageSplitAbiTask.dependsOn(generateSplitAbiRes);
        variantOutputData.packageSplitAbiTask.dependsOn(scope.getNdkBuildable());

        ConventionMappingHelper.map(variantOutputData.packageSplitAbiTask, "jniFolders",
                new Callable<Set<File>>() {
                    @Override
                    public Set<File> call() throws Exception {
                        return scope.getTransformManager().getPipelineOutput(
                                PackageApplication.sNativeLibsFilter).keySet();
                    }
        });

        ConventionMappingHelper.map(variantOutputData.packageSplitAbiTask, "jniDebuggable",
                new Callable<Boolean>() {
                    @Override
                    public Boolean call() throws Exception {
                        return config.getBuildType().isJniDebuggable();
                    }
                });
=======
        AndroidTask<PackageSplitAbi> packageSplitAbiTask =
                androidTasks.create(tasks, new PackageSplitAbi.ConfigAction(scope));
>>>>>>> 656fdf44

        packageSplitAbiTask.dependsOn(tasks, generateSplitAbiRes);
        packageSplitAbiTask.dependsOn(tasks, scope.getNdkBuildable());

<<<<<<< HEAD
        ((ApkVariantOutputData) variantOutputData).splitZipAlign.dependsOn(
                variantOutputData.packageSplitAbiTask);

        // set up dependency on the jni merger.
        for (TransformStream stream : scope.getTransformManager().getStreams(
                PackageApplication.sNativeLibsFilter)) {
            variantOutputData.packageSplitAbiTask.dependsOn(stream.getDependencies());
        }
    }

    private static <T> void addAllIfNotNull(@NonNull Collection<T> main, @Nullable Collection<T> toAdd) {
        if (toAdd != null) {
            main.addAll(toAdd);
        }
=======
        // set up dependency on the jni merger.
        for (TransformStream stream : scope.getTransformManager().getStreams(
                PackageApplication.sNativeLibsFilter)) {
            packageSplitAbiTask.dependsOn(tasks, stream.getDependencies());
        }
        return packageSplitAbiTask;
    }

    public void createSplitTasks(@NonNull TaskFactory tasks, @NonNull final VariantScope scope) {
        AndroidTask<PackageSplitRes> packageSplitResourcesTask =
                createSplitResourcesTasks(tasks, scope);
        final AndroidTask<PackageSplitAbi> packageSplitAbiTask = createSplitAbiTasks(tasks, scope);

        AndroidTask<SplitZipAlign> zipAlign =
                androidTasks.create(tasks, new SplitZipAlign.ConfigAction(scope));
        //noinspection VariableNotUsedInsideIf - only need to check if task exist.
        if (packageSplitAbiTask != null) {
            zipAlign.configure(tasks, new Action<Task>() {
                @Override
                public void execute(Task task) {
                    ((SplitZipAlign)task).getAbiInputFiles().addAll(
                            scope.getPackageSplitAbiOutputFiles());
                }
            });
        }
        zipAlign.dependsOn(tasks, packageSplitResourcesTask);
        zipAlign.optionalDependsOn(tasks, packageSplitAbiTask);

        BaseVariantData<? extends BaseVariantOutputData> variantData = scope.getVariantData();
        VariantOutputScope outputScope = variantData.getOutputs().get(0).getScope();
        outputScope.setSplitZipAlignTask(zipAlign);
>>>>>>> 656fdf44
    }

    /**
     * Returns the scopes for which the java resources should be merged.
     * @param variantScope the scope of the variant being processed.
     * @return the list of scopes for which to merge the java resources.
     */
    @NonNull
    protected abstract Set<Scope> getResMergingScopes(@NonNull VariantScope variantScope);

    /**
     * Creates the java resources processing tasks.
     *
     * The java processing will happen in two steps:
     * <ul>
     * <li>{@link Sync} task configured with {@link ProcessJavaResConfigAction} will sync all source
     * folders into a single folder identified by
     * {@link VariantScope#getSourceFoldersJavaResDestinationDir()}</li>
     * <li>{@link MergeJavaResourcesTransform} will take the output of this merge plus the
     * dependencies and will create a single merge with the {@link PackagingOptions} settings
     * applied.</li>
     * </ul>
     *
     * @param tasks tasks factory to create tasks.
     * @param variantScope the variant scope we are operating under.
     */
    public void createProcessJavaResTasks(
            @NonNull TaskFactory tasks,
            @NonNull VariantScope variantScope) {
        TransformManager transformManager = variantScope.getTransformManager();

        // now copy the source folders java resources into the temporary location, mainly to
        // maintain the PluginDsl COPY semantics.
        AndroidTask<Sync> processJavaResourcesTask =
                androidTasks.create(tasks, new ProcessJavaResConfigAction(variantScope));
        variantScope.setProcessJavaResourcesTask(processJavaResourcesTask);

        // create the stream generated from this task
        variantScope.getTransformManager().addStream(OriginalStream.builder()
                .addContentType(DefaultContentType.RESOURCES)
                .addScope(Scope.PROJECT)
                .setFolder(variantScope.getSourceFoldersJavaResDestinationDir())
                .setDependency(processJavaResourcesTask.getName())
                .build());

        // compute the scopes that need to be merged.
        Set<Scope> mergeScopes = getResMergingScopes(variantScope);

        // Create the merge transform
        MergeJavaResourcesTransform mergeTransform = new MergeJavaResourcesTransform(
                variantScope.getGlobalScope().getExtension().getPackagingOptions(),
                mergeScopes, DefaultContentType.RESOURCES, "mergeJavaRes");

        variantScope.setMergeJavaResourcesTask(
                transformManager.addTransform(tasks, variantScope, mergeTransform));
    }

    public void createAidlTask(@NonNull TaskFactory tasks, @NonNull VariantScope scope) {
        scope.setAidlCompileTask(androidTasks.create(tasks, new AidlCompile.ConfigAction(scope)));
        scope.getSourceGenTask().dependsOn(tasks, scope.getAidlCompileTask());
        scope.getAidlCompileTask().dependsOn(tasks, scope.getVariantData().prepareDependenciesTask);
    }

    /**
     * Creates the task for creating *.class files using javac. These tasks are created regardless
     * of whether Jack is used or not, but assemble will not depend on them if it is. They are
     * always used when running unit tests.
     */
    public AndroidTask<? extends JavaCompile> createJavacTask(
            @NonNull final TaskFactory tasks,
            @NonNull final VariantScope scope) {
        final BaseVariantData<? extends BaseVariantOutputData> variantData = scope.getVariantData();
        final AndroidTask<? extends JavaCompile> javacTask = androidTasks.create(tasks,
                new JavaCompileConfigAction(scope));
        scope.setJavacTask(javacTask);

        setupCompileTaskDependencies(tasks, scope, variantData, javacTask);

        // create the output stream from this task
        scope.getTransformManager().addStream(OriginalStream.builder()
                .addContentType(DefaultContentType.CLASSES)
                .addScope(Scope.PROJECT)
                .setFolder(scope.getJavaOutputDir())
                .setDependency(javacTask.getName()).build());

        // Create jar task for uses by external modules.
        if (variantData.getVariantDependency().getClassesConfiguration() != null) {
            tasks.create(scope.getTaskName("package", "JarArtifact"), Jar.class, new Action<Jar>() {
                @Override
                public void execute(Jar jar) {
                    variantData.classesJarTask = jar;
                    jar.dependsOn(javacTask.getName());

                    // add the class files (whether they are instrumented or not.
                    jar.from(scope.getJavaOutputDir());

                    jar.setDestinationDir(new File(
                            scope.getGlobalScope().getIntermediatesDir(),
                            "classes-jar/" +
                                    variantData.getVariantConfiguration().getDirName()));
                    jar.setArchiveName("classes.jar");
                }
            });
        }

        return javacTask;
    }

    private void setupCompileTaskDependencies(@NonNull TaskFactory tasks,
            @NonNull VariantScope scope,
            BaseVariantData<? extends BaseVariantOutputData> variantData,
            AndroidTask<?> compileTask) {
        IncrementalMode incrementalMode = getIncrementalMode(scope.getVariantConfiguration());

        if (incrementalMode == IncrementalMode.LOCAL_RES_ONLY) {
            // in this case only depend on the R class. We want to ignore the other
            // source generating classes like RS, aidl, etc...
            compileTask.optionalDependsOn(tasks, scope.getGenerateRClassTask());
        } else if (incrementalMode != IncrementalMode.LOCAL_JAVA_ONLY) {
            compileTask.optionalDependsOn(tasks, scope.getSourceGenTask());
            compileTask.dependsOn(tasks, scope.getVariantData().prepareDependenciesTask);
            // TODO - dependency information for the compile classpath is being lost.
            // Add a temporary approximation
            compileTask.dependsOn(tasks,
                    scope.getVariantData().getVariantDependency().getCompileConfiguration()
                            .getBuildDependencies());
        }

        if (variantData.getType().isForTesting()) {
            BaseVariantData testedVariantData =
                    (BaseVariantData) ((TestVariantData) variantData).getTestedVariantData();
            final JavaCompile testedJavacTask = testedVariantData.javacTask;
            compileTask.dependsOn(tasks,
                    testedJavacTask != null ? testedJavacTask :
                            testedVariantData.getScope().getJavacTask());
        }
    }

    /**
     * Makes the given task the one used by top-level "compile" task.
     */
    public static void setJavaCompilerTask(
            @NonNull AndroidTask<? extends AbstractCompile> javaCompilerTask,
            @NonNull TaskFactory tasks,
            @NonNull VariantScope scope) {
        scope.getCompileTask().dependsOn(tasks, javaCompilerTask);
        scope.setJavaCompilerTask(javaCompilerTask);

        // TODO: Get rid of it once we stop keeping tasks in variant data.
        //noinspection VariableNotUsedInsideIf
        if (scope.getVariantData().javacTask != null) {
            // This is not the experimental plugin, let's update variant data, so Variants API
            // keeps working.
            scope.getVariantData().javaCompilerTask =  (AbstractCompile) tasks.named(javaCompilerTask.getName());
        }
    }

    public void createGenerateMicroApkDataTask(
            @NonNull TaskFactory tasks,
            @NonNull VariantScope scope,
            @NonNull Configuration config) {
        AndroidTask<GenerateApkDataTask> generateMicroApkTask = androidTasks.create(tasks,
                new GenerateApkDataTask.ConfigAction(scope, config));
        generateMicroApkTask.dependsOn(tasks, config);

        // the merge res task will need to run after this one.
        scope.getResourceGenTask().dependsOn(tasks, generateMicroApkTask);
    }

    public void createNdkTasks(@NonNull VariantScope scope) {
        final BaseVariantData<? extends BaseVariantOutputData> variantData = scope.getVariantData();
        NdkCompile ndkCompile = project.getTasks().create(
                scope.getTaskName("compile", "Ndk"),
                NdkCompile.class);

        ndkCompile.dependsOn(variantData.preBuildTask);

        ndkCompile.setAndroidBuilder(androidBuilder);
        ndkCompile.setVariantName(variantData.getName());
        ndkCompile.setNdkDirectory(sdkHandler.getNdkFolder());
        ndkCompile.setIsForTesting(variantData.getType().isForTesting());
        variantData.ndkCompileTask = ndkCompile;
        variantData.compileTask.dependsOn(variantData.ndkCompileTask);

        final GradleVariantConfiguration variantConfig = variantData.getVariantConfiguration();

        if (Boolean.TRUE.equals(variantConfig.getMergedFlavor().getRenderscriptNdkModeEnabled())) {
            ndkCompile.setNdkRenderScriptMode(true);
            ndkCompile.dependsOn(variantData.renderscriptCompileTask);
        } else {
            ndkCompile.setNdkRenderScriptMode(false);
        }

        ConventionMappingHelper.map(ndkCompile, "sourceFolders", new Callable<List<File>>() {
            @Override
            public List<File> call() {
                List<File> sourceList = variantConfig.getJniSourceList();
                if (Boolean.TRUE.equals(
                        variantConfig.getMergedFlavor().getRenderscriptNdkModeEnabled())) {
                    sourceList.add(variantData.renderscriptCompileTask.getSourceOutputDir());
                }

                return sourceList;
            }
        });

        ndkCompile.setGeneratedMakefile(new File(scope.getGlobalScope().getIntermediatesDir(),
                "ndk/" + variantData.getVariantConfiguration().getDirName() + "/Android.mk"));

        ConventionMappingHelper.map(ndkCompile, "ndkConfig", new Callable<CoreNdkOptions>() {
            @Override
            public CoreNdkOptions call() {
                return variantConfig.getNdkConfig();
            }
        });

        ConventionMappingHelper.map(ndkCompile, "debuggable", new Callable<Boolean>() {
            @Override
            public Boolean call() {
                return variantConfig.getBuildType().isJniDebuggable();
            }
        });

        ndkCompile.setObjFolder(new File(scope.getGlobalScope().getIntermediatesDir(),
                "ndk/" + variantData.getVariantConfiguration().getDirName() + "/obj"));

        Collection<File> ndkSoFolder = scope.getNdkSoFolder();
        if (ndkSoFolder != null && !ndkSoFolder.isEmpty()) {
            ndkCompile.setSoFolder(ndkSoFolder.iterator().next());
        }
    }

    /**
     * Creates the tasks to build unit tests.
     */
    public void createUnitTestVariantTasks(
            @NonNull TaskFactory tasks,
            @NonNull TestVariantData variantData) {
        VariantScope variantScope = variantData.getScope();
        BaseVariantData testedVariantData = variantScope.getTestedVariantData();
        checkState(testedVariantData != null);

        createPreBuildTasks(tasks, variantScope);

        // Create all current streams (dependencies mostly at this point)
        createDependencyStreams(variantScope);

        createProcessJavaResTasks(tasks, variantScope);
        createCompileAnchorTask(tasks, variantScope);

        // :app:compileDebugUnitTestSources should be enough for running tests from AS, so add an
        // explicit dependency on resource copying tasks.
        variantScope.getCompileTask().dependsOn(
                tasks,
                variantScope.getProcessJavaResourcesTask(),
                testedVariantData.getScope().getProcessJavaResourcesTask());

        AndroidTask<? extends JavaCompile> javacTask = createJavacTask(tasks, variantScope);
        setJavaCompilerTask(javacTask, tasks, variantScope);
        createRunUnitTestTask(tasks, variantScope);

        variantData.assembleVariantTask.dependsOn(createMockableJar.getName());
        // This hides the assemble unit test task from the task list.
        variantData.assembleVariantTask.setGroup(null);
    }

    /**
     * Creates the tasks to build android tests.
     */
    public void createAndroidTestVariantTasks(@NonNull TaskFactory tasks,
            @NonNull TestVariantData variantData) {
        VariantScope variantScope = variantData.getScope();

        // get single output for now (though this may always be the case for tests).
        final BaseVariantOutputData variantOutputData = variantData.getOutputs().get(0);

        final BaseVariantData<BaseVariantOutputData> baseTestedVariantData =
                (BaseVariantData<BaseVariantOutputData>) variantData.getTestedVariantData();
        final BaseVariantOutputData testedVariantOutputData =
                baseTestedVariantData.getOutputs().get(0);

        createAnchorTasks(tasks, variantScope);

        // Create all current streams (dependencies mostly at this point)
        createDependencyStreams(variantScope);

        // Add a task to process the manifest
        createProcessTestManifestTask(tasks, variantScope);

        // Add a task to create the res values
        createGenerateResValuesTask(tasks, variantScope);

        // Add a task to compile renderscript files.
        createRenderscriptTask(tasks, variantScope);

        // Add a task to merge the resource folders
        createMergeResourcesTask(tasks, variantScope);

        // Add a task to merge the assets folders
        createMergeAssetsTask(tasks, variantScope);

        if (variantData.getTestedVariantData().getVariantConfiguration().getType().equals(
                VariantType.LIBRARY)) {
            // in this case the tested library must be fully built before test can be built!
            if (testedVariantOutputData.assembleTask != null) {
                variantOutputData.getScope().getManifestProcessorTask().dependsOn(
                        tasks, testedVariantOutputData.assembleTask);
                variantScope.getMergeResourcesTask().dependsOn(
                        tasks, testedVariantOutputData.assembleTask);
            }
        }

        // Add a task to create the BuildConfig class
        createBuildConfigTask(tasks, variantScope);

        // Add a task to generate resource source files
        createApkProcessResTask(tasks, variantScope);

        // process java resources
        createProcessJavaResTasks(tasks, variantScope);

        createAidlTask(tasks, variantScope);

        // Add NDK tasks
        if (!isComponentModelPlugin) {
            createNdkTasks(variantScope);
        }
<<<<<<< HEAD

        // add tasks to merge jni libs.
        createMergeJniLibFoldersTasks(tasks, variantScope);

=======
>>>>>>> 656fdf44
        variantScope.setNdkBuildable(getNdkBuildable(variantData));

        // add tasks to merge jni libs.
        createMergeJniLibFoldersTasks(tasks, variantScope);

        // Add a task to compile the test application
        if (variantData.getVariantConfiguration().getUseJack()) {
            createJackTask(tasks, variantScope);
        } else {
            AndroidTask<? extends JavaCompile> javacTask = createJavacTask(tasks, variantScope);
            setJavaCompilerTask(javacTask, tasks, variantScope);
            createPostCompilationTasks(tasks, variantScope);
        }

        // Add data binding tasks if enabled
        if (extension.getDataBinding().isEnabled()) {
            createDataBindingTasks(tasks, variantScope);
        }

<<<<<<< HEAD
        createPackagingTask(tasks, variantScope, false /*publishApk*/);
=======
        createPackagingTask(tasks, variantScope, false /*publishApk*/,
                null /* buildInfoGeneratorTask */);
>>>>>>> 656fdf44

        tasks.named(ASSEMBLE_ANDROID_TEST, new Action<Task>() {
            @Override
            public void execute(Task it) {
                it.dependsOn(variantOutputData.assembleTask);
            }
        });

        createConnectedTestForVariant(tasks, variantScope);
    }


    protected enum IncrementalMode {
        NONE, FULL, LOCAL_JAVA_ONLY, LOCAL_RES_ONLY;
    }

    /**
     * Returns the incremental mode for this variant.
     * @param config the variant's configuration
     * @return the {@link IncrementalMode} for this variant.
     */
    protected IncrementalMode getIncrementalMode(@NonNull GradleVariantConfiguration config) {
        if (config.isInstantRunSupported()
                && targetDeviceSupportsInstantRun(config, project)
                && globalScope.isActive(OptionalCompilationStep.INSTANT_DEV)) {
            if (isComponentModelPlugin) {
                return IncrementalMode.FULL;
            }

            // while both LOCAL_RES and LOCAL_JAVA could be active, LOCAL_RES is higher priority.
            if (globalScope.isActive(OptionalCompilationStep.LOCAL_RES_ONLY)) {
                return IncrementalMode.LOCAL_RES_ONLY;
            }

            if (globalScope.isActive(OptionalCompilationStep.LOCAL_JAVA_ONLY)) {
                return IncrementalMode.LOCAL_JAVA_ONLY;
            }

            return IncrementalMode.FULL;
        }

        return IncrementalMode.NONE;
    }

    private static boolean targetDeviceSupportsInstantRun(
            @NonNull GradleVariantConfiguration config,
            @NonNull Project project) {
        if (config.isLegacyMultiDexMode()) {
            // We don't support legacy multi-dex on Dalvik.
            return AndroidGradleOptions.getTargetApiLevel(project)
                    .compareTo(AndroidVersion.ART_RUNTIME) >= 0;
        }

        return true;
    }

    // TODO - should compile src/lint/java from src/lint/java and jar it into build/lint/lint.jar
    private void createLintCompileTask(TaskFactory tasks) {

        // TODO: move doFirst into dedicated task class.
        tasks.create(LINT_COMPILE, Task.class,
                new Action<Task>() {
                    @Override
                    public void execute(Task lintCompile) {
                        final File outputDir =
                                new File(getGlobalScope().getIntermediatesDir(), "lint");

                        lintCompile.doFirst(new Action<Task>() {
                            @Override
                            public void execute(Task task) {
                                // create the directory for lint output if it does not exist.
                                if (!outputDir.exists()) {
                                    boolean mkdirs = outputDir.mkdirs();
                                    if (!mkdirs) {
                                        throw new GradleException(
                                                "Unable to create lint output directory.");
                                    }
                                }
                            }
                        });
                    }
                });
    }

    /**
     * Is the given variant relevant for lint?
     */
    private static boolean isLintVariant(
            @NonNull BaseVariantData<? extends BaseVariantOutputData> baseVariantData) {
        // Only create lint targets for variants like debug and release, not debugTest
        VariantConfiguration config = baseVariantData.getVariantConfiguration();
        return !config.getType().isForTesting();
    }

    /**
     * Add tasks for running lint on individual variants. We've already added a
     * lint task earlier which runs on all variants.
     */
    public void createLintTasks(TaskFactory tasks, final VariantScope scope) {
        final BaseVariantData<? extends BaseVariantOutputData> baseVariantData =
                scope.getVariantData();
        if (!isLintVariant(baseVariantData)) {
            return;
        }

        // wire the main lint task dependency.
        tasks.named(LINT, new Action<Task>() {
            @Override
            public void execute(Task it) {
                it.dependsOn(LINT_COMPILE);
                it.dependsOn(scope.getJavacTask().getName());
            }
        });

        AndroidTask<Lint> variantLintCheck = androidTasks.create(
                tasks, new Lint.ConfigAction(scope));
        variantLintCheck.dependsOn(tasks, LINT_COMPILE, scope.getJavacTask());
    }

    private void createLintVitalTask(@NonNull ApkVariantData variantData) {
        checkState(getExtension().getLintOptions().isCheckReleaseBuilds());
        // TODO: re-enable with Jack when possible
        if (!variantData.getVariantConfiguration().getBuildType().isDebuggable() &&
                !variantData.getVariantConfiguration().getUseJack()) {
            String variantName = variantData.getVariantConfiguration().getFullName();
            String capitalizedVariantName = StringHelper.capitalize(variantName);
            String taskName = "lintVital" + capitalizedVariantName;
            final Lint lintReleaseCheck = project.getTasks().create(taskName, Lint.class);
            lintReleaseCheck.setAndroidBuilder(androidBuilder);
            // TODO: Make this task depend on lintCompile too (resolve initialization order first)
            optionalDependsOn(lintReleaseCheck, variantData.javacTask);
            lintReleaseCheck.setLintOptions(getExtension().getLintOptions());
            lintReleaseCheck.setSdkHome(
                    checkNotNull(sdkHandler.getSdkFolder(), "SDK not set up."));
            lintReleaseCheck.setVariantName(variantName);
            lintReleaseCheck.setToolingRegistry(toolingRegistry);
            lintReleaseCheck.setFatalOnly(true);
            lintReleaseCheck.setDescription(
                    "Runs lint on just the fatal issues in the " + capitalizedVariantName
                            + " build.");

            variantData.assembleVariantTask.dependsOn(lintReleaseCheck);

            // If lint is being run, we do not need to run lint vital.
            // TODO: Find a better way to do this.
            project.getGradle().getTaskGraph().whenReady(new Closure<Void>(this, this) {
                public void doCall(TaskExecutionGraph taskGraph) {
                    if (taskGraph.hasTask(LINT)) {
                        lintReleaseCheck.setEnabled(false);
                    }
                }
            });
        }
    }

    private void createRunUnitTestTask(
            @NonNull TaskFactory tasks,
            @NonNull final VariantScope variantScope) {
        final AndroidTask<Test> runtTestsTask =
                androidTasks.create(tasks, new UnitTestConfigAction(variantScope));
        runtTestsTask.dependsOn(tasks, variantScope.getVariantData().assembleVariantTask);

        tasks.named(JavaPlugin.TEST_TASK_NAME, new Action<Task>() {
            @Override
            public void execute(Task test) {
                test.dependsOn(runtTestsTask.getName());
            }
        });
    }

    public void createTopLevelTestTasks(final TaskFactory tasks, boolean hasFlavors) {
        createMockableJarTask(tasks);

        final List<String> reportTasks = Lists.newArrayListWithExpectedSize(2);

        List<DeviceProvider> providers = getExtension().getDeviceProviders();

        final String connectedRootName = CONNECTED + ANDROID_TEST.getSuffix();
        final String defaultReportsDir = getGlobalScope().getReportsDir().getAbsolutePath()
                + "/" + FD_ANDROID_TESTS;
        final String defaultResultsDir = getGlobalScope().getOutputsDir().getAbsolutePath()
                + "/" + FD_ANDROID_RESULTS;

        // If more than one flavor, create a report aggregator task and make this the parent
        // task for all new connected tasks.  Otherwise, create a top level connectedAndroidTest
        // DefaultTask.
        if (hasFlavors) {
            tasks.create(connectedRootName, AndroidReportTask.class,
                    new Action<AndroidReportTask>() {
                        @Override
                        public void execute(AndroidReportTask mainConnectedTask) {
                            mainConnectedTask.setGroup(JavaBasePlugin.VERIFICATION_GROUP);
                            mainConnectedTask.setDescription("Installs and runs instrumentation "
                                    + "tests for all flavors on connected devices.");
                            mainConnectedTask.setReportType(ReportType.MULTI_FLAVOR);

                            ConventionMappingHelper.map(mainConnectedTask, "resultsDir",
                                    new Callable<File>() {
                                        @Override
                                        public File call() {
                                            final String dir =
                                                    extension.getTestOptions().getResultsDir();
                                            String rootLocation = dir != null && !dir.isEmpty()
                                                    ? dir : defaultResultsDir;
                                            return project.file(rootLocation + "/connected/"
                                                    + FD_FLAVORS_ALL);
                                        }
                                    });
                            ConventionMappingHelper.map(mainConnectedTask, "reportsDir",
                                    new Callable<File>() {
                                        @Override
                                        public File call() {
                                            final String dir =
                                                    extension.getTestOptions().getReportDir();
                                            String rootLocation = dir != null && !dir.isEmpty()
                                                    ? dir : defaultReportsDir;
                                            return project.file(rootLocation + "/connected/"
                                                    + FD_FLAVORS_ALL);
                                        }
                                    });

                        }

                    });
            reportTasks.add(connectedRootName);
        } else {
            tasks.create(connectedRootName, new Action<Task>() {
                @Override
                public void execute(Task connectedTask) {
                    connectedTask.setGroup(JavaBasePlugin.VERIFICATION_GROUP);
                    connectedTask.setDescription(
                            "Installs and runs instrumentation tests for all flavors on connected devices.");
                }

            });
        }

        tasks.named(CONNECTED_CHECK, new Action<Task>() {
            @Override
            public void execute(Task it) {
                it.dependsOn(connectedRootName);
            }

        });

        final String mainProviderTaskName = DEVICE + ANDROID_TEST.getSuffix();
        // if more than one provider tasks, either because of several flavors, or because of
        // more than one providers, then create an aggregate report tasks for all of them.
        if (providers.size() > 1 || hasFlavors) {
            tasks.create(mainProviderTaskName, AndroidReportTask.class,
                    new Action<AndroidReportTask>() {
                        @Override
                        public void execute(AndroidReportTask mainProviderTask) {
                            mainProviderTask.setGroup(JavaBasePlugin.VERIFICATION_GROUP);
                            mainProviderTask.setDescription(
                                    "Installs and runs instrumentation tests using all Device Providers.");
                            mainProviderTask.setReportType(ReportType.MULTI_FLAVOR);

                            ConventionMappingHelper.map(mainProviderTask, "resultsDir",
                                    new Callable<File>() {
                                        @Override
                                        public File call() throws Exception {
                                            final String dir =
                                                    extension.getTestOptions().getResultsDir();
                                            String rootLocation =  dir != null && !dir.isEmpty()
                                                    ? dir : defaultResultsDir;

                                            return project.file(rootLocation + "/devices/"
                                                    + FD_FLAVORS_ALL);
                                        }
                                    });
                            ConventionMappingHelper.map(mainProviderTask, "reportsDir",
                                    new Callable<File>() {
                                        @Override
                                        public File call() throws Exception {
                                            final String dir =
                                                    extension.getTestOptions().getReportDir();
                                            String rootLocation =  dir != null && !dir.isEmpty()
                                                    ? dir : defaultReportsDir;
                                            return project.file(rootLocation + "/devices/"
                                                    + FD_FLAVORS_ALL);
                                        }
                                    });
                        }

                    });
            reportTasks.add(mainProviderTaskName);
        } else {
            tasks.create(mainProviderTaskName, new Action<Task>() {
                @Override
                public void execute(Task providerTask) {
                    providerTask.setGroup(JavaBasePlugin.VERIFICATION_GROUP);
                    providerTask.setDescription(
                            "Installs and runs instrumentation tests using all Device Providers.");
                }
            });
        }

        tasks.named(DEVICE_CHECK, new Action<Task>() {
            @Override
            public void execute(Task it) {
                it.dependsOn(mainProviderTaskName);
            }
        });

        // Create top level unit test tasks.
        tasks.create(JavaPlugin.TEST_TASK_NAME, new Action<Task>() {
            @Override
            public void execute(Task unitTestTask) {
                unitTestTask.setGroup(JavaBasePlugin.VERIFICATION_GROUP);
                unitTestTask.setDescription("Run unit tests for all variants.");
            }

        });
        tasks.named(JavaBasePlugin.CHECK_TASK_NAME,
                new Action<Task>() {
                    @Override
                    public void execute(Task check) {
                        check.dependsOn(JavaPlugin.TEST_TASK_NAME);
                    }
                });

        // If gradle is launched with --continue, we want to run all tests and generate an
        // aggregate report (to help with the fact that we may have several build variants, or
        // or several device providers).
        // To do that, the report tasks must run even if one of their dependent tasks (flavor
        // or specific provider tasks) fails, when --continue is used, and the report task is
        // meant to run (== is in the task graph).
        // To do this, we make the children tasks ignore their errors (ie they won't fail and
        // stop the build).
        if (!reportTasks.isEmpty() && project.getGradle().getStartParameter()
                .isContinueOnFailure()) {
            project.getGradle().getTaskGraph().whenReady(new Closure<Void>(this, this) {
                public void doCall(TaskExecutionGraph taskGraph) {
                    for (String reportTask : reportTasks) {
                        if (taskGraph.hasTask(reportTask)) {
                            tasks.named(reportTask, new Action<Task>() {
                                @Override
                                public void execute(Task task) {
                                    ((AndroidReportTask) task).setWillRun();
                                }
                            });
                        }
                    }
                }
            });
        }
    }

    protected void createConnectedTestForVariant(
            @NonNull TaskFactory tasks,
            @NonNull final VariantScope variantScope) {
        final BaseVariantData<? extends BaseVariantOutputData> baseVariantData =
                variantScope.getTestedVariantData();
        final TestVariantData testVariantData = (TestVariantData) variantScope.getVariantData();

        // get single output for now
        final BaseVariantOutputData variantOutputData = baseVariantData.getOutputs().get(0);
        final BaseVariantOutputData testVariantOutputData = testVariantData.getOutputs().get(0);

        String connectedRootName = CONNECTED + ANDROID_TEST.getSuffix();

        TestDataImpl testData = new TestDataImpl(testVariantData);
        testData.setExtraInstrumentationTestRunnerArgs(
                AndroidGradleOptions.getExtraInstrumentationTestRunnerArgs(project));

        // create the check tasks for this test
        // first the connected one.
        ImmutableList<Task> artifactsTasks = ImmutableList.of(
                testVariantData.getOutputs().get(0).assembleTask,
                baseVariantData.assembleVariantTask);

        final AndroidTask<DeviceProviderInstrumentTestTask> connectedTask = androidTasks.create(
                tasks,
                new DeviceProviderInstrumentTestTask.ConfigAction(
                        testVariantData.getScope(),
                        new ConnectedDeviceProvider(sdkHandler.getSdkInfo().getAdb(),
                                globalScope.getExtension().getAdbOptions().getTimeOutInMs(),
                                new LoggerWrapper(logger)), testData));

        connectedTask.dependsOn(tasks, artifactsTasks);

        tasks.named(connectedRootName, new Action<Task>() {
            @Override
            public void execute(Task it) {
                it.dependsOn(connectedTask.getName());
            }
        });

        if (baseVariantData.getVariantConfiguration().getBuildType().isTestCoverageEnabled()
                && !baseVariantData.getVariantConfiguration().getUseJack()) {
            final AndroidTask<JacocoReportTask> reportTask = androidTasks.create(
                    tasks,
                    variantScope.getTaskName("create", "CoverageReport"),
                    JacocoReportTask.class,
                    new Action<JacocoReportTask>() {
                        @Override
                        public void execute(JacocoReportTask reportTask) {
                            reportTask.setDescription("Creates JaCoCo test coverage report from "
                                    + "data gathered on the device.");

                            reportTask.setReportName(
                                    baseVariantData.getVariantConfiguration().getFullName());

                            ConventionMappingHelper.map(reportTask, "jacocoClasspath",
                                    new Callable<FileCollection>() {
                                        @Override
                                        public FileCollection call() throws Exception {
                                            return project.getConfigurations().getAt(
                                                    JacocoPlugin.ANT_CONFIGURATION_NAME);
                                        }
                                    });
                            ConventionMappingHelper
                                    .map(reportTask, "coverageFile", new Callable<File>() {
                                        @Override
                                        public File call() {
                                            return new File(
                                                    ((TestVariantData) testVariantData.getScope()
                                                            .getVariantData()).connectedTestTask
                                                            .getCoverageDir(),
                                                    SimpleTestCallable.FILE_COVERAGE_EC);
                                        }
                                    });
                            ConventionMappingHelper
                                    .map(reportTask, "classDir", new Callable<File>() {
                                        @Override
                                        public File call() {
                                            return baseVariantData.javacTask.getDestinationDir();
                                        }
                                    });
                            ConventionMappingHelper
                                    .map(reportTask, "sourceDir", new Callable<List<File>>() {
                                        @Override
                                        public List<File> call() {
                                            return baseVariantData
                                                    .getJavaSourceFoldersForCoverage();
                                        }
                                    });

                            ConventionMappingHelper
                                    .map(reportTask, "reportDir", new Callable<File>() {
                                        @Override
                                        public File call() {
                                            return new File(
                                                    variantScope.getGlobalScope().getReportsDir(),
                                                    "/coverage/" + baseVariantData
                                                            .getVariantConfiguration()
                                                            .getDirName());
                                        }
                                    });

                            reportTask.dependsOn(connectedTask.getName());
                        }
                    });

            variantScope.setCoverageReportTask(reportTask);
            baseVariantData.getScope().getCoverageReportTask().dependsOn(tasks, reportTask);

            tasks.named(connectedRootName, new Action<Task>() {
                @Override
                public void execute(Task it) {
                    it.dependsOn(reportTask.getName());
                }
            });
        }

        String mainProviderTaskName = DEVICE + ANDROID_TEST.getSuffix();

        List<DeviceProvider> providers = getExtension().getDeviceProviders();

        boolean hasFlavors = baseVariantData.getVariantConfiguration().hasFlavors();

        // now the providers.
        for (DeviceProvider deviceProvider : providers) {

            final AndroidTask<DeviceProviderInstrumentTestTask> providerTask = androidTasks
                    .create(tasks, new DeviceProviderInstrumentTestTask.ConfigAction(
                            testVariantData.getScope(), deviceProvider, testData));

            tasks.named(mainProviderTaskName, new Action<Task>() {
                @Override
                public void execute(Task it) {
                    it.dependsOn(providerTask.getName());
                }
            });
            providerTask.dependsOn(tasks, artifactsTasks);
        }

        // now the test servers
        List<TestServer> servers = getExtension().getTestServers();
        for (TestServer testServer : servers) {
            final TestServerTask serverTask = project.getTasks().create(
                    hasFlavors ?
                            baseVariantData.getScope().getTaskName(testServer.getName() + "Upload")
                            :
                                    testServer.getName() + ("Upload"),
                    TestServerTask.class);

            serverTask.setDescription(
                    "Uploads APKs for Build \'" + baseVariantData.getVariantConfiguration()
                            .getFullName() + "\' to Test Server \'" +
                            StringHelper.capitalize(testServer.getName()) + "\'.");
            serverTask.setGroup(JavaBasePlugin.VERIFICATION_GROUP);
            serverTask.setVariantName(
                    baseVariantData.getScope().getVariantConfiguration().getFullName());
            serverTask.dependsOn(testVariantOutputData.assembleTask,
                    variantOutputData.assembleTask);

            serverTask.setTestServer(testServer);

            ConventionMappingHelper.map(serverTask, "testApk", new Callable<File>() {
                @Override
                public File call() throws Exception {
                    return testVariantOutputData.getOutputFile();
                }
            });
            if (!(baseVariantData instanceof LibraryVariantData)) {
                ConventionMappingHelper.map(serverTask, "testedApk", new Callable<File>() {
                    @Override
                    public File call() throws Exception {
                        return variantOutputData.getOutputFile();
                    }
                });
            }

            ConventionMappingHelper.map(serverTask, "variantName", new Callable<String>() {
                @Override
                public String call() throws Exception {
                    return baseVariantData.getVariantConfiguration().getFullName();
                }
            });

            tasks.named(DEVICE_CHECK, new Action<Task>() {
                @Override
                public void execute(Task it) {
                    it.dependsOn(serverTask);
                }
            });

            if (!testServer.isConfigured()) {
                serverTask.setEnabled(false);
            }
        }
    }

    public void createJarTasks(@NonNull TaskFactory tasks, @NonNull final VariantScope scope) {
        final BaseVariantData variantData = scope.getVariantData();

        final GradleVariantConfiguration config = variantData.getVariantConfiguration();
        tasks.create(
                scope.getTaskName("jar", "Classes"),
                AndroidJarTask.class,
                new Action<AndroidJarTask>() {
                    @Override
                    public void execute(AndroidJarTask jarTask) {
                        jarTask.setArchiveName("classes.jar");
                        jarTask.setDestinationDir(new File(
                                scope.getGlobalScope().getIntermediatesDir(),
                                "packaged/" + config.getDirName() + "/"));
                        jarTask.from(scope.getJavaOutputDir());
                        jarTask.dependsOn(scope.getJavacTask().getName());
                        variantData.binaryFileProviderTask = jarTask;
                    }

                });
    }

    /**
     * Creates the post-compilation tasks for the given Variant.
     *
     * These tasks create the dex file from the .class files, plus optional intermediary steps like
     * proguard and jacoco
     *
     */
    public void createPostCompilationTasks(@NonNull TaskFactory tasks,
            @NonNull final VariantScope variantScope) {

        checkNotNull(variantScope.getJavacTask());

        final ApkVariantData variantData = (ApkVariantData) variantScope.getVariantData();
        final GradleVariantConfiguration config = variantData.getVariantConfiguration();

        TransformManager transformManager = variantScope.getTransformManager();

        // ---- Code Coverage first -----
        boolean isTestCoverageEnabled = config.getBuildType().isTestCoverageEnabled() &&
                !config.getType().isForTesting() &&
                getIncrementalMode(variantScope.getVariantConfiguration()) == IncrementalMode.NONE;
        if (isTestCoverageEnabled) {
            createJacocoTransform(tasks, variantScope);
        }

        boolean isMinifyEnabled = config.isMinifyEnabled();
        boolean isMultiDexEnabled = config.isMultiDexEnabled();
        // Switch to native multidex if possible when using instant run.
        boolean isLegacyMultiDexMode = config.isLegacyMultiDexMode() &&
                (getIncrementalMode(variantScope.getVariantConfiguration()) == IncrementalMode.NONE
                        || variantScope.getInstantRunBuildContext().getPatchingPolicy() ==
                                InstantRunPatchingPolicy.PRE_LOLLIPOP);

        AndroidConfig extension = variantScope.getGlobalScope().getExtension();

        // ----- External Transforms -----
        // apply all the external transforms.
        List<Transform> customTransforms = extension.getTransforms();
        List<List<Object>> customTransformsDependencies = extension.getTransformsDependencies();

        for (int i = 0, count = customTransforms.size() ; i < count ; i++) {
            Transform transform = customTransforms.get(i);
            AndroidTask<TransformTask> task = transformManager
                    .addTransform(tasks, variantScope, transform);
            // task could be null if the transform is invalid.
            if (task != null) {
                List<Object> deps = customTransformsDependencies.get(i);
                if (!deps.isEmpty()) {
                    task.dependsOn(tasks, deps);
                }

                // if the task is a no-op then we make assemble task depend on it.
                if (transform.getScopes().isEmpty()) {
                    variantData.assembleVariantTask.dependsOn(tasks, task);
                }

            }
        }

        // ----- Minify next -----

        if (isMinifyEnabled) {
            boolean outputToJarFile = isMultiDexEnabled && isLegacyMultiDexMode;
            createMinifyTransform(tasks, variantScope, outputToJarFile);
        }

        // ----- 10x support

        AndroidTask<InstantRunWrapperTask> incrementalBuildWrapperTask = null;
        if (getIncrementalMode(variantScope.getVariantConfiguration()) != IncrementalMode.NONE) {

            variantScope.getInstantRunBuildContext().setInstantRunMode(true);

            // we are creating two anchor tasks
            // 1. allActionAnchorTask to anchor tasks that should be executed whether a full build or
            //    incremental build is invoked.
            // 2. incrementalAnchorTask to anchor tasks that should only be executed when an
            //    incremental build is requested.
            // the incrementalAnchorTask will therefore depend on the allActionAnchorTask.

            AndroidTask<InstantRunAnchorTask> allActionsAnchorTask =
                    createInstantRunAllActionsTasks(tasks, variantScope);
            variantScope.setInstantRunAnchorTask(allActionsAnchorTask);
            incrementalBuildWrapperTask = createInstantRunIncrementalTasks(tasks, variantScope);
            variantScope.setInstantRunIncrementalTask(incrementalBuildWrapperTask);
            incrementalBuildWrapperTask.dependsOn(tasks, allActionsAnchorTask);

            // when dealing with platforms that can handle multi dexes natively, automatically
            // turn on multi dexing so shards are packaged as individual dex files.
            if (InstantRunPatchingPolicy.PRE_LOLLIPOP !=
                    variantScope.getInstantRunBuildContext().getPatchingPolicy()) {
                isMultiDexEnabled = true;
                // force pre-dexing to be true as we rely on individual slices to be packaged
                // separately.
                extension.getDexOptions().setPreDexLibraries(true);
            }

            extension.getDexOptions().setJumboMode(true);
        }
        // ----- Multi-Dex support

        AndroidTask<TransformTask> multiDexClassListTask = null;
        // non Library test are running as native multi-dex
        if (isMultiDexEnabled && isLegacyMultiDexMode) {
            if (!variantData.getVariantConfiguration().getBuildType().isUseProguard()) {
                throw new IllegalStateException(
                        "Build-in class shrinker and multidex are not supported yet.");
            }

            // ----------
            // create a transform to jar the inputs into a single jar.
            if (!isMinifyEnabled) {
                // merge the classes only, no need to package the resources since they are
                // not used during the computation.
                JarMergingTransform jarMergingTransform = new JarMergingTransform(
                        TransformManager.SCOPE_FULL_PROJECT);
                transformManager.addTransform(tasks, variantScope, jarMergingTransform);
            }

            // ----------
            // Create a task to collect the list of manifest entry points which are
            // needed in the primary dex
            AndroidTask<CreateManifestKeepList> manifestKeepListTask = androidTasks.create(tasks,
                    new CreateManifestKeepList.ConfigAction(variantScope));
            manifestKeepListTask.dependsOn(tasks,
                    variantData.getOutputs().get(0).getScope().getManifestProcessorTask());

            // ---------
            // create the transform that's going to take the code and the proguard keep list
            // from above and compute the main class list.
            MultiDexTransform multiDexTransform = new MultiDexTransform(
                    variantScope.getManifestKeepListFile(),
                    variantScope,
                    null);
            multiDexClassListTask = transformManager.addTransform(
                    tasks, variantScope, multiDexTransform);
            multiDexClassListTask.dependsOn(tasks, manifestKeepListTask);
        }
        // create dex transform
        DexTransform dexTransform = new DexTransform(
                extension.getDexOptions(),
                config.getBuildType().isDebuggable(),
                isMultiDexEnabled,
                isMultiDexEnabled && isLegacyMultiDexMode ? variantScope.getMainDexListFile() : null,
                variantScope.getPreDexOutputDir(),
                variantScope.getGlobalScope().getAndroidBuilder(),
                getLogger(),
                variantScope.getInstantRunBuildContext());
        AndroidTask<TransformTask> dexTask = transformManager.addTransform(
                tasks, variantScope, dexTransform);
        // need to manually make dex task depend on MultiDexTransform since there's no stream
        // consumption making this automatic
        dexTask.optionalDependsOn(tasks, multiDexClassListTask);

        // if we are in instant-run mode and the patching policy is relying on mult-dex shards,
        // we should run the dexing as part of the incremental build.
        if (incrementalBuildWrapperTask != null &&
                InstantRunPatchingPolicy.PRE_LOLLIPOP !=
                    variantScope.getInstantRunBuildContext().getPatchingPolicy()) {
            incrementalBuildWrapperTask.dependsOn(tasks, dexTask);
        }
    }

    /**
     * Create InstantRun related tasks that should be ran right after the java compilation task.
     */
    @NonNull
    protected AndroidTask<InstantRunAnchorTask> createInstantRunAllActionsTasks(
            @NonNull TaskFactory tasks, @NonNull VariantScope variantScope) {

        AndroidTask<InstantRunAnchorTask> allActionAnchorTask = getAndroidTasks().create(tasks,
                new InstantRunAnchorTask.ConfigAction(variantScope, "Tasks"));

        AndroidTask<BuildInfoLoaderTask> buildInfoLoaderTask = getAndroidTasks().create(tasks,
                new BuildInfoLoaderTask.ConfigAction(variantScope, getLogger()));

        TransformManager transformManager = variantScope.getTransformManager();

        ExtractJarsTransform extractJarsTransform = new ExtractJarsTransform(
                ImmutableSet.<QualifiedContent.ContentType>of(
                        QualifiedContent.DefaultContentType.CLASSES),
                ImmutableSet.of(Scope.SUB_PROJECTS));
        AndroidTask<TransformTask> extractJarsTask = transformManager
                .addTransform(tasks, variantScope, extractJarsTransform);

        // always run the verifier first, since if it detects incompatible changes, we
        // should skip bytecode enhancements of the changed classes.
        InstantRunVerifierTransform verifierTransform = new InstantRunVerifierTransform(variantScope);
        AndroidTask<TransformTask> verifierTask = variantScope.getTransformManager()
                .addTransform(tasks, variantScope, verifierTransform);
        verifierTask.dependsOn(tasks, extractJarsTask);
        variantScope.setInstantRunVerifierTask(verifierTask);

        NoChangesVerifierTransform jniLibsVerifierTransform = new NoChangesVerifierTransform(
                variantScope,
                ImmutableSet.<ContentType>of(DefaultContentType.RESOURCES, ExtendedContentType.NATIVE_LIBS),
                getResMergingScopes(variantScope), InstantRunVerifierStatus.JAVA_RESOURCES_CHANGED,
                true /* abortBuild */);
        AndroidTask<TransformTask> jniLibsVerifierTask =
                variantScope.getTransformManager().addTransform(
                        tasks,
                        variantScope,
                        jniLibsVerifierTransform);
        jniLibsVerifierTask.dependsOn(tasks, verifierTask);

        NoChangesVerifierTransform dependenciesVerifierTransform =
                new NoChangesVerifierTransform(
                        variantScope,
                        ImmutableSet.<ContentType>of(DefaultContentType.CLASSES),
                        Sets.immutableEnumSet(
                                Scope.PROJECT_LOCAL_DEPS,
                                Scope.SUB_PROJECTS_LOCAL_DEPS,
                                Scope.EXTERNAL_LIBRARIES),
                        InstantRunVerifierStatus.DEPENDENCY_CHANGED,
                        false /* abortBuild */);
        AndroidTask<TransformTask> dependenciesVerifierTask =
                variantScope.getTransformManager().addTransform(
                        tasks,
                        variantScope,
                        dependenciesVerifierTransform);
        dependenciesVerifierTask.dependsOn(tasks, verifierTask);


        InstantRunTransform instantRunTransform = new InstantRunTransform(variantScope);
        AndroidTask<TransformTask> instantRunTask = transformManager
                .addTransform(tasks, variantScope, instantRunTransform);
        instantRunTask.dependsOn(tasks, buildInfoLoaderTask, verifierTask, jniLibsVerifierTask,
                dependenciesVerifierTask);

        AndroidTask<FastDeployRuntimeExtractorTask> extractorTask = getAndroidTasks().create(
                tasks, new FastDeployRuntimeExtractorTask.ConfigAction(variantScope));

        // also add a new stream for the extractor task output.
        variantScope.getTransformManager().addStream(OriginalStream.builder()
                .addContentTypes(TransformManager.CONTENT_CLASS)
                .addScope(Scope.EXTERNAL_LIBRARIES)
                .setJar(variantScope.getIncrementalRuntimeSupportJar())
                .setDependency(extractorTask.get(tasks))
                .build());

        AndroidTask<GenerateInstantRunAppInfoTask> generateAppInfoAndroidTask = getAndroidTasks()
                .create(tasks, new GenerateInstantRunAppInfoTask.ConfigAction(variantScope));

        // create the AppInfo.class for this variant.
        GenerateInstantRunAppInfoTask generateInstantRunAppInfoTask
                = generateAppInfoAndroidTask.get(tasks);

        // make the task that generates the AppInfo dependent on the first merge manifest task
        // so we can get its output file.
        VariantOutputScope outputScope =
                variantScope.getVariantData().getOutputs().get(0).getScope();
        generateAppInfoAndroidTask.dependsOn(tasks, outputScope.getManifestProcessorTask());

        // also add a new stream for the injector task output.
        variantScope.getTransformManager().addStream(OriginalStream.builder()
                .addContentTypes(TransformManager.CONTENT_CLASS)
                .addScope(Scope.EXTERNAL_LIBRARIES)
                .setJar(generateInstantRunAppInfoTask.getOutputFile())
                .setDependency(generateInstantRunAppInfoTask)
                .build());

        allActionAnchorTask.dependsOn(tasks, instantRunTask);

        DexOptions dexOptions = variantScope.getGlobalScope().getExtension().getDexOptions();

        // we always produce the reload.dex irrespective of the targeted version,
        // and if we are not in incremental mode, we need to still need to clean our output state.
        InstantRunDex reloadDexTransform = new InstantRunDex(
                variantScope,
                InstantRunBuildType.RELOAD,
                androidBuilder,
                dexOptions,
                getLogger(),
                ImmutableSet.<ContentType>of(
                        ExtendedContentType.CLASSES_ENHANCED));

        AndroidTask<TransformTask> reloadDexing = variantScope.getTransformManager()
                .addTransform(tasks, variantScope, reloadDexTransform);

        allActionAnchorTask.dependsOn(tasks, reloadDexing);

        return allActionAnchorTask;
    }

    /**
     * Creates all InstantRun related transforms after compilation.
     */
    @NonNull
    public AndroidTask<InstantRunWrapperTask> createInstantRunIncrementalTasks(
            @NonNull TaskFactory tasks, @NonNull final VariantScope scope) {

        // we are creating two anchor tasks
        // 1. allActionAnchorTask to anchor tasks that should be executed whether a full build or
        //    incremental build is invoked.
        // 2. incrementalAnchorTask to anchor tasks that should only be executed when an
        //    incremental build is requested.
        // the incrementalAnchorTask will therefore depend on the allActionAnchorTask.
        AndroidTask<InstantRunAnchorTask> incrementalAnchorTask = androidTasks.create(tasks,
                new InstantRunAnchorTask.ConfigAction(scope));

        // create the incremental version of the build-info.xml, another task will take care
        // of generating the build-info.xml when a full build is invoked.
        AndroidTask<InstantRunWrapperTask> incrementalWrapperTask = getAndroidTasks().create(tasks,
                new InstantRunWrapperTask.ConfigAction(
                        scope, InstantRunWrapperTask.TaskType.INCREMENTAL, getLogger()));

        // this will force build-info.xml to be generated only when the external task is directly
        // invoked by the IDE.
        incrementalAnchorTask.dependsOn(tasks, incrementalWrapperTask);

        scope.getInstantRunBuildContext().setApiLevel(
                AndroidGradleOptions.getTargetApiLevel(project),
                AndroidGradleOptions.getColdswapMode(project),
                AndroidGradleOptions.getBuildTargetAbi(project));
        scope.getInstantRunBuildContext().setDensity(
                AndroidGradleOptions.getBuildTargetDensity(project));
        InstantRunPatchingPolicy patchingPolicy =
                scope.getInstantRunBuildContext().getPatchingPolicy();

        DexOptions dexOptions = scope.getGlobalScope().getExtension().getDexOptions();

        // let's create the coldswap kicker task. It is necessary as sometimes the IDE will
        // request an assembleDebug to get the latest coldswap bits yet without any user changes.
        // so we need to manually kick the tasks that accumulated changes during reload.dex
        // iterations so they produce the artifacts.
        AndroidTask<ColdswapArtifactsKickerTask> coldswapKickerTask = getAndroidTasks().create(
                tasks, new ColdswapArtifactsKickerTask.ConfigAction("coldswapKicker", scope));

        // this kicker task is dependent on the verifier and associated tasks result.
        coldswapKickerTask.dependsOn(tasks, scope.getInstantRunVerifierTask());

        if (patchingPolicy == InstantRunPatchingPolicy.PRE_LOLLIPOP) {
            // for Dalvik, we generate a restart.dex.
            InstantRunDex classesTwoTransform = new InstantRunDex(
                    scope,
                    InstantRunBuildType.RESTART,
                    androidBuilder,
                    dexOptions,
                    getLogger(),
                    ImmutableSet.<ContentType>of(
                            DefaultContentType.CLASSES));
            AndroidTask<TransformTask> classesTwoDexing = scope.getTransformManager()
                    .addTransform(tasks, scope, classesTwoTransform);
            // restart task depends on the kicker result
            classesTwoDexing.dependsOn(tasks, coldswapKickerTask);
            incrementalWrapperTask.dependsOn(tasks, classesTwoDexing);
        } else {
            // if we are at API 21 or above, we generate multi-dexes.
            // this transform and all its dependencies will also run in full build mode as
            // it is automatically enrolled by the transform manager.
            InstantRunSlicer slicer = new InstantRunSlicer(getLogger(), scope);
            AndroidTask<TransformTask> slicing = scope.getTransformManager()
                    .addTransform(tasks, scope, slicer);

            // slicing should only happen if we need to produce the restart dexes.
            slicing.dependsOn(tasks, coldswapKickerTask);

            incrementalWrapperTask.dependsOn(tasks, slicing);

        }

        return incrementalWrapperTask;
    }

    protected void handleJacocoDependencies(@NonNull VariantScope variantScope) {
        GradleVariantConfiguration config = variantScope.getVariantConfiguration();
        // we add the jacoco jar if coverage is enabled, but we don't add it
        // for test apps as it's already part of the tested app.
        // For library project, since we cannot use the local jars of the library,
        // we add it as well.
        boolean isTestCoverageEnabled = config.getBuildType().isTestCoverageEnabled() &&
                getIncrementalMode(variantScope.getVariantConfiguration()) == IncrementalMode.NONE &&
                (!config.getType().isForTesting() ||
                        (config.getTestedConfig() != null &&
                                config.getTestedConfig().getType() == VariantType.LIBRARY));
        if (isTestCoverageEnabled) {
            Copy agentTask = getJacocoAgentTask();

            // also add a new stream for the jacoco agent Jar
            variantScope.getTransformManager().addStream(OriginalStream.builder()
                    .addContentTypes(TransformManager.CONTENT_JARS)
                    .addScope(Scope.EXTERNAL_LIBRARIES)
                    .setJar(new File(agentTask.getDestinationDir(), FILE_JACOCO_AGENT))
                    .setDependency(agentTask)
                    .build());
        }
    }

    public void createJacocoTransform(
            @NonNull TaskFactory taskFactory,
            @NonNull final VariantScope variantScope) {

        AndroidTask<?> task = variantScope.getTransformManager().addTransform(taskFactory,
                variantScope, new JacocoTransform(project.getConfigurations()));

        Copy agentTask = getJacocoAgentTask();
        task.dependsOn(taskFactory, agentTask);
    }

    public void createJackTask(
            @NonNull TaskFactory tasks,
            @NonNull VariantScope scope) {

        // ----- Create Jill tasks -----
        final AndroidTask<JillTask> jillRuntimeTask = androidTasks.create(tasks,
                new JillTask.RuntimeTaskConfigAction(scope));

        final AndroidTask<JillTask> jillPackagedTask = androidTasks.create(tasks,
                new JillTask.PackagedConfigAction(scope));

        jillPackagedTask.dependsOn(tasks,
                scope.getVariantData().getVariantDependency().getPackageConfiguration()
                        .getBuildDependencies());

        // ----- Create Jack Task -----
        AndroidTask<JackTask> jackTask = androidTasks.create(tasks,
                new JackTask.ConfigAction(scope, isVerbose(), isDebugLog()));

        // Jack is compiling and also providing the binary and mapping files.
        setJavaCompilerTask(jackTask, tasks, scope);
        jackTask.optionalDependsOn(tasks, scope.getMergeJavaResourcesTask());
        jackTask.dependsOn(tasks,
                scope.getVariantData().sourceGenTask,
                jillRuntimeTask,
                jillPackagedTask,
                // TODO - dependency information for the compile classpath is being lost.
                // Add a temporary approximation
                scope.getVariantData().getVariantDependency().getCompileConfiguration()
                        .getBuildDependencies());

    }

    protected void createDataBindingTasks(@NonNull TaskFactory tasks, @NonNull VariantScope scope) {
<<<<<<< HEAD
        dataBindingBuilder.setDebugLogEnabled(getLogger().isDebugEnabled());
        AndroidTask<DataBindingProcessLayoutsTask> processLayoutsTask = androidTasks
                .create(tasks, new DataBindingProcessLayoutsTask.ConfigAction(scope));
=======
        if (scope.getVariantConfiguration().getUseJack()) {
            androidBuilder.getErrorReporter().handleSyncError(
                    scope.getVariantConfiguration().getFullName(),
                    SyncIssue.TYPE_JACK_IS_NOT_SUPPORTED,
                    "Data Binding does not support Jack builds yet"
            );
        }

        dataBindingBuilder.setDebugLogEnabled(getLogger().isDebugEnabled());
        AndroidTask<DataBindingProcessLayoutsTask> processLayoutsTask = androidTasks
                .create(tasks, new DataBindingProcessLayoutsTask.ConfigAction(scope));
        scope.setDataBindingProcessLayoutsTask(processLayoutsTask);

>>>>>>> 656fdf44
        scope.getGenerateRClassTask().dependsOn(tasks, processLayoutsTask);
        processLayoutsTask.dependsOn(tasks, scope.getMergeResourcesTask());

        AndroidTask<DataBindingExportBuildInfoTask> exportBuildInfo = androidTasks
                .create(tasks, new DataBindingExportBuildInfoTask.ConfigAction(scope,
                        dataBindingBuilder.getPrintMachineReadableOutput()));
<<<<<<< HEAD
        exportBuildInfo.dependsOn(tasks, processLayoutsTask);
        scope.getSourceGenTask().dependsOn(tasks, exportBuildInfo);

        if (scope.getVariantConfiguration().getUseJack()) {
            androidBuilder.getErrorReporter().handleSyncError(
                    scope.getVariantConfiguration().getFullName(),
                    SyncIssue.TYPE_JACK_IS_NOT_SUPPORTED,
                    "Data Binding does not support Jack builds yet"
            );
        }
=======
        scope.setDataBindingExportInfoTask(exportBuildInfo);

        exportBuildInfo.dependsOn(tasks, processLayoutsTask);
        AndroidTask<? extends AbstractCompile> javaCompilerTask = scope.getJavaCompilerTask();
        if (javaCompilerTask != null) {
            javaCompilerTask.dependsOn(tasks, exportBuildInfo);
        }

        setupCompileTaskDependencies(tasks, scope, scope.getVariantData(), exportBuildInfo);
>>>>>>> 656fdf44
    }

    /**
     * Creates the final packaging task, and optionally the zipalign task (if the variant is signed)
     *
     * @param publishApk if true the generated APK gets published.
     * @param fullBuildInfoGeneratorTask task that generates the build-info.xml for full build.
     */
    public void createPackagingTask(@NonNull TaskFactory tasks,
            @NonNull VariantScope variantScope,
            boolean publishApk,
            @Nullable AndroidTask<InstantRunWrapperTask> fullBuildInfoGeneratorTask) {

<<<<<<< HEAD
=======
        final ApkVariantData variantData = (ApkVariantData) variantScope.getVariantData();
        GradleVariantConfiguration config = variantData.getVariantConfiguration();

>>>>>>> 656fdf44
        boolean signedApk = variantData.isSigned();
        final File apkLocation = new File(variantScope.getGlobalScope().getApkLocation());

        boolean multiOutput = variantData.getOutputs().size() > 1;

        GradleVariantConfiguration variantConfiguration = variantScope.getVariantConfiguration();
        /**
         * PrePackaging step class that will look if the packaging of the main APK split is
         * necessary when running in InstantRun mode. In InstantRun mode targeting an api 23 or
         * above device, resources are packaged in the main split APK. However when a warm swap is
         * possible, it is not necessary to produce immediately the new main SPLIT since the runtime
         * use the resources.ap_ file directly. However, as soon as an incompatible change forcing a
         * cold swap is triggered, the main APK must be rebuilt (even if the resources were changed
         * in a previous build).
         */
        AndroidTask<PrePackageApplication> prePackageApp = androidTasks.create(tasks,
                new PrePackageApplication.ConfigAction("prePackageMarkerFor", variantScope));
        IncrementalMode incrementalMode = getIncrementalMode(variantConfiguration);
        if (incrementalMode != IncrementalMode.NONE) {
            prePackageApp.dependsOn(tasks, variantScope.getInstantRunAnchorTask());
        }

        // loop on all outputs. The only difference will be the name of the task, and location
        // of the generated data.
        for (final ApkVariantOutputData variantOutputData : variantData.getOutputs()) {
            VariantOutputScope variantOutputScope = variantOutputData.getScope();

            final String outputName = variantOutputData.getFullName();
            InstantRunPatchingPolicy instantRunPatchingPolicy =
                    variantScope.getInstantRunBuildContext().getPatchingPolicy();

            // when building for instant run, never puts the user's code in the APK directly.
            PackageApplication.DexPackagingPolicy dexPackagingPolicy =
                     incrementalMode == IncrementalMode.NONE
                            || variantScope.getInstantRunBuildContext().getPatchingPolicy()
                                    == InstantRunPatchingPolicy.PRE_LOLLIPOP
                            ? PackageApplication.DexPackagingPolicy.STANDARD
                            : PackageApplication.DexPackagingPolicy.INSTANT_RUN;

            AndroidTask<PackageApplication> packageApp = androidTasks.create(tasks,
                    new PackageApplication.ConfigAction(variantOutputScope, dexPackagingPolicy));

<<<<<<< HEAD
            packageApp.dependsOn(tasks, variantOutputScope.getProcessResourcesTask());
=======
            packageApp.dependsOn(tasks, prePackageApp, variantOutputScope.getProcessResourcesTask());
>>>>>>> 656fdf44

            packageApp.optionalDependsOn(
                    tasks,
                    variantOutputScope.getShrinkResourcesTask(),
                    // TODO: When Jack is converted, add activeDexTask to VariantScope.
                    variantOutputScope.getVariantScope().getJavaCompilerTask(),
                    // TODO: Remove when Jack is converted to AndroidTask.
                    variantData.javaCompilerTask,
                    variantOutputData.packageSplitResourcesTask,
                    variantOutputData.packageSplitAbiTask);

            TransformManager transformManager = variantScope.getTransformManager();

            for (TransformStream stream : transformManager
                    .getStreams(PackageApplication.sDexFilter)) {
                // TODO Optimize to avoid creating too many actions
                packageApp.dependsOn(tasks, stream.getDependencies());
            }

            for (TransformStream stream : transformManager.getStreams(
                    PackageApplication.sResFilter)) {
                // TODO Optimize to avoid creating too many actions
                packageApp.dependsOn(tasks, stream.getDependencies());
            }
            for (TransformStream stream : transformManager.getStreams(
                    PackageApplication.sNativeLibsFilter)) {
                // TODO Optimize to avoid creating too many actions
                packageApp.dependsOn(tasks, stream.getDependencies());
            }
            for (TransformStream stream : transformManager.getStreams(PackageApplication.sNativeLibsFilter)) {
                // TODO Optimize to avoid creating too many actions
                packageApp.dependsOn(tasks, stream.getDependencies());
            }

            AndroidTask appTask = packageApp;

            if (signedApk) {
                if (variantData.getZipAlignEnabled()) {
                    AndroidTask<ZipAlign> zipAlignTask = androidTasks.create(
                            tasks, new ZipAlign.ConfigAction(variantOutputScope));
                    zipAlignTask.dependsOn(tasks, packageApp);
                    if (variantOutputScope.getSplitZipAlignTask() != null) {
                        zipAlignTask.dependsOn(tasks, variantOutputScope.getSplitZipAlignTask());
                    }

                    appTask = zipAlignTask;
                }

            }

            checkState(variantData.assembleVariantTask != null);
            if (fullBuildInfoGeneratorTask != null) {
                fullBuildInfoGeneratorTask.dependsOn(tasks, appTask);
                variantData.assembleVariantTask.dependsOn(fullBuildInfoGeneratorTask.getName());
            }

            // when dealing with 23 and above, we should make sure the packaging task is running
            // as part of the incremental build in case resources have changed and need to be
            // repackaged in the main APK.
            if (dexPackagingPolicy == PackageApplication.DexPackagingPolicy.INSTANT_RUN
                    && instantRunPatchingPolicy == InstantRunPatchingPolicy.MULTI_APK) {
                variantScope.getInstantRunIncrementalTask().dependsOn(tasks, appTask);
            }

            // Add an assemble task
            if (multiOutput) {
                // create a task for this output
                variantOutputData.assembleTask = createAssembleTask(variantOutputData);

                // variant assemble task depends on each output assemble task.
                variantData.assembleVariantTask.dependsOn(variantOutputData.assembleTask);
            } else {
                // single output
                variantOutputData.assembleTask = variantData.assembleVariantTask;
            }

            if (!signedApk && variantOutputData.packageSplitResourcesTask != null) {
                // in case we are not signing the resulting APKs and we have some pure splits
                // we should manually copy them from the intermediate location to the final
                // apk location unmodified.
                final String appTaskName = appTask.getName();
                AndroidTask<Copy> copySplitTask = androidTasks.create(
                        tasks,
                        variantOutputScope.getTaskName("copySplit"),
                        Copy.class,
                        new Action<Copy>() {
                            @Override
                            public void execute(Copy copyTask) {
                                copyTask.setDestinationDir(apkLocation);
                                copyTask.from(variantOutputData.packageSplitResourcesTask.getOutputDirectory());
                                variantOutputData.assembleTask.dependsOn(copyTask);
                                copyTask.mustRunAfter(appTaskName);
                            }
                        });
                variantOutputData.assembleTask.dependsOn(copySplitTask.getName());
            }
            variantOutputData.assembleTask.dependsOn(appTask.getName());

            if (publishApk) {
                final String projectBaseName = globalScope.getProjectBaseName();

                // if this variant is the default publish config or we also should publish non
                // defaults, proceed with declaring our artifacts.
                if (getExtension().getDefaultPublishConfig().equals(outputName)) {
                    appTask.configure(tasks, new Action<Task>() {
                        @Override
                        public void execute(Task packageTask) {
                            project.getArtifacts().add("default",
                                    new ApkPublishArtifact(projectBaseName,
                                            null,
                                            (FileSupplier) packageTask));
                        }

                    });

                    for (FileSupplier outputFileProvider :
                            variantOutputData.getSplitOutputFileSuppliers()) {
                        project.getArtifacts().add("default",
                                new ApkPublishArtifact(projectBaseName, null, outputFileProvider));
                    }

                    try {
                        if (variantOutputData.getMetadataFile() != null) {
                            project.getArtifacts().add("default-metadata",
                                    new MetadataPublishArtifact(projectBaseName, null,
                                            variantOutputData.getMetadataFile()));
                        }
                    } catch (IOException e) {
                        throw new RuntimeException(e);
                    }

                    if (variantData.getMappingFileProvider() != null) {
                        project.getArtifacts().add("default-mapping",
                                new MappingPublishArtifact(projectBaseName, null,
                                        variantData.getMappingFileProvider()));
                    }
                }

                if (getExtension().getPublishNonDefault()) {
                    appTask.configure(tasks, new Action<Task>() {
                        @Override
                        public void execute(Task packageTask) {
                            project.getArtifacts().add(
                                    variantData.getVariantDependency().getPublishConfiguration().getName(),
                                    new ApkPublishArtifact(
                                            projectBaseName,
                                            null,
                                            (FileSupplier) packageTask));
                        }

                    });

                    for (FileSupplier outputFileProvider :
                            variantOutputData.getSplitOutputFileSuppliers()) {
                        project.getArtifacts().add(
                                variantData.getVariantDependency().getPublishConfiguration().getName(),
                                new ApkPublishArtifact(
                                        projectBaseName,
                                        null,
                                        outputFileProvider));
                    }

                    try {
                        if (variantOutputData.getMetadataFile() != null) {
                            project.getArtifacts().add(
                                    variantData.getVariantDependency().getMetadataConfiguration().getName(),
                                    new MetadataPublishArtifact(
                                            projectBaseName,
                                            null,
                                            variantOutputData.getMetadataFile()));
                        }
                    } catch (IOException e) {
                        throw new RuntimeException(e);
                    }

                    if (variantData.getMappingFileProvider() != null) {
                        project.getArtifacts().add(
                                variantData.getVariantDependency().getMappingConfiguration().getName(),
                                new MappingPublishArtifact(
                                        projectBaseName,
                                        null,
                                        variantData.getMappingFileProvider()));
                    }

                    if (variantData.classesJarTask != null) {
                        project.getArtifacts().add(
                                variantData.getVariantDependency().getClassesConfiguration().getName(),
                                variantData.classesJarTask);
                    }
                }
            }
        }


        // create install task for the variant Data. This will deal with finding the
        // right output if there are more than one.
        // Add a task to install the application package
        if (signedApk) {
            AndroidTask<InstallVariantTask> installTask = androidTasks.create(
                    tasks, new InstallVariantTask.ConfigAction(variantScope));
            installTask.dependsOn(tasks, variantData.assembleVariantTask);
        }

        if (getExtension().getLintOptions().isCheckReleaseBuilds()
                && incrementalMode == IncrementalMode.NONE) {
            createLintVitalTask(variantData);
        }

        // add an uninstall task
        final AndroidTask<UninstallTask> uninstallTask = androidTasks.create(
                tasks, new UninstallTask.ConfigAction(variantScope));

        tasks.named(UNINSTALL_ALL, new Action<Task>() {
            @Override
            public void execute(Task it) {
                it.dependsOn(uninstallTask.getName());
            }
        });
    }

    public Task createAssembleTask(@NonNull final BaseVariantOutputData variantOutputData) {
        Task assembleTask =
                project.getTasks().create(variantOutputData.getScope().getTaskName("assemble"));
        return assembleTask;
    }

    public Task createAssembleTask(TaskFactory tasks,
            @NonNull final BaseVariantData<? extends BaseVariantOutputData> variantData) {
        Task assembleTask =
                project.getTasks().create(variantData.getScope().getTaskName("assemble"));
        return assembleTask;
    }

    public Copy getJacocoAgentTask() {
        if (jacocoAgentTask == null) {
            jacocoAgentTask = project.getTasks().create("unzipJacocoAgent", Copy.class);
            jacocoAgentTask.from(new Callable<List<FileTree>>() {
                @Override
                public List<FileTree> call() throws Exception {
                    return Lists.newArrayList(Iterables.transform(
                            project.getConfigurations().getByName(
                                    JacocoPlugin.AGENT_CONFIGURATION_NAME),
                            new Function<Object, FileTree>() {
                                @Override
                                public FileTree apply(@Nullable Object it) {
                                    return project.zipTree(it);
                                }
                            }));
                }
            });
            jacocoAgentTask.include(FILE_JACOCO_AGENT);
            jacocoAgentTask.into(new File(getGlobalScope().getIntermediatesDir(), "jacoco"));
        }

        return jacocoAgentTask;
    }

    /**
     * creates a zip align. This does not use convention mapping, and is meant to let other plugin
     * create zip align tasks.
     *
     * @param name          the name of the task
     * @param buildContext  the InstantRun build context
     * @param inputFile     the input file
     * @param outputFile    the output file
     * @return the task
     */
    @NonNull
    public ZipAlign createZipAlignTask(
            @NonNull String name,
            @NonNull InstantRunBuildContext buildContext,
            @NonNull File inputFile,
            @NonNull File outputFile) {
        // Add a task to zip align application package
        ZipAlign zipAlignTask = project.getTasks().create(name, ZipAlign.class);

        zipAlignTask.setInputFile(inputFile);
        zipAlignTask.setOutputFile(outputFile);
        zipAlignTask.setInstantRunBuildContext(buildContext);
        ConventionMappingHelper.map(zipAlignTask, "zipAlignExe", new Callable<File>() {
            @Override
            public File call() throws Exception {
                final TargetInfo info = androidBuilder.getTargetInfo();
                if (info != null) {
                    String path = info.getBuildTools().getPath(ZIP_ALIGN);
                    if (path != null) {
                        return new File(path);
                    }
                }

                return null;
            }
        });

        return zipAlignTask;
    }

    protected void createMinifyTransform(
            @NonNull TaskFactory taskFactory,
            @NonNull final VariantScope variantScope,
            boolean createJarFile) {
        doCreateMinifyTransform(taskFactory,
                variantScope,
                null /*mappingConfiguration*/, // No mapping in non-test modules.
                createJarFile);
    }

    /**
     * Actually creates the minify transform, using the given mapping configuration. The mapping is
     * only used by test-only modules.
     */
    protected final void doCreateMinifyTransform(
            @NonNull TaskFactory taskFactory,
            @NonNull final VariantScope variantScope,
            @Nullable Configuration mappingConfiguration,
            boolean createJarFile) {
        if (variantScope.getVariantData().getVariantConfiguration().getBuildType().isUseProguard()) {
            if (getIncrementalMode(variantScope.getVariantConfiguration()) != IncrementalMode.NONE) {
                logger.warn("Instant Run: Proguard is not compatible with instant run. "
                        + "It has been disabled for {}",
                        variantScope.getVariantConfiguration().getFullName());
                return;
            }
            createProguardTransform(taskFactory, variantScope, mappingConfiguration, createJarFile);
            createShrinkResourcesTransform(taskFactory, variantScope);
        } else {
            // Since the built-in class shrinker does not obfuscate, there's no point running
            // it on the test APK (it also doesn't have a -dontshrink mode).
            if (variantScope.getTestedVariantData() == null) {
                createNewShrinkerTransform(variantScope, taskFactory);
                createShrinkResourcesTransform(taskFactory, variantScope);
            }
        }
    }

    private void createNewShrinkerTransform(VariantScope scope, TaskFactory taskFactory) {
        NewShrinkerTransform transform = new NewShrinkerTransform(scope);
        addProguardConfigFiles(transform, scope.getVariantData());

        if (scope.getVariantConfiguration().isTestCoverageEnabled()) {
            addJacocoShrinkerFlags(transform);
        }

        if (getIncrementalMode(scope.getVariantConfiguration()) != IncrementalMode.NONE) {
            //TODO: This is currently overly broad, as finding the actual application class
            //      requires manually parsing the manifest (See CreateManifestKeepList)
            transform.keep("class ** extends android.app.Application {*;}");
            transform.keep("class com.android.tools.fd.** {*;}");
        }

        scope.getTransformManager().addTransform(taskFactory, scope, transform);
    }

    private void createProguardTransform(
            @NonNull TaskFactory taskFactory,
            @NonNull VariantScope variantScope,
            @Nullable Configuration mappingConfiguration,
            boolean createJarFile) {
        final BaseVariantData<? extends BaseVariantOutputData> variantData = variantScope
                .getVariantData();
        final GradleVariantConfiguration variantConfig = variantData.getVariantConfiguration();
        final BaseVariantData testedVariantData = variantScope.getTestedVariantData();

        ProGuardTransform transform = new ProGuardTransform(variantScope, createJarFile);

        if (testedVariantData != null) {
            // Don't remove any code in tested app.
            transform.dontshrink();
            transform.dontoptimize();

            // We can't call dontobfuscate, since that would make ProGuard ignore the mapping file.
            transform.keep("class * {*;}");
            transform.keep("interface * {*;}");
            transform.keep("enum * {*;}");
            transform.keepattributes();

            // All -dontwarn rules for test dependencies should go in here:
            transform.setConfigurationFiles(
                    Suppliers.ofInstance(
                            (Collection<File>)testedVariantData.getVariantConfiguration().getTestProguardFiles()));

            // register the mapping file which may or may not exists (only exist if obfuscation)
            // is enabled.
            transform.applyTestedMapping(testedVariantData.getMappingFile());

        } else {
            if (variantConfig.isTestCoverageEnabled()) {
                addJacocoShrinkerFlags(transform);
            }

            addProguardConfigFiles(transform, variantData);

            if (mappingConfiguration != null) {
                transform.applyTestedMapping(mappingConfiguration);
            }
        }

        AndroidTask<?> task = variantScope.getTransformManager().addTransform(taskFactory,
                variantScope, transform, new TransformTask.ConfigActionCallback<ProGuardTransform>() {
                    @Override
                    public void callback(
                            @NonNull final ProGuardTransform transform,
                            @NonNull final TransformTask task) {
                        variantData.mappingFileProviderTask = new FileSupplier() {
                            @NonNull
                            @Override
                            public Task getTask() {
                                return task;
                            }

                            @Override
                            public File get() {
                                return transform.getMappingFile();
                            }
                        };
                    }
                });

        if (mappingConfiguration != null) {
            verifyNotNull(task);
            task.dependsOn(taskFactory, mappingConfiguration);
        }
    }

    private void createShrinkResourcesTransform(
            @NonNull TaskFactory taskFactory,
            @NonNull VariantScope scope) {
        if (!scope.getVariantConfiguration().getBuildType().isShrinkResources()) {
            return;
        }

        if (getIncrementalMode(scope.getVariantConfiguration()) != IncrementalMode.NONE) {
            logger.warn("Instant Run: Resource shrinker automatically disabled for {}",
                    scope.getVariantConfiguration().getFullName());
            // Disabled for instant run, as shrinking is automatically disabled.
            return;
        }

        if (!scope.getVariantConfiguration().getBuildType().isUseProguard()) {
            throw new IllegalArgumentException(
                    "Build-in class shrinker and resource shrinking are not supported yet.");
        }

        // if resources are shrink, insert a no-op transform per variant output
        // to transform the res package into a stripped res package
        for (final BaseVariantOutputData variantOutputData : scope.getVariantData().getOutputs()) {
            VariantOutputScope variantOutputScope = variantOutputData.getScope();

            ShrinkResourcesTransform shrinkResTransform = new ShrinkResourcesTransform(
                    variantOutputData,
                    variantOutputScope.getProcessResourcePackageOutputFile(),
                    variantOutputScope.getCompressedResourceFile(),
                    androidBuilder,
                    logger);
            AndroidTask<TransformTask> shrinkTask = scope.getTransformManager()
                    .addTransform(taskFactory, variantOutputScope, shrinkResTransform);
            // need to record this task since the package task will not depend
            // on it through the transform manager.
            variantOutputScope.setShrinkResourcesTask(shrinkTask);
        }
    }

    private static void addJacocoShrinkerFlags(ProguardConfigurable transform) {
        // when collecting coverage, don't remove the JaCoCo runtime
        transform.keep("class com.vladium.** {*;}");
        transform.keep("class org.jacoco.** {*;}");
        transform.keep("interface org.jacoco.** {*;}");
        transform.dontwarn("org.jacoco.**");
    }

    private void addProguardConfigFiles(
            ProguardConfigurable transform,
            final BaseVariantData<? extends BaseVariantOutputData> variantData) {
        final GradleVariantConfiguration variantConfig = variantData.getVariantConfiguration();
        transform.setConfigurationFiles(new Supplier<Collection<File>>() {
            @Override
            public Collection<File> get() {
                Set<File> proguardFiles = variantConfig.getProguardFiles(
                        true,
                        Collections.singletonList(getDefaultProguardFile(
                                TaskManager.DEFAULT_PROGUARD_CONFIG_FILE)));

                // use the first output when looking for the proguard rule output of
                // the aapt task. The different outputs are not different in a way that
                // makes this rule file different per output.
                BaseVariantOutputData outputData = variantData.getOutputs().get(0);
                proguardFiles.add(outputData.processResourcesTask.getProguardOutputFile());
                return proguardFiles;
            }
        });
    }

    public void createReportTasks(
            List<BaseVariantData<? extends BaseVariantOutputData>> variantDataList) {
        DependencyReportTask dependencyReportTask =
                project.getTasks().create("androidDependencies", DependencyReportTask.class);
        dependencyReportTask.setDescription("Displays the Android dependencies of the project.");
        dependencyReportTask.setVariants(variantDataList);
        dependencyReportTask.setGroup(ANDROID_GROUP);

        SigningReportTask signingReportTask =
                project.getTasks().create("signingReport", SigningReportTask.class);
        signingReportTask.setDescription("Displays the signing info for each variant.");
        signingReportTask.setVariants(variantDataList);
        signingReportTask.setGroup(ANDROID_GROUP);
    }

    public void createAnchorTasks(@NonNull TaskFactory tasks, @NonNull VariantScope scope) {
        createPreBuildTasks(tasks, scope);

        // also create sourceGenTask
        final BaseVariantData<? extends BaseVariantOutputData> variantData = scope.getVariantData();
        scope.setSourceGenTask(androidTasks.create(tasks,
                scope.getTaskName("generate", "Sources"),
                Task.class,
                new Action<Task>() {
                    @Override
                    public void execute(Task task) {
                        variantData.sourceGenTask = task;
                    }
                }));
        // and resGenTask
        scope.setResourceGenTask(androidTasks.create(tasks,
                scope.getTaskName("generate", "Resources"),
                Task.class,
                new Action<Task>() {
                    @Override
                    public void execute(Task task) {
                        variantData.resourceGenTask = task;
                    }

                }));

        scope.setAssetGenTask(androidTasks.create(tasks,
                scope.getTaskName("generate", "Assets"),
                Task.class,
                new Action<Task>() {
                    @Override
                    public void execute(Task task) {
                        variantData.assetGenTask = task;
                    }
                }));

        if (!variantData.getType().isForTesting()
                && variantData.getVariantConfiguration().getBuildType().isTestCoverageEnabled()) {
            scope.setCoverageReportTask(androidTasks.create(tasks,
                    scope.getTaskName("create", "CoverageReport"),
                    Task.class,
                    new Action<Task>() {
                        @Override
                        public void execute(Task task) {
                            task.setGroup(JavaBasePlugin.VERIFICATION_GROUP);
                            task.setDescription(String.format(
                                    "Creates test coverage reports for the %s variant.",
                                    variantData.getName()));
                        }
                    }));
        }

        // and compile task
        createCompileAnchorTask(tasks, scope);
    }

    private void createPreBuildTasks(@NonNull TaskFactory tasks, @NonNull VariantScope scope) {
        final BaseVariantData<? extends BaseVariantOutputData> variantData = scope.getVariantData();
        variantData.preBuildTask = project.getTasks().create(scope.getTaskName("pre", "Build"));
        variantData.preBuildTask.dependsOn(MAIN_PREBUILD);

        PrepareDependenciesTask prepareDependenciesTask = project.getTasks().create(
        scope.getTaskName("prepare", "Dependencies"), PrepareDependenciesTask.class);

        variantData.prepareDependenciesTask = prepareDependenciesTask;
        prepareDependenciesTask.dependsOn(variantData.preBuildTask);

        prepareDependenciesTask.setAndroidBuilder(androidBuilder);
        prepareDependenciesTask.setVariantName(scope.getVariantConfiguration().getFullName());
        prepareDependenciesTask.setVariant(variantData);

        // for all libraries required by the configurations of this variant, make this task
        // depend on all the tasks preparing these libraries.
        VariantDependencies configurationDependencies = variantData.getVariantDependency();
        prepareDependenciesTask.addChecker(configurationDependencies.getChecker());

        for (LibraryDependencyImpl lib : configurationDependencies.getLibraries()) {
            dependencyManager.addDependencyToPrepareTask(variantData, prepareDependenciesTask, lib);
        }
    }

    private void createCompileAnchorTask(@NonNull TaskFactory tasks, @NonNull final VariantScope scope) {
        final BaseVariantData<? extends BaseVariantOutputData> variantData = scope.getVariantData();
        scope.setCompileTask(androidTasks.create(tasks, new TaskConfigAction<Task>() {
            @NonNull
            @Override
            public String getName() {
                return scope.getTaskName("compile", "Sources");
            }

            @NonNull
            @Override
            public Class<Task> getType() {
                return Task.class;
            }

            @Override
            public void execute(@NonNull Task task) {
                variantData.compileTask = task;
                variantData.compileTask.setGroup(BUILD_GROUP);
            }
        }));
        variantData.assembleVariantTask.dependsOn(scope.getCompileTask().getName());
    }

    public void createCheckManifestTask(@NonNull TaskFactory tasks, @NonNull VariantScope scope) {
        final BaseVariantData<? extends BaseVariantOutputData> variantData = scope.getVariantData();
        final String name = variantData.getVariantConfiguration().getFullName();
        scope.setCheckManifestTask(androidTasks.create(tasks,
                scope.getTaskName("check", "Manifest"),
                CheckManifest.class,
                new Action<CheckManifest>() {
                    @Override
                    public void execute(CheckManifest checkManifestTask) {
                        variantData.checkManifestTask = checkManifestTask;
                        checkManifestTask.setVariantName(name);
                        ConventionMappingHelper.map(checkManifestTask, "manifest",
                                new Callable<File>() {
                                    @Override
                                    public File call() throws Exception {
                                        return variantData.getVariantConfiguration()
                                                .getDefaultSourceSet().getManifestFile();
                                    }
                                });
                    }

                }));
        scope.getCheckManifestTask().dependsOn(tasks, variantData.preBuildTask);
        variantData.prepareDependenciesTask.dependsOn(scope.getCheckManifestTask().getName());
    }

    public static void optionalDependsOn(@NonNull Task main, Task... dependencies) {
        for (Task dependency : dependencies) {
            if (dependency != null) {
                main.dependsOn(dependency);
            }

        }

    }

    public static void optionalDependsOn(@NonNull Task main, @NonNull List<?> dependencies) {
        for (Object dependency : dependencies) {
            if (dependency != null) {
                main.dependsOn(dependency);
            }

        }

    }

    @NonNull
    private static List<ManifestDependencyImpl> getManifestDependencies(
            List<LibraryDependency> libraries) {

        List<ManifestDependencyImpl> list = Lists.newArrayListWithCapacity(libraries.size());

        for (LibraryDependency lib : libraries) {
            // get the dependencies
            List<ManifestDependencyImpl> children = getManifestDependencies(lib.getDependencies());
            list.add(new ManifestDependencyImpl(lib.getName(), lib.getManifest(), children));
        }

        return list;
    }

    @NonNull
    protected Logger getLogger() {
        return logger;
    }

    @NonNull
    public AndroidTaskRegistry getAndroidTasks() {
        return androidTasks;
    }

    private File getDefaultProguardFile(String name) {
        File sdkDir = sdkHandler.getAndCheckSdkFolder();
        return new File(sdkDir,
                SdkConstants.FD_TOOLS + File.separatorChar + SdkConstants.FD_PROGUARD
                        + File.separatorChar + name);
    }

    public void addDataBindingDependenciesIfNecessary(DataBindingOptions options) {
        if (!options.isEnabled()) {
            return;
        }
        String version = Objects.firstNonNull(options.getVersion(),
                dataBindingBuilder.getCompilerVersion());
        project.getDependencies().add("compile", SdkConstants.DATA_BINDING_LIB_ARTIFACT + ":"
                + dataBindingBuilder.getLibraryVersion(version));
        project.getDependencies().add("compile", SdkConstants.DATA_BINDING_BASELIB_ARTIFACT + ":"
                + dataBindingBuilder.getBaseLibraryVersion(version));
        project.getDependencies().add("provided",
                SdkConstants.DATA_BINDING_ANNOTATION_PROCESSOR_ARTIFACT + ":" +
                version);
        if (options.getAddDefaultAdapters()) {
            project.getDependencies()
                    .add("compile", SdkConstants.DATA_BINDING_ADAPTER_LIB_ARTIFACT + ":" +
                    dataBindingBuilder.getBaseAdaptersVersion(version));
        }
    }
}<|MERGE_RESOLUTION|>--- conflicted
+++ resolved
@@ -50,15 +50,12 @@
 import com.android.build.gradle.internal.dsl.CoreNdkOptions;
 import com.android.build.gradle.internal.dsl.DexOptions;
 import com.android.build.gradle.internal.dsl.PackagingOptions;
-<<<<<<< HEAD
-=======
 import com.android.build.gradle.internal.incremental.BuildInfoLoaderTask;
 import com.android.build.gradle.internal.incremental.InstantRunAnchorTask;
 import com.android.build.gradle.internal.incremental.InstantRunBuildContext;
 import com.android.build.gradle.internal.incremental.InstantRunPatchingPolicy;
 import com.android.build.gradle.internal.incremental.InstantRunVerifierStatus;
 import com.android.build.gradle.internal.incremental.InstantRunWrapperTask;
->>>>>>> 656fdf44
 import com.android.build.gradle.internal.pipeline.ExtendedContentType;
 import com.android.build.gradle.internal.pipeline.OriginalStream;
 import com.android.build.gradle.internal.pipeline.TransformManager;
@@ -93,15 +90,12 @@
 import com.android.build.gradle.internal.test.TestDataImpl;
 import com.android.build.gradle.internal.test.report.ReportType;
 import com.android.build.gradle.internal.transforms.DexTransform;
-<<<<<<< HEAD
-=======
 import com.android.build.gradle.internal.transforms.ExtractJarsTransform;
 import com.android.build.gradle.internal.transforms.InstantRunBuildType;
 import com.android.build.gradle.internal.transforms.InstantRunDex;
 import com.android.build.gradle.internal.transforms.InstantRunSlicer;
 import com.android.build.gradle.internal.transforms.InstantRunTransform;
 import com.android.build.gradle.internal.transforms.InstantRunVerifierTransform;
->>>>>>> 656fdf44
 import com.android.build.gradle.internal.transforms.JacocoTransform;
 import com.android.build.gradle.internal.transforms.JarMergingTransform;
 import com.android.build.gradle.internal.transforms.NoChangesVerifierTransform;
@@ -145,29 +139,17 @@
 import com.android.build.gradle.tasks.factory.JavaCompileConfigAction;
 import com.android.build.gradle.tasks.factory.ProcessJavaResConfigAction;
 import com.android.build.gradle.tasks.factory.UnitTestConfigAction;
-<<<<<<< HEAD
-import com.android.build.api.transform.QualifiedContent.ContentType;
-import com.android.build.api.transform.QualifiedContent.DefaultContentType;
-import com.android.build.api.transform.QualifiedContent.Scope;
-import com.android.build.api.transform.Transform;
-=======
 import com.android.build.gradle.tasks.fd.FastDeployRuntimeExtractorTask;
 import com.android.build.gradle.tasks.fd.GenerateInstantRunAppInfoTask;
->>>>>>> 656fdf44
 import com.android.builder.core.AndroidBuilder;
 import com.android.builder.core.VariantConfiguration;
 import com.android.builder.core.VariantType;
 import com.android.builder.dependency.LibraryDependency;
 import com.android.builder.internal.testing.SimpleTestCallable;
-<<<<<<< HEAD
-import com.android.builder.model.DataBindingOptions;
-import com.android.builder.model.SyncIssue;
-=======
 import com.android.builder.model.AndroidProject;
 import com.android.builder.model.DataBindingOptions;
 import com.android.builder.model.SyncIssue;
 import com.android.builder.sdk.SdkLoader;
->>>>>>> 656fdf44
 import com.android.builder.sdk.TargetInfo;
 import com.android.builder.testing.ConnectedDeviceProvider;
 import com.android.builder.testing.api.DeviceProvider;
@@ -183,6 +165,7 @@
 import com.google.common.collect.ImmutableSet;
 import com.google.common.collect.Iterables;
 import com.google.common.collect.Lists;
+import com.google.common.collect.Sets;
 
 import org.gradle.api.Action;
 import org.gradle.api.GradleException;
@@ -500,11 +483,7 @@
                 .setJars(new Supplier<Collection<File>>() {
                     @Override
                     public Collection<File> get() {
-<<<<<<< HEAD
-                        Set<File> files = config.getExternalPackagedJarsWithoutAars();
-=======
                         Set<File> files = config.getExternalPackagedJniJars();
->>>>>>> 656fdf44
                         Set<File> additions = variantScope.getGlobalScope().getAndroidBuilder()
                                 .getAdditionalPackagedJars(config);
 
@@ -519,11 +498,7 @@
                 .setFolders(new Supplier<Collection<File>>() {
                     @Override
                     public Collection<File> get() {
-<<<<<<< HEAD
-                        return config.getExternalAarJniLibraries();
-=======
                         return config.getExternalAarJniLibFolders();
->>>>>>> 656fdf44
                     }
                 })
                 .setDependencies(dependencies)
@@ -564,11 +539,6 @@
                 .setFolders(new Supplier<Collection<File>>() {
                     @Override
                     public Collection<File> get() {
-<<<<<<< HEAD
-                        return config.getSubProjectJniLibraries();
-                    }
-
-=======
                         return config.getSubProjectJniLibFolders();
                     }
                 })
@@ -577,7 +547,6 @@
                     public Collection<File> get() {
                         return config.getSubProjectPackagedJniJars();
                     }
->>>>>>> 656fdf44
                 })
                 .setDependencies(dependencies)
                 .build());
@@ -979,60 +948,12 @@
                 variantOutputData.getScope().getProcessResourcesTask().getName());
 
         // then package those resources with the appropriate JNI libraries.
-<<<<<<< HEAD
-        variantOutputData.packageSplitAbiTask = project.getTasks().create(
-                scope.getTaskName("package", "SplitAbi"), PackageSplitAbi.class);
-        variantOutputData.packageSplitAbiTask.setInputFiles(generateSplitAbiRes.getOutputFiles());
-        variantOutputData.packageSplitAbiTask.setSplits(filters);
-        variantOutputData.packageSplitAbiTask.setOutputBaseName(config.getBaseName());
-        variantOutputData.packageSplitAbiTask.setSigningConfig(config.getSigningConfig());
-        variantOutputData.packageSplitAbiTask.setOutputDirectory(new File(
-                scope.getGlobalScope().getIntermediatesDir(), "splits/" + config.getDirName()));
-        variantOutputData.packageSplitAbiTask.setAndroidBuilder(androidBuilder);
-        variantOutputData.packageSplitAbiTask.setVariantName(config.getFullName());
-        variantOutputData.packageSplitAbiTask.dependsOn(generateSplitAbiRes);
-        variantOutputData.packageSplitAbiTask.dependsOn(scope.getNdkBuildable());
-
-        ConventionMappingHelper.map(variantOutputData.packageSplitAbiTask, "jniFolders",
-                new Callable<Set<File>>() {
-                    @Override
-                    public Set<File> call() throws Exception {
-                        return scope.getTransformManager().getPipelineOutput(
-                                PackageApplication.sNativeLibsFilter).keySet();
-                    }
-        });
-
-        ConventionMappingHelper.map(variantOutputData.packageSplitAbiTask, "jniDebuggable",
-                new Callable<Boolean>() {
-                    @Override
-                    public Boolean call() throws Exception {
-                        return config.getBuildType().isJniDebuggable();
-                    }
-                });
-=======
         AndroidTask<PackageSplitAbi> packageSplitAbiTask =
                 androidTasks.create(tasks, new PackageSplitAbi.ConfigAction(scope));
->>>>>>> 656fdf44
 
         packageSplitAbiTask.dependsOn(tasks, generateSplitAbiRes);
         packageSplitAbiTask.dependsOn(tasks, scope.getNdkBuildable());
 
-<<<<<<< HEAD
-        ((ApkVariantOutputData) variantOutputData).splitZipAlign.dependsOn(
-                variantOutputData.packageSplitAbiTask);
-
-        // set up dependency on the jni merger.
-        for (TransformStream stream : scope.getTransformManager().getStreams(
-                PackageApplication.sNativeLibsFilter)) {
-            variantOutputData.packageSplitAbiTask.dependsOn(stream.getDependencies());
-        }
-    }
-
-    private static <T> void addAllIfNotNull(@NonNull Collection<T> main, @Nullable Collection<T> toAdd) {
-        if (toAdd != null) {
-            main.addAll(toAdd);
-        }
-=======
         // set up dependency on the jni merger.
         for (TransformStream stream : scope.getTransformManager().getStreams(
                 PackageApplication.sNativeLibsFilter)) {
@@ -1064,7 +985,6 @@
         BaseVariantData<? extends BaseVariantOutputData> variantData = scope.getVariantData();
         VariantOutputScope outputScope = variantData.getOutputs().get(0).getScope();
         outputScope.setSplitZipAlignTask(zipAlign);
->>>>>>> 656fdf44
     }
 
     /**
@@ -1392,13 +1312,6 @@
         if (!isComponentModelPlugin) {
             createNdkTasks(variantScope);
         }
-<<<<<<< HEAD
-
-        // add tasks to merge jni libs.
-        createMergeJniLibFoldersTasks(tasks, variantScope);
-
-=======
->>>>>>> 656fdf44
         variantScope.setNdkBuildable(getNdkBuildable(variantData));
 
         // add tasks to merge jni libs.
@@ -1418,12 +1331,8 @@
             createDataBindingTasks(tasks, variantScope);
         }
 
-<<<<<<< HEAD
-        createPackagingTask(tasks, variantScope, false /*publishApk*/);
-=======
         createPackagingTask(tasks, variantScope, false /*publishApk*/,
                 null /* buildInfoGeneratorTask */);
->>>>>>> 656fdf44
 
         tasks.named(ASSEMBLE_ANDROID_TEST, new Action<Task>() {
             @Override
@@ -2424,11 +2333,6 @@
     }
 
     protected void createDataBindingTasks(@NonNull TaskFactory tasks, @NonNull VariantScope scope) {
-<<<<<<< HEAD
-        dataBindingBuilder.setDebugLogEnabled(getLogger().isDebugEnabled());
-        AndroidTask<DataBindingProcessLayoutsTask> processLayoutsTask = androidTasks
-                .create(tasks, new DataBindingProcessLayoutsTask.ConfigAction(scope));
-=======
         if (scope.getVariantConfiguration().getUseJack()) {
             androidBuilder.getErrorReporter().handleSyncError(
                     scope.getVariantConfiguration().getFullName(),
@@ -2442,25 +2346,12 @@
                 .create(tasks, new DataBindingProcessLayoutsTask.ConfigAction(scope));
         scope.setDataBindingProcessLayoutsTask(processLayoutsTask);
 
->>>>>>> 656fdf44
         scope.getGenerateRClassTask().dependsOn(tasks, processLayoutsTask);
         processLayoutsTask.dependsOn(tasks, scope.getMergeResourcesTask());
 
         AndroidTask<DataBindingExportBuildInfoTask> exportBuildInfo = androidTasks
                 .create(tasks, new DataBindingExportBuildInfoTask.ConfigAction(scope,
                         dataBindingBuilder.getPrintMachineReadableOutput()));
-<<<<<<< HEAD
-        exportBuildInfo.dependsOn(tasks, processLayoutsTask);
-        scope.getSourceGenTask().dependsOn(tasks, exportBuildInfo);
-
-        if (scope.getVariantConfiguration().getUseJack()) {
-            androidBuilder.getErrorReporter().handleSyncError(
-                    scope.getVariantConfiguration().getFullName(),
-                    SyncIssue.TYPE_JACK_IS_NOT_SUPPORTED,
-                    "Data Binding does not support Jack builds yet"
-            );
-        }
-=======
         scope.setDataBindingExportInfoTask(exportBuildInfo);
 
         exportBuildInfo.dependsOn(tasks, processLayoutsTask);
@@ -2470,7 +2361,6 @@
         }
 
         setupCompileTaskDependencies(tasks, scope, scope.getVariantData(), exportBuildInfo);
->>>>>>> 656fdf44
     }
 
     /**
@@ -2484,12 +2374,9 @@
             boolean publishApk,
             @Nullable AndroidTask<InstantRunWrapperTask> fullBuildInfoGeneratorTask) {
 
-<<<<<<< HEAD
-=======
         final ApkVariantData variantData = (ApkVariantData) variantScope.getVariantData();
         GradleVariantConfiguration config = variantData.getVariantConfiguration();
 
->>>>>>> 656fdf44
         boolean signedApk = variantData.isSigned();
         final File apkLocation = new File(variantScope.getGlobalScope().getApkLocation());
 
@@ -2532,11 +2419,7 @@
             AndroidTask<PackageApplication> packageApp = androidTasks.create(tasks,
                     new PackageApplication.ConfigAction(variantOutputScope, dexPackagingPolicy));
 
-<<<<<<< HEAD
-            packageApp.dependsOn(tasks, variantOutputScope.getProcessResourcesTask());
-=======
             packageApp.dependsOn(tasks, prePackageApp, variantOutputScope.getProcessResourcesTask());
->>>>>>> 656fdf44
 
             packageApp.optionalDependsOn(
                     tasks,
@@ -2563,10 +2446,6 @@
             }
             for (TransformStream stream : transformManager.getStreams(
                     PackageApplication.sNativeLibsFilter)) {
-                // TODO Optimize to avoid creating too many actions
-                packageApp.dependsOn(tasks, stream.getDependencies());
-            }
-            for (TransformStream stream : transformManager.getStreams(PackageApplication.sNativeLibsFilter)) {
                 // TODO Optimize to avoid creating too many actions
                 packageApp.dependsOn(tasks, stream.getDependencies());
             }

/*
 * Copyright (C) 2015 The Android Open Source Project
 *
 * Licensed under the Apache License, Version 2.0 (the "License");
 * you may not use this file except in compliance with the License.
 * You may obtain a copy of the License at
 *
 *      http://www.apache.org/licenses/LICENSE-2.0
 *
 * Unless required by applicable law or agreed to in writing, software
 * distributed under the License is distributed on an "AS IS" BASIS,
 * WITHOUT WARRANTIES OR CONDITIONS OF ANY KIND, either express or implied.
 * See the License for the specific language governing permissions and
 * limitations under the License.
 */

package com.android.build.gradle.internal.pipeline;

import com.android.annotations.NonNull;
import com.android.annotations.Nullable;
import com.android.build.gradle.internal.tasks.BaseTask;
import com.google.common.collect.Lists;

import org.gradle.api.tasks.InputFiles;
import org.gradle.api.tasks.Optional;
import org.gradle.api.tasks.OutputDirectory;

import java.io.File;
import java.util.Collection;
import java.util.List;

/**
 * A base task with stream fields that properly use Gradle's input/output annotations to
 * return the stream's content as input/output.
 */
public class StreamBasedTask extends BaseTask {

    protected Collection<TransformStream> consumedInputStreams;
    protected Collection<TransformStream> referencedInputStreams;
    protected IntermediateStream outputStream;

    @NonNull
    @InputFiles
    public List<File> getStreamInputs() {
        List<File> inputs = Lists.newArrayList();
        for (TransformStream s : consumedInputStreams) {
            inputs.addAll(s.getInputFiles());
        }

        for (TransformStream s : referencedInputStreams) {
            inputs.addAll(s.getInputFiles());
        }

        return inputs;
    }

<<<<<<< HEAD
    @NonNull
    @OutputDirectories
    public List<File> getStreamOutputFolders() {
        List<File> outputs = Lists.newArrayList();
        for (TransformStream s : outputStreams) {
            switch (s.getFormat()) {
                case SINGLE_FOLDER:
                case MULTI_FOLDER:
                    outputs.addAll(s.getFiles().get());
                    break;
                case JAR:
                    // do nothing
                    break;
                default:
                    throw new RuntimeException("Unsupported ScopedContent.Format value: " + s.getFormat().name());
            }
        }

        return outputs;
    }

    @NonNull
    @OutputFiles
    public List<File> getStreamOutputFiles() {
        List<File> outputs = Lists.newArrayList();
        for (TransformStream s : outputStreams) {
            switch (s.getFormat()) {
                case SINGLE_FOLDER:
                case MULTI_FOLDER:
                    // do nothing
                    break;
                case JAR:
                    outputs.addAll(s.getFiles().get());
                    break;
                default:
                    throw new RuntimeException("Unsupported ScopedContent.Format value: " + s.getFormat().name());
            }
=======
    @Nullable
    @Optional
    @OutputDirectory
    public File getStreamOutputFolder() {
        if (outputStream != null) {
            return outputStream.getRootLocation().get();
>>>>>>> b6251bdf
        }

        return null;
    }
}<|MERGE_RESOLUTION|>--- conflicted
+++ resolved
@@ -54,52 +54,12 @@
         return inputs;
     }
 
-<<<<<<< HEAD
-    @NonNull
-    @OutputDirectories
-    public List<File> getStreamOutputFolders() {
-        List<File> outputs = Lists.newArrayList();
-        for (TransformStream s : outputStreams) {
-            switch (s.getFormat()) {
-                case SINGLE_FOLDER:
-                case MULTI_FOLDER:
-                    outputs.addAll(s.getFiles().get());
-                    break;
-                case JAR:
-                    // do nothing
-                    break;
-                default:
-                    throw new RuntimeException("Unsupported ScopedContent.Format value: " + s.getFormat().name());
-            }
-        }
-
-        return outputs;
-    }
-
-    @NonNull
-    @OutputFiles
-    public List<File> getStreamOutputFiles() {
-        List<File> outputs = Lists.newArrayList();
-        for (TransformStream s : outputStreams) {
-            switch (s.getFormat()) {
-                case SINGLE_FOLDER:
-                case MULTI_FOLDER:
-                    // do nothing
-                    break;
-                case JAR:
-                    outputs.addAll(s.getFiles().get());
-                    break;
-                default:
-                    throw new RuntimeException("Unsupported ScopedContent.Format value: " + s.getFormat().name());
-            }
-=======
     @Nullable
     @Optional
     @OutputDirectory
     public File getStreamOutputFolder() {
         if (outputStream != null) {
             return outputStream.getRootLocation().get();
->>>>>>> b6251bdf
         }
 
         return null;

--- conflicted
+++ resolved
@@ -153,20 +153,12 @@
             @NonNull T transform,
             @Nullable TransformTask.ConfigActionCallback<T> callback) {
 
-<<<<<<< HEAD
-
-        if (!checkContentTypes(transform.getInputTypes())
-                || !checkContentTypes(transform.getOutputTypes())) {
-            return null;
-        }
-=======
         if (!validateTransform(transform)) {
             // validate either throws an exception, or records the problem during sync
             // so it's safe to just return null here.
             return null;
         }
 
->>>>>>> 656fdf44
         List<TransformStream> inputStreams = Lists.newArrayList();
         String taskName = scope.getTaskName(getTaskNamePrefix(transform));
 
@@ -183,13 +175,9 @@
 
         if (inputStreams.isEmpty() && referencedStreams.isEmpty()) {
             // didn't find any match. Means there is a broken order somewhere in the streams.
-<<<<<<< HEAD
-            errorReporter.handleSyncError("", SyncIssue.TYPE_GENERIC,
-=======
             errorReporter.handleSyncError(
                     null,
                     SyncIssue.TYPE_GENERIC,
->>>>>>> 656fdf44
                     String.format(
                             "Unable to add Transform '%s' on variant '%s': requested streams not available: %s+%s / %s",
                             transform.getName(), scope.getVariantConfiguration().getFullName(),
@@ -394,15 +382,6 @@
         return streamMatches;
     }
 
-<<<<<<< HEAD
-    private boolean checkContentTypes(Set<ContentType> contentTypes) {
-        for (ContentType contentType : contentTypes) {
-            if (!(contentType instanceof QualifiedContent.DefaultContentType
-                    || contentType instanceof ExtendedContentType)) {
-                errorReporter.handleSyncError("", SyncIssue.TYPE_GENERIC,
-                        String.format("Custom content type not supported : %1$s",
-                                contentType.name()));
-=======
     private boolean validateTransform(@NonNull Transform transform) {
         // check the content type are of the right Type.
         if (!checkContentTypes(transform.getInputTypes(), transform)
@@ -439,7 +418,6 @@
                 errorReporter.handleSyncError(null, SyncIssue.TYPE_GENERIC,
                         String.format("Custom content types (%1$s) are not supported in transforms (%2$s)",
                                 contentType.getClass().getName(), transform.getName()));
->>>>>>> 656fdf44
                 return false;
             }
         }

/*
 * Copyright (C) 2015 The Android Open Source Project
 *
 * Licensed under the Apache License, Version 2.0 (the "License");
 * you may not use this file except in compliance with the License.
 * You may obtain a copy of the License at
 *
 *      http://www.apache.org/licenses/LICENSE-2.0
 *
 * Unless required by applicable law or agreed to in writing, software
 * distributed under the License is distributed on an "AS IS" BASIS,
 * WITHOUT WARRANTIES OR CONDITIONS OF ANY KIND, either express or implied.
 * See the License for the specific language governing permissions and
 * limitations under the License.
 */

package com.android.build.gradle.internal.pipeline;

import com.android.annotations.NonNull;
import com.android.annotations.concurrency.Immutable;
<<<<<<< HEAD
import com.android.build.transform.api.ScopedContent;
import com.android.build.transform.api.Transform;
import com.android.build.transform.api.TransformOutput;
import com.android.utils.FileUtils;
import com.google.common.base.Objects;
import com.google.common.base.Preconditions;
import com.google.common.base.Supplier;
import com.google.common.base.Suppliers;
import com.google.common.collect.ImmutableList;
import com.google.common.collect.Iterables;
import com.google.common.collect.Sets;
=======
import com.android.build.api.transform.DirectoryInput;
import com.android.build.api.transform.JarInput;
import com.android.build.api.transform.QualifiedContent;
import com.android.build.api.transform.QualifiedContent.ContentType;
import com.android.build.api.transform.QualifiedContent.Scope;
import com.android.build.api.transform.TransformInput;
import com.android.build.api.transform.TransformOutputProvider;
>>>>>>> b6251bdf

import java.io.File;
import java.util.List;
import java.util.Set;

/**
 * Representation of a stream for internal usage of the {@link TransformManager} to wire up
 * the different Transforms.
 *
 * Transforms read from and write into TransformStreams, via a custom view of them:
 * {@link TransformInput}, and {@link TransformOutputProvider}.
 *
 * This contains information about the content via {@link QualifiedContent}, dependencies, and the
 * actual file information.
 *
 * The dependencies is what triggers the creation of the files and any Transform (task) consuming
 * the files must be made to depend on these objects.
 */
@Immutable
public abstract class TransformStream {

    @NonNull
    private final Set<ContentType> contentTypes;
    @NonNull
    private final Set<Scope> scopes;
    @NonNull
    private final List<? extends Object> dependencies;

    protected TransformStream(
            @NonNull Set<ContentType> contentTypes,
            @NonNull Set<Scope> scopes,
            @NonNull List<? extends Object> dependencies) {
        this.contentTypes = contentTypes;
        this.scopes = scopes;
        this.dependencies = dependencies;
    }

    /**
     * Returns the type of content that the stream represents.
     *
     * <p/>
     * It's never null nor empty, but can contain several types.
     */
    @NonNull
    public Set<ContentType> getContentTypes() {
        return contentTypes;
    }

    /**
     * Returns the scope of the stream.
     *
     * <p/>
     * It's never null nor empty, but can contain several scopes.
     */
    @NonNull
    public Set<Scope> getScopes() {
        return scopes;
    }

    /**
     * Returns the dependency objects that generate the stream files
     */
    @NonNull
    public List<? extends Object> getDependencies() {
        return dependencies;
    }

    @NonNull
    abstract List<File> getInputFiles();

    /**
     * Returns the transform input for this stream.
     *
<<<<<<< HEAD
     * If a stream is the output of a Transform with type
     * {@link com.android.build.transform.api.AsInputTransform}, there is a connection between the
     * input and output stream (each input has a matching output).
=======
     * All the {@link JarInput} and {@link DirectoryInput} will be in non-incremental mode.
>>>>>>> b6251bdf
     *
     * @return the transform input.
     */
    @NonNull
    abstract TransformInput asNonIncrementalInput();

    /**
     * Returns a list of QualifiedContent for the jars and one for the folders.
     *
     */
    @NonNull
<<<<<<< HEAD
    public TransformOutput asOutput() {
        return new TransformOutput() {
            @NonNull
            @Override
            public File getOutFile() {
                return Iterables.getOnlyElement(files.get());
            }

            @NonNull
            @Override
            public Set<ContentType> getContentTypes() {
                return TransformStream.this.getContentTypes();
            }

            @NonNull
            @Override
            public Set<Scope> getScopes() {
                return TransformStream.this.getScopes();
            }

            @NonNull
            @Override
            public Format getFormat() {
                return TransformStream.this.getFormat();
            }
        };
    }

    public TransformOutput asSubStreamOutput(@NonNull String subStreamName) {
        if (parentStream == null || parentStream.getFormat() != Format.MULTI_FOLDER) {
            throw new RuntimeException(
                    "Cannot call asSubStreamOutput on a output of a stream that is not MULTI_FOLDER");
        }

        final File outputFile = new File(Iterables.getOnlyElement(files.get()), subStreamName);
        FileUtils.mkdirs(outputFile);

        return new TransformOutput() {
            @NonNull
            @Override
            public File getOutFile() {
                return outputFile;
            }

            @NonNull
            @Override
            public Set<ContentType> getContentTypes() {
                return TransformStream.this.getContentTypes();
            }

            @NonNull
            @Override
            public Set<Scope> getScopes() {
                return TransformStream.this.getScopes();
            }

            @NonNull
            @Override
            public Format getFormat() {
                return Format.SINGLE_FOLDER;
            }
        };
    }

    @Override
    public String toString() {
        return Objects.toStringHelper(this)
                .add("super", super.toString())
                .add("files", files)
                .add("dependencies", dependencies)
                .add("parentStream", parentStream)
                .toString();
    }
=======
    abstract IncrementalTransformInput asIncrementalInput();

    abstract TransformStream makeRestrictedCopy(
            @NonNull Set<ContentType> types,
            @NonNull Set<Scope> scopes);
>>>>>>> b6251bdf
}<|MERGE_RESOLUTION|>--- conflicted
+++ resolved
@@ -18,19 +18,6 @@
 
 import com.android.annotations.NonNull;
 import com.android.annotations.concurrency.Immutable;
-<<<<<<< HEAD
-import com.android.build.transform.api.ScopedContent;
-import com.android.build.transform.api.Transform;
-import com.android.build.transform.api.TransformOutput;
-import com.android.utils.FileUtils;
-import com.google.common.base.Objects;
-import com.google.common.base.Preconditions;
-import com.google.common.base.Supplier;
-import com.google.common.base.Suppliers;
-import com.google.common.collect.ImmutableList;
-import com.google.common.collect.Iterables;
-import com.google.common.collect.Sets;
-=======
 import com.android.build.api.transform.DirectoryInput;
 import com.android.build.api.transform.JarInput;
 import com.android.build.api.transform.QualifiedContent;
@@ -38,7 +25,6 @@
 import com.android.build.api.transform.QualifiedContent.Scope;
 import com.android.build.api.transform.TransformInput;
 import com.android.build.api.transform.TransformOutputProvider;
->>>>>>> b6251bdf
 
 import java.io.File;
 import java.util.List;
@@ -112,13 +98,7 @@
     /**
      * Returns the transform input for this stream.
      *
-<<<<<<< HEAD
-     * If a stream is the output of a Transform with type
-     * {@link com.android.build.transform.api.AsInputTransform}, there is a connection between the
-     * input and output stream (each input has a matching output).
-=======
      * All the {@link JarInput} and {@link DirectoryInput} will be in non-incremental mode.
->>>>>>> b6251bdf
      *
      * @return the transform input.
      */
@@ -130,85 +110,9 @@
      *
      */
     @NonNull
-<<<<<<< HEAD
-    public TransformOutput asOutput() {
-        return new TransformOutput() {
-            @NonNull
-            @Override
-            public File getOutFile() {
-                return Iterables.getOnlyElement(files.get());
-            }
-
-            @NonNull
-            @Override
-            public Set<ContentType> getContentTypes() {
-                return TransformStream.this.getContentTypes();
-            }
-
-            @NonNull
-            @Override
-            public Set<Scope> getScopes() {
-                return TransformStream.this.getScopes();
-            }
-
-            @NonNull
-            @Override
-            public Format getFormat() {
-                return TransformStream.this.getFormat();
-            }
-        };
-    }
-
-    public TransformOutput asSubStreamOutput(@NonNull String subStreamName) {
-        if (parentStream == null || parentStream.getFormat() != Format.MULTI_FOLDER) {
-            throw new RuntimeException(
-                    "Cannot call asSubStreamOutput on a output of a stream that is not MULTI_FOLDER");
-        }
-
-        final File outputFile = new File(Iterables.getOnlyElement(files.get()), subStreamName);
-        FileUtils.mkdirs(outputFile);
-
-        return new TransformOutput() {
-            @NonNull
-            @Override
-            public File getOutFile() {
-                return outputFile;
-            }
-
-            @NonNull
-            @Override
-            public Set<ContentType> getContentTypes() {
-                return TransformStream.this.getContentTypes();
-            }
-
-            @NonNull
-            @Override
-            public Set<Scope> getScopes() {
-                return TransformStream.this.getScopes();
-            }
-
-            @NonNull
-            @Override
-            public Format getFormat() {
-                return Format.SINGLE_FOLDER;
-            }
-        };
-    }
-
-    @Override
-    public String toString() {
-        return Objects.toStringHelper(this)
-                .add("super", super.toString())
-                .add("files", files)
-                .add("dependencies", dependencies)
-                .add("parentStream", parentStream)
-                .toString();
-    }
-=======
     abstract IncrementalTransformInput asIncrementalInput();
 
     abstract TransformStream makeRestrictedCopy(
             @NonNull Set<ContentType> types,
             @NonNull Set<Scope> scopes);
->>>>>>> b6251bdf
 }
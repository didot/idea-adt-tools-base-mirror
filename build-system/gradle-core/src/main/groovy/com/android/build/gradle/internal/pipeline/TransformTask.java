--- conflicted
+++ resolved
@@ -19,24 +19,6 @@
 import com.android.annotations.NonNull;
 import com.android.annotations.Nullable;
 import com.android.build.gradle.internal.scope.TaskConfigAction;
-<<<<<<< HEAD
-import com.android.build.transform.api.AsInputTransform;
-import com.android.build.transform.api.CombinedTransform;
-import com.android.build.transform.api.Context;
-import com.android.build.transform.api.ForkTransform;
-import com.android.build.transform.api.NoOpTransform;
-import com.android.build.transform.api.ScopedContent.Format;
-import com.android.build.transform.api.Transform;
-import com.android.build.transform.api.TransformException;
-import com.android.build.transform.api.TransformInput;
-import com.android.build.transform.api.TransformOutput;
-import com.android.utils.FileUtils;
-import com.google.common.base.Preconditions;
-import com.google.common.collect.ArrayListMultimap;
-import com.google.common.collect.ImmutableList;
-import com.google.common.collect.Iterables;
-import com.google.common.collect.ListMultimap;
-=======
 import com.android.build.api.transform.Context;
 import com.android.build.api.transform.Status;
 import com.android.build.api.transform.Transform;
@@ -48,7 +30,6 @@
 import com.android.ide.common.util.ReferenceHolder;
 import com.google.common.base.Splitter;
 import com.google.common.collect.Iterators;
->>>>>>> b6251bdf
 import com.google.common.collect.Lists;
 import com.google.common.collect.Maps;
 import com.google.common.collect.Sets;
@@ -63,9 +44,7 @@
 import org.gradle.api.tasks.incremental.InputFileDetails;
 
 import java.io.File;
-import java.io.FileFilter;
 import java.io.IOException;
-import java.util.Arrays;
 import java.util.Collection;
 import java.util.Iterator;
 import java.util.List;
@@ -104,40 +83,6 @@
         return transform.getParameterInputs();
     }
 
-<<<<<<< HEAD
-        if (transform instanceof AsInputTransform) {
-            //noinspection unchecked
-            ((AsInputTransform) transform).transform(
-                    this,
-                    (Map<TransformInput, TransformOutput>) (Map<?,?>) consumedInputs,
-                    referencedInputs,
-                    isIncremental);
-
-        } else if (transform instanceof CombinedTransform) {
-            ((CombinedTransform) transform).transform(
-                    this,
-                    consumedInputs.keySet(),
-                    referencedInputs,
-                    Iterables.getOnlyElement(outputStreams).asOutput(),
-                    isIncremental);
-
-        } else if (transform instanceof ForkTransform) {
-            //noinspection unchecked
-            ((ForkTransform) transform).transform(
-                    this,
-                    (Map<TransformInput, Collection<TransformOutput>>) (Map<?,?>) consumedInputs,
-                    referencedInputs,
-                    isIncremental);
-
-        } else if (transform instanceof NoOpTransform) {
-            ((NoOpTransform) transform).transform(
-                    this, consumedInputs.keySet(), referencedInputs, isIncremental);
-
-        } else {
-            throw new UnsupportedOperationException("Unknown transform type: " +
-                    transform.getClass().getName());
-        }
-=======
     @TaskAction
     void transform(final IncrementalTaskInputs incrementalTaskInputs)
             throws IOException, TransformException, InterruptedException {
@@ -215,7 +160,6 @@
                 new Recorder.Property("project", getProject().getName()),
                 new Recorder.Property("transform", transform.getName()),
                 new Recorder.Property("incremental", Boolean.toString(transform.isIncremental())));
->>>>>>> b6251bdf
     }
 
     /**
@@ -256,21 +200,10 @@
         incrementalTaskInputs.outOfDate(new org.gradle.api.Action<InputFileDetails>() {
             @Override
             public void execute(InputFileDetails inputFileDetails) {
-<<<<<<< HEAD
-                // check if we're not already not-incremental, in which case nothing needs to be
-                // done.
-                if (isIncremental.get()) {
-                    isIncremental.set(findMatchingStreamforInputFile(
-                            inputFileDetails,
-                            sourceToStreamMap,
-                            hasFolderSource,
-                            streamToChangedFiles));
-=======
                 if (inputFileDetails.isAdded()) {
                     changedFileMap.put(inputFileDetails.getFile(), Status.ADDED);
                 } else if (inputFileDetails.isModified()) {
                     changedFileMap.put(inputFileDetails.getFile(), Status.CHANGED);
->>>>>>> b6251bdf
                 }
             }
         });
@@ -278,19 +211,7 @@
         incrementalTaskInputs.removed(new org.gradle.api.Action<InputFileDetails>() {
             @Override
             public void execute(InputFileDetails inputFileDetails) {
-<<<<<<< HEAD
-                // check if we're not already not-incremental, in which case nothing needs to be
-                // done.
-                if (isIncremental.get()) {
-                    isIncremental.set(findMatchingStreamforInputFile(
-                            inputFileDetails,
-                            sourceToStreamMap,
-                            hasFolderSource,
-                            streamToChangedFiles));
-                }
-=======
                 removedFiles.add(inputFileDetails.getFile());
->>>>>>> b6251bdf
             }
         });
     }
@@ -351,270 +272,6 @@
             File changedFile = entry.getKey();
             Status changedStatus = entry.getValue();
 
-<<<<<<< HEAD
-    /**
-     * Creates the TransformInput from the TransformStream instances.
-     *
-     * This only applies to the consumed inputs.
-     *
-     * @param streamToChangedFiles optional map of stream to changed files.
-     * @return the list of transform inputs.
-     */
-    @NonNull
-    private Map<TransformInput, Object> createConsumedTransformInputs(
-            @Nullable ListMultimap<TransformStream, InputFileDetails> streamToChangedFiles) {
-        boolean inputOutput = transform instanceof AsInputTransform;
-        boolean multiOutput = transform instanceof ForkTransform;
-        inputOutput |= multiOutput;
-
-        Map<TransformInput, Object> results = Maps.newHashMap();
-
-        for (TransformStream input : consumedInputStreams) {
-            if (input.getFormat() == Format.MULTI_FOLDER) {
-                // in this case, we'll create a TransformInput for each sub-stream.
-                if (multiOutput) {
-                    results.putAll(handleMultiFoldersWithMultiOutputs(input,
-                            streamToChangedFiles == null ? null : streamToChangedFiles.get(input)));
-                } else if (inputOutput) {
-                    results.putAll(handleMultiFoldersWithSingleOutput(input,
-                            streamToChangedFiles == null ? null : streamToChangedFiles.get(input)));
-                } else {
-                    results.putAll(handleMultiFoldersWithNoOutputs(input,
-                            streamToChangedFiles == null ? null : streamToChangedFiles.get(input)));
-                }
-
-            } else {
-                TransformInputImpl.Builder inputBuilder = TransformInputImpl.builder()
-                        .from(input);
-
-                if (streamToChangedFiles != null) {
-                    List<InputFileDetails> changedFiles = streamToChangedFiles.get(input);
-                    if (changedFiles != null) {
-                        for (InputFileDetails details : changedFiles) {
-                            inputBuilder.addChangedFile(
-                                    details.getFile(),
-                                    details.isAdded() ? ADDED
-                                            : (details.isModified() ? CHANGED : REMOVED));
-                        }
-                    }
-                }
-
-                if (multiOutput) {
-                    results.put(inputBuilder.build(), findOutputsFor(input));
-                } else if (inputOutput) {
-                    results.put(inputBuilder.build(), findOutputFor(input));
-                } else {
-                    results.put(inputBuilder.build(), null);
-                }
-            }
-        }
-
-        // can't use ImmutableMap due to possible null values.
-        // Since the backing map is a local var in this method whose reference
-        // is lost after the method return, there's no issue with modifications to the
-        // underlying map happening.
-        return Collections.unmodifiableMap(results);
-    }
-
-    private static Map<? extends TransformInput,?> handleMultiFoldersWithNoOutputs(
-            @NonNull TransformStream input,
-            @Nullable List<InputFileDetails> inputFileDetails) {
-        return handleMultiFolders(input, inputFileDetails, new OutputCreator() {
-            @Override
-            public Object create(@NonNull String subStreamName) {
-                return null;
-            }
-        });
-    }
-
-    private Map<? extends TransformInput,?> handleMultiFoldersWithMultiOutputs(
-            @NonNull TransformStream input,
-            @Nullable List<InputFileDetails> inputFileDetails) {
-
-        final Collection<TransformStream> matchingOutputStreams = Lists.newArrayListWithExpectedSize(
-                transform.getOutputTypes().size());
-        for (TransformStream outputStream : outputStreams) {
-            if (input == outputStream.getParentStream()) {
-                matchingOutputStreams.add(outputStream);
-            }
-        }
-
-        Preconditions.checkState(!outputStreams.isEmpty(),
-                "No matching output for ForkTransform with input: " + input);
-
-        return handleMultiFolders(input, inputFileDetails, new OutputCreator() {
-            @Override
-            public Object create(@NonNull String subStreamName) {
-                List<TransformOutput> outputs = Lists.newArrayListWithCapacity(
-                        outputStreams.size());
-                for (TransformStream outputStream : matchingOutputStreams) {
-                    outputs.add(outputStream.asSubStreamOutput(subStreamName));
-                }
-
-                return outputs;
-            }
-        });
-    }
-
-    /**
-     * Handles a TransformStream of type {@link Format#MULTI_FOLDER} for a transform of type
-     * {@link AsInputTransform}.
-     *
-     * This looks at all the available sub-streams and create a pair of TransformInput/Output
-     * for the stream (With format {@link Format#SINGLE_FOLDER}), and its own changed files.
-     *
-     * @param input the stream
-     * @param inputFileDetails the changed files for this stream.
-     * @return a map of input, output.
-     */
-    private Map<TransformInput, Object> handleMultiFoldersWithSingleOutput(
-            @NonNull TransformStream input,
-            @Nullable List<InputFileDetails> inputFileDetails) {
-
-        // get the true Stream for the output.
-        final TransformStream outputStream = getMatchingOutputStream(input);
-        Preconditions.checkNotNull(outputStream,
-                "No matching output for AsInputTransform with input: " + input);
-
-        return handleMultiFolders(input, inputFileDetails, new OutputCreator() {
-            @Override
-            public Object create(@NonNull String subStreamName) {
-                return outputStream.asSubStreamOutput(subStreamName);
-            }
-        });
-    }
-
-
-    /**
-     * Returns the matching {@link TransformStream} for an input {@link TransformStream}
-     */
-    @Nullable
-    private TransformStream getMatchingOutputStream(@NonNull TransformStream input) {
-        for (TransformStream output : outputStreams) {
-            if (input == output.getParentStream()) {
-                return output;
-            }
-        }
-        return null;
-    }
-
-    interface OutputCreator {
-        Object create(@NonNull String subStreamName);
-    }
-
-    @NonNull
-    private static Map<TransformInput, Object> handleMultiFolders(
-            @NonNull TransformStream input,
-            @Nullable List<InputFileDetails> inputFileDetails,
-            @NonNull OutputCreator creator) {
-        Map<TransformInput, Object> results = Maps.newHashMap();
-
-        // first gather all the substream folders.
-        List<File> subStreams = Lists.newArrayList();
-
-        for (File substreamRoot : input.getFiles().get()) {
-            File[] files = substreamRoot.listFiles(new FileFilter() {
-                @Override
-                public boolean accept(File file) {
-                    return file.isDirectory();
-                }
-            });
-
-            if (files != null) {
-                subStreams.addAll(Arrays.asList(files));
-            }
-        }
-
-        // now look at the changed files, and map it to the subStreams.
-        ListMultimap<File, InputFileDetails> substreamMap = null;
-        if (inputFileDetails != null) {
-            substreamMap = ArrayListMultimap.create(subStreams.size(), inputFileDetails.size());
-
-            for (InputFileDetails detail : inputFileDetails) {
-
-                File subStream = getFileForPath(subStreams, detail.getFile().getPath());
-                if (subStream != null) {
-                    substreamMap.put(subStream, detail);
-                    continue;
-                }
-
-                // if we are here, we did not find a matching subStream for this file.
-                if (!detail.isRemoved()) {
-                    throw new RuntimeException(
-                            "Non-removed InputFileDetails not matched to any subStream: "
-                                    + detail.getFile());
-                }
-
-                // since the file is removed we must imagine that we have a removed sub-stream.
-                // So we create the sub-stream to hold it.
-                // Find the root folder.
-                File root = Iterables.getOnlyElement(input.getFiles().get());
-                // get the name of the removed subStream.
-                String name = getSubStreamRoot(root, detail.getFile());
-
-                // create the subStream, add the entry in the map, and the subStream to the list.
-                File removedSubStream = new File(root, name);
-                substreamMap.put(removedSubStream, detail);
-                subStreams.add(removedSubStream);
-            }
-        }
-
-        // now create the TransformInput/Output
-        // reuse the builder to reuse the sets of content types/scopes.
-        TransformInputImpl.Builder inputBuilder = TransformInputImpl.builder()
-                .setContentTypes(input.getContentTypes())
-                .setScopes(input.getScopes())
-                .setFormat(Format.SINGLE_FOLDER);
-
-        for (File subStream : subStreams) {
-            inputBuilder.setFiles(subStream).resetChangedFiles();
-
-            // add incremental data if any
-            if (substreamMap != null) {
-                List<InputFileDetails> changedFiles = substreamMap.get(subStream);
-                if (changedFiles != null) {
-                    for (InputFileDetails details : changedFiles) {
-                        inputBuilder.addChangedFile(
-                                details.getFile(),
-                                details.isAdded() ? ADDED
-                                        : (details.isModified() ? CHANGED : REMOVED));
-                    }
-                }
-            }
-
-            results.put(inputBuilder.build(), creator.create(subStream.getName()));
-        }
-
-        return results;
-    }
-
-    /**
-     * Returns a {@link File} from a list of files which path starts with the provided path.
-     * @param files the list of files to look into.
-     * @param path the path of the searched file
-     * @return the file which path starts with the provided path or null if not found.
-     */
-    @Nullable
-    private static File getFileForPath(List<File> files, String path) {
-        for (File file : files) {
-            if (path.startsWith(file.getPath())) {
-                return file;
-            }
-        }
-        return null;
-    }
-
-    private static String getSubStreamRoot(@NonNull File root, @NonNull File subStreamFile) {
-        String relativePath = FileUtils.relativePossiblyNonExistingPath(subStreamFile, root);
-        // get the first element.
-        int pos = relativePath.indexOf(File.separator);
-        if (pos != -1) {
-            return relativePath.substring(0, pos);
-        }
-
-        return relativePath;
-    }
-=======
             // first go through the jars first as it's a faster check.
             Iterator<IncrementalTransformInput> iterator = getConcatIterator(consumedInputs,
                     referencedInputs, iterators);
@@ -636,7 +293,6 @@
                     referencedInputs, iterators);
             List<String> changedSegments = Lists.newArrayList(
                     splitter.split(changedFile.getAbsolutePath()));
->>>>>>> b6251bdf
 
             while (iterator.hasNext()) {
                 if (iterator.next().checkForFolder(changedFile, changedSegments, changedStatus)) {

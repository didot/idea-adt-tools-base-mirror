/*
 * Copyright (C) 2015 The Android Open Source Project
 *
 * Licensed under the Apache License, Version 2.0 (the "License");
 * you may not use this file except in compliance with the License.
 * You may obtain a copy of the License at
 *
 *      http://www.apache.org/licenses/LICENSE-2.0
 *
 * Unless required by applicable law or agreed to in writing, software
 * distributed under the License is distributed on an "AS IS" BASIS,
 * WITHOUT WARRANTIES OR CONDITIONS OF ANY KIND, either express or implied.
 * See the License for the specific language governing permissions and
 * limitations under the License.
 */

package com.android.build.gradle.internal.scope;

import com.android.annotations.NonNull;
import com.android.build.gradle.internal.core.GradleVariantConfiguration;

import java.util.Collection;
<<<<<<< HEAD
import java.util.List;
=======
>>>>>>> b6251bdf

/**
 * Base Scope for Variants and Variant Outputs
 */
public interface BaseScope {

    @NonNull
    GlobalScope getGlobalScope();

    @NonNull
    GradleVariantConfiguration getVariantConfiguration();

    @NonNull
    String getTaskName(@NonNull String prefix);

    @NonNull
    String getTaskName(@NonNull String prefix, @NonNull String suffix);

    /**
     * Returns a unique directory name (can include multiple folders) for the variant,
     * based on build type, flavor and test.
     *
     * <p>This always uses forward slashes ('/') as separator on all platform.
     *
     * @return the directory name for the variant
     */
    @NonNull
    String getDirName();

<<<<<<< HEAD
=======
    /**
     * Returns a unique directory name (can include multiple folders) for the variant,
     * based on build type, flavor and test.
     *
     * @return the directory name for the variant
     */
>>>>>>> b6251bdf
    @NonNull
    Collection<String> getDirectorySegments();
}<|MERGE_RESOLUTION|>--- conflicted
+++ resolved
@@ -20,10 +20,6 @@
 import com.android.build.gradle.internal.core.GradleVariantConfiguration;
 
 import java.util.Collection;
-<<<<<<< HEAD
-import java.util.List;
-=======
->>>>>>> b6251bdf
 
 /**
  * Base Scope for Variants and Variant Outputs
@@ -53,15 +49,12 @@
     @NonNull
     String getDirName();
 
-<<<<<<< HEAD
-=======
     /**
      * Returns a unique directory name (can include multiple folders) for the variant,
      * based on build type, flavor and test.
      *
      * @return the directory name for the variant
      */
->>>>>>> b6251bdf
     @NonNull
     Collection<String> getDirectorySegments();
 }
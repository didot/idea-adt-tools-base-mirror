--- conflicted
+++ resolved
@@ -76,13 +76,8 @@
 
     void addNdkDebuggableLibraryFolders(@NonNull Abi abi, @NonNull File searchPath);
 
-<<<<<<< HEAD
-    private File resourceOutputDir;
-
-=======
     @NonNull
     Set<File> getJniFolders();
->>>>>>> d0946535
 
     @Nullable
     BaseVariantData getTestedVariantData();
@@ -146,33 +141,7 @@
     File getMergeAssetsOutputDir();
 
     @NonNull
-<<<<<<< HEAD
-    public File getFinalResourcesDir() {
-        if (preprocessResourcesTask != null) {
-            return getPreprocessResourceOutputDir();
-        } else {
-            return resourceOutputDir;
-        }
-    }
-
-    public void setResourceOutputDir(@NonNull File resourceOutputDir) {
-        this.resourceOutputDir = resourceOutputDir;
-    }
-
-    @NonNull
-    public File getPreprocessResourceOutputDir() {
-        return new File(getGlobalScope().getIntermediatesDir(),
-                "res/preprocessed/" + getVariantConfiguration().getDirName());
-    }
-
-    @NonNull
-    public File getDefaultMergeResourcesOutputDir() {
-        return new File(globalScope.getIntermediatesDir(),
-                "/res/merged/" + getVariantConfiguration().getDirName());
-    }
-=======
     File getBuildConfigSourceOutputDir();
->>>>>>> d0946535
 
     @NonNull
     File getGeneratedResOutputDir();

--- conflicted
+++ resolved
@@ -77,15 +77,9 @@
 
     void addNdkDebuggableLibraryFolders(@NonNull Abi abi, @NonNull File searchPath);
 
-<<<<<<< HEAD
     @NonNull
     File getDexOutputFolder();
 
-    @NonNull
-    Set<File> getJniFolders();
-
-=======
->>>>>>> 029232a2
     @Nullable
     BaseVariantData getTestedVariantData();
 
@@ -290,13 +284,6 @@
     AndroidTask<Sync> getProcessJavaResourcesTask();
 
     void setProcessJavaResourcesTask(AndroidTask<Sync> processJavaResourcesTask);
-<<<<<<< HEAD
-
-    void setPackagingOptionsFilter(SignedJarBuilder.IZipEntryFilter filter);
-
-    SignedJarBuilder.IZipEntryFilter getPackagingOptionsFilter();
-=======
->>>>>>> 029232a2
 
     void setMergeJavaResourcesTask(AndroidTask<TransformTask> mergeJavaResourcesTask);
 

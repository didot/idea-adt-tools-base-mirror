--- conflicted
+++ resolved
@@ -34,10 +34,6 @@
 import com.android.build.gradle.tasks.GenerateBuildConfig;
 import com.android.build.gradle.tasks.GenerateResValues;
 import com.android.build.gradle.tasks.JackTask;
-<<<<<<< HEAD
-import com.android.build.gradle.tasks.MergeSourceSetFolders;
-=======
->>>>>>> 656fdf44
 import com.android.build.gradle.tasks.MergeResources;
 import com.android.build.gradle.tasks.MergeSourceSetFolders;
 import com.android.build.gradle.tasks.ProcessAndroidResources;
@@ -84,12 +80,9 @@
 
     void addNdkDebuggableLibraryFolders(@NonNull Abi abi, @NonNull File searchPath);
 
-<<<<<<< HEAD
-=======
     @NonNull
     File getDexOutputFolder();
 
->>>>>>> 656fdf44
     @Nullable
     BaseVariantData getTestedVariantData();
 
@@ -311,7 +304,6 @@
     AndroidTask<MergeResources> getMergeResourcesTask();
 
     void setMergeResourcesTask(@Nullable AndroidTask<MergeResources> mergeResourcesTask);
-<<<<<<< HEAD
 
     @Nullable
     AndroidTask<MergeSourceSetFolders> getMergeAssetsTask();
@@ -321,17 +313,6 @@
     @Nullable
     AndroidTask<MergeSourceSetFolders> getMergeJniLibFoldersTask();
 
-=======
-
-    @Nullable
-    AndroidTask<MergeSourceSetFolders> getMergeAssetsTask();
-
-    void setMergeAssetsTask(@Nullable AndroidTask<MergeSourceSetFolders> mergeAssetsTask);
-
-    @Nullable
-    AndroidTask<MergeSourceSetFolders> getMergeJniLibFoldersTask();
-
->>>>>>> 656fdf44
     void setMergeJniLibFoldersTask(@Nullable AndroidTask<MergeSourceSetFolders> mergeJniLibsTask);
 
     AndroidTask<GenerateBuildConfig> getGenerateBuildConfigTask();
@@ -344,7 +325,6 @@
 
     @Nullable
     AndroidTask<DataBindingExportBuildInfoTask> getDataBindingExportInfoTask();
-<<<<<<< HEAD
 
     void setDataBindingExportInfoTask(
             @Nullable AndroidTask<DataBindingExportBuildInfoTask> dataBindingExportInfoTask);
@@ -357,20 +337,6 @@
 
     AndroidTask<Sync> getProcessJavaResourcesTask();
 
-=======
-
-    void setDataBindingExportInfoTask(
-            @Nullable AndroidTask<DataBindingExportBuildInfoTask> dataBindingExportInfoTask);
-
-    @Nullable
-    AndroidTask<DataBindingProcessLayoutsTask> getDataBindingProcessLayoutsTask();
-
-    void setDataBindingProcessLayoutsTask(
-            @Nullable AndroidTask<DataBindingProcessLayoutsTask> dataBindingProcessLayoutsTask);
-
-    AndroidTask<Sync> getProcessJavaResourcesTask();
-
->>>>>>> 656fdf44
     void setProcessJavaResourcesTask(AndroidTask<Sync> processJavaResourcesTask);
 
     void setMergeJavaResourcesTask(AndroidTask<TransformTask> mergeJavaResourcesTask);
@@ -388,11 +354,7 @@
     @Nullable
     AndroidTask<? extends JavaCompile> getJavacTask();
 
-<<<<<<< HEAD
-    void setJavacTask(@Nullable AndroidTask<JavaCompile> javacTask);
-=======
     void setJavacTask(@Nullable AndroidTask<? extends JavaCompile> javacTask);
->>>>>>> 656fdf44
 
     void setJavaCompilerTask(@NonNull AndroidTask<? extends AbstractCompile> javaCompileTask);
 

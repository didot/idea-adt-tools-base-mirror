--- conflicted
+++ resolved
@@ -26,11 +26,8 @@
 import com.android.build.gradle.internal.variant.BaseVariantData;
 import com.android.build.gradle.internal.variant.BaseVariantOutputData;
 import com.android.build.gradle.tasks.AidlCompile;
-<<<<<<< HEAD
 import com.android.build.gradle.tasks.BinaryFileProviderTask;
 import com.android.build.gradle.tasks.IncrementalBuildType;
-=======
->>>>>>> 965dd9fc
 import com.android.build.gradle.tasks.Dex;
 import com.android.build.gradle.tasks.GenerateBuildConfig;
 import com.android.build.gradle.tasks.GenerateResValues;
@@ -40,12 +37,9 @@
 import com.android.build.gradle.tasks.MergeResources;
 import com.android.build.gradle.tasks.ProcessAndroidResources;
 import com.android.build.gradle.tasks.RenderscriptCompile;
-<<<<<<< HEAD
 import com.android.build.gradle.tasks.SourceCodeIncrementalSupport;
 import com.android.builder.core.VariantConfiguration;
 import com.android.builder.core.VariantType;
-=======
->>>>>>> 965dd9fc
 import com.android.builder.signing.SignedJarBuilder;
 
 import org.gradle.api.Task;
@@ -67,82 +61,7 @@
     GlobalScope getGlobalScope();
 
     @NonNull
-<<<<<<< HEAD
-    private Map<Abi, File> ndkDebuggableLibraryFolders = Maps.newHashMap();
-
-    @Nullable
-    private File mergeResourceOutputDir;
-
-    // Tasks
-    private AndroidTask<Task> preBuildTask;
-    private AndroidTask<PrepareDependenciesTask> prepareDependenciesTask;
-    private AndroidTask<ProcessAndroidResources> generateRClassTask;
-
-    private AndroidTask<Task> sourceGenTask;
-    private AndroidTask<Task> resourceGenTask;
-    private AndroidTask<Task> assetGenTask;
-    private AndroidTask<CheckManifest> checkManifestTask;
-
-    private AndroidTask<RenderscriptCompile> renderscriptCompileTask;
-    private AndroidTask<AidlCompile> aidlCompileTask;
-    @Nullable
-    private AndroidTask<MergeResources> mergeResourcesTask;
-    @Nullable
-    private AndroidTask<MergeAssets> mergeAssetsTask;
-    private AndroidTask<GenerateBuildConfig> generateBuildConfigTask;
-    private AndroidTask<GenerateResValues> generateResValuesTask;
-
-    @Nullable
-    private AndroidTask<Dex> dexTask;
-    @Nullable
-    private AndroidTask<Dex> incrementalDexTask;
-
-    @Nullable
-    private AndroidTask jacocoIntrumentTask;
-
-    private AndroidTask<Sync> processJavaResourcesTask;
-    private AndroidTask<MergeJavaResourcesTask> mergeJavaResourcesTask;
-    private JavaResourcesProvider javaResourcesProvider;
-    private AndroidTask<NdkCompile> ndkCompileTask;
-
-    /** @see BaseVariantData#javaCompilerTask */
-    @Nullable
-    private AndroidTask<? extends AbstractCompile> javaCompilerTask;
-    @Nullable
-    private AndroidTask<JavaCompile> javacTask;
-    @Nullable
-    private AndroidTask<JackTask> jackTask;
-    @Nullable
-    private AndroidTask<SourceCodeIncrementalSupport> initialIncrementalSupportTask;
-
-
-    // empty anchor compile task to set all compilations tasks as dependents.
-    private AndroidTask<Task> compileTask;
-    private AndroidTask<JacocoInstrumentTask> jacocoInstrumentTask;
-
-    private FileSupplier mappingFileProviderTask;
-    private AndroidTask<BinaryFileProviderTask> binayFileProviderTask;
-
-    // TODO : why is Jack not registered as the obfuscationTask ???
-    private AndroidTask<? extends Task> obfuscationTask;
-
-    private File resourceOutputDir;
-
-
-    public VariantScope(
-            @NonNull GlobalScope globalScope,
-            @NonNull BaseVariantData<? extends BaseVariantOutputData> variantData) {
-        this.globalScope = globalScope;
-        this.variantData = variantData;
-    }
-
-    @NonNull
-    public GlobalScope getGlobalScope() {
-        return globalScope;
-    }
-=======
     BaseVariantData<? extends BaseVariantOutputData> getVariantData();
->>>>>>> 965dd9fc
 
     @NonNull
     GradleVariantConfiguration getVariantConfiguration();
@@ -174,80 +93,37 @@
     void addNdkDebuggableLibraryFolders(@NonNull Abi abi, @NonNull File searchPath);
 
     @NonNull
-<<<<<<< HEAD
-    public File getDexOutputFolder(IncrementalBuildType processType) {
-        return processType == IncrementalBuildType.FULL
-                ? getDexOutputFolder()
-                : getInitialIncrementalDexOutputFolder();
-    }
-=======
+    File getDexOutputFolder(IncrementalBuildType processType);
+
+    @NonNull
     Set<File> getJniFolders();
->>>>>>> 965dd9fc
 
     @Nullable
     BaseVariantData getTestedVariantData();
 
     @NonNull
-<<<<<<< HEAD
-    private File getDexOutputFolder() {
-        return new File(globalScope.getIntermediatesDir(), "/dex/" + getVariantConfiguration().getDirName());
-    }
-
-    @NonNull
-    public File getInitialIncrementalDexOutputFolder() {
-        return new File(globalScope.getIntermediatesDir(), "/initial-incremental-dex/" + getVariantConfiguration().getDirName());
-    }
-
-    @NonNull
-    public File getReloadDexOutputFolder() {
-        return new File(globalScope.getIntermediatesDir(), "/reload-dex/" + getVariantConfiguration().getDirName());
-    }
-
-    @NonNull
-    public File getRestartDexOutputFolder() {
-        return new File(globalScope.getIntermediatesDir(), "/restart-dex/" + getVariantConfiguration().getDirName());
-    }
-
-    @NonNull
-    public FileCollection getJavaClasspath() {
-        return getGlobalScope().getProject().files(
-                getGlobalScope().getAndroidBuilder().getCompileClasspath(
-                        getVariantData().getVariantConfiguration()));
-    }
-=======
-    File getDexOutputFolder();
+    File getInitialIncrementalDexOutputFolder();
+
+    @NonNull
+    File getReloadDexOutputFolder();
+
+    @NonNull
+    File getRestartDexOutputFolder();
 
     @NonNull
     FileCollection getJavaClasspath();
->>>>>>> 965dd9fc
 
     @NonNull
     File getJavaOutputDir();
 
     @NonNull
-<<<<<<< HEAD
-    public File getInitialIncrementalSupportJavaOutputDir() {
-        return new File(globalScope.getIntermediatesDir(), "/initial-incremental-classes/" +
-            variantData.getVariantConfiguration().getDirName());
-    }
-
-    @NonNull
-    public File getIncrementalSupportJavaOutputDir() {
-        return new File(globalScope.getIntermediatesDir(), "/incremental-classes/" +
-                variantData.getVariantConfiguration().getDirName());
-    }
-
-    @NonNull
-    public Iterable<File> getJavaOuptuts() {
-        return Iterables.concat(
-                getJavaClasspath(),
-                ImmutableList.of(
-                        getJavaOutputDir(),
-                        getJavaDependencyCache()));
-    }
-=======
+    File getInitialIncrementalSupportJavaOutputDir();
+
+    @NonNull
+    File getIncrementalSupportJavaOutputDir();
+
+    @NonNull
     Iterable<File> getJavaOuptuts();
->>>>>>> 965dd9fc
 
     @NonNull
     File getJavaDependencyCache();
@@ -425,83 +301,18 @@
             AndroidTask<GenerateResValues> generateResValuesTask);
 
     @Nullable
-<<<<<<< HEAD
-    public AndroidTask<Dex> getIncrementalDexTask() {
-        return incrementalDexTask;
-    }
-
-    public void setIncrementalDexTask(@Nullable AndroidTask<Dex> dexTask) {
-        this.incrementalDexTask = dexTask;
-    }
-
-    @Nullable
-    public AndroidTask<Dex> getDexTask() {
-        return dexTask;
-    }
-
-    public void setDexTask(@Nullable AndroidTask<Dex> dexTask) {
-        this.dexTask = dexTask;
-    }
-
-    public AndroidTask<Sync> getProcessJavaResourcesTask() {
-        return processJavaResourcesTask;
-    }
-
-    public void setProcessJavaResourcesTask(
-            AndroidTask<Sync> processJavaResourcesTask) {
-        this.processJavaResourcesTask = processJavaResourcesTask;
-    }
-
-    SignedJarBuilder.IZipEntryFilter packagingOptionsFilter;
-
-    public void setPackagingOptionsFilter(SignedJarBuilder.IZipEntryFilter filter) {
-        this.packagingOptionsFilter = filter;
-    }
-
-    /**
-     * Returns the {@link SignedJarBuilder.IZipEntryFilter} instance
-     * that manages all resources inclusion in the final APK following the rules defined in
-     * {@link com.android.builder.model.PackagingOptions} settings.
-     */
-    public SignedJarBuilder.IZipEntryFilter getPackagingOptionsFilter() {
-        return packagingOptionsFilter;
-    }
-
-    public void setMergeJavaResourcesTask(AndroidTask<MergeJavaResourcesTask> mergeJavaResourcesTask) {
-        this.mergeJavaResourcesTask = mergeJavaResourcesTask;
-    }
-
-    /**
-     * Returns the task extracting java resources from libraries and merging those with java
-     * resources coming from the variant's source folders.
-     * @return the task merging resources.
-     */
-    public AndroidTask<MergeJavaResourcesTask> getMergeJavaResourcesTask() {
-        return mergeJavaResourcesTask;
-    }
-
-    public void setJavaResourcesProvider(JavaResourcesProvider javaResourcesProvider) {
-        this.javaResourcesProvider = javaResourcesProvider;
-    }
-
-    /**
-     * Returns the {@link JavaResourcesProvider} responsible for providing final merged and possibly
-     * obfuscated java resources for inclusion in the final APK. The provider might change during
-     * the variant build process.
-     * @return the java resources provider.
-     */
-    public JavaResourcesProvider getJavaResourcesProvider() {
-        return javaResourcesProvider;
-    }
-=======
+    AndroidTask<Dex> getIncrementalDexTask();
+
+    void setIncrementalDexTask(@Nullable AndroidTask<Dex> dexTask);
+
+    @Nullable
     AndroidTask<Dex> getDexTask();
 
     void setDexTask(@Nullable AndroidTask<Dex> dexTask);
 
     AndroidTask<Sync> getProcessJavaResourcesTask();
 
-    void setProcessJavaResourcesTask(
-            AndroidTask<Sync> processJavaResourcesTask);
+    void setProcessJavaResourcesTask(AndroidTask<Sync> processJavaResourcesTask);
 
     void setPackagingOptionsFilter(SignedJarBuilder.IZipEntryFilter filter);
 
@@ -509,12 +320,11 @@
 
     void setMergeJavaResourcesTask(AndroidTask<MergeJavaResourcesTask> mergeJavaResourcesTask);
 
-    AndroidTask<MergeJavaResourcesTask> getMergeJavaResourcesTask();
+    AndroidTask<MergeJavaResourcesTask> getMergeJavaResourcesTask() ;
 
     void setJavaResourcesProvider(JavaResourcesProvider javaResourcesProvider);
 
     JavaResourcesProvider getJavaResourcesProvider();
->>>>>>> 965dd9fc
 
     @Nullable
     AndroidTask<? extends AbstractCompile> getJavaCompilerTask();
@@ -522,69 +332,26 @@
     @Nullable
     AndroidTask<JackTask> getJackTask();
 
-    void setJackTask(
-            @Nullable AndroidTask<JackTask> jackTask);
-
-    @Nullable
-<<<<<<< HEAD
-    public AndroidTask<JavaCompile> getJavacTask() {
-        return javacTask;
-    }
-
-    public void setInitialIncrementalSupportTask(
-            AndroidTask<SourceCodeIncrementalSupport> initialIncrementalSupportTask) {
-        this.initialIncrementalSupportTask = initialIncrementalSupportTask;
-    }
-
-    @Nullable
-    public AndroidTask<SourceCodeIncrementalSupport> getInitialIncrementalSupportTask() {
-        return initialIncrementalSupportTask;
-    }
-
-    public void setJavacTask(
-            @Nullable AndroidTask<JavaCompile> javacTask) {
-        this.javacTask = javacTask;
-    }
-
-    public void setJavaCompilerTask(
-            @NonNull AndroidTask<? extends AbstractCompile> javaCompileTask) {
-        this.javaCompilerTask = javaCompileTask;
-    }
-
-    public AndroidTask<Task> getCompileTask() {
-        return compileTask;
-    }
-
-    public void setCompileTask(
-            AndroidTask<Task> compileTask) {
-        this.compileTask = compileTask;
-    }
-
-    public AndroidTask<? extends Task> getObfuscationTask() {
-        return obfuscationTask;
-    }
-
-    public void setObfuscationTask(
-            AndroidTask<? extends Task> obfuscationTask) {
-        this.obfuscationTask = obfuscationTask;
-    }
-=======
+    void setJackTask(@Nullable AndroidTask<JackTask> jackTask);
+
+    @Nullable
     AndroidTask<JavaCompile> getJavacTask();
 
-    void setJavacTask(
-            @Nullable AndroidTask<JavaCompile> javacTask);
-
-    void setJavaCompilerTask(
-            @NonNull AndroidTask<? extends AbstractCompile> javaCompileTask);
+    void setInitialIncrementalSupportTask(
+            AndroidTask<SourceCodeIncrementalSupport> initialIncrementalSupportTask);
+
+    @Nullable
+    AndroidTask<SourceCodeIncrementalSupport> getInitialIncrementalSupportTask();
+
+    void setJavacTask(@Nullable AndroidTask<JavaCompile> javacTask);
+
+    void setJavaCompilerTask(@NonNull AndroidTask<? extends AbstractCompile> javaCompileTask);
 
     AndroidTask<Task> getCompileTask();
 
-    void setCompileTask(
-            AndroidTask<Task> compileTask);
+    void setCompileTask(AndroidTask<Task> compileTask);
 
     AndroidTask<? extends Task> getObfuscationTask();
 
-    void setObfuscationTask(
-            AndroidTask<? extends Task> obfuscationTask);
->>>>>>> 965dd9fc
+    void setObfuscationTask(AndroidTask<? extends Task> obfuscationTask);
 }
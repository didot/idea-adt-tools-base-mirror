/*
 * Copyright (C) 2015 The Android Open Source Project
 *
 * Licensed under the Apache License, Version 2.0 (the "License");
 * you may not use this file except in compliance with the License.
 * You may obtain a copy of the License at
 *
 *      http://www.apache.org/licenses/LICENSE-2.0
 *
 * Unless required by applicable law or agreed to in writing, software
 * distributed under the License is distributed on an "AS IS" BASIS,
 * WITHOUT WARRANTIES OR CONDITIONS OF ANY KIND, either express or implied.
 * See the License for the specific language governing permissions and
 * limitations under the License.
 */

package com.android.build.gradle.internal.scope;

import com.android.annotations.NonNull;
import com.android.annotations.Nullable;
import com.android.build.gradle.internal.core.Abi;
import com.android.build.gradle.internal.pipeline.TransformManager;
import com.android.build.gradle.internal.pipeline.TransformTask;
import com.android.build.gradle.internal.tasks.CheckManifest;
import com.android.build.gradle.internal.tasks.PrepareDependenciesTask;
import com.android.build.gradle.internal.tasks.databinding.DataBindingExportBuildInfoTask;
import com.android.build.gradle.internal.tasks.databinding.DataBindingProcessLayoutsTask;
import com.android.build.gradle.internal.variant.BaseVariantData;
import com.android.build.gradle.internal.variant.BaseVariantOutputData;
import com.android.build.gradle.tasks.AidlCompile;
import com.android.build.gradle.tasks.GenerateBuildConfig;
import com.android.build.gradle.tasks.GenerateResValues;
import com.android.build.gradle.tasks.JackTask;
import com.android.build.gradle.tasks.MergeSourceSetFolders;
import com.android.build.gradle.tasks.MergeResources;
import com.android.build.gradle.tasks.ProcessAndroidResources;
import com.android.build.gradle.tasks.RenderscriptCompile;
import com.android.builder.signing.SignedJarBuilder;

import org.gradle.api.Task;
import org.gradle.api.file.FileCollection;
import org.gradle.api.tasks.Sync;
import org.gradle.api.tasks.compile.AbstractCompile;
import org.gradle.api.tasks.compile.JavaCompile;

import java.io.File;
import java.util.Collection;
import java.util.Set;

/**
 * A scope containing data for a specific variant.
 */
public interface VariantScope extends BaseScope {

    @NonNull
    BaseVariantData<? extends BaseVariantOutputData> getVariantData();

    @NonNull
    TransformManager getTransformManager();

    @Nullable
    Collection<Object> getNdkBuildable();

    void setNdkBuildable(@NonNull Collection<Object> ndkBuildable);

    @Nullable
    Collection<File> getNdkSoFolder();

    void setNdkSoFolder(@NonNull Collection<File> ndkSoFolder);

    @Nullable
    File getNdkObjFolder();

    void setNdkObjFolder(@NonNull File ndkObjFolder);

    @Nullable
    File getNdkDebuggableLibraryFolders(@NonNull Abi abi);

    void addNdkDebuggableLibraryFolders(@NonNull Abi abi, @NonNull File searchPath);

    @Nullable
    BaseVariantData getTestedVariantData();

    @NonNull
    FileCollection getJavaClasspath();

    @NonNull
    File getJavaOutputDir();

    @NonNull
    Iterable<File> getJavaOuptuts();

    @NonNull
    File getJavaDependencyCache();

    @NonNull
    File getPreDexOutputDir();

    @NonNull
    File getProguardOutputFile();

    @NonNull
    File getProguardComponentsJarFile();

    @NonNull
    File getJarMergingOutputFile();

    @NonNull
    File getManifestKeepListFile();

    @NonNull
    File getMainDexListFile();

    @NonNull
    File getRenderscriptSourceOutputDir();

    @NonNull
    File getRenderscriptLibOutputDir();

    @NonNull
    File getSymbolLocation();

    @NonNull
    File getFinalResourcesDir();

    void setResourceOutputDir(@NonNull File resourceOutputDir);

    @NonNull
    File getDefaultMergeResourcesOutputDir();

    @NonNull
    File getMergeResourcesOutputDir();

    void setMergeResourceOutputDir(@Nullable File mergeResourceOutputDir);

    @NonNull
    File getResourceBlameLogDir();

    @NonNull
    File getMergeAssetsOutputDir();

    @NonNull
    File getMergeNativeLibsOutputDir();

    @NonNull
    File getBuildConfigSourceOutputDir();

    @NonNull
    File getGeneratedResOutputDir();

    @NonNull
    File getGeneratedPngsOutputDir();

    @NonNull
    File getRenderscriptResOutputDir();

    @NonNull
    File getPackagedJarsJavaResDestinationDir();

    @NonNull
    File getSourceFoldersJavaResDestinationDir();

    @NonNull
    File getJavaResourcesDestinationDir();

    @NonNull
    File getRClassSourceOutputDir();

    @NonNull
    File getAidlSourceOutputDir();

    @NonNull
    File getPackagedAidlDir();

    /**
     * Returns a place to store incremental build data. The {@code name} argument has to be unique
     * per task, ideally generated with {@link TaskConfigAction#getName()}.
     */
    @NonNull
    File getIncrementalDir(String name);

    @NonNull
    File getJillPackagedLibrariesDir();

    @NonNull
    File getJillRuntimeLibrariesDir();

    @NonNull
    File getJackDestinationDir();

    @NonNull
    File getJackClassesZip();

    @NonNull
    File getClassOutputForDataBinding();

    @NonNull
    File getLayoutInfoOutputForDataBinding();

    @NonNull
    File getLayoutFolderOutputForDataBinding();

    @NonNull
    File getGeneratedClassListOutputFileForDataBinding();

    @NonNull
    File getProguardOutputFolder();

    @NonNull
    File getProcessAndroidResourcesProguardOutputFile();

    File getMappingFile();

    @NonNull
    File getAaptFriendlyManifestOutputFile();

    @NonNull
    File  getManifestReportFile();

    AndroidTask<Task> getPreBuildTask();

    void setPreBuildTask(AndroidTask<Task> preBuildTask);

    AndroidTask<PrepareDependenciesTask> getPrepareDependenciesTask();

    void setPrepareDependenciesTask(AndroidTask<PrepareDependenciesTask> prepareDependenciesTask);

    AndroidTask<ProcessAndroidResources> getGenerateRClassTask();

    void setGenerateRClassTask(AndroidTask<ProcessAndroidResources> generateRClassTask);

    AndroidTask<Task> getSourceGenTask();

    void setSourceGenTask(AndroidTask<Task> sourceGenTask);

    AndroidTask<Task> getResourceGenTask();

    void setResourceGenTask(AndroidTask<Task> resourceGenTask);

    AndroidTask<Task> getAssetGenTask();

    void setAssetGenTask(AndroidTask<Task> assetGenTask);

    AndroidTask<CheckManifest> getCheckManifestTask();

    void setCheckManifestTask(AndroidTask<CheckManifest> checkManifestTask);

    AndroidTask<RenderscriptCompile> getRenderscriptCompileTask();

    void setRenderscriptCompileTask(AndroidTask<RenderscriptCompile> renderscriptCompileTask);

    AndroidTask<AidlCompile> getAidlCompileTask();

    void setAidlCompileTask(AndroidTask<AidlCompile> aidlCompileTask);

    @Nullable
    AndroidTask<MergeResources> getMergeResourcesTask();

    void setMergeResourcesTask(@Nullable AndroidTask<MergeResources> mergeResourcesTask);

    @Nullable
    AndroidTask<MergeSourceSetFolders> getMergeAssetsTask();

    void setMergeAssetsTask(@Nullable AndroidTask<MergeSourceSetFolders> mergeAssetsTask);

    @Nullable
    AndroidTask<MergeSourceSetFolders> getMergeJniLibFoldersTask();

    void setMergeJniLibFoldersTask(@Nullable AndroidTask<MergeSourceSetFolders> mergeJniLibsTask);

    AndroidTask<GenerateBuildConfig> getGenerateBuildConfigTask();

    void setGenerateBuildConfigTask(AndroidTask<GenerateBuildConfig> generateBuildConfigTask);

    AndroidTask<GenerateResValues> getGenerateResValuesTask();

    void setGenerateResValuesTask(AndroidTask<GenerateResValues> generateResValuesTask);

    @Nullable
    AndroidTask<DataBindingExportBuildInfoTask> getDataBindingExportInfoTask();

    void setDataBindingExportInfoTask(
            @Nullable AndroidTask<DataBindingExportBuildInfoTask> dataBindingExportInfoTask);

    @Nullable
    AndroidTask<DataBindingProcessLayoutsTask> getDataBindingProcessLayoutsTask();

    void setDataBindingProcessLayoutsTask(
            @Nullable AndroidTask<DataBindingProcessLayoutsTask> dataBindingProcessLayoutsTask);

    AndroidTask<Sync> getProcessJavaResourcesTask();

    void setProcessJavaResourcesTask(AndroidTask<Sync> processJavaResourcesTask);

    void setMergeJavaResourcesTask(AndroidTask<TransformTask> mergeJavaResourcesTask);

    AndroidTask<TransformTask> getMergeJavaResourcesTask();

    @Nullable
    AndroidTask<? extends AbstractCompile> getJavaCompilerTask();

    @Nullable
    AndroidTask<JackTask> getJackTask();

    void setJackTask(@Nullable AndroidTask<JackTask> jackTask);

    @Nullable
    AndroidTask<JavaCompile> getJavacTask();

    void setJavacTask(@Nullable AndroidTask<JavaCompile> javacTask);

    void setJavaCompilerTask(@NonNull AndroidTask<? extends AbstractCompile> javaCompileTask);

    AndroidTask<Task> getCompileTask();

<<<<<<< HEAD
    void setCompileTask(
            AndroidTask<Task> compileTask);
=======
    void setCompileTask(AndroidTask<Task> compileTask);
>>>>>>> b6251bdf

    AndroidTask<?> getCoverageReportTask();

    void setCoverageReportTask(AndroidTask<?> coverageReportTask);
}<|MERGE_RESOLUTION|>--- conflicted
+++ resolved
@@ -313,12 +313,7 @@
 
     AndroidTask<Task> getCompileTask();
 
-<<<<<<< HEAD
-    void setCompileTask(
-            AndroidTask<Task> compileTask);
-=======
     void setCompileTask(AndroidTask<Task> compileTask);
->>>>>>> b6251bdf
 
     AndroidTask<?> getCoverageReportTask();
 

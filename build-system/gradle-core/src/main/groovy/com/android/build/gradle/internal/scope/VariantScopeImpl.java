/*
 * Copyright (C) 2015 The Android Open Source Project
 *
 * Licensed under the Apache License, Version 2.0 (the "License");
 * you may not use this file except in compliance with the License.
 * You may obtain a copy of the License at
 *
 *      http://www.apache.org/licenses/LICENSE-2.0
 *
 * Unless required by applicable law or agreed to in writing, software
 * distributed under the License is distributed on an "AS IS" BASIS,
 * WITHOUT WARRANTIES OR CONDITIONS OF ANY KIND, either express or implied.
 * See the License for the specific language governing permissions and
 * limitations under the License.
 */

package com.android.build.gradle.internal.scope;

import static com.android.build.gradle.internal.TaskManager.DIR_BUNDLES;
import static com.android.builder.model.AndroidProject.FD_GENERATED;
import static com.android.builder.model.AndroidProject.FD_OUTPUTS;

import com.android.annotations.NonNull;
import com.android.annotations.Nullable;
import com.android.build.gradle.internal.core.Abi;
import com.android.build.gradle.internal.core.GradleVariantConfiguration;
import com.android.build.gradle.internal.coverage.JacocoReportTask;
import com.android.build.gradle.internal.pipeline.TransformManager;
import com.android.build.gradle.internal.pipeline.TransformTask;
import com.android.build.gradle.internal.tasks.CheckManifest;
import com.android.build.gradle.internal.tasks.FileSupplier;
import com.android.build.gradle.internal.tasks.PrepareDependenciesTask;
import com.android.build.gradle.internal.variant.ApkVariantData;
import com.android.build.gradle.internal.variant.BaseVariantData;
import com.android.build.gradle.internal.variant.BaseVariantOutputData;
import com.android.build.gradle.internal.variant.LibraryVariantData;
import com.android.build.gradle.internal.variant.TestVariantData;
import com.android.build.gradle.tasks.AidlCompile;
import com.android.build.gradle.tasks.BinaryFileProviderTask;
import com.android.build.gradle.tasks.Dex;
import com.android.build.gradle.tasks.GenerateBuildConfig;
import com.android.build.gradle.tasks.GenerateResValues;
import com.android.build.gradle.tasks.JackTask;
import com.android.build.gradle.tasks.MergeAssets;
import com.android.build.gradle.tasks.MergeResources;
import com.android.build.gradle.tasks.NdkCompile;
import com.android.build.gradle.tasks.ProcessAndroidResources;
import com.android.build.gradle.tasks.RenderscriptCompile;
import com.android.build.gradle.tasks.SourceCodeIncrementalSupport;
import com.android.builder.core.VariantConfiguration;
import com.android.builder.core.VariantType;
import com.android.builder.signing.SignedJarBuilder;
import com.android.utils.FileUtils;
import com.android.utils.StringHelper;
import com.google.common.base.Objects;
import com.google.common.collect.ImmutableList;
import com.google.common.collect.Iterables;
import com.google.common.collect.Maps;
import com.google.common.collect.Sets;

import org.gradle.api.Task;
import org.gradle.api.file.FileCollection;
import org.gradle.api.tasks.Sync;
import org.gradle.api.tasks.compile.AbstractCompile;
import org.gradle.api.tasks.compile.JavaCompile;

import java.io.File;
import java.util.Collection;
import java.util.Map;
import java.util.Set;

/**
 * A scope containing data for a specific variant.
 */
public class VariantScopeImpl implements VariantScope {

    @NonNull
    private GlobalScope globalScope;
    @NonNull
    private BaseVariantData<? extends BaseVariantOutputData> variantData;
    @NonNull
    private TransformManager transformManager;
    @Nullable
    private Collection<Object> ndkBuildable;
    @Nullable
    private Collection<File> ndkSoFolder;
    @Nullable
    private File ndkObjFolder;
    @NonNull
    private Map<Abi, File> ndkDebuggableLibraryFolders = Maps.newHashMap();

    @Nullable
    private File mergeResourceOutputDir;

    // Tasks
    private AndroidTask<Task> preBuildTask;
    private AndroidTask<PrepareDependenciesTask> prepareDependenciesTask;
    private AndroidTask<ProcessAndroidResources> generateRClassTask;

    private AndroidTask<Task> sourceGenTask;
    private AndroidTask<Task> resourceGenTask;
    private AndroidTask<Task> assetGenTask;
    private AndroidTask<CheckManifest> checkManifestTask;

    private AndroidTask<RenderscriptCompile> renderscriptCompileTask;
    private AndroidTask<AidlCompile> aidlCompileTask;
    @Nullable
    private AndroidTask<MergeResources> mergeResourcesTask;
    @Nullable
    private AndroidTask<MergeAssets> mergeAssetsTask;
    private AndroidTask<GenerateBuildConfig> generateBuildConfigTask;
    private AndroidTask<GenerateResValues> generateResValuesTask;

    @Nullable
    private AndroidTask<Dex> dexTask;
    @Nullable
    private AndroidTask<Dex> incrementalDexTask;
    @Nullable
    private AndroidTask jacocoIntrumentTask;

    private AndroidTask<Sync> processJavaResourcesTask;
    private AndroidTask<TransformTask> mergeJavaResourcesTask;
    private AndroidTask<NdkCompile> ndkCompileTask;

    /** @see BaseVariantData#javaCompilerTask */
    @Nullable
    private AndroidTask<? extends AbstractCompile> javaCompilerTask;
    @Nullable
    private AndroidTask<JavaCompile> javacTask;
    @Nullable
    private AndroidTask<JackTask> jackTask;
    @Nullable
    private AndroidTask<SourceCodeIncrementalSupport> initialIncrementalSupportTask;

    // empty anchor compile task to set all compilations tasks as dependents.
    private AndroidTask<Task> compileTask;

    /**
     * This is an instance of {@link JacocoReportTask} in android test variants, an umbrella
     * {@link Task} in app and lib variants and null in unit test variants.
     */
    private AndroidTask<?> coverageReportTask;

    private FileSupplier mappingFileProviderTask;
    private AndroidTask<BinaryFileProviderTask> binayFileProviderTask;

    // TODO : why is Jack not registered as the obfuscationTask ???
    private AndroidTask<? extends Task> obfuscationTask;

    private File resourceOutputDir;


    public VariantScopeImpl(
            @NonNull GlobalScope globalScope,
            @NonNull TransformManager transformManager,
            @NonNull BaseVariantData<? extends BaseVariantOutputData> variantData) {
        this.globalScope = globalScope;
        this.transformManager = transformManager;
        this.variantData = variantData;
    }

    @Override
    @NonNull
    public GlobalScope getGlobalScope() {
        return globalScope;
    }

    @Override
    @NonNull
    public BaseVariantData<? extends BaseVariantOutputData> getVariantData() {
        return variantData;
    }

    @Override
    @NonNull
    public GradleVariantConfiguration getVariantConfiguration() {
        return variantData.getVariantConfiguration();
    }

    @NonNull
    @Override
    public TransformManager getTransformManager() {
        return transformManager;
    }

    @Override
    @NonNull
    public String getTaskName(@NonNull String prefix) {
        return getTaskName(prefix, "");
    }

    @Override
    @NonNull
    public String getTaskName(@NonNull String prefix, @NonNull String suffix) {
        return prefix + StringHelper.capitalize(getVariantConfiguration().getFullName()) + suffix;
    }

    @Override
    @Nullable
    public Collection<Object> getNdkBuildable() {
        return ndkBuildable;
    }

    @Override
    public void setNdkBuildable(@NonNull Collection<Object> ndkBuildable) {
        this.ndkBuildable = ndkBuildable;
    }

    @Override
    @Nullable
    public Collection<File> getNdkSoFolder() {
        return ndkSoFolder;
    }

    @Override
    public void setNdkSoFolder(@NonNull Collection<File> ndkSoFolder) {
        this.ndkSoFolder = ndkSoFolder;
    }

    @Override
    @Nullable
    public File getNdkObjFolder() {
        return ndkObjFolder;
    }

    @Override
    public void setNdkObjFolder(@NonNull File ndkObjFolder) {
        this.ndkObjFolder = ndkObjFolder;
    }

    /**
     * Return the folder containing the shared object with debugging symbol for the specified ABI.
     */
    @Override
    @Nullable
    public File getNdkDebuggableLibraryFolders(@NonNull Abi abi) {
        return ndkDebuggableLibraryFolders.get(abi);
    }

    @Override
    public void addNdkDebuggableLibraryFolders(@NonNull Abi abi, @NonNull File searchPath) {
        this.ndkDebuggableLibraryFolders.put(abi, searchPath);
    }

    @Override
    @NonNull
    public Set<File> getJniFolders() {
        assert getNdkSoFolder() != null;

        VariantConfiguration config = getVariantConfiguration();
        ApkVariantData apkVariantData = (ApkVariantData) variantData;
        // for now only the project's compilation output.
        Set<File> set = Sets.newHashSet();
        set.addAll(getNdkSoFolder());
        set.add(getRenderscriptLibOutputDir());
        set.addAll(config.getLibraryJniFolders());
        set.addAll(config.getJniLibsList());

        if (config.getMergedFlavor().getRenderscriptSupportModeEnabled() != null &&
                config.getMergedFlavor().getRenderscriptSupportModeEnabled()) {
            File rsLibs = globalScope.getAndroidBuilder().getSupportNativeLibFolder();
            if (rsLibs != null && rsLibs.isDirectory()) {
                set.add(rsLibs);
            }
        }
        return set;
    }

    @Override
    @Nullable
    public BaseVariantData getTestedVariantData() {
        return variantData instanceof TestVariantData ?
                (BaseVariantData) ((TestVariantData) variantData).getTestedVariantData() :
                null;
    }

    @NonNull
    @Override
    public File getDexOutputFolder() {
        return new File(globalScope.getIntermediatesDir(), "/dex/" + getVariantConfiguration().getDirName());
    }

    @Override
    @NonNull
    public File getReloadDexOutputFolder() {
        return new File(globalScope.getIntermediatesDir(), "/reload-dex/" + getVariantConfiguration().getDirName());
    }

    @Override
    @NonNull
    public File getRestartDexOutputFolder() {
        return new File(globalScope.getIntermediatesDir(), "/restart-dex/" + getVariantConfiguration().getDirName());
    }

    // Precomputed file paths.

    @Override
    @NonNull
    public FileCollection getJavaClasspath() {
        return getGlobalScope().getProject().files(
                getGlobalScope().getAndroidBuilder().getCompileClasspath(
                        getVariantData().getVariantConfiguration()));
    }

    @Override
    @NonNull
    public File getJavaOutputDir() {
        return new File(globalScope.getIntermediatesDir(), "/classes/" +
                variantData.getVariantConfiguration().getDirName());
    }

    @Override
    @NonNull
    public File getInitialIncrementalSupportJavaOutputDir() {
        return new File(globalScope.getIntermediatesDir(), "/initial-incremental-classes/" +
                variantData.getVariantConfiguration().getDirName());
    }

    @NonNull
    @Override
    public File getIncrementalSupportRuntimeDir() {
        return new File(globalScope.getIntermediatesDir(), "/incremental-runtime-classes/" +
                variantData.getVariantConfiguration().getDirName());
    }

    @Override
    @NonNull
    public File getIncrementalSupportJavaOutputDir() {
        return new File(globalScope.getIntermediatesDir(), "/incremental-classes/" +
                variantData.getVariantConfiguration().getDirName());
    }

    @Override
    @NonNull
    public Iterable<File> getJavaOuptuts() {
        return Iterables.concat(
                getJavaClasspath(),
                ImmutableList.of(
                        getJavaOutputDir(),
                        getJavaDependencyCache()));
    }

    @Override
    @NonNull
    public File getJavaDependencyCache() {
        return new File(globalScope.getIntermediatesDir(), "/dependency-cache/" +
                variantData.getVariantConfiguration().getDirName());
    }

    @Override
    @NonNull
    public File getPreDexOutputDir() {
        return new File(globalScope.getIntermediatesDir(), "/pre-dexed/" +
                getVariantConfiguration().getDirName());
    }

    @Override
    @NonNull
    public File getProguardOutputFile() {
        return (variantData instanceof LibraryVariantData) ?
                new File(globalScope.getIntermediatesDir(),
                        DIR_BUNDLES + "/" + getVariantConfiguration().getDirName()
                                + "/classes.jar") :
                new File(globalScope.getIntermediatesDir(),
                        "/classes-proguard/" + getVariantConfiguration().getDirName()
                                + "/classes.jar");
    }

    @Override
    @NonNull
    public File getProguardComponentsJarFile() {
        return new File(globalScope.getIntermediatesDir(), "multi-dex/" + getVariantConfiguration().getDirName()
                + "/componentClasses.jar");
    }

    @Override
    @NonNull
    public File getJarMergingOutputFile() {
        return new File(globalScope.getIntermediatesDir(), "multi-dex/" + getVariantConfiguration().getDirName()
                + "/allclasses.jar");
    }

    @Override
    @NonNull
    public File getManifestKeepListFile() {
        return new File(globalScope.getIntermediatesDir(), "multi-dex/" + getVariantConfiguration().getDirName()
                + "/manifest_keep.txt");
    }

    @Override
    @NonNull
    public File getMainDexListFile() {
        return new File(globalScope.getIntermediatesDir(), "multi-dex/" + getVariantConfiguration().getDirName()
                + "/maindexlist.txt");
    }

    @Override
    @NonNull
    public File getRenderscriptSourceOutputDir() {
        return new File(globalScope.getGeneratedDir(),
                "source/rs/" + variantData.getVariantConfiguration().getDirName());
    }

    @Override
    @NonNull
    public File getRenderscriptLibOutputDir() {
        return new File(globalScope.getIntermediatesDir(),
                "rs/" + variantData.getVariantConfiguration().getDirName() + "/lib");
    }

    @Override
    @NonNull
    public File getSymbolLocation() {
        return new File(globalScope.getIntermediatesDir() + "/symbols/" +
                variantData.getVariantConfiguration().getDirName());
    }

    @Override
    @NonNull
    public File getFinalResourcesDir() {
        return Objects.firstNonNull(resourceOutputDir, getDefaultMergeResourcesOutputDir());
    }

    @Override
    public void setResourceOutputDir(@NonNull File resourceOutputDir) {
        this.resourceOutputDir = resourceOutputDir;
    }

    @Override
    @NonNull
    public File getDefaultMergeResourcesOutputDir() {
        return new File(globalScope.getIntermediatesDir(),
                "/res/merged/" + getVariantConfiguration().getDirName());
    }

    @Override
    @NonNull
    public File getMergeResourcesOutputDir() {
        if (mergeResourceOutputDir == null) {
            return getDefaultMergeResourcesOutputDir();
        }
        return mergeResourceOutputDir;
    }

    @Override
    public void setMergeResourceOutputDir(@Nullable File mergeResourceOutputDir) {
        this.mergeResourceOutputDir = mergeResourceOutputDir;
    }

    @NonNull
    @Override
    public File getResourceBlameLogDir() {
        return FileUtils.join(globalScope.getIntermediatesDir(),
                "blame", "res",  getVariantConfiguration().getDirName());
    }

    @Override
    @NonNull
    public File getMergeAssetsOutputDir() {
        return getVariantConfiguration().getType() == VariantType.LIBRARY ?
                new File(globalScope.getIntermediatesDir(),
                        DIR_BUNDLES + "/" + getVariantConfiguration().getDirName() +
                                "/assets") :
                new File(globalScope.getIntermediatesDir(),
                        "/assets/" + getVariantConfiguration().getDirName());
    }

    @Override
    @NonNull
    public File getBuildConfigSourceOutputDir() {
        return new File(globalScope.getBuildDir() + "/"  + FD_GENERATED + "/source/buildConfig/"
                + variantData.getVariantConfiguration().getDirName());
    }

    @NonNull
    private File getGeneratedResourcesDir(String name) {
        return FileUtils.join(
                globalScope.getGeneratedDir(),
                "res",
                name,
                getVariantConfiguration().getDirName());
    }

    @Override
    @NonNull
    public File getGeneratedResOutputDir() {
        return getGeneratedResourcesDir("resValues");
    }

    @Override
    @NonNull
    public File getGeneratedPngsOutputDir() {
        return getGeneratedResourcesDir("pngs");
    }

    @Override
    @NonNull
    public File getRenderscriptResOutputDir() {
        return getGeneratedResourcesDir("rs");
    }

    @Override
    @NonNull
    public File getPackagedJarsJavaResDestinationDir() {
        return new File(globalScope.getIntermediatesDir(),
                "packagedJarsJavaResources/" + getVariantConfiguration().getDirName());
    }

    @Override
    @NonNull
    public File getSourceFoldersJavaResDestinationDir() {
        return new File(globalScope.getIntermediatesDir(),
                "sourceFolderJavaResources/" + getVariantConfiguration().getDirName());
    }

    @Override
    @NonNull
    public File getJavaResourcesDestinationDir() {
        return new File(globalScope.getIntermediatesDir(),
                "javaResources/" + getVariantConfiguration().getDirName());
    }

    @Override
    @NonNull
    public File getRClassSourceOutputDir() {
        return new File(globalScope.getGeneratedDir(),
                "source/r/" + getVariantConfiguration().getDirName());
    }

    @Override
    @NonNull
    public File getAidlSourceOutputDir() {
        return new File(globalScope.getGeneratedDir(),
                "source/aidl/" + getVariantConfiguration().getDirName());
    }

    @Override
    @NonNull
    public File getAidlIncrementalDir() {
        return new File(globalScope.getIntermediatesDir(),
                "incremental/aidl/" + getVariantConfiguration().getDirName());
    }

    @Override
    @NonNull
    public File getAidlParcelableDir() {
        return new File(globalScope.getIntermediatesDir(),
                DIR_BUNDLES + "/" + getVariantConfiguration().getDirName() + "/aidl");
    }

    /**
     * Returns the location of an intermediate directory that can be used by the Jack toolchain
     * to store states necessary to support incremental compilation.
     * @return a variant specific directory.
     */
    @Override
    @NonNull
    public File getJackIncrementalDir() {
        return new File(globalScope.getIntermediatesDir(),
                "incremental/jack/" + getVariantConfiguration().getDirName());
    }

    @Override
    @NonNull
    public File getJackTempDir() {
        return new File(globalScope.getIntermediatesDir(),
                "tmp/jack/" + getVariantConfiguration().getDirName());
    }

    @Override
    @NonNull
    public File getJillPackagedLibrariesDir() {
        return new File(globalScope.getIntermediatesDir(),
                "jill/" + getVariantConfiguration().getDirName() + "/packaged");
    }

    @Override
    @NonNull
    public File getJillRuntimeLibrariesDir() {
        return new File(globalScope.getIntermediatesDir(),
                "jill/" + getVariantConfiguration().getDirName() + "/runtime");
    }

    @Override
    @NonNull
    public File getJackDestinationDir() {
        return new File(globalScope.getIntermediatesDir(),
                "dex/" + getVariantConfiguration().getDirName());
    }

    @Override
    @NonNull
    public File getJackClassesZip() {
        return new File(globalScope.getIntermediatesDir(),
                "packaged/" + getVariantConfiguration().getDirName() + "/classes.zip");
    }

    @Override
    @NonNull
    public File getProguardOutputFolder() {
        return new File(globalScope.getBuildDir(), "/" + FD_OUTPUTS + "/mapping/" +
                getVariantConfiguration().getDirName());
    }

    @Override
    @NonNull
    public File getProcessAndroidResourcesProguardOutputFile() {
        return new File(globalScope.getIntermediatesDir(),
                "/proguard-rules/" + getVariantConfiguration().getDirName() + "/aapt_rules.txt");
    }

    @Override
    public File getMappingFile() {
        return new File(globalScope.getOutputsDir(),
                "/mapping/" + getVariantConfiguration().getDirName() + "/mapping.txt");
    }

    // Tasks getters/setters.

    @Override
    public AndroidTask<Task> getPreBuildTask() {
        return preBuildTask;
    }

    @Override
    public void setPreBuildTask(
            AndroidTask<Task> preBuildTask) {
        this.preBuildTask = preBuildTask;
    }

    @Override
    public AndroidTask<PrepareDependenciesTask> getPrepareDependenciesTask() {
        return prepareDependenciesTask;
    }

    @Override
    public void setPrepareDependenciesTask(
            AndroidTask<PrepareDependenciesTask> prepareDependenciesTask) {
        this.prepareDependenciesTask = prepareDependenciesTask;
    }

    @Override
    public AndroidTask<ProcessAndroidResources> getGenerateRClassTask() {
        return generateRClassTask;
    }

    @Override
    public void setGenerateRClassTask(
            AndroidTask<ProcessAndroidResources> generateRClassTask) {
        this.generateRClassTask = generateRClassTask;
    }

    @Override
    public AndroidTask<Task> getSourceGenTask() {
        return sourceGenTask;
    }

    @Override
    public void setSourceGenTask(
            AndroidTask<Task> sourceGenTask) {
        this.sourceGenTask = sourceGenTask;
    }

    @Override
    public AndroidTask<Task> getResourceGenTask() {
        return resourceGenTask;
    }

    @Override
    public void setResourceGenTask(
            AndroidTask<Task> resourceGenTask) {
        this.resourceGenTask = resourceGenTask;
    }

    @Override
    public AndroidTask<Task> getAssetGenTask() {
        return assetGenTask;
    }

    @Override
    public void setAssetGenTask(
            AndroidTask<Task> assetGenTask) {
        this.assetGenTask = assetGenTask;
    }

    @Override
    public AndroidTask<CheckManifest> getCheckManifestTask() {
        return checkManifestTask;
    }

    @Override
    public void setCheckManifestTask(
            AndroidTask<CheckManifest> checkManifestTask) {
        this.checkManifestTask = checkManifestTask;
    }

    @Override
    public AndroidTask<RenderscriptCompile> getRenderscriptCompileTask() {
        return renderscriptCompileTask;
    }

    @Override
    public void setRenderscriptCompileTask(
            AndroidTask<RenderscriptCompile> renderscriptCompileTask) {
        this.renderscriptCompileTask = renderscriptCompileTask;
    }

    @Override
    public AndroidTask<AidlCompile> getAidlCompileTask() {
        return aidlCompileTask;
    }

    @Override
    public void setAidlCompileTask(
            AndroidTask<AidlCompile> aidlCompileTask) {
        this.aidlCompileTask = aidlCompileTask;
    }

    @Override
    @Nullable
    public AndroidTask<MergeResources> getMergeResourcesTask() {
        return mergeResourcesTask;
    }

    @Override
    public void setMergeResourcesTask(
            @Nullable AndroidTask<MergeResources> mergeResourcesTask) {
        this.mergeResourcesTask = mergeResourcesTask;
    }

    @Override
    @Nullable
    public AndroidTask<MergeAssets> getMergeAssetsTask() {
        return mergeAssetsTask;
    }

    @Override
    public void setMergeAssetsTask(
            @Nullable AndroidTask<MergeAssets> mergeAssetsTask) {
        this.mergeAssetsTask = mergeAssetsTask;
    }

    @Override
    public AndroidTask<GenerateBuildConfig> getGenerateBuildConfigTask() {
        return generateBuildConfigTask;
    }

    @Override
    public void setGenerateBuildConfigTask(
            AndroidTask<GenerateBuildConfig> generateBuildConfigTask) {
        this.generateBuildConfigTask = generateBuildConfigTask;
    }

    @Override
    public AndroidTask<GenerateResValues> getGenerateResValuesTask() {
        return generateResValuesTask;
    }

    @Override
    public void setGenerateResValuesTask(
            AndroidTask<GenerateResValues> generateResValuesTask) {
        this.generateResValuesTask = generateResValuesTask;
    }

    @Override
    @Nullable
    public AndroidTask<Dex> getIncrementalDexTask() {
        return incrementalDexTask;
    }

    @Override
    public void setIncrementalDexTask(@Nullable AndroidTask<Dex> dexTask) {
        this.incrementalDexTask = dexTask;
    }

    @Override
    @Nullable
    public AndroidTask<Dex> getDexTask() {
        return dexTask;
    }

    @Override
    public void setDexTask(@Nullable AndroidTask<Dex> dexTask) {
        this.dexTask = dexTask;
    }

    @Override
    public AndroidTask<Sync> getProcessJavaResourcesTask() {
        return processJavaResourcesTask;
    }

    @Override
    public void setProcessJavaResourcesTask(
            AndroidTask<Sync> processJavaResourcesTask) {
        this.processJavaResourcesTask = processJavaResourcesTask;
    }

    SignedJarBuilder.IZipEntryFilter packagingOptionsFilter;

    @Override
    public void setPackagingOptionsFilter(SignedJarBuilder.IZipEntryFilter filter) {
        this.packagingOptionsFilter = filter;
    }

    /**
     * Returns the {@link SignedJarBuilder.IZipEntryFilter} instance
     * that manages all resources inclusion in the final APK following the rules defined in
     * {@link com.android.builder.model.PackagingOptions} settings.
     */
    @Override
    public SignedJarBuilder.IZipEntryFilter getPackagingOptionsFilter() {
        return packagingOptionsFilter;
    }

    @Override
<<<<<<< HEAD
    public void setMergeJavaResourcesTask(AndroidTask<MergeJavaResourcesTask> mergeJavaResourcesTask) {
=======
    public void setMergeJavaResourcesTask(
            AndroidTask<TransformTask> mergeJavaResourcesTask) {
>>>>>>> fff1806f
        this.mergeJavaResourcesTask = mergeJavaResourcesTask;
    }

    /**
     * Returns the task extracting java resources from libraries and merging those with java
     * resources coming from the variant's source folders.
     * @return the task merging resources.
     */
    @Override
    public AndroidTask<TransformTask> getMergeJavaResourcesTask() {
        return mergeJavaResourcesTask;
    }

    @Override
    @Nullable
    public AndroidTask<? extends AbstractCompile> getJavaCompilerTask() {
        return javaCompilerTask;
    }

    @Override
    @Nullable
    public AndroidTask<JackTask> getJackTask() {
        return jackTask;
    }

    @Override
    public void setJackTask(
            @Nullable AndroidTask<JackTask> jackTask) {
        this.jackTask = jackTask;
    }

    @Override
    @Nullable
    public AndroidTask<JavaCompile> getJavacTask() {
        return javacTask;
    }

    @Override
    public void setJavacTask(
            @Nullable AndroidTask<JavaCompile> javacTask) {
        this.javacTask = javacTask;
    }

    @Override
    public void setInitialIncrementalSupportTask(
            AndroidTask<SourceCodeIncrementalSupport> initialIncrementalSupportTask) {
        this.initialIncrementalSupportTask = initialIncrementalSupportTask;
    }

    @Override
    @Nullable
    public AndroidTask<SourceCodeIncrementalSupport> getInitialIncrementalSupportTask() {
        return initialIncrementalSupportTask;
    }

    @Override
    public void setJavaCompilerTask(
            @NonNull AndroidTask<? extends AbstractCompile> javaCompileTask) {
        this.javaCompilerTask = javaCompileTask;
    }

    @Override
    public AndroidTask<Task> getCompileTask() {
        return compileTask;
    }

    @Override
    public void setCompileTask(
            AndroidTask<Task> compileTask) {
        this.compileTask = compileTask;
    }

    @Override
    public AndroidTask<? extends Task> getObfuscationTask() {
        return obfuscationTask;
    }

    @Override
    public void setObfuscationTask(
            AndroidTask<? extends Task> obfuscationTask) {
        this.obfuscationTask = obfuscationTask;
    }

    @Override
    public AndroidTask<?> getCoverageReportTask() {
        return coverageReportTask;
    }

    @Override
    public void setCoverageReportTask(AndroidTask<?> coverageReportTask) {
        this.coverageReportTask = coverageReportTask;
    }
}<|MERGE_RESOLUTION|>--- conflicted
+++ resolved
@@ -813,12 +813,8 @@
     }
 
     @Override
-<<<<<<< HEAD
-    public void setMergeJavaResourcesTask(AndroidTask<MergeJavaResourcesTask> mergeJavaResourcesTask) {
-=======
     public void setMergeJavaResourcesTask(
             AndroidTask<TransformTask> mergeJavaResourcesTask) {
->>>>>>> fff1806f
         this.mergeJavaResourcesTask = mergeJavaResourcesTask;
     }
 

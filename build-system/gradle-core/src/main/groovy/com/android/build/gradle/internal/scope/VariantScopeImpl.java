--- conflicted
+++ resolved
@@ -69,6 +69,7 @@
 import java.util.Collection;
 import java.util.List;
 import java.util.Map;
+import java.util.Set;
 
 /**
  * A scope containing data for a specific variant.
@@ -281,10 +282,6 @@
         return variantData instanceof TestVariantData ?
                 (BaseVariantData) ((TestVariantData) variantData).getTestedVariantData() :
                 null;
-<<<<<<< HEAD
-    }
-
-=======
     }
 
     @NonNull
@@ -317,7 +314,6 @@
         return new File(globalScope.getIntermediatesDir(), "/builds/" + getVariantConfiguration().getDirName());
     }
 
->>>>>>> 656fdf44
     // Precomputed file paths.
 
     @Override
@@ -631,13 +627,8 @@
     @Override
     @NonNull
     public File getClassOutputForDataBinding() {
-<<<<<<< HEAD
-        return new File(globalScope.getIntermediatesDir(),
-                "dataBindingInfo/" + getVariantConfiguration().getDirName());
-=======
         return new File(globalScope.getGeneratedDir(),
                 "source/dataBinding/" + getVariantConfiguration().getDirName());
->>>>>>> 656fdf44
     }
 
     @Override

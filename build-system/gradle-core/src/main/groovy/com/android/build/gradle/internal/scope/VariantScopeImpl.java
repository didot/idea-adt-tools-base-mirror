/*
 * Copyright (C) 2015 The Android Open Source Project
 *
 * Licensed under the Apache License, Version 2.0 (the "License");
 * you may not use this file except in compliance with the License.
 * You may obtain a copy of the License at
 *
 *      http://www.apache.org/licenses/LICENSE-2.0
 *
 * Unless required by applicable law or agreed to in writing, software
 * distributed under the License is distributed on an "AS IS" BASIS,
 * WITHOUT WARRANTIES OR CONDITIONS OF ANY KIND, either express or implied.
 * See the License for the specific language governing permissions and
 * limitations under the License.
 */

package com.android.build.gradle.internal.scope;

import static com.android.build.gradle.internal.TaskManager.DIR_BUNDLES;
import static com.android.builder.model.AndroidProject.FD_GENERATED;
import static com.android.builder.model.AndroidProject.FD_OUTPUTS;

import com.android.annotations.NonNull;
import com.android.annotations.Nullable;
import com.android.build.gradle.internal.core.Abi;
import com.android.build.gradle.internal.core.GradleVariantConfiguration;
import com.android.build.gradle.internal.coverage.JacocoReportTask;
import com.android.build.gradle.internal.pipeline.TransformManager;
import com.android.build.gradle.internal.pipeline.TransformTask;
import com.android.build.gradle.internal.tasks.CheckManifest;
import com.android.build.gradle.internal.tasks.FileSupplier;
import com.android.build.gradle.internal.tasks.PrepareDependenciesTask;
import com.android.build.gradle.internal.variant.ApkVariantData;
import com.android.build.gradle.internal.variant.BaseVariantData;
import com.android.build.gradle.internal.variant.BaseVariantOutputData;
import com.android.build.gradle.internal.variant.LibraryVariantData;
import com.android.build.gradle.internal.variant.TestVariantData;
import com.android.build.gradle.tasks.AidlCompile;
import com.android.build.gradle.tasks.BinaryFileProviderTask;
import com.android.build.gradle.tasks.GenerateBuildConfig;
import com.android.build.gradle.tasks.GenerateResValues;
import com.android.build.gradle.tasks.JackTask;
import com.android.build.gradle.tasks.MergeAssets;
import com.android.build.gradle.tasks.MergeResources;
import com.android.build.gradle.tasks.NdkCompile;
import com.android.build.gradle.tasks.ProcessAndroidResources;
import com.android.build.gradle.tasks.RenderscriptCompile;
import com.android.build.gradle.tasks.SourceCodeIncrementalSupport;
import com.android.builder.core.VariantConfiguration;
import com.android.builder.core.VariantType;
import com.android.builder.signing.SignedJarBuilder;
import com.android.utils.FileUtils;
import com.android.utils.StringHelper;
import com.google.common.base.Objects;
import com.google.common.collect.ImmutableList;
import com.google.common.collect.Iterables;
import com.google.common.collect.Maps;
import com.google.common.collect.Sets;

import org.gradle.api.Task;
import org.gradle.api.file.FileCollection;
import org.gradle.api.tasks.Sync;
import org.gradle.api.tasks.compile.AbstractCompile;
import org.gradle.api.tasks.compile.JavaCompile;

import java.io.File;
import java.util.Collection;
import java.util.Map;
import java.util.Set;

/**
 * A scope containing data for a specific variant.
 */
public class VariantScopeImpl implements VariantScope {

    @NonNull
    private GlobalScope globalScope;
    @NonNull
    private BaseVariantData<? extends BaseVariantOutputData> variantData;
    @NonNull
    private TransformManager transformManager;
    @Nullable
    private Collection<Object> ndkBuildable;
    @Nullable
    private Collection<File> ndkSoFolder;
    @Nullable
    private File ndkObjFolder;
    @NonNull
    private Map<Abi, File> ndkDebuggableLibraryFolders = Maps.newHashMap();

    @Nullable
    private File mergeResourceOutputDir;

    // Tasks
    private AndroidTask<Task> preBuildTask;
    private AndroidTask<PrepareDependenciesTask> prepareDependenciesTask;
    private AndroidTask<ProcessAndroidResources> generateRClassTask;

    private AndroidTask<Task> sourceGenTask;
    private AndroidTask<Task> resourceGenTask;
    private AndroidTask<Task> assetGenTask;
    private AndroidTask<CheckManifest> checkManifestTask;

    private AndroidTask<RenderscriptCompile> renderscriptCompileTask;
    private AndroidTask<AidlCompile> aidlCompileTask;
    @Nullable
    private AndroidTask<MergeResources> mergeResourcesTask;
    @Nullable
    private AndroidTask<MergeAssets> mergeAssetsTask;
    private AndroidTask<GenerateBuildConfig> generateBuildConfigTask;
    private AndroidTask<GenerateResValues> generateResValuesTask;

<<<<<<< HEAD
    @Nullable
    private AndroidTask<Dex> dexTask;
    @Nullable
    private AndroidTask<Dex> incrementalDexTask;
    @Nullable
    private AndroidTask jacocoIntrumentTask;

=======
>>>>>>> a3cd526a
    private AndroidTask<Sync> processJavaResourcesTask;
    private AndroidTask<TransformTask> mergeJavaResourcesTask;
    private AndroidTask<NdkCompile> ndkCompileTask;

    /** @see BaseVariantData#javaCompilerTask */
    @Nullable
    private AndroidTask<? extends AbstractCompile> javaCompilerTask;
    @Nullable
    private AndroidTask<JavaCompile> javacTask;
    @Nullable
    private AndroidTask<JackTask> jackTask;
    @Nullable
    private AndroidTask<SourceCodeIncrementalSupport> initialIncrementalSupportTask;

    // empty anchor compile task to set all compilations tasks as dependents.
    private AndroidTask<Task> compileTask;

    /**
     * This is an instance of {@link JacocoReportTask} in android test variants, an umbrella
     * {@link Task} in app and lib variants and null in unit test variants.
     */
    private AndroidTask<?> coverageReportTask;

    private FileSupplier mappingFileProviderTask;
    private AndroidTask<BinaryFileProviderTask> binayFileProviderTask;

    // TODO : why is Jack not registered as the obfuscationTask ???
    private AndroidTask<? extends Task> obfuscationTask;

    private File resourceOutputDir;


    public VariantScopeImpl(
            @NonNull GlobalScope globalScope,
            @NonNull TransformManager transformManager,
            @NonNull BaseVariantData<? extends BaseVariantOutputData> variantData) {
        this.globalScope = globalScope;
        this.transformManager = transformManager;
        this.variantData = variantData;
    }

    @Override
    @NonNull
    public GlobalScope getGlobalScope() {
        return globalScope;
    }

    @Override
    @NonNull
    public BaseVariantData<? extends BaseVariantOutputData> getVariantData() {
        return variantData;
    }

    @Override
    @NonNull
    public GradleVariantConfiguration getVariantConfiguration() {
        return variantData.getVariantConfiguration();
    }

    @NonNull
    @Override
    public String getDirName() {
        return variantData.getVariantConfiguration().getDirName();
    }

    @NonNull
    @Override
    public TransformManager getTransformManager() {
        return transformManager;
    }

    @Override
    @NonNull
    public String getTaskName(@NonNull String prefix) {
        return getTaskName(prefix, "");
    }

    @Override
    @NonNull
    public String getTaskName(@NonNull String prefix, @NonNull String suffix) {
        return prefix + StringHelper.capitalize(getVariantConfiguration().getFullName()) + suffix;
    }

    @Override
    @Nullable
    public Collection<Object> getNdkBuildable() {
        return ndkBuildable;
    }

    @Override
    public void setNdkBuildable(@NonNull Collection<Object> ndkBuildable) {
        this.ndkBuildable = ndkBuildable;
    }

    @Override
    @Nullable
    public Collection<File> getNdkSoFolder() {
        return ndkSoFolder;
    }

    @Override
    public void setNdkSoFolder(@NonNull Collection<File> ndkSoFolder) {
        this.ndkSoFolder = ndkSoFolder;
    }

    @Override
    @Nullable
    public File getNdkObjFolder() {
        return ndkObjFolder;
    }

    @Override
    public void setNdkObjFolder(@NonNull File ndkObjFolder) {
        this.ndkObjFolder = ndkObjFolder;
    }

    /**
     * Return the folder containing the shared object with debugging symbol for the specified ABI.
     */
    @Override
    @Nullable
    public File getNdkDebuggableLibraryFolders(@NonNull Abi abi) {
        return ndkDebuggableLibraryFolders.get(abi);
    }

    @Override
    public void addNdkDebuggableLibraryFolders(@NonNull Abi abi, @NonNull File searchPath) {
        this.ndkDebuggableLibraryFolders.put(abi, searchPath);
    }

    @Override
    @NonNull
    public Set<File> getJniFolders() {
        assert getNdkSoFolder() != null;

        VariantConfiguration config = getVariantConfiguration();
        ApkVariantData apkVariantData = (ApkVariantData) variantData;
        // for now only the project's compilation output.
        Set<File> set = Sets.newHashSet();
        set.addAll(getNdkSoFolder());
        set.add(getRenderscriptLibOutputDir());
        set.addAll(config.getLibraryJniFolders());
        set.addAll(config.getJniLibsList());

        if (config.getMergedFlavor().getRenderscriptSupportModeEnabled() != null &&
                config.getMergedFlavor().getRenderscriptSupportModeEnabled()) {
            File rsLibs = globalScope.getAndroidBuilder().getSupportNativeLibFolder();
            if (rsLibs != null && rsLibs.isDirectory()) {
                set.add(rsLibs);
            }
        }
        return set;
    }

    @Override
    @Nullable
    public BaseVariantData getTestedVariantData() {
        return variantData instanceof TestVariantData ?
                (BaseVariantData) ((TestVariantData) variantData).getTestedVariantData() :
                null;
    }

    @NonNull
    @Override
    public File getDexOutputFolder() {
        return new File(globalScope.getIntermediatesDir(), "/dex/" + getVariantConfiguration().getDirName());
    }

    @Override
    @NonNull
    public File getReloadDexOutputFolder() {
        return new File(globalScope.getIntermediatesDir(), "/reload-dex/" + getVariantConfiguration().getDirName());
    }

    @Override
    @NonNull
<<<<<<< HEAD
    public File getRestartDexOutputFolder() {
        return new File(globalScope.getIntermediatesDir(), "/restart-dex/" + getVariantConfiguration().getDirName());
    }

    // Precomputed file paths.

    @Override
    @NonNull
=======
>>>>>>> a3cd526a
    public FileCollection getJavaClasspath() {
        return getGlobalScope().getProject().files(
                getGlobalScope().getAndroidBuilder().getCompileClasspath(
                        getVariantData().getVariantConfiguration()));
    }

    @Override
    @NonNull
    public File getJavaOutputDir() {
        return new File(globalScope.getIntermediatesDir(), "/classes/" +
                variantData.getVariantConfiguration().getDirName());
    }

    @Override
    @NonNull
    public File getInitialIncrementalSupportJavaOutputDir() {
        return new File(globalScope.getIntermediatesDir(), "/initial-incremental-classes/" +
                variantData.getVariantConfiguration().getDirName());
    }

    @NonNull
    @Override
    public File getIncrementalSupportRuntimeDir() {
        return new File(globalScope.getIntermediatesDir(), "/incremental-runtime-classes/" +
                variantData.getVariantConfiguration().getDirName());
    }

    @Override
    @NonNull
    public File getIncrementalSupportJavaOutputDir() {
        return new File(globalScope.getIntermediatesDir(), "/incremental-classes/" +
                variantData.getVariantConfiguration().getDirName());
    }

    @Override
    @NonNull
    public Iterable<File> getJavaOuptuts() {
        return Iterables.concat(
                getJavaClasspath(),
                ImmutableList.of(
                        getJavaOutputDir(),
                        getJavaDependencyCache()));
    }

    @Override
    @NonNull
    public File getJavaDependencyCache() {
        return new File(globalScope.getIntermediatesDir(), "/dependency-cache/" +
                variantData.getVariantConfiguration().getDirName());
    }

    @Override
    @NonNull
    public File getPreDexOutputDir() {
        return new File(globalScope.getIntermediatesDir(), "/pre-dexed/" +
                getVariantConfiguration().getDirName());
    }

    @Override
    @NonNull
    public File getProguardOutputFile() {
        return (variantData instanceof LibraryVariantData) ?
                new File(globalScope.getIntermediatesDir(),
                        DIR_BUNDLES + "/" + getVariantConfiguration().getDirName()
                                + "/classes.jar") :
                new File(globalScope.getIntermediatesDir(),
                        "/classes-proguard/" + getVariantConfiguration().getDirName()
                                + "/classes.jar");
    }

    @Override
    @NonNull
    public File getProguardComponentsJarFile() {
        return new File(globalScope.getIntermediatesDir(), "multi-dex/" + getVariantConfiguration().getDirName()
                + "/componentClasses.jar");
    }

    @Override
    @NonNull
    public File getJarMergingOutputFile() {
        return new File(globalScope.getIntermediatesDir(), "multi-dex/" + getVariantConfiguration().getDirName()
                + "/allclasses.jar");
    }

    @Override
    @NonNull
    public File getManifestKeepListFile() {
        return new File(globalScope.getIntermediatesDir(), "multi-dex/" + getVariantConfiguration().getDirName()
                + "/manifest_keep.txt");
    }

    @Override
    @NonNull
    public File getMainDexListFile() {
        return new File(globalScope.getIntermediatesDir(), "multi-dex/" + getVariantConfiguration().getDirName()
                + "/maindexlist.txt");
    }

    @Override
    @NonNull
    public File getRenderscriptSourceOutputDir() {
        return new File(globalScope.getGeneratedDir(),
                "source/rs/" + variantData.getVariantConfiguration().getDirName());
    }

    @Override
    @NonNull
    public File getRenderscriptLibOutputDir() {
        return new File(globalScope.getIntermediatesDir(),
                "rs/" + variantData.getVariantConfiguration().getDirName() + "/lib");
    }

    @Override
    @NonNull
    public File getSymbolLocation() {
        return new File(globalScope.getIntermediatesDir() + "/symbols/" +
                variantData.getVariantConfiguration().getDirName());
    }

    @Override
    @NonNull
    public File getFinalResourcesDir() {
        return Objects.firstNonNull(resourceOutputDir, getDefaultMergeResourcesOutputDir());
    }

    @Override
    public void setResourceOutputDir(@NonNull File resourceOutputDir) {
        this.resourceOutputDir = resourceOutputDir;
    }

    @Override
    @NonNull
    public File getDefaultMergeResourcesOutputDir() {
        return new File(globalScope.getIntermediatesDir(),
                "/res/merged/" + getVariantConfiguration().getDirName());
    }

    @Override
    @NonNull
    public File getMergeResourcesOutputDir() {
        if (mergeResourceOutputDir == null) {
            return getDefaultMergeResourcesOutputDir();
        }
        return mergeResourceOutputDir;
    }

    @Override
    public void setMergeResourceOutputDir(@Nullable File mergeResourceOutputDir) {
        this.mergeResourceOutputDir = mergeResourceOutputDir;
    }

    @NonNull
    @Override
    public File getResourceBlameLogDir() {
        return FileUtils.join(globalScope.getIntermediatesDir(),
                "blame", "res",  getVariantConfiguration().getDirName());
    }

    @Override
    @NonNull
    public File getMergeAssetsOutputDir() {
        return getVariantConfiguration().getType() == VariantType.LIBRARY ?
                new File(globalScope.getIntermediatesDir(),
                        DIR_BUNDLES + "/" + getVariantConfiguration().getDirName() +
                                "/assets") :
                new File(globalScope.getIntermediatesDir(),
                        "/assets/" + getVariantConfiguration().getDirName());
    }

    @Override
    @NonNull
    public File getBuildConfigSourceOutputDir() {
        return new File(globalScope.getBuildDir() + "/"  + FD_GENERATED + "/source/buildConfig/"
                + variantData.getVariantConfiguration().getDirName());
    }

    @NonNull
    private File getGeneratedResourcesDir(String name) {
        return FileUtils.join(
                globalScope.getGeneratedDir(),
                "res",
                name,
                getVariantConfiguration().getDirName());
    }

    @Override
    @NonNull
    public File getGeneratedResOutputDir() {
        return getGeneratedResourcesDir("resValues");
    }

    @Override
    @NonNull
    public File getGeneratedPngsOutputDir() {
        return getGeneratedResourcesDir("pngs");
    }

    @Override
    @NonNull
    public File getRenderscriptResOutputDir() {
        return getGeneratedResourcesDir("rs");
    }

    @Override
    @NonNull
    public File getPackagedJarsJavaResDestinationDir() {
        return new File(globalScope.getIntermediatesDir(),
                "packagedJarsJavaResources/" + getVariantConfiguration().getDirName());
    }

    @Override
    @NonNull
    public File getSourceFoldersJavaResDestinationDir() {
        return new File(globalScope.getIntermediatesDir(),
                "sourceFolderJavaResources/" + getVariantConfiguration().getDirName());
    }

    @Override
    @NonNull
    public File getJavaResourcesDestinationDir() {
        return new File(globalScope.getIntermediatesDir(),
                "javaResources/" + getVariantConfiguration().getDirName());
    }

    @Override
    @NonNull
    public File getRClassSourceOutputDir() {
        return new File(globalScope.getGeneratedDir(),
                "source/r/" + getVariantConfiguration().getDirName());
    }

    @Override
    @NonNull
    public File getAidlSourceOutputDir() {
        return new File(globalScope.getGeneratedDir(),
                "source/aidl/" + getVariantConfiguration().getDirName());
    }

    @Override
    @NonNull
    public File getAidlIncrementalDir() {
        return new File(globalScope.getIntermediatesDir(),
                "incremental/aidl/" + getVariantConfiguration().getDirName());
    }

    @Override
    @NonNull
    public File getAidlParcelableDir() {
        return new File(globalScope.getIntermediatesDir(),
                DIR_BUNDLES + "/" + getVariantConfiguration().getDirName() + "/aidl");
    }

    /**
     * Returns the location of an intermediate directory that can be used by the Jack toolchain
     * to store states necessary to support incremental compilation.
     * @return a variant specific directory.
     */
    @Override
    @NonNull
    public File getJackIncrementalDir() {
        return new File(globalScope.getIntermediatesDir(),
                "incremental/jack/" + getVariantConfiguration().getDirName());
    }

    @Override
    @NonNull
    public File getJackTempDir() {
        return new File(globalScope.getIntermediatesDir(),
                "tmp/jack/" + getVariantConfiguration().getDirName());
    }

    @Override
    @NonNull
    public File getJillPackagedLibrariesDir() {
        return new File(globalScope.getIntermediatesDir(),
                "jill/" + getVariantConfiguration().getDirName() + "/packaged");
    }

    @Override
    @NonNull
    public File getJillRuntimeLibrariesDir() {
        return new File(globalScope.getIntermediatesDir(),
                "jill/" + getVariantConfiguration().getDirName() + "/runtime");
    }

    @Override
    @NonNull
    public File getJackDestinationDir() {
        return new File(globalScope.getIntermediatesDir(),
                "dex/" + getVariantConfiguration().getDirName());
    }

    @Override
    @NonNull
    public File getJackClassesZip() {
        return new File(globalScope.getIntermediatesDir(),
                "packaged/" + getVariantConfiguration().getDirName() + "/classes.zip");
    }

    @Override
    @NonNull
    public File getProguardOutputFolder() {
        return new File(globalScope.getBuildDir(), "/" + FD_OUTPUTS + "/mapping/" +
                getVariantConfiguration().getDirName());
    }

    @Override
    @NonNull
    public File getProcessAndroidResourcesProguardOutputFile() {
        return new File(globalScope.getIntermediatesDir(),
                "/proguard-rules/" + getVariantConfiguration().getDirName() + "/aapt_rules.txt");
    }

    @Override
    public File getMappingFile() {
        return new File(globalScope.getOutputsDir(),
                "/mapping/" + getVariantConfiguration().getDirName() + "/mapping.txt");
    }

    // Tasks getters/setters.

    @Override
    public AndroidTask<Task> getPreBuildTask() {
        return preBuildTask;
    }

    @Override
    public void setPreBuildTask(
            AndroidTask<Task> preBuildTask) {
        this.preBuildTask = preBuildTask;
    }

    @Override
    public AndroidTask<PrepareDependenciesTask> getPrepareDependenciesTask() {
        return prepareDependenciesTask;
    }

    @Override
    public void setPrepareDependenciesTask(
            AndroidTask<PrepareDependenciesTask> prepareDependenciesTask) {
        this.prepareDependenciesTask = prepareDependenciesTask;
    }

    @Override
    public AndroidTask<ProcessAndroidResources> getGenerateRClassTask() {
        return generateRClassTask;
    }

    @Override
    public void setGenerateRClassTask(
            AndroidTask<ProcessAndroidResources> generateRClassTask) {
        this.generateRClassTask = generateRClassTask;
    }

    @Override
    public AndroidTask<Task> getSourceGenTask() {
        return sourceGenTask;
    }

    @Override
    public void setSourceGenTask(
            AndroidTask<Task> sourceGenTask) {
        this.sourceGenTask = sourceGenTask;
    }

    @Override
    public AndroidTask<Task> getResourceGenTask() {
        return resourceGenTask;
    }

    @Override
    public void setResourceGenTask(
            AndroidTask<Task> resourceGenTask) {
        this.resourceGenTask = resourceGenTask;
    }

    @Override
    public AndroidTask<Task> getAssetGenTask() {
        return assetGenTask;
    }

    @Override
    public void setAssetGenTask(
            AndroidTask<Task> assetGenTask) {
        this.assetGenTask = assetGenTask;
    }

    @Override
    public AndroidTask<CheckManifest> getCheckManifestTask() {
        return checkManifestTask;
    }

    @Override
    public void setCheckManifestTask(
            AndroidTask<CheckManifest> checkManifestTask) {
        this.checkManifestTask = checkManifestTask;
    }

    @Override
    public AndroidTask<RenderscriptCompile> getRenderscriptCompileTask() {
        return renderscriptCompileTask;
    }

    @Override
    public void setRenderscriptCompileTask(
            AndroidTask<RenderscriptCompile> renderscriptCompileTask) {
        this.renderscriptCompileTask = renderscriptCompileTask;
    }

    @Override
    public AndroidTask<AidlCompile> getAidlCompileTask() {
        return aidlCompileTask;
    }

    @Override
    public void setAidlCompileTask(
            AndroidTask<AidlCompile> aidlCompileTask) {
        this.aidlCompileTask = aidlCompileTask;
    }

    @Override
    @Nullable
    public AndroidTask<MergeResources> getMergeResourcesTask() {
        return mergeResourcesTask;
    }

    @Override
    public void setMergeResourcesTask(
            @Nullable AndroidTask<MergeResources> mergeResourcesTask) {
        this.mergeResourcesTask = mergeResourcesTask;
    }

    @Override
    @Nullable
    public AndroidTask<MergeAssets> getMergeAssetsTask() {
        return mergeAssetsTask;
    }

    @Override
    public void setMergeAssetsTask(
            @Nullable AndroidTask<MergeAssets> mergeAssetsTask) {
        this.mergeAssetsTask = mergeAssetsTask;
    }

    @Override
    public AndroidTask<GenerateBuildConfig> getGenerateBuildConfigTask() {
        return generateBuildConfigTask;
    }

    @Override
    public void setGenerateBuildConfigTask(
            AndroidTask<GenerateBuildConfig> generateBuildConfigTask) {
        this.generateBuildConfigTask = generateBuildConfigTask;
    }

    @Override
    public AndroidTask<GenerateResValues> getGenerateResValuesTask() {
        return generateResValuesTask;
    }

    @Override
    public void setGenerateResValuesTask(
            AndroidTask<GenerateResValues> generateResValuesTask) {
        this.generateResValuesTask = generateResValuesTask;
    }

    @Override
<<<<<<< HEAD
    @Nullable
    public AndroidTask<Dex> getIncrementalDexTask() {
        return incrementalDexTask;
    }

    @Override
    public void setIncrementalDexTask(@Nullable AndroidTask<Dex> dexTask) {
        this.incrementalDexTask = dexTask;
    }

    @Override
    @Nullable
    public AndroidTask<Dex> getDexTask() {
        return dexTask;
    }

    @Override
    public void setDexTask(@Nullable AndroidTask<Dex> dexTask) {
        this.dexTask = dexTask;
    }

    @Override
=======
>>>>>>> a3cd526a
    public AndroidTask<Sync> getProcessJavaResourcesTask() {
        return processJavaResourcesTask;
    }

    @Override
    public void setProcessJavaResourcesTask(
            AndroidTask<Sync> processJavaResourcesTask) {
        this.processJavaResourcesTask = processJavaResourcesTask;
    }

    SignedJarBuilder.IZipEntryFilter packagingOptionsFilter;

    @Override
    public void setPackagingOptionsFilter(SignedJarBuilder.IZipEntryFilter filter) {
        this.packagingOptionsFilter = filter;
    }

    /**
     * Returns the {@link SignedJarBuilder.IZipEntryFilter} instance
     * that manages all resources inclusion in the final APK following the rules defined in
     * {@link com.android.builder.model.PackagingOptions} settings.
     */
    @Override
    public SignedJarBuilder.IZipEntryFilter getPackagingOptionsFilter() {
        return packagingOptionsFilter;
    }

    @Override
    public void setMergeJavaResourcesTask(
            AndroidTask<TransformTask> mergeJavaResourcesTask) {
        this.mergeJavaResourcesTask = mergeJavaResourcesTask;
    }

    /**
     * Returns the task extracting java resources from libraries and merging those with java
     * resources coming from the variant's source folders.
     * @return the task merging resources.
     */
    @Override
    public AndroidTask<TransformTask> getMergeJavaResourcesTask() {
        return mergeJavaResourcesTask;
    }

    @Override
    @Nullable
    public AndroidTask<? extends AbstractCompile> getJavaCompilerTask() {
        return javaCompilerTask;
    }

    @Override
    @Nullable
    public AndroidTask<JackTask> getJackTask() {
        return jackTask;
    }

    @Override
    public void setJackTask(
            @Nullable AndroidTask<JackTask> jackTask) {
        this.jackTask = jackTask;
    }

    @Override
    @Nullable
    public AndroidTask<JavaCompile> getJavacTask() {
        return javacTask;
    }

    @Override
    public void setJavacTask(
            @Nullable AndroidTask<JavaCompile> javacTask) {
        this.javacTask = javacTask;
    }

    @Override
    public void setInitialIncrementalSupportTask(
            AndroidTask<SourceCodeIncrementalSupport> initialIncrementalSupportTask) {
        this.initialIncrementalSupportTask = initialIncrementalSupportTask;
    }

    @Override
    @Nullable
    public AndroidTask<SourceCodeIncrementalSupport> getInitialIncrementalSupportTask() {
        return initialIncrementalSupportTask;
    }

    @Override
    public void setJavaCompilerTask(
            @NonNull AndroidTask<? extends AbstractCompile> javaCompileTask) {
        this.javaCompilerTask = javaCompileTask;
    }

    @Override
    public AndroidTask<Task> getCompileTask() {
        return compileTask;
    }

    @Override
    public void setCompileTask(
            AndroidTask<Task> compileTask) {
        this.compileTask = compileTask;
    }

    @Override
    public AndroidTask<? extends Task> getObfuscationTask() {
        return obfuscationTask;
    }

    @Override
    public void setObfuscationTask(
            AndroidTask<? extends Task> obfuscationTask) {
        this.obfuscationTask = obfuscationTask;
    }

    @Override
    public AndroidTask<?> getCoverageReportTask() {
        return coverageReportTask;
    }

    @Override
    public void setCoverageReportTask(AndroidTask<?> coverageReportTask) {
        this.coverageReportTask = coverageReportTask;
    }
}<|MERGE_RESOLUTION|>--- conflicted
+++ resolved
@@ -110,16 +110,6 @@
     private AndroidTask<GenerateBuildConfig> generateBuildConfigTask;
     private AndroidTask<GenerateResValues> generateResValuesTask;
 
-<<<<<<< HEAD
-    @Nullable
-    private AndroidTask<Dex> dexTask;
-    @Nullable
-    private AndroidTask<Dex> incrementalDexTask;
-    @Nullable
-    private AndroidTask jacocoIntrumentTask;
-
-=======
->>>>>>> a3cd526a
     private AndroidTask<Sync> processJavaResourcesTask;
     private AndroidTask<TransformTask> mergeJavaResourcesTask;
     private AndroidTask<NdkCompile> ndkCompileTask;
@@ -296,7 +286,6 @@
 
     @Override
     @NonNull
-<<<<<<< HEAD
     public File getRestartDexOutputFolder() {
         return new File(globalScope.getIntermediatesDir(), "/restart-dex/" + getVariantConfiguration().getDirName());
     }
@@ -305,8 +294,6 @@
 
     @Override
     @NonNull
-=======
->>>>>>> a3cd526a
     public FileCollection getJavaClasspath() {
         return getGlobalScope().getProject().files(
                 getGlobalScope().getAndroidBuilder().getCompileClasspath(
@@ -774,31 +761,6 @@
     }
 
     @Override
-<<<<<<< HEAD
-    @Nullable
-    public AndroidTask<Dex> getIncrementalDexTask() {
-        return incrementalDexTask;
-    }
-
-    @Override
-    public void setIncrementalDexTask(@Nullable AndroidTask<Dex> dexTask) {
-        this.incrementalDexTask = dexTask;
-    }
-
-    @Override
-    @Nullable
-    public AndroidTask<Dex> getDexTask() {
-        return dexTask;
-    }
-
-    @Override
-    public void setDexTask(@Nullable AndroidTask<Dex> dexTask) {
-        this.dexTask = dexTask;
-    }
-
-    @Override
-=======
->>>>>>> a3cd526a
     public AndroidTask<Sync> getProcessJavaResourcesTask() {
         return processJavaResourcesTask;
     }

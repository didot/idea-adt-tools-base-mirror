--- conflicted
+++ resolved
@@ -24,18 +24,6 @@
 import com.android.annotations.Nullable;
 import com.android.build.gradle.internal.LoggerWrapper;
 import com.android.build.gradle.internal.pipeline.TransformManager;
-<<<<<<< HEAD
-import com.android.build.transform.api.CombinedTransform;
-import com.android.build.transform.api.Context;
-import com.android.build.transform.api.ScopedContent.ContentType;
-import com.android.build.transform.api.ScopedContent.Format;
-import com.android.build.transform.api.ScopedContent.Scope;
-import com.android.build.transform.api.Transform;
-import com.android.build.transform.api.TransformException;
-import com.android.build.transform.api.TransformInput;
-import com.android.build.transform.api.TransformInput.FileStatus;
-import com.android.build.transform.api.TransformOutput;
-=======
 import com.android.build.api.transform.Context;
 import com.android.build.api.transform.DirectoryInput;
 import com.android.build.api.transform.Format;
@@ -47,7 +35,6 @@
 import com.android.build.api.transform.TransformException;
 import com.android.build.api.transform.TransformInput;
 import com.android.build.api.transform.TransformOutputProvider;
->>>>>>> b6251bdf
 import com.android.builder.core.AndroidBuilder;
 import com.android.builder.core.DexOptions;
 import com.android.builder.sdk.TargetInfo;
@@ -92,16 +79,9 @@
  *
  * This handles pre-dexing as well. If there are more than one stream, then only streams with
  * changed files will be re-dexed before a single merge phase is done at the end.
-<<<<<<< HEAD
- * If there is a single stream (when there's a {@link CombinedTransform} upstream),
- * then there's only a single dx phase.
- */
-public class DexTransform extends Transform implements CombinedTransform {
-=======
  * If there is a single input, then there's only a single dx phase.
  */
 public class DexTransform extends Transform {
->>>>>>> b6251bdf
 
     @NonNull
     private final DexOptions dexOptions;
@@ -158,19 +138,6 @@
     @Override
     public Set<Scope> getScopes() {
         return TransformManager.SCOPE_FULL_PROJECT;
-<<<<<<< HEAD
-    }
-
-    @NonNull
-    @Override
-    public Format getOutputFormat() {
-        if (multiDex && mainDexListFile == null) {
-            return Format.MULTI_FOLDER;
-        }
-
-        return Format.SINGLE_FOLDER;
-=======
->>>>>>> b6251bdf
     }
 
     @NonNull
@@ -185,11 +152,7 @@
 
     @NonNull
     @Override
-<<<<<<< HEAD
-    public Collection<File> getSecondaryFolderOutputs() {
-=======
     public Collection<File> getSecondaryDirectoryOutputs() {
->>>>>>> b6251bdf
         // we use the intermediate folder only if
         // - there's per-scope dexing
         // - there's no native multi-dex
@@ -263,26 +226,12 @@
                 // gather the inputs. This mode is always non incremental, so just
                 // gather the top level folders/jars
                 final List<File> inputFiles = Lists.newArrayList();
-<<<<<<< HEAD
-                for (TransformInput input : inputs) {
-                    switch (input.getFormat()) {
-                        case JAR:
-                        case SINGLE_FOLDER:
-                            inputFiles.addAll(input.getFiles());
-                            break;
-                        case MULTI_FOLDER:
-                            throw new RuntimeException("MULTI_FOLDER format received in Transform method");
-                        default:
-                            throw new RuntimeException("Unexpected format: " + input.getFormat());
-                    }
-=======
                 for (JarInput jarInput : jarInputs) {
                     inputFiles.add(jarInput.getFile());
                 }
 
                 for (DirectoryInput directoryInput : directoryInputs) {
                     inputFiles.add(directoryInput.getFile());
->>>>>>> b6251bdf
                 }
 
                 androidBuilder.convertByteCode(
@@ -327,31 +276,6 @@
                 final List<File> deletedFiles = Lists.newArrayList();
 
                 // first gather the different inputs to be dexed separately.
-<<<<<<< HEAD
-                for (TransformInput input : inputs) {
-                    switch (input.getFormat()) {
-                        case SINGLE_FOLDER:
-                            if (input.getFiles().size() != 1) {
-                                throw new RuntimeException(
-                                        "SINGLE_FOLDER format with wrong input files size: " + input);
-                            }
-                            final File rootFolder = input.getFiles().iterator().next();
-                            // The incremental mode only detect file level changes.
-                            // It does not handle removed root folders. However the transform
-                            // task will add the TransformInput right after it's removed so that it
-                            // can be detected by the transform.
-                            if (!rootFolder.exists()) {
-                                // if the root folder is gone we need to remove the previous
-                                // output
-                                File preDexedFile = getDexFileName(intermediateFolder, rootFolder);
-                                if (preDexedFile.exists()) {
-                                    deletedFiles.add(preDexedFile);
-                                }
-                            } else if (!isIncremental || !input.getChangedFiles().isEmpty()) {
-                                // add the folder for re-dexing only if we're not in incremental
-                                // mode or if it contains changed files.
-                                inputFiles.add(rootFolder);
-=======
                 for (DirectoryInput directoryInput : directoryInputs) {
                     File rootFolder = directoryInput.getFile();
                     // The incremental mode only detect file level changes.
@@ -380,7 +304,6 @@
                         case NOTCHANGED:
                             if (isIncremental) {
                                 break;
->>>>>>> b6251bdf
                             }
                             // intended fall-through
                         case CHANGED:
@@ -389,37 +312,12 @@
                                     jarInput);
                             inputFiles.put(jarInput.getFile(), preDexFile);
                             break;
-<<<<<<< HEAD
-                        case MULTI_FOLDER:
-                            throw new RuntimeException(
-                                    "MULTI_FOLDER format received in Transform method" + input);
-                        case JAR:
-                            if (isIncremental) {
-                                for (Entry<File, FileStatus> entry : input.getChangedFiles()
-                                        .entrySet()) {
-                                    File file = entry.getKey();
-                                    switch (entry.getValue()) {
-                                        case ADDED:
-                                        case CHANGED:
-                                            inputFiles.add(file);
-                                            break;
-                                        case REMOVED:
-                                            File preDexedFile = getDexFileName(intermediateFolder,
-                                                    file);
-                                            deletedFiles.add(preDexedFile);
-                                            break;
-                                    }
-                                }
-                            } else {
-                                inputFiles.addAll(input.getFiles());
-=======
                         }
                         case REMOVED: {
                             File preDexedFile = getPreDexFile(outputProvider, needMerge, perStreamDexFolder,
                                     jarInput);
                             if (preDexedFile.exists()) {
                                 deletedFiles.add(preDexedFile);
->>>>>>> b6251bdf
                             }
                             break;
                         }

--- conflicted
+++ resolved
@@ -15,26 +15,13 @@
  */
 package com.android.build.gradle.internal.transforms;
 
-<<<<<<< HEAD
-=======
 import static com.google.common.base.Preconditions.checkNotNull;
 
->>>>>>> b6251bdf
 import com.android.SdkConstants;
 import com.android.annotations.NonNull;
 import com.android.annotations.Nullable;
 import com.android.build.gradle.internal.coverage.JacocoPlugin;
 import com.android.build.gradle.internal.pipeline.TransformManager;
-<<<<<<< HEAD
-import com.android.build.transform.api.AsInputTransform;
-import com.android.build.transform.api.Context;
-import com.android.build.transform.api.ScopedContent;
-import com.android.build.transform.api.Transform;
-import com.android.build.transform.api.TransformException;
-import com.android.build.transform.api.TransformInput;
-import com.android.build.transform.api.TransformInput.FileStatus;
-import com.android.build.transform.api.TransformOutput;
-=======
 import com.android.build.api.transform.Context;
 import com.android.build.api.transform.DirectoryInput;
 import com.android.build.api.transform.Format;
@@ -44,7 +31,6 @@
 import com.android.build.api.transform.TransformException;
 import com.android.build.api.transform.TransformInput;
 import com.android.build.api.transform.TransformOutputProvider;
->>>>>>> b6251bdf
 import com.android.utils.FileUtils;
 import com.google.common.base.Preconditions;
 import com.google.common.base.Supplier;
@@ -68,11 +54,7 @@
 /**
  * Jacoco Transform
  */
-<<<<<<< HEAD
-public class JacocoTransform extends Transform implements AsInputTransform {
-=======
 public class JacocoTransform extends Transform {
->>>>>>> b6251bdf
 
     @NonNull
     private final Supplier<Collection<File>> jacocoClasspath;
@@ -100,21 +82,9 @@
 
     @NonNull
     @Override
-<<<<<<< HEAD
-    public Set<ScopedContent.Scope> getScopes() {
-        // only run on the project classes
-        return Sets.immutableEnumSet(ScopedContent.Scope.PROJECT);
-    }
-
-    @NonNull
-    @Override
-    public ScopedContent.Format getOutputFormat() {
-        return ScopedContent.Format.SINGLE_FOLDER;
-=======
     public Set<QualifiedContent.Scope> getScopes() {
         // only run on the project classes
         return Sets.immutableEnumSet(QualifiedContent.Scope.PROJECT);
->>>>>>> b6251bdf
     }
 
     @NonNull
@@ -131,11 +101,7 @@
     @Override
     public void transform(
             @NonNull Context context,
-<<<<<<< HEAD
-            @NonNull Map<TransformInput, TransformOutput> inputOutputs,
-=======
             @NonNull Collection<TransformInput> inputs,
->>>>>>> b6251bdf
             @NonNull Collection<TransformInput> referencedInputs,
             @Nullable TransformOutputProvider outputProvider,
             boolean isIncremental) throws IOException, TransformException, InterruptedException {
@@ -170,12 +136,8 @@
                 continue;
             }
 
-<<<<<<< HEAD
-            File outputFile = new File(outputDir, FileUtils.relativePath(inputFile, inputDir));
-=======
             File outputFile = new File(outputDir,
                     FileUtils.relativePossiblyNonExistingPath(inputFile, inputDir));
->>>>>>> b6251bdf
             switch (changedInput.getValue()) {
                 case REMOVED:
                     FileUtils.delete(outputFile);

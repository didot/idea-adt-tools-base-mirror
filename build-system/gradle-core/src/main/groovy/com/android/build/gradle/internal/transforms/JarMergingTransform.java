/*
 * Copyright (C) 2015 The Android Open Source Project
 *
 * Licensed under the Apache License, Version 2.0 (the "License");
 * you may not use this file except in compliance with the License.
 * You may obtain a copy of the License at
 *
 *      http://www.apache.org/licenses/LICENSE-2.0
 *
 * Unless required by applicable law or agreed to in writing, software
 * distributed under the License is distributed on an "AS IS" BASIS,
 * WITHOUT WARRANTIES OR CONDITIONS OF ANY KIND, either express or implied.
 * See the License for the specific language governing permissions and
 * limitations under the License.
 */

package com.android.build.gradle.internal.transforms;

import static com.android.utils.FileUtils.deleteIfExists;
import static com.google.common.base.Preconditions.checkNotNull;

import com.android.annotations.NonNull;
import com.android.annotations.Nullable;
import com.android.build.gradle.internal.pipeline.TransformManager;
<<<<<<< HEAD
import com.android.build.transform.api.CombinedTransform;
import com.android.build.transform.api.Context;
import com.android.build.transform.api.ScopedContent;
import com.android.build.transform.api.ScopedContent.ContentType;
import com.android.build.transform.api.ScopedContent.Scope;
import com.android.build.transform.api.Transform;
import com.android.build.transform.api.TransformException;
import com.android.build.transform.api.TransformInput;
import com.android.build.transform.api.TransformOutput;
import com.google.common.collect.ImmutableList;
import com.google.common.collect.ImmutableMap;
import com.google.common.collect.ImmutableSet;
import com.google.common.io.Closer;
=======
import com.android.build.api.transform.Context;
import com.android.build.api.transform.DirectoryInput;
import com.android.build.api.transform.Format;
import com.android.build.api.transform.JarInput;
import com.android.build.api.transform.QualifiedContent.ContentType;
import com.android.build.api.transform.QualifiedContent.Scope;
import com.android.build.api.transform.Transform;
import com.android.build.api.transform.TransformException;
import com.android.build.api.transform.TransformInput;
import com.android.build.api.transform.TransformOutputProvider;
import com.android.builder.signing.SignedJarBuilder;
import com.android.utils.FileUtils;
import com.google.common.collect.ImmutableSet;
>>>>>>> b6251bdf

import java.io.File;
import java.io.FileNotFoundException;
import java.io.IOException;
import java.util.Collection;
import java.util.Set;

/**
<<<<<<< HEAD
 * A transform that merges all the incoming streams into a single jar in a single combined
 * stream.
 */
public class JarMergingTransform extends Transform implements CombinedTransform {
=======
 * A transform that merges all the incoming inputs (folders and jars) into a single jar in a
 * single combined output.
 *
 * This only packages the class files. It ignores other files.
 */
public class JarMergingTransform extends Transform {
>>>>>>> b6251bdf

    @NonNull
    private final ImmutableSet<Scope> scopes;

    @NonNull
    private final Set<ContentType> types;

    public JarMergingTransform(@NonNull Set<Scope> scopes, @NonNull Set<ContentType> types) {
        this.scopes = ImmutableSet.copyOf(scopes);
        this.types = ImmutableSet.copyOf(types);
    }

    @NonNull
    @Override
    public String getName() {
        return "jarMerging";
    }

    @NonNull
    @Override
    public Set<ContentType> getInputTypes() {
<<<<<<< HEAD
        return types;
=======
        return TransformManager.CONTENT_CLASS;
>>>>>>> b6251bdf
    }

    @NonNull
    @Override
    public Set<Scope> getScopes() {
        return scopes;
    }

<<<<<<< HEAD
    @NonNull
    @Override
    public ScopedContent.Format getOutputFormat() {
        return ScopedContent.Format.JAR;
    }

=======
>>>>>>> b6251bdf
    @Override
    public boolean isIncremental() {
        return false;
    }

    @Override
    public void transform(
            @NonNull Context context,
            @NonNull Collection<TransformInput> inputs,
            @NonNull Collection<TransformInput> referencedStreams,
            @Nullable TransformOutputProvider outputProvider,
            boolean isIncremental) throws TransformException, IOException {
        checkNotNull(outputProvider, "Missing output object for transform " + getName());

        // all the output will be the same since the transform type is COMBINED.
        // and format is SINGLE_JAR so output is a jar
        File jarFile = outputProvider.getContentLocation("combined", getOutputTypes(), getScopes(),
                Format.JAR);
        FileUtils.mkdirs(jarFile.getParentFile());
        deleteIfExists(jarFile);

        JarMerger jarMerger = new JarMerger(jarFile);

        try {
            jarMerger.setFilter(new SignedJarBuilder.IZipEntryFilter() {
                @Override
                public boolean checkEntry(String archivePath)
                        throws ZipAbortException {
                    return archivePath.endsWith(SdkConstants.DOT_CLASS);
                }
            });

<<<<<<< HEAD
                        }
                        break;
                    case JAR:
                        for (File f : input.getFiles()) {
                            processJarFile(jos, f, buffer);
                        }
                        break;
                    case MULTI_FOLDER:
                        throw new RuntimeException("MULTI_FOLDER format received in Transform method");
                    default:
                        throw new RuntimeException("Unsupported ScopedContent.Format value: " + input.getFormat().name());
=======
            for (TransformInput input : inputs) {
                for (JarInput jarInput : input.getJarInputs()) {
                    jarMerger.addJar(jarInput.getFile());
                }

                for (DirectoryInput directoryInput : input.getDirectoryInputs()) {
                    jarMerger.addFolder(directoryInput.getFile());
>>>>>>> b6251bdf
                }
            }
        } catch (FileNotFoundException e) {
            throw new TransformException(e);
        } catch (IOException e) {
            throw new TransformException(e);
        } finally {
            jarMerger.close();
        }
    }
}<|MERGE_RESOLUTION|>--- conflicted
+++ resolved
@@ -19,24 +19,10 @@
 import static com.android.utils.FileUtils.deleteIfExists;
 import static com.google.common.base.Preconditions.checkNotNull;
 
+import com.android.SdkConstants;
 import com.android.annotations.NonNull;
 import com.android.annotations.Nullable;
 import com.android.build.gradle.internal.pipeline.TransformManager;
-<<<<<<< HEAD
-import com.android.build.transform.api.CombinedTransform;
-import com.android.build.transform.api.Context;
-import com.android.build.transform.api.ScopedContent;
-import com.android.build.transform.api.ScopedContent.ContentType;
-import com.android.build.transform.api.ScopedContent.Scope;
-import com.android.build.transform.api.Transform;
-import com.android.build.transform.api.TransformException;
-import com.android.build.transform.api.TransformInput;
-import com.android.build.transform.api.TransformOutput;
-import com.google.common.collect.ImmutableList;
-import com.google.common.collect.ImmutableMap;
-import com.google.common.collect.ImmutableSet;
-import com.google.common.io.Closer;
-=======
 import com.android.build.api.transform.Context;
 import com.android.build.api.transform.DirectoryInput;
 import com.android.build.api.transform.Format;
@@ -50,7 +36,6 @@
 import com.android.builder.signing.SignedJarBuilder;
 import com.android.utils.FileUtils;
 import com.google.common.collect.ImmutableSet;
->>>>>>> b6251bdf
 
 import java.io.File;
 import java.io.FileNotFoundException;
@@ -59,29 +44,18 @@
 import java.util.Set;
 
 /**
-<<<<<<< HEAD
- * A transform that merges all the incoming streams into a single jar in a single combined
- * stream.
- */
-public class JarMergingTransform extends Transform implements CombinedTransform {
-=======
  * A transform that merges all the incoming inputs (folders and jars) into a single jar in a
  * single combined output.
  *
  * This only packages the class files. It ignores other files.
  */
 public class JarMergingTransform extends Transform {
->>>>>>> b6251bdf
 
     @NonNull
     private final ImmutableSet<Scope> scopes;
 
-    @NonNull
-    private final Set<ContentType> types;
-
-    public JarMergingTransform(@NonNull Set<Scope> scopes, @NonNull Set<ContentType> types) {
+    public JarMergingTransform(@NonNull Set<Scope> scopes) {
         this.scopes = ImmutableSet.copyOf(scopes);
-        this.types = ImmutableSet.copyOf(types);
     }
 
     @NonNull
@@ -93,11 +67,7 @@
     @NonNull
     @Override
     public Set<ContentType> getInputTypes() {
-<<<<<<< HEAD
-        return types;
-=======
         return TransformManager.CONTENT_CLASS;
->>>>>>> b6251bdf
     }
 
     @NonNull
@@ -106,15 +76,6 @@
         return scopes;
     }
 
-<<<<<<< HEAD
-    @NonNull
-    @Override
-    public ScopedContent.Format getOutputFormat() {
-        return ScopedContent.Format.JAR;
-    }
-
-=======
->>>>>>> b6251bdf
     @Override
     public boolean isIncremental() {
         return false;
@@ -147,19 +108,6 @@
                 }
             });
 
-<<<<<<< HEAD
-                        }
-                        break;
-                    case JAR:
-                        for (File f : input.getFiles()) {
-                            processJarFile(jos, f, buffer);
-                        }
-                        break;
-                    case MULTI_FOLDER:
-                        throw new RuntimeException("MULTI_FOLDER format received in Transform method");
-                    default:
-                        throw new RuntimeException("Unsupported ScopedContent.Format value: " + input.getFormat().name());
-=======
             for (TransformInput input : inputs) {
                 for (JarInput jarInput : input.getJarInputs()) {
                     jarMerger.addJar(jarInput.getFile());
@@ -167,7 +115,6 @@
 
                 for (DirectoryInput directoryInput : input.getDirectoryInputs()) {
                     jarMerger.addFolder(directoryInput.getFile());
->>>>>>> b6251bdf
                 }
             }
         } catch (FileNotFoundException e) {

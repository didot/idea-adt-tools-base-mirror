/*
 * Copyright (C) 2015 The Android Open Source Project
 *
 * Licensed under the Apache License, Version 2.0 (the "License");
 * you may not use this file except in compliance with the License.
 * You may obtain a copy of the License at
 *
 *      http://www.apache.org/licenses/LICENSE-2.0
 *
 * Unless required by applicable law or agreed to in writing, software
 * distributed under the License is distributed on an "AS IS" BASIS,
 * WITHOUT WARRANTIES OR CONDITIONS OF ANY KIND, either express or implied.
 * See the License for the specific language governing permissions and
 * limitations under the License.
 */

package com.android.build.gradle.internal.transforms;

import static com.android.SdkConstants.FD_APK_NATIVE_LIBS;
import static com.android.utils.FileUtils.mkdirs;
import static com.google.common.base.Preconditions.checkNotNull;

import com.android.SdkConstants;
import com.android.annotations.NonNull;
<<<<<<< HEAD
import com.android.build.gradle.internal.pipeline.TransformManager;
import com.android.build.gradle.internal.scope.VariantScope;
import com.android.build.transform.api.CombinedTransform;
import com.android.build.transform.api.Context;
import com.android.build.transform.api.ScopedContent.ContentType;
import com.android.build.transform.api.ScopedContent.Format;
import com.android.build.transform.api.ScopedContent.Scope;
import com.android.build.transform.api.Transform;
import com.android.build.transform.api.TransformException;
import com.android.build.transform.api.TransformInput;
import com.android.build.transform.api.TransformInput.FileStatus;
import com.android.build.transform.api.TransformOutput;
import com.android.builder.model.PackagingOptions;
import com.android.ide.common.packaging.PackagingUtils;
import com.android.utils.FileUtils;
import com.google.common.collect.ImmutableList;
=======
import com.android.annotations.Nullable;
import com.android.build.gradle.internal.pipeline.ExtendedContentType;
import com.android.build.api.transform.Context;
import com.android.build.api.transform.DirectoryInput;
import com.android.build.api.transform.Format;
import com.android.build.api.transform.JarInput;
import com.android.build.api.transform.QualifiedContent;
import com.android.build.api.transform.QualifiedContent.ContentType;
import com.android.build.api.transform.QualifiedContent.Scope;
import com.android.build.api.transform.Transform;
import com.android.build.api.transform.TransformException;
import com.android.build.api.transform.TransformInput;
import com.android.build.api.transform.TransformOutputProvider;
import com.android.builder.model.PackagingOptions;
import com.android.builder.packaging.DuplicateFileException;
import com.android.builder.signing.SignedJarBuilder;
import com.android.ide.common.packaging.PackagingUtils;
import com.google.common.collect.ArrayListMultimap;
>>>>>>> b6251bdf
import com.google.common.collect.ImmutableMap;
import com.google.common.collect.ImmutableSet;
import com.google.common.collect.ListMultimap;
import com.google.common.collect.Lists;
import com.google.common.collect.Sets;
import com.google.common.io.ByteStreams;
import com.google.common.io.Files;

import java.io.ByteArrayOutputStream;
import java.io.File;
import java.io.FilenameFilter;
import java.io.IOException;
import java.util.Collection;
import java.util.Enumeration;
import java.util.List;
import java.util.Map;
import java.util.Set;
import java.util.jar.JarFile;
import java.util.regex.Matcher;
import java.util.regex.Pattern;
import java.util.zip.ZipEntry;
import java.util.zip.ZipFile;

/**
 * Transform to merge all the Java resources.
 *
 * Based on the value of {@link #getInputTypes()} this will either process native libraries
 * or java resources. While native libraries inside jars are technically java resources, they
 * must be handled separately.
 */
<<<<<<< HEAD
public class MergeJavaResourcesTransform extends Transform implements CombinedTransform {
=======
public class MergeJavaResourcesTransform extends Transform {

    private interface FileValidator {
        boolean validateJarPath(@NonNull String path);
        boolean validateFolderPath(@NonNull String path);
        @NonNull
        String folderPathToKey(@NonNull String path);
        @NonNull
        String keyToFolderPath(@NonNull String path);
    }
>>>>>>> b6251bdf

    @NonNull
    private final PackagingOptions packagingOptions;

    @NonNull
    private final String name;

    @NonNull
    private final Set<Scope> mergeScopes;
    @NonNull
    private final Set<ContentType> mergedType;
    @NonNull
    private final FileValidator validator;

    public MergeJavaResourcesTransform(
            @NonNull PackagingOptions packagingOptions,
            @NonNull Set<Scope> mergeScopes,
            @NonNull ContentType mergedType,
            @NonNull String name) {
        this.packagingOptions = packagingOptions;
        this.name = name;
        this.mergeScopes = Sets.immutableEnumSet(mergeScopes);
        this.mergedType = ImmutableSet.of(mergedType);


        if (mergedType == QualifiedContent.DefaultContentType.RESOURCES) {
            validator = new FileValidator() {
                @Override
                public boolean validateJarPath(@NonNull String path) {
                    return !path.endsWith(SdkConstants.DOT_CLASS) &&
                            !path.endsWith(SdkConstants.DOT_NATIVE_LIBS);
                }

<<<<<<< HEAD
    @NonNull
    @Override
    public Set<Scope> getScopes() {
        return mergeScopes;
    }

    @NonNull
    @Override
    public Format getOutputFormat() {
        return Format.SINGLE_FOLDER;
=======
                @Override
                public boolean validateFolderPath(@NonNull String path) {
                    return !path.endsWith(SdkConstants.DOT_CLASS) &&
                            !path.endsWith(SdkConstants.DOT_NATIVE_LIBS);

                }

                @NonNull
                @Override
                public String folderPathToKey(@NonNull String path) {
                    return path;
                }

                @NonNull
                @Override
                public String keyToFolderPath(@NonNull String path) {
                    return path;
                }
            };

        } else if (mergedType == ExtendedContentType.NATIVE_LIBS) {
            validator = new NativeLibValidator();

        } else {
            throw new UnsupportedOperationException(
                    "mergedType param must be RESOURCES or NATIVE_LIBS");
        }
    }

    private static final class NativeLibValidator implements FileValidator {
        private final Pattern jarAbiPattern = Pattern.compile("lib/([^/]+)/[^/]+");
        private final Pattern folderAbiPattern = Pattern.compile("([^/]+)/[^/]+");
        private final Pattern filenamePattern = Pattern.compile(".*\\.so");

        @Override
        public boolean validateJarPath(@NonNull String path) {
            // extract abi from path, checking the general path structure (lib/<abi>/<filename>)
            Matcher m = jarAbiPattern.matcher(path);

            // if the ABI is accepted, check the 3rd segment
            if (m.matches()) {
                // remove the beginning of the path (lib/<abi>/)
                String filename = path.substring(5 + m.group(1).length());
                // and check the filename
                return filenamePattern.matcher(filename).matches() ||
                        SdkConstants.FN_GDBSERVER.equals(filename) ||
                        SdkConstants.FN_GDB_SETUP.equals(filename);
            }

            return false;
        }

        @Override
        public boolean validateFolderPath(@NonNull String path) {
            // extract abi from path, checking the general path structure (<abi>/<filename>)
            Matcher m = folderAbiPattern.matcher(path);

            // if the ABI is accepted, check the 3rd segment
            if (m.matches()) {
                // remove the beginning of the path (<abi>/)
                String filename = path.substring(1 + m.group(1).length());
                // and check the filename
                return filenamePattern.matcher(filename).matches() ||
                        SdkConstants.FN_GDBSERVER.equals(filename) ||
                        SdkConstants.FN_GDB_SETUP.equals(filename);
            }

            return false;
        }

        @NonNull
        @Override
        public String folderPathToKey(@NonNull String path) {
            return FD_APK_NATIVE_LIBS + "/" + path;
        }

        @NonNull
        @Override
        public String keyToFolderPath(@NonNull String path) {
            return path.substring(FD_APK_NATIVE_LIBS.length() + 1);
        }
>>>>>>> b6251bdf
    }

    @NonNull
    @Override
<<<<<<< HEAD
=======
    public String getName() {
        return name;
    }

    @NonNull
    @Override
    public Set<ContentType> getInputTypes() {
        return mergedType;
    }

    @NonNull
    @Override
    public Set<Scope> getScopes() {
        return mergeScopes;
    }

    @NonNull
    @Override
>>>>>>> b6251bdf
    public Map<String, Object> getParameterInputs() {
        // TODO the inputs that controls the merge.
        return ImmutableMap.of();
    }

    @Override
    public boolean isIncremental() {
<<<<<<< HEAD
        return true;
    }

    @NonNull
    public static List<FileFilter.SubStream> getExpandedFolders(@NonNull Collection<TransformInput> inputs) {
        ImmutableList.Builder<FileFilter.SubStream> builder = ImmutableList.builder();
        for (TransformInput stream : inputs) {
            switch (stream.getFormat()) {
                case SINGLE_FOLDER:
                    for (File file : stream.getFiles()) {
                        // TODO find name for this stream more properly. (ie support true SINGLE_FOLDER)
                        builder.add(new FileFilter.SubStream(file, file.getName()));
                    }
                    break;
                case MULTI_FOLDER:
                    throw new RuntimeException("MULTI_FOLDER format received in Transform method");
                case JAR:
                    throw new RuntimeException("Merge Java Res Transform does not support JAR stream types as inputs");
                default:
                    throw new RuntimeException("Unsupported ScopedContent.Format value: " + stream.getFormat().name());
            }
        }

        return builder.build();
=======
        // FIXME
        return false;
>>>>>>> b6251bdf
    }

    @Override
    public void transform(
            @NonNull Context context,
            @NonNull Collection<TransformInput> inputs,
            @NonNull Collection<TransformInput> referencedInputs,
            @Nullable TransformOutputProvider outputProvider,
            boolean isIncremental) throws IOException, TransformException {

        checkNotNull(outputProvider, "Missing output object for transform " + getName());

        // folder to copy the files that were originally in folders.
        File outFolder = null;
        // jar to copy the files that came from jars.
        File outJar = null;

        Set<String> excludes = ImmutableSet.copyOf(packagingOptions.getExcludes());
        Set<String> pickFirsts = ImmutableSet.copyOf(packagingOptions.getPickFirsts());
        Set<String> merges = ImmutableSet.copyOf(packagingOptions.getMerges());

        if (!isIncremental) {
            outputProvider.deleteAll();

            // gather all the inputs.
            ListMultimap<String, QualifiedContent> sourceFileList = ArrayListMultimap.create();
            for (TransformInput input : inputs) {
                for (JarInput jarInput : input.getJarInputs()) {
                    gatherListFromJar(jarInput, sourceFileList);
                }

                for (DirectoryInput directoryInput : input.getDirectoryInputs()) {
                    gatherListFromFolder(directoryInput, sourceFileList);
                }
            }

            // at this point we have what we need, write the output.

            // we're recording all the files that must be merged.
            // this is a map of (archive path -> source folder/jar)
            ListMultimap<String, File> mergedFiles = ArrayListMultimap.create();

            // we're also going to record for each jar which files comes from it.
            ListMultimap<File, String> jarSources = ArrayListMultimap.create();

            for (String key : sourceFileList.keySet()) {
                // first thing we do is check if it's excluded.
                if (excludes.contains(key)) {
                    // skip, no need to do anything else.
                    continue;
                }

                List<QualifiedContent> contentSourceList = sourceFileList.get(key);

                // if there is only one content or if one of the source is PROJECT then it wins.
                // This is similar behavior as the other merger (assets, res, manifest).
                QualifiedContent selectedContent = findUniqueOrProjectContent(contentSourceList);

                // otherwise search for a selection
                if (selectedContent == null) {
                    if (pickFirsts.contains(key)) {
                        // if pickFirst then just pick the first one.
                        selectedContent = contentSourceList.get(0);
                    } else if (merges.contains(key)) {
                        // if it's selected for merging, we need to record this for later where
                        // we'll merge all the files we've found.
                        for (QualifiedContent content : contentSourceList) {
                            mergedFiles.put(key, content.getFile());
                        }
                    } else {
                        // finally if it's not excluded, then this is an error.
                        // collect the sources.
                        List<File> sources = Lists
                                .newArrayListWithCapacity(contentSourceList.size());
                        for (QualifiedContent content : contentSourceList) {
                            sources.add(content.getFile());
                        }
                        throw new TransformException(new DuplicateFileException(key, sources));
                    }
                }

                // if a file was selected, write it here.
                if (selectedContent != null) {
                    if (selectedContent instanceof JarInput) {
                        // or just record it for now if it's coming from a jar.
                        // This will allow to open these source jars just once to copy
                        // all their content out.
                        jarSources.put(selectedContent.getFile(), key);
                    } else {
                        if (outFolder == null) {
                            outFolder = outputProvider.getContentLocation(
                                    "main",
                                    getOutputTypes(), getScopes(),
                                    Format.DIRECTORY);
                            mkdirs(outFolder);
                        }
                        copyFromFolder(selectedContent.getFile(), outFolder, key);
                    }
                }
            }
<<<<<<< HEAD
        } else {
            for (TransformInput stream : inputs) {
                boolean filterOutClassFiles = stream.getContentTypes().contains(ContentType.CLASSES);

                final File expansionFolder = stream.getFiles().iterator().next();

                for (Entry<File, FileStatus> entry : stream.getChangedFiles().entrySet()) {
                    switch (entry.getValue()) {
                        case ADDED:
                        case CHANGED:
                            handleAddedOrChangedFile(packagingOptionsFilter, outFolder,
                                    entry.getKey(), filterOutClassFiles);
=======

            // now copy all the non-merged files into the jar.
            JarMerger jarMerger = null;
            if (!jarSources.isEmpty()) {
                outJar = outputProvider.getContentLocation(
                        "main", getOutputTypes(), getScopes(), Format.JAR);
                mkdirs(outJar.getParentFile());
                jarMerger = copyIntoJar(jarSources, outJar);
            }

            // then handle the merged files.
            if (!mergedFiles.isEmpty()) {
                for (String key : mergedFiles.keySet()) {
                    List<File> sourceFiles = mergedFiles.get(key);

                    // first check if we have a jar source
                    boolean hasJarSource = false;
                    for (File sourceFile : sourceFiles) {
                        if (sourceFile.isDirectory()) {
                            hasJarSource = true;
>>>>>>> b6251bdf
                            break;
                        }
                    }

                    // merge the content into a ByteArrayOutputStream.
                    ByteArrayOutputStream baos = new ByteArrayOutputStream();
                    for (File sourceFile : sourceFiles) {
                        if (sourceFile.isDirectory()) {
                            File actualFile = computeFile(sourceFile, validator.keyToFolderPath(key));
                            baos.write(Files.toByteArray(actualFile));
                        } else {
                            ZipFile zipFile = new ZipFile(sourceFile);
                            try {
<<<<<<< HEAD
                                String relativeRemovedPath =
                                        FileUtils.relativePossiblyNonExistingPath(
                                                entry.getKey(), expansionFolder);
                                packagingOptionsFilter.handleRemoved(
                                        outFolder, relativeRemovedPath);
                            } catch (IOException e) {
                                throw new RuntimeException(e);
=======
                                ByteStreams.copy(
                                        zipFile.getInputStream(zipFile.getEntry(key)), baos);
                            } finally {
                                zipFile.close();
>>>>>>> b6251bdf
                            }
                        }
                    }

                    if (hasJarSource) {
                        // if we haven't written into the outjar, create it.
                        if (outJar == null) {
                            outJar = outputProvider.getContentLocation(
                                    "main", getOutputTypes(), getScopes(), Format.JAR);
                            mkdirs(outJar.getParentFile());
                            jarMerger = new JarMerger(outJar);
                        }

                        jarMerger.addEntry(key, baos.toByteArray());
                    } else {
                        if (outFolder == null) {
                            outFolder = outputProvider.getContentLocation(
                                    "main",
                                    getOutputTypes(), getScopes(),
                                    Format.DIRECTORY);
                            mkdirs(outFolder);
                        }

                        Files.write(baos.toByteArray(), computeFile(outFolder, key));
                    }
                }
            }

            if (jarMerger != null) {
                jarMerger.close();
            }
        }
    }

<<<<<<< HEAD
    private static void handleAddedOrChangedFile(
            @NonNull FileFilter packagingOptionsFilter,
            @NonNull File outFolder,
            @NonNull File file,
            boolean filterOutClassFiles) throws IOException {
        if (filterOutClassFiles) {
            String fileName = file.getName().toLowerCase(Locale.getDefault());
            if (fileName.endsWith(SdkConstants.DOT_CLASS)) {
                return;
            }
        }

        if (file.isFile() && !PackagingUtils.checkFileForPackaging(file.getName())) {
            return;
        }

        packagingOptionsFilter.handleChanged(outFolder, file);
=======
    @Nullable
    private static QualifiedContent findUniqueOrProjectContent(
            @NonNull List<QualifiedContent> contentSourceList) {
        if (contentSourceList.size() == 1) {
            return contentSourceList.get(0);
        }

        for (QualifiedContent content : contentSourceList) {
            if (content.getScopes().contains(Scope.PROJECT)) {
                return content;
            }
        }

        return null;
    }

    private void copyFromFolder(
            @NonNull File fromFolder,
            @NonNull File toFolder,
            @NonNull String path)
            throws IOException {
        File from = computeFile(fromFolder, validator.keyToFolderPath(path));
        File to = computeFile(toFolder, path);
        mkdirs(to.getParentFile());
        Files.copy(from, to);
    }

    /**
     * computes a file path from a root folder and a zip archive path.
     * @param rootFolder the root folder
     * @param path the archive path
     * @return the File
     */
    private static File computeFile(@NonNull File rootFolder, @NonNull String path) {
        path = path.replace('/', File.separatorChar);
        return new File(rootFolder, path);
    }

    private static class JarFilter implements SignedJarBuilder.IZipEntryFilter {
        private final Set<String> allowedPath = Sets.newHashSet();

        void resetList(@NonNull List<String> paths) {
            allowedPath.clear();
            allowedPath.addAll(paths);
        }

        @Override
        public boolean checkEntry(String archivePath) throws ZipAbortException {
            return allowedPath.contains(archivePath);
        }
    }

    private static JarMerger copyIntoJar(@NonNull ListMultimap<File, String> jarSources,
            @NonNull File outJar)
            throws IOException {
        JarMerger jarMerger = new JarMerger(outJar);

        JarFilter filter = new JarFilter();
        jarMerger.setFilter(filter);

        for (File jarFile : jarSources.keySet()) {
            // reset filter to allow the expected list of files for that particular jar file.
            filter.resetList(jarSources.get(jarFile));

            // copy the jar file
            jarMerger.addJar(jarFile);
        }

        return jarMerger;
    }

    private void gatherListFromJar(
            @NonNull JarInput jarInput,
            @NonNull ListMultimap<String, QualifiedContent> content) throws IOException {

        ZipFile zipFile = new ZipFile(jarInput.getFile());
        try {
            Enumeration<? extends ZipEntry> entries = zipFile.entries();
            while (entries.hasMoreElements()) {
                ZipEntry entry = entries.nextElement();

                String path = entry.getName();
                if (skipEntry(entry, path)) {
                    continue;
                }

                content.put(path, jarInput);
            }

        } finally {
            zipFile.close();
        }
    }

    private boolean skipEntry(
            @NonNull ZipEntry entry,
            @NonNull String path) {
        if (entry.isDirectory() ||
                JarFile.MANIFEST_NAME.equals(path) ||
                !validator.validateJarPath(path)) {
            return true;
        }

        // split the path into segments.
        String[] segments = path.split("/");

        // empty path? skip to next entry.
        if (segments.length == 0) {
            return true;
        }

        // Check each folders to make sure they should be included.
        // Folders like CVS, .svn, etc.. should already have been excluded from the
        // jar file, but we need to exclude some other folder (like /META-INF) so
        // we check anyway.
        for (int i = 0 ; i < segments.length - 1; i++) {
            if (!PackagingUtils.checkFolderForPackaging(segments[i])) {
                return true;
            }
        }

        return !PackagingUtils.checkFileForPackaging(segments[segments.length-1],
                false /*allowClassFiles*/);
    }

    private void gatherListFromFolder(
            @NonNull DirectoryInput directoryInput,
            @NonNull ListMultimap<String, QualifiedContent> content) {
        gatherListFromFolder(directoryInput.getFile(), "", directoryInput, content);
    }

    private void gatherListFromFolder(
            @NonNull File file,
            @NonNull String path,
            @NonNull DirectoryInput directoryInput,
            @NonNull ListMultimap<String, QualifiedContent> content) {
        File[] children = file.listFiles(new FilenameFilter() {
            @Override
            public boolean accept(File file, String name) {

                return file.isDirectory() || !name.endsWith(SdkConstants.DOT_CLASS);
            }
        });

        if (children != null) {
            for (File child : children) {
                String newPath = path.isEmpty() ? child.getName() : path + '/' + child.getName();
                if (child.isDirectory()) {
                    gatherListFromFolder(
                            child,
                            newPath,
                            directoryInput,
                            content);
                } else if (child.isFile() && validator.validateFolderPath(newPath)) {
                    content.put(validator.folderPathToKey(newPath), directoryInput);
                }
            }
        }
>>>>>>> b6251bdf
    }
}<|MERGE_RESOLUTION|>--- conflicted
+++ resolved
@@ -22,24 +22,6 @@
 
 import com.android.SdkConstants;
 import com.android.annotations.NonNull;
-<<<<<<< HEAD
-import com.android.build.gradle.internal.pipeline.TransformManager;
-import com.android.build.gradle.internal.scope.VariantScope;
-import com.android.build.transform.api.CombinedTransform;
-import com.android.build.transform.api.Context;
-import com.android.build.transform.api.ScopedContent.ContentType;
-import com.android.build.transform.api.ScopedContent.Format;
-import com.android.build.transform.api.ScopedContent.Scope;
-import com.android.build.transform.api.Transform;
-import com.android.build.transform.api.TransformException;
-import com.android.build.transform.api.TransformInput;
-import com.android.build.transform.api.TransformInput.FileStatus;
-import com.android.build.transform.api.TransformOutput;
-import com.android.builder.model.PackagingOptions;
-import com.android.ide.common.packaging.PackagingUtils;
-import com.android.utils.FileUtils;
-import com.google.common.collect.ImmutableList;
-=======
 import com.android.annotations.Nullable;
 import com.android.build.gradle.internal.pipeline.ExtendedContentType;
 import com.android.build.api.transform.Context;
@@ -58,7 +40,6 @@
 import com.android.builder.signing.SignedJarBuilder;
 import com.android.ide.common.packaging.PackagingUtils;
 import com.google.common.collect.ArrayListMultimap;
->>>>>>> b6251bdf
 import com.google.common.collect.ImmutableMap;
 import com.google.common.collect.ImmutableSet;
 import com.google.common.collect.ListMultimap;
@@ -89,9 +70,6 @@
  * or java resources. While native libraries inside jars are technically java resources, they
  * must be handled separately.
  */
-<<<<<<< HEAD
-public class MergeJavaResourcesTransform extends Transform implements CombinedTransform {
-=======
 public class MergeJavaResourcesTransform extends Transform {
 
     private interface FileValidator {
@@ -102,7 +80,6 @@
         @NonNull
         String keyToFolderPath(@NonNull String path);
     }
->>>>>>> b6251bdf
 
     @NonNull
     private final PackagingOptions packagingOptions;
@@ -136,18 +113,6 @@
                             !path.endsWith(SdkConstants.DOT_NATIVE_LIBS);
                 }
 
-<<<<<<< HEAD
-    @NonNull
-    @Override
-    public Set<Scope> getScopes() {
-        return mergeScopes;
-    }
-
-    @NonNull
-    @Override
-    public Format getOutputFormat() {
-        return Format.SINGLE_FOLDER;
-=======
                 @Override
                 public boolean validateFolderPath(@NonNull String path) {
                     return !path.endsWith(SdkConstants.DOT_CLASS) &&
@@ -229,13 +194,10 @@
         public String keyToFolderPath(@NonNull String path) {
             return path.substring(FD_APK_NATIVE_LIBS.length() + 1);
         }
->>>>>>> b6251bdf
     }
 
     @NonNull
     @Override
-<<<<<<< HEAD
-=======
     public String getName() {
         return name;
     }
@@ -254,7 +216,6 @@
 
     @NonNull
     @Override
->>>>>>> b6251bdf
     public Map<String, Object> getParameterInputs() {
         // TODO the inputs that controls the merge.
         return ImmutableMap.of();
@@ -262,35 +223,8 @@
 
     @Override
     public boolean isIncremental() {
-<<<<<<< HEAD
-        return true;
-    }
-
-    @NonNull
-    public static List<FileFilter.SubStream> getExpandedFolders(@NonNull Collection<TransformInput> inputs) {
-        ImmutableList.Builder<FileFilter.SubStream> builder = ImmutableList.builder();
-        for (TransformInput stream : inputs) {
-            switch (stream.getFormat()) {
-                case SINGLE_FOLDER:
-                    for (File file : stream.getFiles()) {
-                        // TODO find name for this stream more properly. (ie support true SINGLE_FOLDER)
-                        builder.add(new FileFilter.SubStream(file, file.getName()));
-                    }
-                    break;
-                case MULTI_FOLDER:
-                    throw new RuntimeException("MULTI_FOLDER format received in Transform method");
-                case JAR:
-                    throw new RuntimeException("Merge Java Res Transform does not support JAR stream types as inputs");
-                default:
-                    throw new RuntimeException("Unsupported ScopedContent.Format value: " + stream.getFormat().name());
-            }
-        }
-
-        return builder.build();
-=======
         // FIXME
         return false;
->>>>>>> b6251bdf
     }
 
     @Override
@@ -391,20 +325,6 @@
                     }
                 }
             }
-<<<<<<< HEAD
-        } else {
-            for (TransformInput stream : inputs) {
-                boolean filterOutClassFiles = stream.getContentTypes().contains(ContentType.CLASSES);
-
-                final File expansionFolder = stream.getFiles().iterator().next();
-
-                for (Entry<File, FileStatus> entry : stream.getChangedFiles().entrySet()) {
-                    switch (entry.getValue()) {
-                        case ADDED:
-                        case CHANGED:
-                            handleAddedOrChangedFile(packagingOptionsFilter, outFolder,
-                                    entry.getKey(), filterOutClassFiles);
-=======
 
             // now copy all the non-merged files into the jar.
             JarMerger jarMerger = null;
@@ -425,7 +345,6 @@
                     for (File sourceFile : sourceFiles) {
                         if (sourceFile.isDirectory()) {
                             hasJarSource = true;
->>>>>>> b6251bdf
                             break;
                         }
                     }
@@ -439,20 +358,10 @@
                         } else {
                             ZipFile zipFile = new ZipFile(sourceFile);
                             try {
-<<<<<<< HEAD
-                                String relativeRemovedPath =
-                                        FileUtils.relativePossiblyNonExistingPath(
-                                                entry.getKey(), expansionFolder);
-                                packagingOptionsFilter.handleRemoved(
-                                        outFolder, relativeRemovedPath);
-                            } catch (IOException e) {
-                                throw new RuntimeException(e);
-=======
                                 ByteStreams.copy(
                                         zipFile.getInputStream(zipFile.getEntry(key)), baos);
                             } finally {
                                 zipFile.close();
->>>>>>> b6251bdf
                             }
                         }
                     }
@@ -487,25 +396,6 @@
         }
     }
 
-<<<<<<< HEAD
-    private static void handleAddedOrChangedFile(
-            @NonNull FileFilter packagingOptionsFilter,
-            @NonNull File outFolder,
-            @NonNull File file,
-            boolean filterOutClassFiles) throws IOException {
-        if (filterOutClassFiles) {
-            String fileName = file.getName().toLowerCase(Locale.getDefault());
-            if (fileName.endsWith(SdkConstants.DOT_CLASS)) {
-                return;
-            }
-        }
-
-        if (file.isFile() && !PackagingUtils.checkFileForPackaging(file.getName())) {
-            return;
-        }
-
-        packagingOptionsFilter.handleChanged(outFolder, file);
-=======
     @Nullable
     private static QualifiedContent findUniqueOrProjectContent(
             @NonNull List<QualifiedContent> contentSourceList) {
@@ -664,6 +554,5 @@
                 }
             }
         }
->>>>>>> b6251bdf
     }
 }
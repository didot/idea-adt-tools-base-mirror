--- conflicted
+++ resolved
@@ -22,15 +22,6 @@
 import com.android.annotations.Nullable;
 import com.android.build.gradle.internal.pipeline.TransformManager;
 import com.android.build.gradle.internal.scope.VariantScope;
-<<<<<<< HEAD
-import com.android.build.transform.api.Context;
-import com.android.build.transform.api.NoOpTransform;
-import com.android.build.transform.api.ScopedContent.ContentType;
-import com.android.build.transform.api.ScopedContent.Format;
-import com.android.build.transform.api.ScopedContent.Scope;
-import com.android.build.transform.api.TransformException;
-import com.android.build.transform.api.TransformInput;
-=======
 import com.android.build.api.transform.Context;
 import com.android.build.api.transform.DirectoryInput;
 import com.android.build.api.transform.JarInput;
@@ -40,7 +31,6 @@
 import com.android.build.api.transform.TransformException;
 import com.android.build.api.transform.TransformInput;
 import com.android.build.api.transform.TransformOutputProvider;
->>>>>>> b6251bdf
 import com.android.ide.common.process.ProcessException;
 import com.google.common.base.Charsets;
 import com.google.common.base.Joiner;
@@ -54,10 +44,6 @@
 import java.io.File;
 import java.io.IOException;
 import java.util.Collection;
-<<<<<<< HEAD
-import java.util.Collections;
-=======
->>>>>>> b6251bdf
 import java.util.List;
 import java.util.Set;
 
@@ -69,11 +55,7 @@
  * This does not actually consume anything, rather it only reads streams and extract information
  * from them.
  */
-<<<<<<< HEAD
-public class MultiDexTransform extends BaseProguardAction implements NoOpTransform {
-=======
 public class MultiDexTransform extends BaseProguardAction {
->>>>>>> b6251bdf
 
     @NonNull
     private final File manifestKeepListFile;
@@ -121,22 +103,13 @@
     @NonNull
     @Override
     public Set<Scope> getScopes() {
-<<<<<<< HEAD
-        return TransformManager.SCOPE_FULL_PROJECT;
-=======
         return TransformManager.EMPTY_SCOPES;
->>>>>>> b6251bdf
-    }
-
-    @NonNull
-    @Override
-<<<<<<< HEAD
-    public Format getOutputFormat() {
-        return Format.SINGLE_FOLDER;
-=======
+    }
+
+    @NonNull
+    @Override
     public Set<Scope> getReferencedScopes() {
         return TransformManager.SCOPE_FULL_PROJECT;
->>>>>>> b6251bdf
     }
 
     @NonNull
@@ -183,26 +156,12 @@
         List<File> inputFiles = Lists.newArrayList();
 
         for (TransformInput transformInput : inputs) {
-<<<<<<< HEAD
-            switch (transformInput.getFormat()) {
-                case SINGLE_FOLDER:
-                    inputFiles.addAll(transformInput.getFiles());
-                    break;
-                case JAR:
-                    inputFiles.addAll(transformInput.getFiles());
-                    break;
-                case MULTI_FOLDER:
-                    throw new RuntimeException("MULTI_FOLDER format received in Transform method");
-                default:
-                    throw new RuntimeException("Unsupported ScopedContent.Format value: " + transformInput.getFormat().name());
-=======
             for (JarInput jarInput : transformInput.getJarInputs()) {
                 inputFiles.add(jarInput.getFile());
             }
 
             for (DirectoryInput directoryInput : transformInput.getDirectoryInputs()) {
                 inputFiles.add(directoryInput.getFile());
->>>>>>> b6251bdf
             }
         }
 

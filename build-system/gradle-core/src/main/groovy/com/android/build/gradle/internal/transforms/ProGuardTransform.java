--- conflicted
+++ resolved
@@ -29,16 +29,6 @@
 import com.android.build.gradle.internal.scope.VariantScope;
 import com.android.build.gradle.internal.variant.LibraryVariantData;
 import com.android.build.gradle.tasks.SimpleWorkQueue;
-<<<<<<< HEAD
-import com.android.build.transform.api.CombinedTransform;
-import com.android.build.transform.api.Context;
-import com.android.build.transform.api.ScopedContent.ContentType;
-import com.android.build.transform.api.ScopedContent.Format;
-import com.android.build.transform.api.ScopedContent.Scope;
-import com.android.build.transform.api.TransformException;
-import com.android.build.transform.api.TransformInput;
-import com.android.build.transform.api.TransformOutput;
-=======
 import com.android.build.api.transform.Context;
 import com.android.build.api.transform.DirectoryInput;
 import com.android.build.api.transform.Format;
@@ -50,7 +40,6 @@
 import com.android.build.api.transform.TransformException;
 import com.android.build.api.transform.TransformInput;
 import com.android.build.api.transform.TransformOutputProvider;
->>>>>>> b6251bdf
 import com.android.builder.tasks.Job;
 import com.android.builder.tasks.JobContext;
 import com.google.common.base.Joiner;
@@ -173,19 +162,6 @@
 
     @NonNull
     @Override
-<<<<<<< HEAD
-    public Format getOutputFormat() {
-        if (asJar) {
-            return Format.JAR;
-        }
-
-        return Format.SINGLE_FOLDER;
-    }
-
-    @NonNull
-    @Override
-=======
->>>>>>> b6251bdf
     public Collection<File> getSecondaryFileInputs() {
         final List<File> files = Lists.newArrayList();
 
@@ -343,19 +319,6 @@
                 handleQualifiedContent(classPath, jarInput, baseFilter);
             }
 
-<<<<<<< HEAD
-            switch (transformInput.getFormat()) {
-                case SINGLE_FOLDER:
-                case JAR:
-                    for (File file : transformInput.getFiles()) {
-                        inputJar(classPath, file, filter);
-                    }
-                    break;
-                case MULTI_FOLDER:
-                    throw new RuntimeException("MULTI_FOLDER format received in Transform method");
-                default:
-                    throw new RuntimeException("Unsupported ScopedContent.Format value: " + transformInput.getFormat().name());
-=======
             for (DirectoryInput directoryInput : transformInput.getDirectoryInputs()) {
                 handleQualifiedContent(classPath, directoryInput, baseFilter);
             }
@@ -374,7 +337,6 @@
             ImmutableList.Builder<String> builder = ImmutableList.builder();
             if (filter != null) {
                 builder.addAll(filter);
->>>>>>> b6251bdf
             }
             builder.add("!**/*.class");
             filter = builder.build();

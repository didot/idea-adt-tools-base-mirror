/*
 * Copyright (C) 2015 The Android Open Source Project
 *
 * Licensed under the Apache License, Version 2.0 (the "License");
 * you may not use this file except in compliance with the License.
 * You may obtain a copy of the License at
 *
 *      http://www.apache.org/licenses/LICENSE-2.0
 *
 * Unless required by applicable law or agreed to in writing, software
 * distributed under the License is distributed on an "AS IS" BASIS,
 * WITHOUT WARRANTIES OR CONDITIONS OF ANY KIND, either express or implied.
 * See the License for the specific language governing permissions and
 * limitations under the License.
 */

package com.android.build.gradle.internal.transforms;

import com.android.annotations.NonNull;
import com.android.annotations.Nullable;
import com.android.build.api.transform.SecondaryInput;
import com.android.build.api.transform.TransformInvocation;
import com.android.build.gradle.internal.pipeline.TransformManager;
import com.android.build.gradle.internal.variant.BaseVariantData;
import com.android.build.gradle.internal.variant.BaseVariantOutputData;
import com.android.build.gradle.tasks.ProcessAndroidResources;
import com.android.build.gradle.tasks.ResourceUsageAnalyzer;
import com.android.build.api.transform.Context;
import com.android.build.api.transform.QualifiedContent.ContentType;
import com.android.build.api.transform.QualifiedContent.Scope;
import com.android.build.api.transform.Transform;
import com.android.build.api.transform.TransformException;
import com.android.build.api.transform.TransformInput;
import com.android.build.api.transform.TransformOutputProvider;
import com.android.builder.core.AaptPackageProcessBuilder;
import com.android.builder.core.AndroidBuilder;
import com.android.ide.common.process.LoggedProcessOutputHandler;
import com.android.utils.FileUtils;
import com.google.common.collect.ImmutableList;
import com.google.common.collect.ImmutableSet;
import com.google.common.collect.Iterables;

import org.gradle.api.logging.LogLevel;
import org.gradle.api.logging.Logger;

import java.io.File;
import java.io.IOException;
import java.util.Collection;
import java.util.Set;

/**
 * Implementation of Resource Shrinking as a transform.
 *
 * Since this transform only reads the data from the stream but does not output anything
 * back into the stream, it is a no-op transform, asking only for referenced scopes, and not
 * "consumed" scopes.
 * <p>
 * To run the tests specifically related to resource shrinking:
 * <pre>
 * ./gradlew :base:int:test -Dtest.single=ShrinkResourcesTest
 * </pre>
 */
public class ShrinkResourcesTransform extends Transform {

    /** Whether we've already warned about how to turn off shrinking. Used to avoid
     * repeating the same multi-line message for every repeated abi split. */
    private static boolean ourWarned = true; // Logging disabled until shrinking is on by default.

    /**
     * Associated variant data that the strip task will be run against. Used to locate
     * not only locations the task needs (e.g. for resources and generated R classes)
     * but also to obtain the resource merging task, since we will run it a second time
     * here to generate a new .ap_ file with fewer resources
     */
    @NonNull
    private final BaseVariantOutputData variantOutputData;
    @NonNull
    private final File uncompressedResources;
    @NonNull
    private final File compressedResources;

    @NonNull
    private final AndroidBuilder androidBuilder;
    @NonNull
    private final Logger logger;

    @NonNull
    private final ImmutableList<File> secondaryInputs;

    private final File sourceDir;
    private final File resourceDir;
    private final File mergedManifest;
    private final File mappingFile;

    public ShrinkResourcesTransform(
            @NonNull BaseVariantOutputData variantOutputData,
            @NonNull File uncompressedResources,
            @NonNull File compressedResources,
            @NonNull AndroidBuilder androidBuilder,
            @NonNull Logger logger) {
        this.variantOutputData = variantOutputData;
        this.uncompressedResources = uncompressedResources;
        this.compressedResources = compressedResources;
        this.androidBuilder = androidBuilder;
        this.logger = logger;

        BaseVariantData<?> variantData = variantOutputData.variantData;
        ProcessAndroidResources processResourcesTask = variantData.generateRClassTask;
        sourceDir = processResourcesTask.getSourceOutputDir();
        resourceDir = variantData.getScope().getFinalResourcesDir();
        mergedManifest = variantOutputData.manifestProcessorTask.getManifestOutputFile();
        mappingFile = variantData.getMappingFile();

        if (mappingFile != null) {
            secondaryInputs = ImmutableList.of(
                    uncompressedResources,
                    sourceDir,
                    resourceDir,
                    mergedManifest,
                    mappingFile);
        } else {
            secondaryInputs = ImmutableList.of(
                    uncompressedResources,
                    sourceDir,
                    resourceDir,
                    mergedManifest);
        }
    }

    @NonNull
    @Override
    public String getName() {
        return "shrinkRes";
    }

    @NonNull
    @Override
    public Set<ContentType> getInputTypes() {
        return TransformManager.CONTENT_CLASS;
    }

    @NonNull
    @Override
    public Set<ContentType> getOutputTypes() {
        return ImmutableSet.of();
    }

    @NonNull
    @Override
    public Set<Scope> getScopes() {
        return TransformManager.EMPTY_SCOPES;
    }

    @NonNull
    @Override
    public Set<Scope> getReferencedScopes() {
        return TransformManager.SCOPE_FULL_PROJECT;
    }

    @NonNull
    @Override
    public Collection<File> getSecondaryFileInputs() {
        return secondaryInputs;
    }

    @NonNull
    @Override
    public Collection<File> getSecondaryFileOutputs() {
        return ImmutableList.of(compressedResources);
    }

    @Override
    public boolean isIncremental() {
        return false;
    }

    @Override
    public void transform(TransformInvocation invocation)
            throws IOException, TransformException, InterruptedException {

        // there should be only one input since this transform is always applied after
        // proguard.
<<<<<<< HEAD
        TransformInput input = Iterables.getOnlyElement(referencedInputs);
=======
        TransformInput input = Iterables.getOnlyElement(invocation.getReferencedInputs());
>>>>>>> 656fdf44
        File minifiedOutJar = Iterables.getOnlyElement(input.getJarInputs()).getFile();

        BaseVariantData<?> variantData = variantOutputData.variantData;
        ProcessAndroidResources processResourcesTask = variantData.generateRClassTask;

<<<<<<< HEAD
            // Analyze resources and usages and strip out unused
            ResourceUsageAnalyzer analyzer = new ResourceUsageAnalyzer(
                    sourceDir,
                    minifiedOutJar,
                    mergedManifest,
                    mappingFile,
                    resourceDir);
=======
        File reportFile = null;
        if (mappingFile != null) {
            File logDir = mappingFile.getParentFile();
            if (logDir != null) {
                reportFile = new File(logDir, "resources.txt");
            }
        }

        // Analyze resources and usages and strip out unused
        ResourceUsageAnalyzer analyzer = new ResourceUsageAnalyzer(
                sourceDir,
                minifiedOutJar,
                mergedManifest,
                mappingFile,
                resourceDir,
                reportFile);
        try {
>>>>>>> 656fdf44
            analyzer.setVerbose(logger.isEnabled(LogLevel.INFO));
            analyzer.setDebug(logger.isEnabled(LogLevel.DEBUG));
            analyzer.analyze();

            if (ResourceUsageAnalyzer.TWO_PASS_AAPT) {
                // This is currently not working; we need support from aapt to be able
                // to assign a stable set of resources that it should use.
                File destination = new File(resourceDir.getParentFile(), resourceDir.getName() + "-stripped");
                analyzer.removeUnused(destination);

                File sourceOutputs = new File(sourceDir.getParentFile(),
                        sourceDir.getName() + "-stripped");
                FileUtils.mkdirs(sourceOutputs);

                // We don't need to emit R files again, but we can do this here such that
                // we can *verify* that the R classes generated in the second aapt pass
                // matches those we saw the first time around.
                //String sourceOutputPath = sourceOutputs?.getAbsolutePath();
                String sourceOutputPath = null;

                // Repackage the resources:
                AaptPackageProcessBuilder aaptPackageCommandBuilder =
                        new AaptPackageProcessBuilder(
                                mergedManifest,
                                processResourcesTask.getAaptOptions())
                                .setAssetsFolder(processResourcesTask.getAssetsDir())
                                .setResFolder(destination)
                                .setLibraries(processResourcesTask.getLibraries())
                                .setPackageForR(processResourcesTask.getPackageForR())
                                .setSourceOutputDir(sourceOutputPath)
                                .setResPackageOutput(compressedResources.getAbsolutePath())
                                .setType(processResourcesTask.getType())
                                .setDebuggable(processResourcesTask.getDebuggable())
                                .setResourceConfigs(processResourcesTask.getResourceConfigs())
                                .setSplits(processResourcesTask.getSplits());

                androidBuilder.processResources(
                        aaptPackageCommandBuilder,
                        processResourcesTask.getEnforceUniquePackageName(),
                        new LoggedProcessOutputHandler(androidBuilder.getLogger())
                );
            } else {
                // Just rewrite the .ap_ file to strip out the res/ files for unused resources
                analyzer.rewriteResourceZip(uncompressedResources, compressedResources);
            }

            // Dump some stats
            int unused = analyzer.getUnusedResourceCount();
            if (unused > 0) {
                StringBuilder sb = new StringBuilder(200);
                sb.append("Removed unused resources");

                // This is a bit misleading until we can strip out all resource types:
                //int total = analyzer.getTotalResourceCount()
                //sb.append("(" + unused + "/" + total + ")")

                long before = uncompressedResources.length();
                long after = compressedResources.length();
                long percent = (int) ((before - after) * 100 / before);
                sb.append(": Binary resource data reduced from ").
                        append(toKbString(before)).
                        append("KB to ").
                        append(toKbString(after)).
                        append("KB: Removed ").append(percent).append("%");
                if (!ourWarned) {
                    ourWarned = true;
                    sb.append(
                            "\nNote: If necessary, you can disable resource shrinking by adding\n" +
                                    "android {\n" +
                                    "    buildTypes {\n" +
                                    "        " + variantData.getVariantConfiguration().getBuildType().getName() + " {\n" +
                                    "            shrinkResources false\n" +
                                    "        }\n" +
                                    "    }\n" +
                                    "}");
                }

                System.out.println(sb.toString());
            }
        } catch (Exception e) {
            System.out.println("Failed to shrink resources: " + e.toString() + "; ignoring");
            logger.quiet("Failed to shrink resources: ignoring", e);
        } finally {
            analyzer.dispose();
        }
    }

    private static String toKbString(long size) {
        return Integer.toString((int)size/1024);
    }
}<|MERGE_RESOLUTION|>--- conflicted
+++ resolved
@@ -180,25 +180,12 @@
 
         // there should be only one input since this transform is always applied after
         // proguard.
-<<<<<<< HEAD
-        TransformInput input = Iterables.getOnlyElement(referencedInputs);
-=======
         TransformInput input = Iterables.getOnlyElement(invocation.getReferencedInputs());
->>>>>>> 656fdf44
         File minifiedOutJar = Iterables.getOnlyElement(input.getJarInputs()).getFile();
 
         BaseVariantData<?> variantData = variantOutputData.variantData;
         ProcessAndroidResources processResourcesTask = variantData.generateRClassTask;
 
-<<<<<<< HEAD
-            // Analyze resources and usages and strip out unused
-            ResourceUsageAnalyzer analyzer = new ResourceUsageAnalyzer(
-                    sourceDir,
-                    minifiedOutJar,
-                    mergedManifest,
-                    mappingFile,
-                    resourceDir);
-=======
         File reportFile = null;
         if (mappingFile != null) {
             File logDir = mappingFile.getParentFile();
@@ -216,7 +203,6 @@
                 resourceDir,
                 reportFile);
         try {
->>>>>>> 656fdf44
             analyzer.setVerbose(logger.isEnabled(LogLevel.INFO));
             analyzer.setDebug(logger.isEnabled(LogLevel.DEBUG));
             analyzer.analyze();

/*
 * Copyright (C) 2013 The Android Open Source Project
 *
 * Licensed under the Apache License, Version 2.0 (the "License");
 * you may not use this file except in compliance with the License.
 * You may obtain a copy of the License at
 *
 *      http://www.apache.org/licenses/LICENSE-2.0
 *
 * Unless required by applicable law or agreed to in writing, software
 * distributed under the License is distributed on an "AS IS" BASIS,
 * WITHOUT WARRANTIES OR CONDITIONS OF ANY KIND, either express or implied.
 * See the License for the specific language governing permissions and
 * limitations under the License.
 */
package com.android.build.gradle.internal.variant;

import com.android.annotations.NonNull;
import com.android.annotations.Nullable;
import com.android.build.FilterData;
import com.android.build.OutputFile;
import com.android.build.gradle.AndroidConfig;
import com.android.build.gradle.api.AndroidSourceSet;
import com.android.build.gradle.internal.TaskManager;
import com.android.build.gradle.internal.api.DefaultAndroidSourceSet;
import com.android.build.gradle.internal.core.GradleVariantConfiguration;
import com.android.build.gradle.internal.coverage.JacocoInstrumentTask;
import com.android.build.gradle.internal.dependency.VariantDependencies;
import com.android.build.gradle.internal.dsl.Splits;
import com.android.build.gradle.internal.scope.VariantScope;
import com.android.build.gradle.internal.tasks.CheckManifest;
import com.android.build.gradle.internal.tasks.FileSupplier;
import com.android.build.gradle.internal.tasks.GenerateApkDataTask;
import com.android.build.gradle.internal.tasks.PrepareDependenciesTask;
import com.android.build.gradle.tasks.AidlCompile;
import com.android.build.gradle.tasks.BinaryFileProviderTask;
import com.android.build.gradle.tasks.GenerateBuildConfig;
import com.android.build.gradle.tasks.GenerateResValues;
import com.android.build.gradle.tasks.JackTask;
import com.android.build.gradle.tasks.MergeAssets;
import com.android.build.gradle.tasks.MergeResources;
import com.android.build.gradle.tasks.NdkCompile;
import com.android.build.gradle.tasks.ProcessAndroidResources;
import com.android.build.gradle.tasks.RenderscriptCompile;
import com.android.builder.core.VariantType;
import com.android.builder.model.SourceProvider;
import com.android.ide.common.res2.ResourceSet;
import com.android.utils.StringHelper;
import com.google.common.base.Objects;
import com.google.common.collect.Lists;

import org.gradle.api.Task;
import org.gradle.api.logging.Logging;
import org.gradle.api.tasks.Copy;
import org.gradle.api.tasks.Sync;
import org.gradle.api.tasks.bundling.Jar;
import org.gradle.api.tasks.compile.AbstractCompile;
import org.gradle.api.tasks.compile.JavaCompile;

import java.io.File;
import java.util.ArrayList;
import java.util.Collection;
import java.util.Collections;
import java.util.HashSet;
import java.util.List;
import java.util.Set;

/**
 * Base data about a variant.
 */
public abstract class BaseVariantData<T extends BaseVariantOutputData> {

    public enum SplitHandlingPolicy {
        /**
         * Any release before L will create fake splits where each split will be the entire
         * application with the split specific resources.
         */
        PRE_21_POLICY,

        /**
         * Android L and after, the splits are pure splits where splits only contain resources
         * specific to the split characteristics.
         */
        RELEASE_21_AND_AFTER_POLICY
    }


    @NonNull
    protected final AndroidConfig androidConfig;
    @NonNull
    protected final TaskManager taskManager;
    @NonNull
    private final GradleVariantConfiguration variantConfiguration;

    private VariantDependencies variantDependency;

    // Needed for ModelBuilder.  Should be removed once VariantScope can replace BaseVariantData.
    @NonNull
    private final VariantScope scope;

    public Task preBuildTask;
    public PrepareDependenciesTask prepareDependenciesTask;
    public ProcessAndroidResources generateRClassTask;

    public Task sourceGenTask;
    public Task resourceGenTask;
    public Task assetGenTask;
    public CheckManifest checkManifestTask;

    public RenderscriptCompile renderscriptCompileTask;
    public AidlCompile aidlCompileTask;
    public MergeResources mergeResourcesTask;
    public MergeAssets mergeAssetsTask;
    public GenerateBuildConfig generateBuildConfigTask;
    public GenerateResValues generateResValuesTask;
    public Copy copyApkTask;
    public GenerateApkDataTask generateApkDataTask;

    public Sync processJavaResourcesTask;
    public NdkCompile ndkCompileTask;

    /** Can be JavaCompile or JackTask depending on user's settings. */
    public AbstractCompile javaCompilerTask;
    public JavaCompile javacTask;
    public JackTask jackTask;
    public Jar classesJarTask;
    // empty anchor compile task to set all compilations tasks as dependents.
    public Task compileTask;
    public JacocoInstrumentTask jacocoInstrumentTask;

    public FileSupplier mappingFileProviderTask;
    public BinaryFileProviderTask binayFileProviderTask;

    // TODO : why is Jack not registered as the obfuscationTask ???
    public Task obfuscationTask;

    // Task to assemble the variant and all its output.
    public Task assembleVariantTask;

    private Object[] javaSources;

    private List<File> extraGeneratedSourceFolders;
    private List<File> extraGeneratedResFolders;

    private final List<T> outputs = Lists.newArrayListWithExpectedSize(4);

    private Set<String> densityFilters;
    private Set<String> languageFilters;
    private Set<String> abiFilters;

    /**
     * If true, variant outputs will be considered signed. Only set if you manually set the outputs
     * to point to signed files built by other tasks.
     */
    public boolean outputsAreSigned = false;

    private SplitHandlingPolicy mSplitHandlingPolicy;


    public BaseVariantData(
            @NonNull AndroidConfig androidConfig,
            @NonNull TaskManager taskManager,
            @NonNull GradleVariantConfiguration variantConfiguration) {
        this.androidConfig = androidConfig;
        this.variantConfiguration = variantConfiguration;
        this.taskManager = taskManager;

        // eventually, this will require a more open ended comparison.
        mSplitHandlingPolicy =
                androidConfig.getGeneratePureSplits()
                    && variantConfiguration.getMinSdkVersion().getApiLevel() >= 21
                    ? SplitHandlingPolicy.RELEASE_21_AND_AFTER_POLICY
                    : SplitHandlingPolicy.PRE_21_POLICY;

        // warn the user in case we are forced to ignore the generatePureSplits flag.
        if (androidConfig.getGeneratePureSplits()
                && mSplitHandlingPolicy != SplitHandlingPolicy.RELEASE_21_AND_AFTER_POLICY) {
            Logging.getLogger(BaseVariantData.class).warn(
                    String.format("Variant %s, MinSdkVersion %s is too low (<21) "
                                    + "to support pure splits, reverting to full APKs",
                            variantConfiguration.getFullName(),
                            variantConfiguration.getMinSdkVersion().getApiLevel()));
        }
        scope = new VariantScope(taskManager.getGlobalScope(), this);
        taskManager.configureScopeForNdk(scope);
    }


    public SplitHandlingPolicy getSplitHandlingPolicy() {
        return mSplitHandlingPolicy;
    }

    @NonNull
    protected abstract T doCreateOutput(
            OutputFile.OutputType outputType,
            Collection<FilterData> filters);

    @NonNull
    public T createOutput(OutputFile.OutputType outputType,
            Collection<FilterData> filters) {
        T data = doCreateOutput(outputType, filters);

        // if it's the first time we add an output, mark previous output as part of a multi-output
        // setup.
        if (outputs.size() == 1) {
            outputs.get(0).setMultiOutput(true);
            data.setMultiOutput(true);
        } else if (outputs.size() > 1) {
            data.setMultiOutput(true);
        }

        outputs.add(data);
        return data;
    }

    @NonNull
    public List<T> getOutputs() {
        return outputs;
    }

    @NonNull
    public GradleVariantConfiguration getVariantConfiguration() {
        return variantConfiguration;
    }

    public void setVariantDependency(@NonNull VariantDependencies variantDependency) {
        this.variantDependency = variantDependency;
    }

    @NonNull
    public VariantDependencies getVariantDependency() {
        return variantDependency;
    }

    @NonNull
    public abstract String getDescription();

    @NonNull
    public String getApplicationId() {
        return variantConfiguration.getApplicationId();
    }

    @NonNull
    protected String getCapitalizedBuildTypeName() {
        return StringHelper.capitalize(variantConfiguration.getBuildType().getName());
    }

    @NonNull
    protected String getCapitalizedFlavorName() {
        return StringHelper.capitalize(variantConfiguration.getFlavorName());
    }

    public VariantType getType() {
        return variantConfiguration.getType();
    }

    @NonNull
    public String getName() {
        return variantConfiguration.getFullName();
    }

    @Nullable
    public List<File> getExtraGeneratedSourceFolders() {
        return extraGeneratedSourceFolders;
    }

    @Nullable
    public List<File> getExtraGeneratedResFolders() {
        return extraGeneratedResFolders;
    }

    public void addJavaSourceFoldersToModel(@NonNull File... generatedSourceFolders) {
        if (extraGeneratedSourceFolders == null) {
            extraGeneratedSourceFolders = Lists.newArrayList();
        }

        Collections.addAll(extraGeneratedSourceFolders, generatedSourceFolders);
    }

    public void addJavaSourceFoldersToModel(@NonNull Collection<File> generatedSourceFolders) {
        if (extraGeneratedSourceFolders == null) {
            extraGeneratedSourceFolders = Lists.newArrayList();
        }

        extraGeneratedSourceFolders.addAll(generatedSourceFolders);
    }

    public void registerJavaGeneratingTask(@NonNull Task task, @NonNull File... generatedSourceFolders) {
        sourceGenTask.dependsOn(task);

        for (File f : generatedSourceFolders) {
            javacTask.source(f);

            // Jack task is not always created.
            if (jackTask != null) {
                jackTask.source(f);
            }
        }

        addJavaSourceFoldersToModel(generatedSourceFolders);
    }

    public void registerJavaGeneratingTask(@NonNull Task task, @NonNull Collection<File> generatedSourceFolders) {
        sourceGenTask.dependsOn(task);

        for (File f : generatedSourceFolders) {
            javacTask.source(f);

            // Jack task is not always created.
            if (jackTask != null) {
                jackTask.source(f);
            }
        }

        addJavaSourceFoldersToModel(generatedSourceFolders);
    }

    public void registerResGeneratingTask(@NonNull Task task, @NonNull File... generatedResFolders) {
        // no need add the folders anywhere, the convention mapping closure for the MergeResources
        // action will pick them up from here
        resourceGenTask.dependsOn(task);

        if (extraGeneratedResFolders == null) {
            extraGeneratedResFolders = Lists.newArrayList();
        }

        Collections.addAll(extraGeneratedResFolders, generatedResFolders);
    }

    public void registerResGeneratingTask(@NonNull Task task, @NonNull Collection<File> generatedResFolders) {
        // no need add the folders anywhere, the convention mapping closure for the MergeResources
        // action will pick them up from here
        resourceGenTask.dependsOn(task);

        if (extraGeneratedResFolders == null) {
            extraGeneratedResFolders = Lists.newArrayList();
        }

        extraGeneratedResFolders.addAll(generatedResFolders);
    }

    /**
     * Calculates the filters for this variant. The filters can either be manually specified by
     * the user within the build.gradle or can be automatically discovered using the variant
     * specific folders.
     *
     * This method must be called before {@link #getFilters(OutputFile.FilterType)}.
     *
     * @param splits the splits configuration from the build.gradle.
     */
    public void calculateFilters(Splits splits) {

        List<ResourceSet> resourceSets = variantConfiguration
                .getResourceSets(getGeneratedResFolders(), false);
        densityFilters = getFilters(resourceSets, DiscoverableFilterType.DENSITY, splits);
        languageFilters = getFilters(resourceSets, DiscoverableFilterType.LANGUAGE, splits);
        abiFilters = getFilters(resourceSets, DiscoverableFilterType.ABI, splits);
    }

    /**
     * Returns the filters values (as manually specified or automatically discovered) for a
     * particular {@link com.android.build.OutputFile.FilterType}
     * @param filterType the type of filter in question
     * @return a possibly empty set of filter values.
     * @throws IllegalStateException if {@link #calculateFilters(Splits)} has not been called prior
     * to invoking this method.
     */
    @NonNull
    public Set<String> getFilters(OutputFile.FilterType filterType) {
        if (densityFilters == null || languageFilters == null || abiFilters == null) {
            throw new IllegalStateException("calculateFilters method not called");
        }
        switch(filterType) {
            case DENSITY:
                return densityFilters;
            case LANGUAGE:
                return languageFilters;
            case ABI:
                return abiFilters;
            default:
                throw new RuntimeException("Unhandled filter type");
        }
    }

    /**
     * Returns the list of generated res folders for this variant.
     */
    private List<File> getGeneratedResFolders() {
        List<File> generatedResFolders = Lists.newArrayList(
                scope.getRenderscriptResOutputDir(),
                scope.getGeneratedResOutputDir());
        if (extraGeneratedResFolders != null) {
            generatedResFolders.addAll(extraGeneratedResFolders);
        }
        if (generateApkDataTask != null &&
                getVariantConfiguration().getBuildType().isEmbedMicroApp()) {
            generatedResFolders.add(generateApkDataTask.getResOutputDir());
        }
        return generatedResFolders;
    }

    @NonNull
    public List<String> discoverListOfResourceConfigs() {
        List<String> resFoldersOnDisk = new ArrayList<String>();
        List<ResourceSet> resourceSets = variantConfiguration.getResourceSets(
                getGeneratedResFolders(), false /* no libraries resources */);
        resFoldersOnDisk.addAll(getAllFilters(
                resourceSets,
                DiscoverableFilterType.LANGUAGE.folderPrefix,
                DiscoverableFilterType.DENSITY.folderPrefix));
        return resFoldersOnDisk;
    }

    /**
     * Defines the discoverability attributes of filters.
     */
    private enum DiscoverableFilterType {

        DENSITY("drawable-") {
            @NonNull
            @Override
            Collection<String> getConfiguredFilters(@NonNull Splits splits) {
                return splits.getDensityFilters();
            }

            @Override
            boolean isAuto(@NonNull Splits splits) {
                return splits.getDensity().isAuto();
            }

        }, LANGUAGE("values-") {
            @NonNull
            @Override
            Collection<String> getConfiguredFilters(@NonNull Splits splits) {
                return splits.getLanguageFilters();
            }

            @Override
            boolean isAuto(@NonNull Splits splits) {
                return splits.getLanguage().isAuto();
            }
        }, ABI("") {
            @NonNull
            @Override
            Collection<String> getConfiguredFilters(@NonNull Splits splits) {
                return splits.getAbiFilters();
            }

            @Override
            boolean isAuto(@NonNull Splits splits) {
                // so far, we never auto-discover abi filters.
                return false;
            }
        };

        /**
         * Sets the folder prefix that filter specific resources must start with.
         */
        private String folderPrefix;

        DiscoverableFilterType(String folderPrefix) {
            this.folderPrefix = folderPrefix;
        }

        /**
         * Returns the applicable filters configured in the build.gradle for this filter type.
         * @param splits the build.gradle splits configuration
         * @return a list of filters.
         */
        @NonNull
        abstract Collection<String> getConfiguredFilters(@NonNull Splits splits);

        /**
         * Returns true if the user wants the build system to auto discover the splits for this
         * split type.
         * @param splits the build.gradle splits configuration.
         * @return true to use auto-discovery, false to use the build.gradle configuration.
         */
        abstract boolean isAuto(@NonNull Splits splits);
    }

    /**
     * Gets the list of filter values for a filter type either from the user specified build.gradle
     * settings or through a discovery mechanism using folders names.
     * @param resourceSets the list of source folders to discover from.
     * @param filterType the filter type
     * @param splits the variant's configuration for splits.
     * @return a possibly empty list of filter value for this filter type.
     */
    @NonNull
    private static Set<String> getFilters(
            @NonNull List<ResourceSet> resourceSets,
            @NonNull DiscoverableFilterType filterType,
            @NonNull Splits splits) {

        Set<String> filtersList = new HashSet<String>();
        if (filterType.isAuto(splits)) {
            filtersList.addAll(getAllFilters(resourceSets, filterType.folderPrefix));
        } else {
            filtersList.addAll(filterType.getConfiguredFilters(splits));
        }
        return filtersList;
    }

    /**
     * Discover all sub-folders of all the {@link ResourceSet#getSourceFiles()} which names are
     * starting with one of the provided prefixes.
     * @param resourceSets the list of sources {@link ResourceSet}
     * @param prefixes the list of prefixes to look for folders.
     * @return a possibly empty list of folders.
     */
    @NonNull
    private static List<String> getAllFilters(List<ResourceSet> resourceSets, String... prefixes) {
        List<String> providedResFolders = new ArrayList<String>();
        for (ResourceSet resourceSet : resourceSets) {
            for (File resFolder : resourceSet.getSourceFiles()) {
                File[] subResFolders = resFolder.listFiles();
                if (subResFolders != null) {
                    for (File subResFolder : subResFolders) {
                        for (String prefix : prefixes) {
                            if (subResFolder.getName().startsWith(prefix)) {
                                providedResFolders
                                        .add(subResFolder.getName().substring(prefix.length()));
                            }
                        }
                    }
                }
            }
        }
        return providedResFolders;
    }


    /**
     * Computes the Java sources to use for compilation. This Object[] contains
     * {@link org.gradle.api.file.FileCollection} and {@link File} instances
     */
    @NonNull
    public Object[] getJavaSources() {
        if (javaSources == null) {
            // Build the list of source folders.
            List<Object> sourceList = Lists.newArrayList();

            // First the actual source folders.
            List<SourceProvider> providers = variantConfiguration.getSortedSourceProviders();
            for (SourceProvider provider : providers) {
                sourceList.add(((AndroidSourceSet) provider).getJava().getSourceFiles());
            }

            // then all the generated src folders.
            if (getScope().getGenerateRClassTask() != null) {
                sourceList.add(getScope().getRClassSourceOutputDir());
            }

            // for the other, there's no duplicate so no issue.
            if (getScope().getGenerateBuildConfigTask() != null) {
                sourceList.add(scope.getBuildConfigSourceOutputDir());
            }

            if (getScope().getAidlCompileTask() != null) {
                sourceList.add(scope.getAidlSourceOutputDir());
            }

            if (!variantConfiguration.getRenderscriptNdkModeEnabled()
                    && getScope().getRenderscriptCompileTask() != null) {
                sourceList.add(scope.getRenderscriptSourceOutputDir());
            }

            javaSources = sourceList.toArray();
        }

        return javaSources;
    }

    /**
     * Returns the Java folders needed for code coverage report.
     *
     * This includes all the source folders except for the ones containing R and buildConfig.
     */
    @NonNull
    public List<File> getJavaSourceFoldersForCoverage() {
        // Build the list of source folders.
        List<File> sourceFolders = Lists.newArrayList();

        // First the actual source folders.
        List<SourceProvider> providers = variantConfiguration.getSortedSourceProviders();
        for (SourceProvider provider : providers) {
            for (File sourceFolder : provider.getJavaDirectories()) {
                if (sourceFolder.isDirectory()) {
                    sourceFolders.add(sourceFolder);
                }
            }
        }

        File sourceFolder;
        // then all the generated src folders, except the ones for the R/Manifest and
        // BuildConfig classes.
        sourceFolder = aidlCompileTask.getSourceOutputDir();
        if (sourceFolder.isDirectory()) {
            sourceFolders.add(sourceFolder);
        }

        if (!variantConfiguration.getRenderscriptNdkModeEnabled()) {
            sourceFolder = renderscriptCompileTask.getSourceOutputDir();
            if (sourceFolder.isDirectory()) {
                sourceFolders.add(sourceFolder);
            }
        }

        return sourceFolders;
    }

    /**
     * Returns a list of configuration name for wear connection, from highest to lowest priority.
     * @return list of config.
     */
    @NonNull
    public List<String> getWearConfigNames() {
        List<SourceProvider> providers = variantConfiguration.getSortedSourceProviders();

        // this is the wrong order, so let's reverse it as we gather the names.
        final int count = providers.size();
        List<String> names = Lists.newArrayListWithCapacity(count);
        for (int i = count - 1 ; i >= 0; i--) {
            DefaultAndroidSourceSet sourceSet = (DefaultAndroidSourceSet) providers.get(i);

            names.add(sourceSet.getWearAppConfigurationName());
        }

        return names;
    }

    @Override
    public String toString() {
        return Objects.toStringHelper(this)
                .addValue(variantConfiguration.getFullName())
                .toString();
    }

    @Nullable
    public FileSupplier getMappingFileProvider() {
        return mappingFileProviderTask;
    }

    @Nullable
    public File getMappingFile() {
        return mappingFileProviderTask != null ? mappingFileProviderTask.get() : null;
    }

    @NonNull
<<<<<<< HEAD
    public File getFinalResourcesDir() {
        return mergeResourcesTask.getOutputDir();
    }

    @NonNull
=======
>>>>>>> 1e3ab868
    public VariantScope getScope() {
        return scope;
    }
}<|MERGE_RESOLUTION|>--- conflicted
+++ resolved
@@ -648,14 +648,6 @@
     }
 
     @NonNull
-<<<<<<< HEAD
-    public File getFinalResourcesDir() {
-        return mergeResourcesTask.getOutputDir();
-    }
-
-    @NonNull
-=======
->>>>>>> 1e3ab868
     public VariantScope getScope() {
         return scope;
     }

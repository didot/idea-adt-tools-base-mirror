/*
 * Copyright (C) 2012 The Android Open Source Project
 *
 * Licensed under the Apache License, Version 2.0 (the "License");
 * you may not use this file except in compliance with the License.
 * You may obtain a copy of the License at
 *
 *      http://www.apache.org/licenses/LICENSE-2.0
 *
 * Unless required by applicable law or agreed to in writing, software
 * distributed under the License is distributed on an "AS IS" BASIS,
 * WITHOUT WARRANTIES OR CONDITIONS OF ANY KIND, either express or implied.
 * See the License for the specific language governing permissions and
 * limitations under the License.
 */
package com.android.build.gradle.tasks;

import com.android.annotations.NonNull;
import com.android.annotations.Nullable;
import com.android.build.gradle.AndroidConfig;
import com.android.build.gradle.AndroidGradleOptions;
import com.android.build.gradle.internal.scope.ConventionMappingHelper;
import com.android.build.gradle.internal.scope.TaskConfigAction;
import com.android.build.gradle.internal.scope.VariantScope;
import com.android.build.gradle.internal.tasks.IncrementalTask;
import com.android.build.gradle.internal.variant.BaseVariantData;
import com.android.build.gradle.internal.variant.BaseVariantOutputData;
import com.android.builder.model.VectorDrawablesOptions;
import com.android.builder.png.QueuedCruncher;
import com.android.builder.png.VectorDrawableRenderer;
import com.android.ide.common.internal.PngCruncher;
import com.android.ide.common.process.LoggedProcessOutputHandler;
import com.android.ide.common.res2.FileStatus;
import com.android.ide.common.res2.FileValidity;
import com.android.ide.common.res2.GeneratedResourceSet;
import com.android.ide.common.res2.MergedResourceWriter;
import com.android.ide.common.res2.MergingException;
import com.android.ide.common.res2.NoOpResourcePreprocessor;
import com.android.ide.common.res2.ResourceMerger;
import com.android.ide.common.res2.ResourcePreprocessor;
import com.android.ide.common.res2.ResourceSet;
import com.android.resources.Density;
import com.android.sdklib.BuildToolInfo;
import com.android.utils.FileUtils;
import com.android.utils.ILogger;
import com.google.common.base.Objects;
import com.google.common.base.Strings;
import com.google.common.collect.Lists;

import org.gradle.api.tasks.Input;
import org.gradle.api.tasks.InputFiles;
import org.gradle.api.tasks.Optional;
import org.gradle.api.tasks.OutputDirectory;
import org.gradle.api.tasks.OutputFile;
import org.gradle.api.tasks.ParallelizableTask;

import java.io.File;
import java.io.IOException;
import java.util.Collection;
import java.util.Collections;
import java.util.List;
import java.util.Map;
import java.util.Set;
import java.util.concurrent.Callable;
import java.util.regex.Pattern;

@ParallelizableTask
public class MergeResources extends IncrementalTask {

    private static final List<Pattern> IGNORED_WARNINGS = Lists.newArrayList(
            Pattern.compile("Not recognizing known sRGB profile that has been edited"));

    // ----- PUBLIC TASK API -----

    /**
     * Directory to write the merged resources to
     */
    private File outputDir;

    private File generatedPngsOutputDir;

    // ----- PRIVATE TASK API -----

    /**
     * Optional file to write any publicly imported resource types and names to
     */
    private File publicFile;

    private boolean process9Patch;

    private boolean crunchPng;

    private boolean useNewCruncher;

    private boolean validateEnabled;

    private File blameLogFolder;
    // actual inputs
    private List<ResourceSet> inputResourceSets;

    private final FileValidity<ResourceSet> fileValidity = new FileValidity<ResourceSet>();

    private boolean disableVectorDrawables;

    private Collection<String> generatedDensities;

    private int minSdk;

    @InputFiles
    @SuppressWarnings("unused") // Fake input to detect changes. Not actually used by the task.
    public Iterable<File> getRawInputFolders() {
        return flattenSourceSets(getInputResourceSets());
    }

    @Input
    public String getBuildToolsVersion() {
        return getBuildTools().getRevision().toString();
    }

    @Override
    protected boolean isIncremental() {
        return true;
    }

    private PngCruncher getCruncher() {
        if (getUseNewCruncher()) {
            // At this point ensureTargetSetup() has been called, so no NPE below.
            // noinspection ConstantConditions
            BuildToolInfo buildTools = getBuilder().getTargetInfo().getBuildTools();
            if (buildTools.getRevision().getMajor() >= 22) {
                return QueuedCruncher.Builder.INSTANCE.newCruncher(
                        buildTools.getPath(BuildToolInfo.PathId.AAPT),
                        getFilteringLogger());
            }
            getLogger().info("New PNG cruncher will be enabled with build tools 22 and above.");
        }

        return getBuilder().getAaptCruncher(new LoggedProcessOutputHandler(getFilteringLogger()));
    }

    /**
     * Returns an {@link ILogger} that degrades certain warnings to INFO level.
     */
    @NonNull
    private ILogger getFilteringLogger() {
        return new FilteringLogger(getILogger());
    }

    @Override
    protected void doFullTaskAction() throws IOException {
        ResourcePreprocessor preprocessor = getPreprocessor();

        // this is full run, clean the previous output
        File destinationDir = getOutputDir();
        FileUtils.emptyFolder(destinationDir);

        List<ResourceSet> resourceSets = getConfiguredResourceSets(preprocessor);

        // create a new merger and populate it with the sets.
        ResourceMerger merger = new ResourceMerger(minSdk);

        try {
            for (ResourceSet resourceSet : resourceSets) {
                resourceSet.loadFromFiles(getILogger());
                merger.addDataSet(resourceSet);
            }

            // get the merged set and write it down.
            MergedResourceWriter writer = new MergedResourceWriter(
                    destinationDir,
                    getCruncher(),
                    getCrunchPng(),
                    getProcess9Patch(),
                    getPublicFile(),
                    getBlameLogFolder(),
                    preprocessor);

            merger.mergeData(writer, false /*doCleanUp*/);

            // No exception? Write the known state.
            merger.writeBlobTo(getIncrementalFolder(), writer);
        } catch (MergingException e) {
            System.out.println(e.getMessage());
            merger.cleanBlob(getIncrementalFolder());
            throw new ResourceException(e.getMessage(), e);
        }
    }

    @Override
    protected void doIncrementalTaskAction(Map<File, FileStatus> changedInputs) throws IOException {
        ResourcePreprocessor preprocessor = getPreprocessor();

        // create a merger and load the known state.
        ResourceMerger merger = new ResourceMerger(minSdk);
        try {
            if (!merger.loadFromBlob(getIncrementalFolder(), true /*incrementalState*/)) {
                doFullTaskAction();
                return;
            }

            for (ResourceSet resourceSet : merger.getDataSets()) {
                resourceSet.setPreprocessor(preprocessor);
            }

            List<ResourceSet> resourceSets = getConfiguredResourceSets(preprocessor);

            // compare the known state to the current sets to detect incompatibility.
            // This is in case there's a change that's too hard to do incrementally. In this case
            // we'll simply revert to full build.
            if (!merger.checkValidUpdate(resourceSets)) {
                getLogger().info("Changed Resource sets: full task run!");
                doFullTaskAction();
                return;
            }

            // The incremental process is the following:
            // Loop on all the changed files, find which ResourceSet it belongs to, then ask
            // the resource set to update itself with the new file.
            for (Map.Entry<File, FileStatus> entry : changedInputs.entrySet()) {
                File changedFile = entry.getKey();

                merger.findDataSetContaining(changedFile, fileValidity);
                if (fileValidity.getStatus() == FileValidity.FileStatus.UNKNOWN_FILE) {
                    doFullTaskAction();
                    return;
                } else if (fileValidity.getStatus() == FileValidity.FileStatus.VALID_FILE) {
                    if (!fileValidity.getDataSet().updateWith(
                            fileValidity.getSourceFile(), changedFile, entry.getValue(),
                            getILogger())) {
                        getLogger().info(
                                String.format("Failed to process %s event! Full task run",
                                        entry.getValue()));
                        doFullTaskAction();
                        return;
                    }
                }
            }

            MergedResourceWriter writer = new MergedResourceWriter(
                    getOutputDir(),
                    getCruncher(),
                    getCrunchPng(),
                    getProcess9Patch(),
                    getPublicFile(),
                    getBlameLogFolder(),
                    preprocessor);
            merger.mergeData(writer, false /*doCleanUp*/);
            // No exception? Write the known state.
            merger.writeBlobTo(getIncrementalFolder(), writer);
        } catch (MergingException e) {
            merger.cleanBlob(getIncrementalFolder());
            throw new ResourceException(e.getMessage(), e);
        } finally {
            // some clean up after the task to help multi variant/module builds.
            fileValidity.clear();
        }
    }

    @Nullable
    private ResourcePreprocessor getPreprocessor() {
        // Only one pre-processor for now. The code will need slight changes when we add more.
        Collection<String> generatedDensitiesNames = getGeneratedDensities();

<<<<<<< HEAD
        if (generatedDensitiesNames.isEmpty()) {
=======
        if (isDisableVectorDrawables()) {
>>>>>>> 656fdf44
            // If the user doesn't want any PNGs, leave the XML file alone as well.
            return new NoOpResourcePreprocessor();
        }

        Collection<Density> densities = Lists.newArrayList();
        for (String density : generatedDensitiesNames) {
            densities.add(Density.getEnum(density));
        }

        return new VectorDrawableRenderer(
                getMinSdk(),
                getGeneratedPngsOutputDir(),
                densities,
                getILogger());
    }

    @NonNull
    private List<ResourceSet> getConfiguredResourceSets(ResourcePreprocessor preprocessor) {
        List<ResourceSet> resourceSets = Lists.newArrayList(getInputResourceSets());
        List<ResourceSet> generatedSets = Lists.newArrayListWithCapacity(resourceSets.size());

        for (ResourceSet resourceSet : resourceSets) {
            resourceSet.setPreprocessor(preprocessor);
            ResourceSet generatedSet = new GeneratedResourceSet(resourceSet);
            resourceSet.setGeneratedSet(generatedSet);
            generatedSets.add(generatedSet);
        }

        // Put all generated sets at the start of the list.
        resourceSets.addAll(0, generatedSets);
        return resourceSets;
    }

    public List<ResourceSet> getInputResourceSets() {
        return inputResourceSets;
    }

    @SuppressWarnings("unused") // Property set with convention mapping.
    public void setInputResourceSets(
            List<ResourceSet> inputResourceSets) {
        this.inputResourceSets = inputResourceSets;
    }

    public boolean getUseNewCruncher() {
        return useNewCruncher;
    }

    public void setUseNewCruncher(boolean useNewCruncher) {
        this.useNewCruncher = useNewCruncher;
    }

    @OutputDirectory
    public File getOutputDir() {
        return outputDir;
    }

    public void setOutputDir(File outputDir) {
        this.outputDir = outputDir;
    }

    public boolean getCrunchPng() {
        return crunchPng;
    }

    public void setCrunchPng(boolean crunchPng) {
        this.crunchPng = crunchPng;
    }

    public boolean getProcess9Patch() {
        return process9Patch;
    }

    public void setProcess9Patch(boolean process9Patch) {
        this.process9Patch = process9Patch;
    }

    @Optional
    @OutputFile
    public File getPublicFile() {
        return publicFile;
    }

    public void setPublicFile(File publicFile) {
        this.publicFile = publicFile;
    }

    // Synthetic input: the validation flag is set on the resource sets in ConfigAction.execute.
    @SuppressWarnings("unused")
    @Input
    public boolean isValidateEnabled() {
        return validateEnabled;
    }

    public void setValidateEnabled(boolean validateEnabled) {
        this.validateEnabled = validateEnabled;
    }

    @OutputDirectory
    @Optional
    public File getBlameLogFolder() {
        return blameLogFolder;
    }

    public void setBlameLogFolder(File blameLogFolder) {
        this.blameLogFolder = blameLogFolder;
    }

    public File getGeneratedPngsOutputDir() {
        return generatedPngsOutputDir;
    }

    public void setGeneratedPngsOutputDir(File generatedPngsOutputDir) {
        this.generatedPngsOutputDir = generatedPngsOutputDir;
    }

    @Input
    public Collection<String> getGeneratedDensities() {
        return generatedDensities;
    }

    @Input
    public int getMinSdk() {
        return minSdk;
    }

    public void setMinSdk(int minSdk) {
        this.minSdk = minSdk;
    }

    public void setGeneratedDensities(Collection<String> generatedDensities) {
        this.generatedDensities = generatedDensities;
    }

    @Input
    public boolean isDisableVectorDrawables() {
        return disableVectorDrawables;
    }

    public void setDisableVectorDrawables(boolean disableVectorDrawables) {
        this.disableVectorDrawables = disableVectorDrawables;
    }

    public static class ConfigAction implements TaskConfigAction<MergeResources> {

        @NonNull
        private final VariantScope scope;

        @NonNull
        private final String taskNamePrefix;

        @Nullable
        private final File outputLocation;

        private final boolean includeDependencies;

        private final boolean process9Patch;

        public ConfigAction(
                @NonNull VariantScope scope,
                @NonNull String taskNamePrefix,
                @Nullable File outputLocation,
                boolean includeDependencies,
                boolean process9Patch) {
            this.scope = scope;
            this.taskNamePrefix = taskNamePrefix;
            this.outputLocation = outputLocation;
            this.includeDependencies = includeDependencies;
            this.process9Patch = process9Patch;
        }

        @NonNull
        @Override
        public String getName() {
            return scope.getTaskName(taskNamePrefix, "Resources");
        }

        @NonNull
        @Override
        public Class<MergeResources> getType() {
            return MergeResources.class;
        }

        @Override
        public void execute(@NonNull MergeResources mergeResourcesTask) {
            final BaseVariantData<? extends BaseVariantOutputData> variantData =
                    scope.getVariantData();
            final AndroidConfig extension = scope.getGlobalScope().getExtension();

            mergeResourcesTask.setMinSdk(
                    variantData.getVariantConfiguration().getMinSdkVersion().getApiLevel());

            mergeResourcesTask.setAndroidBuilder(scope.getGlobalScope().getAndroidBuilder());
            mergeResourcesTask.setVariantName(scope.getVariantConfiguration().getFullName());
            mergeResourcesTask.setIncrementalFolder(scope.getIncrementalDir(getName()));

            // Libraries use this task twice, once for compilation (with dependencies),
            // where blame is useful, and once for packaging where it is not.
            if (includeDependencies) {
                mergeResourcesTask.setBlameLogFolder(scope.getResourceBlameLogDir());
            }
            mergeResourcesTask.setProcess9Patch(process9Patch);
            mergeResourcesTask.setCrunchPng(extension.getAaptOptions().getCruncherEnabled());

            VectorDrawablesOptions vectorDrawablesOptions = variantData
                    .getVariantConfiguration()
                    .getMergedFlavor()
                    .getVectorDrawables();

            Set<String> generatedDensities = vectorDrawablesOptions.getGeneratedDensities();

            mergeResourcesTask.setGeneratedDensities(
                    Objects.firstNonNull(generatedDensities, Collections.<String>emptySet()));

            mergeResourcesTask.setDisableVectorDrawables(
                    vectorDrawablesOptions.getUseSupportLibrary()
                            || mergeResourcesTask.getGeneratedDensities().isEmpty());

            mergeResourcesTask.setUseNewCruncher(extension.getAaptOptions().getUseNewCruncher());

            final boolean validateEnabled = AndroidGradleOptions.isResourceValidationEnabled(
                    scope.getGlobalScope().getProject());

            mergeResourcesTask.setValidateEnabled(validateEnabled);

            ConventionMappingHelper.map(mergeResourcesTask, "inputResourceSets",
                    new Callable<List<ResourceSet>>() {
                        @Override
                        public List<ResourceSet> call() throws Exception {
                            List<File> generatedResFolders = Lists.newArrayList(
                                    scope.getRenderscriptResOutputDir(),
                                    scope.getGeneratedResOutputDir());
                            if (variantData.getExtraGeneratedResFolders() != null) {
                                generatedResFolders.addAll(
                                        variantData.getExtraGeneratedResFolders());
                            }
                            if (variantData.generateApkDataTask != null &&
                                    variantData.getVariantConfiguration().getBuildType()
                                            .isEmbedMicroApp()) {
                                generatedResFolders.add(
                                        variantData.generateApkDataTask.getResOutputDir());
                            }

                            return variantData.getVariantConfiguration().getResourceSets(
                                    generatedResFolders, includeDependencies, validateEnabled);
                        }
                    });

            mergeResourcesTask.setOutputDir(
                    outputLocation != null
                            ? outputLocation
                            : scope.getDefaultMergeResourcesOutputDir());

            mergeResourcesTask.setGeneratedPngsOutputDir(scope.getGeneratedPngsOutputDir());

            variantData.mergeResourcesTask = mergeResourcesTask;
        }
    }

    private static class FilteringLogger implements ILogger {

        private final ILogger mDelegate;

        FilteringLogger(ILogger delegate) {
            mDelegate = delegate;
        }

        @Override
        public void error(@Nullable Throwable t, @Nullable String msgFormat, Object... args) {
            if (msgFormat != null && isIgnored(msgFormat, args)) {
                mDelegate.info(Strings.nullToEmpty(msgFormat), args);
            } else {
                mDelegate.error(t, msgFormat, args);
            }
        }

        @Override
        public void warning(@NonNull String msgFormat, Object... args) {
            if (isIgnored(msgFormat, args)) {
                mDelegate.info(msgFormat, args);
            } else {
                mDelegate.warning(msgFormat, args);
            }
        }

        @Override
        public void info(@NonNull String msgFormat, Object... args) {
            mDelegate.info(msgFormat, args);
        }

        @Override
        public void verbose(@NonNull String msgFormat, Object... args) {
            mDelegate.verbose(msgFormat, args);
        }

        private boolean isIgnored(String msgFormat, Object... args) {
            String message = String.format(msgFormat, args);
            for (Pattern pattern : IGNORED_WARNINGS) {
                if (pattern.matcher(message).find()) {
                    return true;
                }
            }
<<<<<<< HEAD
=======

            return false;
>>>>>>> 656fdf44
        }
    }
}<|MERGE_RESOLUTION|>--- conflicted
+++ resolved
@@ -256,16 +256,12 @@
         }
     }
 
-    @Nullable
+    @NonNull
     private ResourcePreprocessor getPreprocessor() {
         // Only one pre-processor for now. The code will need slight changes when we add more.
         Collection<String> generatedDensitiesNames = getGeneratedDensities();
 
-<<<<<<< HEAD
-        if (generatedDensitiesNames.isEmpty()) {
-=======
         if (isDisableVectorDrawables()) {
->>>>>>> 656fdf44
             // If the user doesn't want any PNGs, leave the XML file alone as well.
             return new NoOpResourcePreprocessor();
         }
@@ -567,11 +563,8 @@
                     return true;
                 }
             }
-<<<<<<< HEAD
-=======
 
             return false;
->>>>>>> 656fdf44
         }
     }
 }
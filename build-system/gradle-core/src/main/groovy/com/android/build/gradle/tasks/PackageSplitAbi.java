/*
 * Copyright (C) 2014 The Android Open Source Project
 *
 * Licensed under the Apache License, Version 2.0 (the "License");
 * you may not use this file except in compliance with the License.
 * You may obtain a copy of the License at
 *
 *      http://www.apache.org/licenses/LICENSE-2.0
 *
 * Unless required by applicable law or agreed to in writing, software
 * distributed under the License is distributed on an "AS IS" BASIS,
 * WITHOUT WARRANTIES OR CONDITIONS OF ANY KIND, either express or implied.
 * See the License for the specific language governing permissions and
 * limitations under the License.
 */

package com.android.build.gradle.tasks;

import com.android.annotations.NonNull;
import com.android.annotations.Nullable;
import com.android.build.FilterData;
import com.android.build.OutputFile;
import com.android.build.gradle.api.ApkOutputFile;
import com.android.build.gradle.internal.dsl.AbiSplitOptions;
import com.android.build.gradle.internal.model.FilterDataImpl;
import com.android.build.gradle.internal.scope.ConventionMappingHelper;
import com.android.build.gradle.internal.scope.TaskConfigAction;
import com.android.build.gradle.internal.scope.VariantScope;
import com.android.build.gradle.internal.variant.BaseVariantData;
import com.android.build.gradle.internal.variant.BaseVariantOutputData;
import com.android.builder.core.VariantConfiguration;
import com.android.builder.model.ApiVersion;
import com.android.builder.model.SigningConfig;
import com.android.builder.packaging.DuplicateFileException;
import com.android.builder.packaging.PackagerException;
import com.android.builder.packaging.SigningException;
import com.android.ide.common.signing.KeytoolException;
import com.google.common.base.Joiner;
import com.google.common.collect.ImmutableList;
import com.google.common.collect.ImmutableSet;
import com.google.common.collect.Lists;
import com.google.common.util.concurrent.Callables;
import org.gradle.api.tasks.*;

import java.io.File;
import java.io.FileNotFoundException;
import java.util.Collection;
import java.util.List;
import java.util.Set;
import java.util.concurrent.Callable;
import java.util.regex.Matcher;
import java.util.regex.Pattern;

/**
 * Package a abi dimension specific split APK
 */
@ParallelizableTask
public class PackageSplitAbi extends SplitRelatedTask {

    private ImmutableList<ApkOutputFile> outputFiles;

    private Collection<File> inputFiles;

    private File outputDirectory;

    private Set<String> splits;

    private String outputBaseName;

    private boolean jniDebuggable;

    private SigningConfig signingConfig;

    private Collection<File> jniFolders;

<<<<<<< HEAD
=======
    private ApiVersion minSdkVersion;

>>>>>>> 656fdf44
    @OutputFiles
    public List<File> getOutputFiles() {
        ImmutableList.Builder<File> builder = ImmutableList.builder();
        for (String split : splits) {
            String apkName = getApkName(split);
            builder.add(new File(outputDirectory, apkName));
        }
        return builder.build();
    }

    @Override
    @Nullable
    public File getApkMetadataFile() {
        return null;
    }

    @Override
    @NonNull
    public synchronized ImmutableList<ApkOutputFile> getOutputSplitFiles() {

        if (outputFiles == null) {
            ImmutableList.Builder<ApkOutputFile> builder = ImmutableList.builder();
            for (String split : splits) {
                String apkName = getApkName(split);
                ApkOutputFile apkOutput = new ApkOutputFile(
                        OutputFile.OutputType.SPLIT,
                        ImmutableList.of(FilterDataImpl.build(OutputFile.ABI, apkName)),
                        Callables.returning(new File(outputDirectory, apkName)));
                builder.add(apkOutput);
            }

            outputFiles = builder.build();
        }
        return outputFiles;
    }

    private boolean isAbiSplit(String fileName) {
        for (String abi : getSplits()) {
            if (fileName.contains(abi)) {
                return true;
            }
        }
        return false;
    }

    @TaskAction
    protected void doFullTaskAction() throws FileNotFoundException, SigningException,
            KeytoolException, DuplicateFileException, PackagerException {

        // resources- and .ap_ should be shared in a setting somewhere. see BasePlugin:1206
        final Pattern pattern = Pattern.compile("resources-" + getOutputBaseName() + "-(.*).ap_");
        List<String> unprocessedSplits = Lists.newArrayList(splits);
        for (File file : inputFiles) {
            Matcher matcher = pattern.matcher(file.getName());
            if (matcher.matches() && isAbiSplit(file.getName())) {
                String apkName = getApkName(matcher.group(1));

                File outFile = new File(getOutputDirectory(), apkName);
                getBuilder().packageApk(
                        file.getAbsolutePath(),
                        ImmutableSet.<File>of(), /* dexFolders */
                        ImmutableList.<File>of(), /* getJavaResourceDir */
                        getJniFolders(),
                        ImmutableSet.of(matcher.group(1)),
                        isJniDebuggable(),
                        getSigningConfig(),
<<<<<<< HEAD
                        outFile.getAbsolutePath());
=======
                        outFile.getAbsolutePath(),
                        getMinSdkVersion());
>>>>>>> 656fdf44
                unprocessedSplits.remove(matcher.group(1));
            }
        }
        if (!unprocessedSplits.isEmpty()) {
            String message = "Could not find resource package for "
                    + Joiner.on(',').join(unprocessedSplits);
            getLogger().error(message);
            throw new IllegalStateException(message);
        }
    }

    @Override
    public List<FilterData> getSplitsData() {
        ImmutableList.Builder<FilterData> filterDataBuilder = ImmutableList.builder();
        SplitRelatedTask.addAllFilterData(filterDataBuilder, splits, OutputFile.FilterType.ABI);
        return filterDataBuilder.build();
    }

    private String getApkName(final String split) {
        String archivesBaseName = (String)getProject().getProperties().get("archivesBaseName");
        String apkName = archivesBaseName + "-" + getOutputBaseName() + "_" + split;
        return apkName + (getSigningConfig() == null ? "-unsigned.apk" : "-unaligned.apk");
    }

    public void setOutputFiles(ImmutableList<ApkOutputFile> outputFiles) {
        this.outputFiles = outputFiles;
    }

    @InputFiles
    public Collection<File> getInputFiles() {
        return inputFiles;
    }

    public void setInputFiles(Collection<File> inputFiles) {
        this.inputFiles = inputFiles;
    }

    public File getOutputDirectory() {
        return outputDirectory;
    }

    public void setOutputDirectory(File outputDirectory) {
        this.outputDirectory = outputDirectory;
    }

    @Input
    public Set<String> getSplits() {
        return splits;
    }

    public void setSplits(Set<String> splits) {
        this.splits = splits;
    }

    @Input
    public String getOutputBaseName() {
        return outputBaseName;
    }

    public void setOutputBaseName(String outputBaseName) {
        this.outputBaseName = outputBaseName;
    }

    @Input
    public boolean isJniDebuggable() {
        return jniDebuggable;
    }

    public void setJniDebuggable(boolean jniDebuggable) {
        this.jniDebuggable = jniDebuggable;
    }

    @Nested
    @Optional
    public SigningConfig getSigningConfig() {
        return signingConfig;
    }

    public void setSigningConfig(SigningConfig signingConfig) {
        this.signingConfig = signingConfig;
    }

    @Input
    public Collection<File> getJniFolders() {
        return jniFolders;
    }

    public void setJniFolders(Collection<File> jniFolders) {
        this.jniFolders = jniFolders;
    }
<<<<<<< HEAD
=======

    public void setMinSdkVersion(ApiVersion version) {
        this.minSdkVersion = version;
    }

    @Input
    public int getMinSdkVersion() {
        return minSdkVersion.getApiLevel();
    }

    // ----- ConfigAction -----

    public static class ConfigAction implements TaskConfigAction<PackageSplitAbi> {

        private VariantScope scope;

        public ConfigAction(VariantScope scope) {
            this.scope = scope;
        }

        @Override
        @NonNull
        public String getName() {
            return scope.getTaskName("package", "SplitAbi");
        }

        @Override
        @NonNull
        public Class<PackageSplitAbi> getType() {
            return PackageSplitAbi.class;
        }

        @Override
        public void execute(@NonNull PackageSplitAbi packageSplitAbiTask) {
            BaseVariantData<? extends BaseVariantOutputData> variantData = scope.getVariantData();
            List<? extends BaseVariantOutputData> outputs = variantData.getOutputs();
            final BaseVariantOutputData variantOutputData = outputs.get(0);
            final VariantConfiguration config = scope.getVariantConfiguration();

            variantOutputData.packageSplitAbiTask = packageSplitAbiTask;

            Set<String> filters = AbiSplitOptions.getAbiFilters(
                    scope.getGlobalScope().getExtension().getSplits().getAbiFilters());
            packageSplitAbiTask.setInputFiles(scope.getSplitAbiResOutputFiles());
            packageSplitAbiTask.setSplits(filters);
            packageSplitAbiTask.setOutputBaseName(config.getBaseName());
            packageSplitAbiTask.setSigningConfig(config.getSigningConfig());
            packageSplitAbiTask.setOutputDirectory(scope.getSplitOutputDirectory());
            packageSplitAbiTask.setAndroidBuilder(scope.getGlobalScope().getAndroidBuilder());
            packageSplitAbiTask.setVariantName(config.getFullName());
            packageSplitAbiTask.setMinSdkVersion(config.getMinSdkVersion());

            ConventionMappingHelper.map(packageSplitAbiTask, "jniFolders",
                    new Callable<Set<File>>() {
                        @Override
                        public Set<File> call() throws Exception {
                            return scope.getTransformManager().getPipelineOutput(
                                    PackageApplication.sNativeLibsFilter).keySet();
                        }
                    });

            ConventionMappingHelper.map(packageSplitAbiTask, "jniDebuggable",
                    new Callable<Boolean>() {
                        @Override
                        public Boolean call() throws Exception {
                            return config.getBuildType().isJniDebuggable();
                        }
                    });
        }
    }
>>>>>>> 656fdf44
}<|MERGE_RESOLUTION|>--- conflicted
+++ resolved
@@ -40,7 +40,14 @@
 import com.google.common.collect.ImmutableSet;
 import com.google.common.collect.Lists;
 import com.google.common.util.concurrent.Callables;
-import org.gradle.api.tasks.*;
+
+import org.gradle.api.tasks.Input;
+import org.gradle.api.tasks.InputFiles;
+import org.gradle.api.tasks.Nested;
+import org.gradle.api.tasks.Optional;
+import org.gradle.api.tasks.OutputFiles;
+import org.gradle.api.tasks.ParallelizableTask;
+import org.gradle.api.tasks.TaskAction;
 
 import java.io.File;
 import java.io.FileNotFoundException;
@@ -73,11 +80,8 @@
 
     private Collection<File> jniFolders;
 
-<<<<<<< HEAD
-=======
     private ApiVersion minSdkVersion;
 
->>>>>>> 656fdf44
     @OutputFiles
     public List<File> getOutputFiles() {
         ImmutableList.Builder<File> builder = ImmutableList.builder();
@@ -144,12 +148,8 @@
                         ImmutableSet.of(matcher.group(1)),
                         isJniDebuggable(),
                         getSigningConfig(),
-<<<<<<< HEAD
-                        outFile.getAbsolutePath());
-=======
                         outFile.getAbsolutePath(),
                         getMinSdkVersion());
->>>>>>> 656fdf44
                 unprocessedSplits.remove(matcher.group(1));
             }
         }
@@ -240,8 +240,6 @@
     public void setJniFolders(Collection<File> jniFolders) {
         this.jniFolders = jniFolders;
     }
-<<<<<<< HEAD
-=======
 
     public void setMinSdkVersion(ApiVersion version) {
         this.minSdkVersion = version;
@@ -312,5 +310,4 @@
                     });
         }
     }
->>>>>>> 656fdf44
 }
--- conflicted
+++ resolved
@@ -62,14 +62,10 @@
 
     public static final String PROPERTY_KEEP_TIMESTAMPS_IN_APK = "android.keepTimestampsInApk";
 
-<<<<<<< HEAD
-    public static final String ANDROID_CUSTOM_CLASS_TRANSFORMS = "android.custom.class.transforms";
-=======
     public static final String PROPERTY_ENABLE_AAPT2 = "android.enableAapt2";
 
     public static final String ANDROID_ADVANCED_PROFILING_TRANSFORMS =
             "android.advanced.profiling.transforms";
->>>>>>> 36777638
 
     public static final String ANDROID_SDK_CHANNEL = "android.sdk.channel";
 

--- conflicted
+++ resolved
@@ -451,8 +451,6 @@
 
     /**
      * Set up a new matching request for a given flavor dimension and value.
-<<<<<<< HEAD
-=======
      *
      * <p>To learn more, read <a href="d.android.com/r/tools/use-flavorSelection.html">Select
      * default flavors for missing dimensions</a>.
@@ -475,41 +473,13 @@
 
     /**
      * Set up a new matching request for a given flavor dimension and value.
->>>>>>> 9762cc2c
      *
      * <p>To learn more, read <a href="d.android.com/r/tools/use-flavorSelection.html">Select
      * default flavors for missing dimensions</a>.
      *
      * @param dimension the flavor dimension
-<<<<<<< HEAD
-     * @param requestedValue the flavor name
-     */
-    void missingDimensionStrategy(@NonNull String dimension, @NonNull String requestedValue);
-
-    /**
-     * Set up a new matching request for a given flavor dimension and value.
-     *
-     * <p>To learn more, read <a href="d.android.com/r/tools/use-flavorSelection.html">Select
-     * default flavors for missing dimensions</a>.
-     *
-     * @param dimension the flavor dimension
      * @param requestedValues the flavor name and fallbacks
      */
-    void missingDimensionStrategy(@NonNull String dimension, @NonNull String... requestedValues);
-
-    /**
-     * Set up a new matching request for a given flavor dimension and value.
-     *
-     * <p>To learn more, read <a href="d.android.com/r/tools/use-flavorSelection.html">Select
-     * default flavors for missing dimensions</a>.
-     *
-     * @param dimension the flavor dimension
-     * @param requestedValues the flavor name and fallbacks
-     */
-=======
-     * @param requestedValues the flavor name and fallbacks
-     */
->>>>>>> 9762cc2c
     void missingDimensionStrategy(@NonNull String dimension, @NonNull List<String> requestedValues);
 
     /**

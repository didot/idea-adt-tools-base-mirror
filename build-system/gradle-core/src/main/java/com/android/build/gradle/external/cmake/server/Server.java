/*
 * Copyright (C) 2017 The Android Open Source Project
 *
 * Licensed under the Apache License, Version 2.0 (the "License");
 * you may not use this file except in compliance with the License.
 * You may obtain a copy of the License at
 *
 *      http://www.apache.org/licenses/LICENSE-2.0
 *
 * Unless required by applicable law or agreed to in writing, software
 * distributed under the License is distributed on an "AS IS" BASIS,
 * WITHOUT WARRANTIES OR CONDITIONS OF ANY KIND, either express or implied.
 * See the License for the specific language governing permissions and
 * limitations under the License.
 */

package com.android.build.gradle.external.cmake.server;

import com.android.annotations.NonNull;
import com.android.annotations.Nullable;
import java.io.IOException;
import java.util.List;

/**
 * Interface that defines a Cmake server. Server interface is based off of
 * https://cmake.org/cmake/help/v3.7/manual/cmake-server.7.html
 */
public interface Server {
    /**
     * Starts and connects to a Cmake server and sends a HelloRequest.
     *
     * @return true if connected successfully to Cmake server
     * @throws IOException I/O failure
     */
    boolean connect() throws IOException;

    /**
     * Disconnected from the Cmake server.
     *
     * @throws IOException I/O failure
     */
    void disconnect() throws IOException;

    /**
     * Returns the connection status to the Cmake server
     *
     * @return true if connected Cmake server
     */
    boolean isConnected();

    /**
     * Cmake server returns a list of supported versions when a connection is established (via the
     * HelloResult). This function returns the supported version to be sent for handshake.
     *
     * @return list of protocol versions supported by the server. The list is empty if the server
     *     does not support the Cmake server.
     */
    @Nullable
    List<ProtocolVersion> getSupportedVersion();

    /**
     * One of the first request a client may send to the Cmake server.
     *
     * @param handshakeRequest - a valid handshake request
     * @return HandshakeResult
     * @throws IOException I/O failure
     */
    @NonNull
    HandshakeResult handshake(@NonNull HandshakeRequest handshakeRequest) throws IOException;

    /**
     * Configures our project for build.
     *
     * @param cacheArguments list of strings to configure via the cache argument keys. These string
     *     are interpreted similar to cmake command line client.
     * @return ConfigureCommandResult - this object holds the ConfigureResult and interactive
     *     messages returned by Cmake when configuring the project.
     * @throws IOException I/O failure
     */
    @NonNull
    ConfigureCommandResult configure(@NonNull String... cacheArguments) throws IOException;

    /**
     * Computes, i.e., generates the build system files in the build directory. Ideally, this
     * function should be called only if configure succeeds.
     *
     * @return ComputeResult
     * @throws IOException I/O failure
     */
    @NonNull
    ComputeResult compute() throws IOException;

    /**
     * Requests the project's code model once its configured successfully.
     *
     * @return CodeModel
     * @throws IOException I/O failure
     */
    @NonNull
    CodeModel codemodel() throws IOException;

    /**
     * Lists the cached configuration values after the project is configured.
     *
     * @return CacheResult
     * @throws IOException I/O failure
     */
    @NonNull
    CacheResult cache() throws IOException;

    /**
     * Requests files used by CMake as part of the build system itself.
     *
     * @return CmakeInputsResult
     * @throws IOException I/O failure
     */
    @NonNull
    CmakeInputsResult cmakeInputs() throws IOException;

    /**
     * Request to get the state of Cmake (after a successful handshake).
     *
     * @return global settings of Cmake's state
     * @throws IOException I/O failure
     */
    @NonNull
    GlobalSettings globalSettings() throws IOException;

    /**
     * Returns the compiler executable used C files.
     *
     * @return full path to the compiler and compiler executable. If compiler executable is not
     *     found this function returns null.
     */
<<<<<<< HEAD
    @Nullable
=======
    @NonNull
>>>>>>> 9762cc2c
    String getCCompilerExecutable();

    /**
     * Returns the compiler executable used Cpp files.
     *
     * @return full path to the compiler and compiler executable. If compiler executable is not
     *     found this function returns null.
     */
<<<<<<< HEAD
    @Nullable
=======
    @NonNull
>>>>>>> 9762cc2c
    String getCppCompilerExecutable();

    /** Returns to the path of the Cmake executable. */
    @NonNull
    String getCmakePath();
}<|MERGE_RESOLUTION|>--- conflicted
+++ resolved
@@ -132,11 +132,7 @@
      * @return full path to the compiler and compiler executable. If compiler executable is not
      *     found this function returns null.
      */
-<<<<<<< HEAD
-    @Nullable
-=======
     @NonNull
->>>>>>> 9762cc2c
     String getCCompilerExecutable();
 
     /**
@@ -145,11 +141,7 @@
      * @return full path to the compiler and compiler executable. If compiler executable is not
      *     found this function returns null.
      */
-<<<<<<< HEAD
-    @Nullable
-=======
     @NonNull
->>>>>>> 9762cc2c
     String getCppCompilerExecutable();
 
     /** Returns to the path of the Cmake executable. */

/*
 * Copyright (C) 2015 The Android Open Source Project
 *
 * Licensed under the Apache License, Version 2.0 (the "License");
 * you may not use this file except in compliance with the License.
 * You may obtain a copy of the License at
 *
 *      http://www.apache.org/licenses/LICENSE-2.0
 *
 * Unless required by applicable law or agreed to in writing, software
 * distributed under the License is distributed on an "AS IS" BASIS,
 * WITHOUT WARRANTIES OR CONDITIONS OF ANY KIND, either express or implied.
 * See the License for the specific language governing permissions and
 * limitations under the License.
 */

package com.android.build.gradle.internal;

import static com.android.build.gradle.internal.publishing.AndroidArtifacts.ARTIFACT_TYPE;
import static com.android.build.gradle.internal.publishing.AndroidArtifacts.ArtifactType.APK;
import static com.android.build.gradle.internal.scope.TaskOutputHolder.TaskOutputType.JAVAC;
import static com.android.builder.model.AndroidProject.FD_INTERMEDIATES;

import android.databinding.tool.DataBindingBuilder;
import com.android.annotations.NonNull;
import com.android.annotations.Nullable;
import com.android.build.api.transform.QualifiedContent.Scope;
import com.android.build.gradle.AndroidConfig;
import com.android.build.gradle.internal.aapt.AaptGeneration;
import com.android.build.gradle.internal.core.GradleVariantConfiguration;
import com.android.build.gradle.internal.incremental.BuildInfoWriterTask;
import com.android.build.gradle.internal.incremental.InstantRunPatchingPolicy;
import com.android.build.gradle.internal.pipeline.TransformManager;
import com.android.build.gradle.internal.pipeline.TransformTask;
import com.android.build.gradle.internal.scope.AndroidTask;
import com.android.build.gradle.internal.scope.DefaultGradlePackagingScope;
import com.android.build.gradle.internal.scope.GlobalScope;
import com.android.build.gradle.internal.scope.PackagingScope;
import com.android.build.gradle.internal.scope.TaskConfigAction;
import com.android.build.gradle.internal.scope.TaskOutputHolder;
import com.android.build.gradle.internal.scope.VariantScope;
import com.android.build.gradle.internal.tasks.AppPreBuildTask;
import com.android.build.gradle.internal.tasks.ApplicationId;
import com.android.build.gradle.internal.tasks.ApplicationIdWriterTask;
import com.android.build.gradle.internal.tasks.TestPreBuildTask;
import com.android.build.gradle.internal.transforms.InstantRunDependenciesApkBuilder;
import com.android.build.gradle.internal.transforms.InstantRunSliceSplitApkBuilder;
import com.android.build.gradle.internal.variant.ApplicationVariantData;
import com.android.build.gradle.internal.variant.BaseVariantData;
import com.android.build.gradle.internal.variant.MultiOutputPolicy;
import com.android.build.gradle.options.OptionalBooleanOption;
import com.android.build.gradle.options.ProjectOptions;
import com.android.builder.core.AndroidBuilder;
import com.android.builder.model.SyncIssue;
import com.android.builder.profile.Recorder;
import com.android.utils.FileUtils;
import com.google.wireless.android.sdk.stats.GradleBuildProfileSpan.ExecutionType;
import java.io.File;
import java.util.Optional;
import java.util.Set;
import org.gradle.api.Action;
import org.gradle.api.DefaultTask;
import org.gradle.api.Project;
import org.gradle.api.artifacts.Configuration;
import org.gradle.api.attributes.AttributeContainer;
import org.gradle.api.file.ConfigurableFileCollection;
import org.gradle.api.file.FileCollection;
import org.gradle.api.tasks.bundling.Jar;
import org.gradle.api.tasks.compile.JavaCompile;
import org.gradle.tooling.provider.model.ToolingModelBuilderRegistry;

/**
 * TaskManager for creating tasks in an Android application project.
 */
public class ApplicationTaskManager extends TaskManager {

    public ApplicationTaskManager(
            @NonNull GlobalScope globalScope,
            @NonNull Project project,
            @NonNull ProjectOptions projectOptions,
            @NonNull AndroidBuilder androidBuilder,
            @NonNull DataBindingBuilder dataBindingBuilder,
            @NonNull AndroidConfig extension,
            @NonNull SdkHandler sdkHandler,
            @NonNull ToolingModelBuilderRegistry toolingRegistry,
            @NonNull Recorder recorder) {
        super(
                globalScope,
                project,
                projectOptions,
                androidBuilder,
                dataBindingBuilder,
                extension,
                sdkHandler,
                toolingRegistry,
                recorder);
    }

    @Override
    public void createTasksForVariantScope(
            @NonNull final TaskFactory tasks, @NonNull final VariantScope variantScope) {
        BaseVariantData variantData = variantScope.getVariantData();
        assert variantData instanceof ApplicationVariantData;

        createAnchorTasks(tasks, variantScope);
        createCheckManifestTask(tasks, variantScope);

        handleMicroApp(tasks, variantScope);

        // Create all current streams (dependencies mostly at this point)
        createDependencyStreams(tasks, variantScope);

        // Add a task to publish the applicationId.
        createApplicationIdWriterTask(tasks, variantScope);

        // Add a task to process the manifest(s)
        recorder.record(
                ExecutionType.APP_TASK_MANAGER_CREATE_MERGE_MANIFEST_TASK,
                project.getPath(),
                variantScope.getFullVariantName(),
                () -> createMergeApkManifestsTask(tasks, variantScope));

        // Add a task to create the res values
        recorder.record(
                ExecutionType.APP_TASK_MANAGER_CREATE_GENERATE_RES_VALUES_TASK,
                project.getPath(),
                variantScope.getFullVariantName(),
                () -> createGenerateResValuesTask(tasks, variantScope));

        // Add a task to compile renderscript files.
        recorder.record(
                ExecutionType.APP_TASK_MANAGER_CREATE_CREATE_RENDERSCRIPT_TASK,
                project.getPath(),
                variantScope.getFullVariantName(),
                () -> createRenderscriptTask(tasks, variantScope));

        // Add a task to merge the resource folders
        recorder.record(
                ExecutionType.APP_TASK_MANAGER_CREATE_MERGE_RESOURCES_TASK,
                project.getPath(),
                variantScope.getFullVariantName(),
                (Recorder.VoidBlock) () -> createMergeResourcesTask(tasks, variantScope, true));

        // Add a task to merge the asset folders
        recorder.record(
                ExecutionType.APP_TASK_MANAGER_CREATE_MERGE_ASSETS_TASK,
                project.getPath(),
                variantScope.getFullVariantName(),
                () -> createMergeAssetsTask(tasks, variantScope, null));

        // Add a task to create the BuildConfig class
        recorder.record(
                ExecutionType.APP_TASK_MANAGER_CREATE_BUILD_CONFIG_TASK,
                project.getPath(),
                variantScope.getFullVariantName(),
                () -> createBuildConfigTask(tasks, variantScope));

        recorder.record(
                ExecutionType.APP_TASK_MANAGER_CREATE_PROCESS_RES_TASK,
                project.getPath(),
                variantScope.getFullVariantName(),
                () -> {
                    // Add a task to process the Android Resources and generate source files
                    createApkProcessResTask(tasks, variantScope);

                    // Add a task to process the java resources
                    createProcessJavaResTask(tasks, variantScope);
                });

        recorder.record(
                ExecutionType.APP_TASK_MANAGER_CREATE_AIDL_TASK,
                project.getPath(),
                variantScope.getFullVariantName(),
                () -> createAidlTask(tasks, variantScope));

        recorder.record(
                ExecutionType.APP_TASK_MANAGER_CREATE_SHADER_TASK,
                project.getPath(),
                variantScope.getFullVariantName(),
                () -> createShaderTask(tasks, variantScope));

        // Add NDK tasks
        if (!isComponentModelPlugin()) {
            recorder.record(
                    ExecutionType.APP_TASK_MANAGER_CREATE_NDK_TASK,
                    project.getPath(),
                    variantScope.getFullVariantName(),
                    () -> createNdkTasks(tasks, variantScope));
        } else {
            if (variantData.compileTask != null) {
                variantData.compileTask.dependsOn(getNdkBuildable(variantData));
            } else {
                variantScope.getCompileTask().dependsOn(tasks, getNdkBuildable(variantData));
            }
        }
        variantScope.setNdkBuildable(getNdkBuildable(variantData));

        // Add external native build tasks

        recorder.record(
                ExecutionType.APP_TASK_MANAGER_CREATE_EXTERNAL_NATIVE_BUILD_TASK,
                project.getPath(),
                variantScope.getFullVariantName(),
                () -> {
                    createExternalNativeBuildJsonGenerators(variantScope);
                    createExternalNativeBuildTasks(tasks, variantScope);
                });

        // Add a task to merge the jni libs folders
        recorder.record(
                ExecutionType.APP_TASK_MANAGER_CREATE_MERGE_JNILIBS_FOLDERS_TASK,
                project.getPath(),
                variantScope.getFullVariantName(),
                () -> createMergeJniLibFoldersTasks(tasks, variantScope));

        // Add data binding tasks if enabled
        createDataBindingTasksIfNecessary(tasks, variantScope);

        // Add a compile task
        recorder.record(
                ExecutionType.APP_TASK_MANAGER_CREATE_COMPILE_TASK,
                project.getPath(),
                variantScope.getFullVariantName(),
                () -> addCompileTask(tasks, variantScope));

        createStripNativeLibraryTask(tasks, variantScope);

        if (variantScope.getOutputScope().getMultiOutputPolicy().equals(MultiOutputPolicy.SPLITS)) {
            if (extension.getBuildToolsRevision().getMajor() < 21) {
                throw new RuntimeException(
                        "Pure splits can only be used with buildtools 21 and later");
            }

            recorder.record(
                    ExecutionType.APP_TASK_MANAGER_CREATE_SPLIT_TASK,
                    project.getPath(),
                    variantScope.getFullVariantName(),
                    () -> createSplitTasks(tasks, variantScope));
        }

        recorder.record(
                ExecutionType.APP_TASK_MANAGER_CREATE_PACKAGING_TASK,
                project.getPath(),
                variantScope.getFullVariantName(),
                () -> {
                    AndroidTask<BuildInfoWriterTask> buildInfoWriterTask =
                            createInstantRunPackagingTasks(tasks, variantScope);
                    createPackagingTask(tasks, variantScope, buildInfoWriterTask);
                });

        // create the lint tasks.
        recorder.record(
                ExecutionType.APP_TASK_MANAGER_CREATE_LINT_TASK,
                project.getPath(),
                variantScope.getFullVariantName(),
                () -> createLintTasks(tasks, variantScope));
    }

    private void addCompileTask(@NonNull TaskFactory tasks, @NonNull VariantScope variantScope) {
        // create data binding merge task before the javac task so that it can
        // parse jars before any consumer
        createDataBindingMergeArtifactsTaskIfNecessary(tasks, variantScope);
        AndroidTask<? extends JavaCompile> javacTask = createJavacTask(tasks, variantScope);
        VariantScope.Java8LangSupport java8LangSupport = variantScope.getJava8LangSupportType();
        if (java8LangSupport == VariantScope.Java8LangSupport.INVALID) {
            return;
        }
        // Only warn for users of retrolambda and dexguard
        String pluginName = null;
        if (java8LangSupport == VariantScope.Java8LangSupport.DEXGUARD) {
            pluginName = "dexguard";
        } else if (java8LangSupport == VariantScope.Java8LangSupport.RETROLAMBDA) {
            pluginName = "me.tatarka.retrolambda";
        }

        if (pluginName != null) {
            String warningMsg =
                    String.format(
                            "One of the plugins you are using supports Java 8 "
                                    + "language features. To try the support built into"
                                    + " the Android plugin, remove the following from "
                                    + "your build.gradle:\n"
                                    + "    apply plugin: '%s'\n"
                                    + "To learn more, go to https://d.android.com/r/"
                                    + "tools/java-8-support-message.html\n",
                            pluginName);

            androidBuilder
                    .getErrorReporter()
                    .handleSyncWarning(null, SyncIssue.TYPE_GENERIC, warningMsg);
        }

        addJavacClassesStream(variantScope);
        setJavaCompilerTask(javacTask, tasks, variantScope);
        createPostCompilationTasks(tasks, variantScope);
    }

    /** Create tasks related to creating pure split APKs containing sharded dex files. */
    @Nullable
    private AndroidTask<BuildInfoWriterTask> createInstantRunPackagingTasks(
            @NonNull TaskFactory tasks, @NonNull VariantScope variantScope) {

        if (!variantScope.getInstantRunBuildContext().isInInstantRunMode()
                || variantScope.getInstantRunTaskManager() == null) {
            return null;
        }

        AndroidTask<BuildInfoWriterTask> buildInfoGeneratorTask =
                getAndroidTasks()
                        .create(
                                tasks,
                                new BuildInfoWriterTask.ConfigAction(variantScope, getLogger()));

        variantScope.getInstantRunTaskManager()
                        .configureBuildInfoWriterTask(buildInfoGeneratorTask);

        InstantRunPatchingPolicy patchingPolicy =
                variantScope.getInstantRunBuildContext().getPatchingPolicy();

        if (InstantRunPatchingPolicy.useMultiApk(patchingPolicy)) {

<<<<<<< HEAD
            BaseVariantOutputData outputData = variantScope.getVariantData().getMainOutput();
            PackagingScope packagingScope = new DefaultGradlePackagingScope(outputData.getScope());
=======
            PackagingScope packagingScope = new DefaultGradlePackagingScope(variantScope);
>>>>>>> b805f832

            // create the transforms that will create the dependencies apk.
            InstantRunDependenciesApkBuilder dependenciesApkBuilder =
                    new InstantRunDependenciesApkBuilder(
                            getLogger(),
                            project,
                            variantScope.getInstantRunBuildContext(),
                            variantScope.getGlobalScope().getAndroidBuilder(),
                            variantScope.getGlobalScope().getBuildCache(),
                            packagingScope,
                            packagingScope.getSigningConfig(),
                            AaptGeneration.fromProjectOptions(projectOptions),
                            packagingScope.getAaptOptions(),
                            new File(packagingScope.getInstantRunSplitApkOutputFolder(), "dep"),
<<<<<<< HEAD
                            packagingScope.getInstantRunSupportDir());

            Optional<AndroidTask<TransformTask>> dependenciesApkBuilderTask =
                    variantScope
                            .getTransformManager()
                            .addTransform(tasks, variantScope, dependenciesApkBuilder);

=======
                            packagingScope.getInstantRunSupportDir(),
                            new File(
                                    packagingScope.getIncrementalDir(
                                            "InstantRunDependenciesApkBuilder"),
                                    "aapt-temp"));

            Optional<AndroidTask<TransformTask>> dependenciesApkBuilderTask =
                    variantScope
                            .getTransformManager()
                            .addTransform(tasks, variantScope, dependenciesApkBuilder);

>>>>>>> b805f832
            dependenciesApkBuilderTask.ifPresent(
                    task -> task.dependsOn(tasks, getValidateSigningTask(tasks, packagingScope)));

            // and now the transform that will create a split FULL_APK for each slice.
            InstantRunSliceSplitApkBuilder slicesApkBuilder =
                    new InstantRunSliceSplitApkBuilder(
                            getLogger(),
                            project,
                            variantScope.getInstantRunBuildContext(),
                            variantScope.getGlobalScope().getAndroidBuilder(),
                            variantScope.getGlobalScope().getBuildCache(),
                            packagingScope,
                            packagingScope.getSigningConfig(),
                            AaptGeneration.fromProjectOptions(projectOptions),
                            packagingScope.getAaptOptions(),
                            new File(packagingScope.getInstantRunSplitApkOutputFolder(), "slices"),
<<<<<<< HEAD
                            packagingScope.getInstantRunSupportDir());
=======
                            packagingScope.getInstantRunSupportDir(),
                            new File(
                                    packagingScope.getIncrementalDir(
                                            "InstantRunSliceSplitApkBuilder"),
                                    "aapt-temp"),
                            globalScope
                                    .getProjectOptions()
                                    .get(OptionalBooleanOption.SERIAL_AAPT2));
>>>>>>> b805f832

            Optional<AndroidTask<TransformTask>> transformTaskAndroidTask = variantScope
                    .getTransformManager().addTransform(tasks, variantScope, slicesApkBuilder);

            if (transformTaskAndroidTask.isPresent()) {
                AndroidTask<TransformTask> splitApk = transformTaskAndroidTask.get();
                splitApk.dependsOn(tasks, getValidateSigningTask(tasks, packagingScope));
                variantScope.getAssembleTask().dependsOn(tasks, splitApk);
                buildInfoGeneratorTask
                        .configure(tasks, task -> task.mustRunAfter(splitApk.getName()));
            }

            // if the assembleVariant task run, make sure it also runs the task to generate
            // the build-info.xml.
            variantScope.getAssembleTask().dependsOn(tasks, buildInfoGeneratorTask);
        }
        return buildInfoGeneratorTask;
    }

    @Override
    protected void postJavacCreation(
            @NonNull final TaskFactory tasks, @NonNull VariantScope scope) {
        final FileCollection javacOutput = scope.getOutput(JAVAC);
        final FileCollection preJavacGeneratedBytecode =
                scope.getVariantData().getAllPreJavacGeneratedBytecode();
        final FileCollection postJavacGeneratedBytecode =
                scope.getVariantData().getAllPostJavacGeneratedBytecode();

        // Create the classes artifact for uses by external test modules.
        File dest =
                new File(
                        globalScope.getBuildDir(),
                        FileUtils.join(
                                FD_INTERMEDIATES,
                                "classes-jar",
                                scope.getVariantConfiguration().getDirName()));

        AndroidTask<Jar> task =
                androidTasks.create(
                        tasks,
                        new TaskConfigAction<Jar>() {
                            @NonNull
                            @Override
                            public String getName() {
                                return scope.getTaskName("bundleAppClasses");
                            }

                            @NonNull
                            @Override
                            public Class<Jar> getType() {
                                return Jar.class;
                            }

                            @Override
                            public void execute(@NonNull Jar task) {
                                task.from(javacOutput);
                                task.from(preJavacGeneratedBytecode);
                                task.from(postJavacGeneratedBytecode);
                                task.setDestinationDir(dest);
                                task.setArchiveName("classes.jar");
                            }
                        });

        scope.addTaskOutput(
                TaskOutputHolder.TaskOutputType.APP_CLASSES,
                new File(dest, "classes.jar"),
                task.getName());

        // create a lighter weight version for usage inside the same module (unit tests basically)
        ConfigurableFileCollection fileCollection =
                scope.createAnchorOutput(TaskOutputHolder.AnchorOutputType.ALL_CLASSES);
        fileCollection.from(javacOutput);
        fileCollection.from(preJavacGeneratedBytecode);
        fileCollection.from(postJavacGeneratedBytecode);
    }

    @Override
    protected AndroidTask<? extends DefaultTask> createVariantPreBuildTask(
            @NonNull TaskFactory tasks, @NonNull VariantScope scope) {
        switch (scope.getVariantConfiguration().getType()) {
            case DEFAULT:
                return getAndroidTasks().create(tasks, new AppPreBuildTask.ConfigAction(scope));
            case ANDROID_TEST:
                return getAndroidTasks().create(tasks, new TestPreBuildTask.ConfigAction(scope));
            default:
                return super.createVariantPreBuildTask(tasks, scope);
        }
    }

    @NonNull
    @Override
    protected Set<Scope> getResMergingScopes(@NonNull VariantScope variantScope) {
        return TransformManager.SCOPE_FULL_PROJECT;
    }

    /**
     * Configure variantData to generate embedded wear application.
     */
    private void handleMicroApp(
            @NonNull TaskFactory tasks,
            @NonNull VariantScope scope) {
        BaseVariantData variantData = scope.getVariantData();
        GradleVariantConfiguration variantConfiguration = variantData.getVariantConfiguration();
        Boolean unbundledWearApp = variantConfiguration.getMergedFlavor().getWearAppUnbundled();

        if (!Boolean.TRUE.equals(unbundledWearApp)
                && variantConfiguration.getBuildType().isEmbedMicroApp()) {
            Configuration wearApp = variantData.getVariantDependency().getWearAppConfiguration();
            assert wearApp != null : "Wear app with no wearApp configuration";
            if (!wearApp.getAllDependencies().isEmpty()) {
                Action<AttributeContainer> setApkArtifact =
                        container -> container.attribute(ARTIFACT_TYPE, APK.getType());
                FileCollection files =
                        wearApp.getIncoming()
                                .artifactView(config -> config.attributes(setApkArtifact))
                                .getFiles();
                createGenerateMicroApkDataTask(tasks, scope, files);
            }
        } else {
            if (Boolean.TRUE.equals(unbundledWearApp)) {
                createGenerateMicroApkDataTask(tasks, scope, null);
            }
        }
    }

    private void createApplicationIdWriterTask(
            @NonNull TaskFactory tasks, @NonNull VariantScope variantScope) {

        File applicationIdOutputDirectory =
                FileUtils.join(
                        globalScope.getIntermediatesDir(),
                        "applicationId",
                        variantScope.getVariantConfiguration().getDirName());

        AndroidTask<ApplicationIdWriterTask> writeTask =
                androidTasks.create(
                        tasks,
                        new ApplicationIdWriterTask.ConfigAction(
                                variantScope, applicationIdOutputDirectory));

        variantScope.addTaskOutput(
                TaskOutputHolder.TaskOutputType.METADATA_APP_ID_DECLARATION,
                ApplicationId.getOutputFile(applicationIdOutputDirectory),
                writeTask.getName());
    }

}<|MERGE_RESOLUTION|>--- conflicted
+++ resolved
@@ -319,12 +319,7 @@
 
         if (InstantRunPatchingPolicy.useMultiApk(patchingPolicy)) {
 
-<<<<<<< HEAD
-            BaseVariantOutputData outputData = variantScope.getVariantData().getMainOutput();
-            PackagingScope packagingScope = new DefaultGradlePackagingScope(outputData.getScope());
-=======
             PackagingScope packagingScope = new DefaultGradlePackagingScope(variantScope);
->>>>>>> b805f832
 
             // create the transforms that will create the dependencies apk.
             InstantRunDependenciesApkBuilder dependenciesApkBuilder =
@@ -339,15 +334,6 @@
                             AaptGeneration.fromProjectOptions(projectOptions),
                             packagingScope.getAaptOptions(),
                             new File(packagingScope.getInstantRunSplitApkOutputFolder(), "dep"),
-<<<<<<< HEAD
-                            packagingScope.getInstantRunSupportDir());
-
-            Optional<AndroidTask<TransformTask>> dependenciesApkBuilderTask =
-                    variantScope
-                            .getTransformManager()
-                            .addTransform(tasks, variantScope, dependenciesApkBuilder);
-
-=======
                             packagingScope.getInstantRunSupportDir(),
                             new File(
                                     packagingScope.getIncrementalDir(
@@ -359,7 +345,6 @@
                             .getTransformManager()
                             .addTransform(tasks, variantScope, dependenciesApkBuilder);
 
->>>>>>> b805f832
             dependenciesApkBuilderTask.ifPresent(
                     task -> task.dependsOn(tasks, getValidateSigningTask(tasks, packagingScope)));
 
@@ -376,9 +361,6 @@
                             AaptGeneration.fromProjectOptions(projectOptions),
                             packagingScope.getAaptOptions(),
                             new File(packagingScope.getInstantRunSplitApkOutputFolder(), "slices"),
-<<<<<<< HEAD
-                            packagingScope.getInstantRunSupportDir());
-=======
                             packagingScope.getInstantRunSupportDir(),
                             new File(
                                     packagingScope.getIncrementalDir(
@@ -387,7 +369,6 @@
                             globalScope
                                     .getProjectOptions()
                                     .get(OptionalBooleanOption.SERIAL_AAPT2));
->>>>>>> b805f832
 
             Optional<AndroidTask<TransformTask>> transformTaskAndroidTask = variantScope
                     .getTransformManager().addTransform(tasks, variantScope, slicesApkBuilder);

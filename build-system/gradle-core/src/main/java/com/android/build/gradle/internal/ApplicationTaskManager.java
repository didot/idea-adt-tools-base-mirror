/*
 * Copyright (C) 2015 The Android Open Source Project
 *
 * Licensed under the Apache License, Version 2.0 (the "License");
 * you may not use this file except in compliance with the License.
 * You may obtain a copy of the License at
 *
 *      http://www.apache.org/licenses/LICENSE-2.0
 *
 * Unless required by applicable law or agreed to in writing, software
 * distributed under the License is distributed on an "AS IS" BASIS,
 * WITHOUT WARRANTIES OR CONDITIONS OF ANY KIND, either express or implied.
 * See the License for the specific language governing permissions and
 * limitations under the License.
 */

package com.android.build.gradle.internal;

import static com.android.build.api.transform.QualifiedContent.DefaultContentType.RESOURCES;
import static com.android.build.gradle.internal.publishing.AndroidArtifacts.ARTIFACT_TYPE;
import static com.android.build.gradle.internal.publishing.AndroidArtifacts.ArtifactType.APK;
import static com.android.build.gradle.internal.scope.InternalArtifactType.JAVAC;

import android.databinding.tool.DataBindingBuilder;
import com.android.annotations.NonNull;
import com.android.build.api.transform.QualifiedContent;
import com.android.build.api.transform.QualifiedContent.ScopeType;
import com.android.build.gradle.AndroidConfig;
import com.android.build.gradle.internal.core.GradleVariantConfiguration;
import com.android.build.gradle.internal.dsl.BaseAppModuleExtension;
import com.android.build.gradle.internal.feature.BundleAllClasses;
import com.android.build.gradle.internal.pipeline.TransformManager;
import com.android.build.gradle.internal.scope.AnchorOutputType;
import com.android.build.gradle.internal.scope.GlobalScope;
import com.android.build.gradle.internal.scope.VariantScope;
import com.android.build.gradle.internal.tasks.AppClasspathCheckTask;
import com.android.build.gradle.internal.tasks.AppPreBuildTask;
import com.android.build.gradle.internal.tasks.ApplicationIdWriterTask;
import com.android.build.gradle.internal.tasks.BundleReportDependenciesTask;
import com.android.build.gradle.internal.tasks.BundleToApkTask;
import com.android.build.gradle.internal.tasks.BundleToStandaloneApkTask;
import com.android.build.gradle.internal.tasks.CheckMultiApkLibrariesTask;
import com.android.build.gradle.internal.tasks.ExtractApksTask;
import com.android.build.gradle.internal.tasks.FinalizeBundleTask;
import com.android.build.gradle.internal.tasks.InstallVariantViaBundleTask;
import com.android.build.gradle.internal.tasks.MergeConsumerProguardFilesTask;
import com.android.build.gradle.internal.tasks.ModuleMetadataWriterTask;
import com.android.build.gradle.internal.tasks.PackageBundleTask;
import com.android.build.gradle.internal.tasks.PerModuleBundleTask;
<<<<<<< HEAD
=======
import com.android.build.gradle.internal.tasks.PerModuleReportDependenciesTask;
>>>>>>> 86bcd624
import com.android.build.gradle.internal.tasks.SigningConfigWriterTask;
import com.android.build.gradle.internal.tasks.TestPreBuildTask;
import com.android.build.gradle.internal.tasks.databinding.DataBindingExportFeatureApplicationIdsTask;
import com.android.build.gradle.internal.tasks.databinding.DataBindingExportFeatureInfoTask;
import com.android.build.gradle.internal.tasks.factory.TaskFactoryUtils;
import com.android.build.gradle.internal.tasks.featuresplit.FeatureSetMetadataWriterTask;
import com.android.build.gradle.internal.tasks.featuresplit.FeatureSplitDeclarationWriterTask;
import com.android.build.gradle.internal.tasks.featuresplit.FeatureSplitTransitiveDepsWriterTask;
import com.android.build.gradle.internal.variant.ApkVariantData;
import com.android.build.gradle.internal.variant.BaseVariantData;
import com.android.build.gradle.internal.variant.MultiOutputPolicy;
import com.android.build.gradle.internal.variant.VariantFactory;
import com.android.build.gradle.options.BooleanOption;
import com.android.build.gradle.options.ProjectOptions;
import com.android.build.gradle.tasks.MainApkListPersistence;
import com.android.build.gradle.tasks.MergeResources;
import com.android.builder.core.VariantType;
import com.android.builder.profile.Recorder;
import com.google.common.collect.Sets;
import java.io.File;
import java.util.List;
import java.util.Set;
import org.gradle.api.Action;
import org.gradle.api.Project;
import org.gradle.api.Task;
import org.gradle.api.artifacts.Configuration;
import org.gradle.api.attributes.AttributeContainer;
import org.gradle.api.file.ConfigurableFileCollection;
import org.gradle.api.file.Directory;
import org.gradle.api.file.FileCollection;
import org.gradle.api.provider.Provider;
import org.gradle.api.resources.TextResourceFactory;
import org.gradle.api.tasks.TaskProvider;
import org.gradle.tooling.provider.model.ToolingModelBuilderRegistry;

/**
 * TaskManager for creating tasks in an Android application project.
 */
public class ApplicationTaskManager extends TaskManager {

    public ApplicationTaskManager(
            @NonNull GlobalScope globalScope,
            @NonNull Project project,
            @NonNull ProjectOptions projectOptions,
            @NonNull DataBindingBuilder dataBindingBuilder,
            @NonNull AndroidConfig extension,
            @NonNull VariantFactory variantFactory,
            @NonNull ToolingModelBuilderRegistry toolingRegistry,
            @NonNull Recorder recorder) {
        super(
                globalScope,
                project,
                projectOptions,
                dataBindingBuilder,
                extension,
                variantFactory,
                toolingRegistry,
                recorder);
    }

    @Override
    public void createTasksForVariantScope(
            @NonNull final VariantScope variantScope,
            @NonNull List<VariantScope> variantScopesForLint) {
        createAnchorTasks(variantScope);
        createCheckManifestTask(variantScope);

        handleMicroApp(variantScope);

        // Create all current streams (dependencies mostly at this point)
        createDependencyStreams(variantScope);

        // Add a task to publish the applicationId.
        createApplicationIdWriterTask(variantScope);

        taskFactory.register(new MainApkListPersistence.CreationAction(variantScope));
        createBuildArtifactReportTask(variantScope);

        // Add a task to process the manifest(s)
        createMergeApkManifestsTask(variantScope);

        // Add a task to create the res values
        createGenerateResValuesTask(variantScope);

        // Add a task to compile renderscript files.
        createRenderscriptTask(variantScope);

        // Add a task to merge the resource folders
        createMergeResourcesTask(
                variantScope,
                true,
                Sets.immutableEnumSet(MergeResources.Flag.PROCESS_VECTOR_DRAWABLES));

        // Add tasks to compile shader
        createShaderTask(variantScope);

        // Add a task to merge the asset folders
        createMergeAssetsTask(variantScope);

        // Add a task to create the BuildConfig class
        createBuildConfigTask(variantScope);

        // Add a task to process the Android Resources and generate source files
        createApkProcessResTask(variantScope);

        // Add a task to process the java resources
        createProcessJavaResTask(variantScope);

        createAidlTask(variantScope);

        // Add external native build tasks
        createExternalNativeBuildJsonGenerators(variantScope);
        createExternalNativeBuildTasks(variantScope);

        // Add a task to merge the jni libs folders
        createMergeJniLibFoldersTasks(variantScope);

        // Add feature related tasks if necessary
        if (variantScope.getType().isBaseModule()) {
            // Base feature specific tasks.
            taskFactory.register(new FeatureSetMetadataWriterTask.CreationAction(variantScope));

<<<<<<< HEAD
            // Add a task to produce the signing config file
            taskFactory.register(
                    new SigningConfigWriterTask.CreationAction(
                            variantScope, getValidateSigningTask(variantScope)));
=======
            createValidateSigningTask(variantScope);
            // Add a task to produce the signing config file.
            taskFactory.register(new SigningConfigWriterTask.CreationAction(variantScope));
>>>>>>> 86bcd624

            if (extension.getDataBinding().isEnabled()) {
                // Create a task that will package the manifest ids(the R file packages) of all
                // features into a file. This file's path is passed into the Data Binding annotation
                // processor which uses it to known about all available features.
                //
                // <p>see: {@link TaskManager#setDataBindingAnnotationProcessorParams(VariantScope)}
                taskFactory.register(
                        new DataBindingExportFeatureApplicationIdsTask.CreationAction(
                                variantScope));

            }
        } else {
            // Non-base feature specific task.
            // Task will produce artifacts consumed by the base feature
            taskFactory.register(
                    new FeatureSplitDeclarationWriterTask.CreationAction(variantScope));
            if (extension.getDataBinding().isEnabled()) {
                // Create a task that will package necessary information about the feature into a
                // file which is passed into the Data Binding annotation processor.
                taskFactory.register(
                        new DataBindingExportFeatureInfoTask.CreationAction(variantScope));
            }
            taskFactory.register(new MergeConsumerProguardFilesTask.CreationAction(variantScope));
        }

        // Add data binding tasks if enabled
        createDataBindingTasksIfNecessary(variantScope, MergeType.MERGE);

        // Add a compile task
        createCompileTask(variantScope);

        createStripNativeLibraryTask(taskFactory, variantScope);

        if (variantScope.getVariantData().getMultiOutputPolicy().equals(MultiOutputPolicy.SPLITS)) {
            if (extension.getBuildToolsRevision().getMajor() < 21) {
                throw new RuntimeException(
                        "Pure splits can only be used with buildtools 21 and later");
            }

            createSplitTasks(variantScope);
        }

        createPackagingTask(variantScope);

        maybeCreateLintVitalTask(
                (ApkVariantData) variantScope.getVariantData(), variantScopesForLint);

        // Create the lint tasks, if enabled
        createLintTasks(variantScope, variantScopesForLint);

        taskFactory.register(new FeatureSplitTransitiveDepsWriterTask.CreationAction(variantScope));

        createDynamicBundleTask(variantScope);
    }

    @Override
    protected void createInstallTask(VariantScope variantScope) {
        GradleVariantConfiguration variantConfiguration = variantScope.getVariantConfiguration();
        final VariantType variantType = variantConfiguration.getType();

        // feature split or AIA modules do not have their own install tasks
        if (variantType.isFeatureSplit() || variantType.isHybrid()) {
            return;
        }

        // if test app,
        // or not a base module (unlikely but better to test),
        // or no dynamic features are present,
        // then use the default install task
        if (variantType.isForTesting()
                || !(extension instanceof BaseAppModuleExtension)
                || ((BaseAppModuleExtension) extension).getDynamicFeatures().isEmpty()) {
            super.createInstallTask(variantScope);

        } else {
            // use the install task that uses the App Bundle
            taskFactory.register(new InstallVariantViaBundleTask.CreationAction(variantScope));
        }
    }

<<<<<<< HEAD
    /** Create tasks related to creating pure split APKs containing sharded dex files. */
    @Nullable
    private TaskProvider<BuildInfoWriterTask> createInstantRunPackagingTasks(
            @NonNull VariantScope variantScope) {

        if (!variantScope.getInstantRunBuildContext().isInInstantRunMode()
                || variantScope.getInstantRunTaskManager() == null) {
            return null;
        }

        TaskProvider<BuildInfoWriterTask> buildInfoGeneratorTask =
                taskFactory.register(
                        new BuildInfoWriterTask.CreationAction(variantScope, getLogger()));

        variantScope.getInstantRunTaskManager()
                        .configureBuildInfoWriterTask(buildInfoGeneratorTask);

        InternalArtifactType resourcesWithMainManifest =
                variantScope.getInstantRunBuildContext().useSeparateApkForResources()
                        ? InternalArtifactType.INSTANT_RUN_MAIN_APK_RESOURCES
                        : InternalArtifactType.PROCESSED_RES;

        BuildArtifactsHolder artifacts = variantScope.getArtifacts();

        // create the transforms that will create the dependencies apk.
        InstantRunDependenciesApkBuilder dependenciesApkBuilder =
                new InstantRunDependenciesApkBuilder(
                        getLogger(),
                        project,
                        variantScope.getInstantRunBuildContext(),
                        variantScope.getGlobalScope().getAndroidBuilder(),
                        Aapt2MavenUtils.getAapt2FromMaven(globalScope),
                        variantScope.getVariantConfiguration()::getApplicationId,
                        variantScope.getSigningConfigFileCollection(),
                        DslAdaptersKt.convert(globalScope.getExtension().getAaptOptions()),
                        new File(variantScope.getInstantRunSplitApkOutputFolder(), "dep"),
                        new File(
                                variantScope.getIncrementalDir("ir_dep"),
                                variantScope.getDirName()),
                        artifacts.getFinalArtifactFiles(InternalArtifactType.PROCESSED_RES),
                        artifacts.getFinalArtifactFiles(resourcesWithMainManifest),
                        artifacts.getFinalArtifactFiles(InternalArtifactType.APK_LIST),
                        variantScope.getOutputScope().getMainSplit());

        variantScope
                .getTransformManager()
                .addTransform(taskFactory, variantScope, dependenciesApkBuilder, null, null, null);


        taskFactory.register(new InstantRunSplitApkResourcesBuilder.CreationAction(variantScope));

        // and now the transform that will create a split FULL_APK for each slice.
        InstantRunSliceSplitApkBuilder slicesApkBuilder =
                new InstantRunSliceSplitApkBuilder(
                        getLogger(),
                        project,
                        variantScope.getInstantRunBuildContext(),
                        variantScope.getGlobalScope().getAndroidBuilder(),
                        Aapt2MavenUtils.getAapt2FromMaven(globalScope),
                        variantScope.getVariantConfiguration()::getApplicationId,
                        variantScope.getSigningConfigFileCollection(),
                        DslAdaptersKt.convert(globalScope.getExtension().getAaptOptions()),
                        new File(variantScope.getInstantRunSplitApkOutputFolder(), "slices"),
                        getIncrementalFolder(variantScope, "ir_slices"),
                        artifacts.getFinalArtifactFiles(InternalArtifactType.PROCESSED_RES),
                        artifacts.getFinalArtifactFiles(resourcesWithMainManifest),
                        artifacts.getFinalArtifactFiles(InternalArtifactType.APK_LIST),
                        artifacts.getFinalArtifactFiles(
                                InternalArtifactType.INSTANT_RUN_SPLIT_APK_RESOURCES),
                        variantScope.getOutputScope().getMainSplit());

        variantScope
                .getTransformManager()
                .addTransform(
                        taskFactory,
                        variantScope,
                        slicesApkBuilder,
                        null,
                        null,
                        taskProvider -> {
                            TaskFactoryUtils.dependsOn(
                                    variantScope.getTaskContainer().getAssembleTask(),
                                    taskProvider);
                            buildInfoGeneratorTask.configure(t -> t.mustRunAfter(taskProvider));
                        });

        // if the assembleVariant task run, make sure it also runs the task to generate
        // the build-info.xml.
        TaskFactoryUtils.dependsOn(
                variantScope.getTaskContainer().getAssembleTask(), buildInfoGeneratorTask);
        return buildInfoGeneratorTask;
    }

=======
>>>>>>> 86bcd624
    @Override
    protected void postJavacCreation(@NonNull VariantScope scope) {
        final Provider<Directory> javacOutput = scope.getArtifacts().getFinalProduct(JAVAC);
        final FileCollection preJavacGeneratedBytecode =
                scope.getVariantData().getAllPreJavacGeneratedBytecode();
        final FileCollection postJavacGeneratedBytecode =
                scope.getVariantData().getAllPostJavacGeneratedBytecode();

        taskFactory.register(new BundleAllClasses.CreationAction(scope));

        // create a lighter weight version for usage inside the same module (unit tests basically)
        ConfigurableFileCollection files =
                scope.getGlobalScope()
                        .getProject()
                        .files(javacOutput, preJavacGeneratedBytecode, postJavacGeneratedBytecode);
        scope.getArtifacts().appendArtifact(AnchorOutputType.ALL_CLASSES, files);
    }

    @Override
    protected void createVariantPreBuildTask(@NonNull VariantScope scope) {
        final VariantType variantType = scope.getVariantConfiguration().getType();

        if (variantType.isApk()) {
            boolean useDependencyConstraints =
                    scope.getGlobalScope()
                            .getProjectOptions()
                            .get(BooleanOption.USE_DEPENDENCY_CONSTRAINTS);

            TaskProvider<? extends Task> task;

            if (variantType.isTestComponent()) {
                task = taskFactory.register(new TestPreBuildTask.CreationAction(scope));
                if (useDependencyConstraints) {
                    task.configure(t -> t.setEnabled(false));
                }
            } else {
                //noinspection unchecked
                task = taskFactory.register(AppPreBuildTask.getCreationAction(scope));
            }

            if (!useDependencyConstraints) {
                TaskProvider<AppClasspathCheckTask> classpathCheck =
                        taskFactory.register(new AppClasspathCheckTask.CreationAction(scope));
                TaskFactoryUtils.dependsOn(task, classpathCheck);
            }

            if (variantType.isBaseModule() && globalScope.hasDynamicFeatures()) {
                TaskProvider<CheckMultiApkLibrariesTask> checkMultiApkLibrariesTask =
                        taskFactory.register(new CheckMultiApkLibrariesTask.CreationAction(scope));

                TaskFactoryUtils.dependsOn(task, checkMultiApkLibrariesTask);
            }
            return;
        }

        super.createVariantPreBuildTask(scope);
    }

    @NonNull
    @Override
    protected Set<ScopeType> getJavaResMergingScopes(
            @NonNull VariantScope variantScope, @NonNull QualifiedContent.ContentType contentType) {
        if (variantScope.consumesFeatureJars() && contentType == RESOURCES) {
            return TransformManager.SCOPE_FULL_WITH_FEATURES;
        }
        return TransformManager.SCOPE_FULL_PROJECT;
    }

    /** Configure variantData to generate embedded wear application. */
    private void handleMicroApp(@NonNull VariantScope scope) {
        BaseVariantData variantData = scope.getVariantData();
        GradleVariantConfiguration variantConfiguration = variantData.getVariantConfiguration();
        final VariantType variantType = variantConfiguration.getType();

        if (!variantType.isHybrid() && variantType.isBaseModule()) {
            Boolean unbundledWearApp = variantConfiguration.getMergedFlavor().getWearAppUnbundled();

            if (!Boolean.TRUE.equals(unbundledWearApp)
                    && variantConfiguration.getBuildType().isEmbedMicroApp()) {
                Configuration wearApp =
                        variantData.getVariantDependency().getWearAppConfiguration();
                assert wearApp != null : "Wear app with no wearApp configuration";
                if (!wearApp.getAllDependencies().isEmpty()) {
                    Action<AttributeContainer> setApkArtifact =
                            container -> container.attribute(ARTIFACT_TYPE, APK.getType());
                    FileCollection files =
                            wearApp.getIncoming()
                                    .artifactView(config -> config.attributes(setApkArtifact))
                                    .getFiles();
                    createGenerateMicroApkDataTask(scope, files);
                }
            } else {
                if (Boolean.TRUE.equals(unbundledWearApp)) {
                    createGenerateMicroApkDataTask(scope, null);
                }
            }
        }
    }

    private void createApplicationIdWriterTask(@NonNull VariantScope variantScope) {
        if (variantScope.getType().isBaseModule()) {
            taskFactory.register(new ModuleMetadataWriterTask.CreationAction(variantScope));
        }

        TaskProvider<? extends Task> applicationIdWriterTask =
                taskFactory.register(new ApplicationIdWriterTask.CreationAction(variantScope));

        TextResourceFactory resources = project.getResources().getText();
        // this builds the dependencies from the task, and its output is the textResource.
        variantScope.getVariantData().applicationIdTextResource =
                resources.fromFile(applicationIdWriterTask);
    }

    private static File getIncrementalFolder(VariantScope variantScope, String taskName) {
        return new File(variantScope.getIncrementalDir(taskName), variantScope.getDirName());
    }

    private void createDynamicBundleTask(@NonNull VariantScope scope) {

        // If namespaced resources are enabled, LINKED_RES_FOR_BUNDLE is not generated,
        // and the bundle can't be created. For now, just don't add the bundle task.
        // TODO(b/111168382): Remove this
        if (scope.getGlobalScope().getExtension().getAaptOptions().getNamespaced()) {
            return;
        }

        taskFactory.register(
                new PerModuleBundleTask.CreationAction(
                        scope, packagesCustomClassDependencies(scope, projectOptions)));
        taskFactory.register(new PerModuleReportDependenciesTask.CreationAction(scope));

        if (scope.getType().isBaseModule()) {
<<<<<<< HEAD
            TaskProvider<PackageBundleTask> packageBundleTask =
                    taskFactory.register(new PackageBundleTask.CreationAction(scope));

            TaskProvider<BundleToApkTask> splitAndMultiApkTask =
                    taskFactory.register(new BundleToApkTask.CreationAction(scope));
            TaskProvider<BundleToStandaloneApkTask> universalApkTask =
                    taskFactory.register(new BundleToStandaloneApkTask.CreationAction(scope));
=======
            taskFactory.register(new PackageBundleTask.CreationAction(scope));
            taskFactory.register(new FinalizeBundleTask.CreationAction(scope));
            taskFactory.register(new BundleReportDependenciesTask.CreationAction(scope));

            taskFactory.register(new BundleToApkTask.CreationAction(scope));
            taskFactory.register(new BundleToStandaloneApkTask.CreationAction(scope));
>>>>>>> 86bcd624

            taskFactory.register(new ExtractApksTask.CreationAction(scope));
        }
    }
}<|MERGE_RESOLUTION|>--- conflicted
+++ resolved
@@ -47,10 +47,7 @@
 import com.android.build.gradle.internal.tasks.ModuleMetadataWriterTask;
 import com.android.build.gradle.internal.tasks.PackageBundleTask;
 import com.android.build.gradle.internal.tasks.PerModuleBundleTask;
-<<<<<<< HEAD
-=======
 import com.android.build.gradle.internal.tasks.PerModuleReportDependenciesTask;
->>>>>>> 86bcd624
 import com.android.build.gradle.internal.tasks.SigningConfigWriterTask;
 import com.android.build.gradle.internal.tasks.TestPreBuildTask;
 import com.android.build.gradle.internal.tasks.databinding.DataBindingExportFeatureApplicationIdsTask;
@@ -173,16 +170,9 @@
             // Base feature specific tasks.
             taskFactory.register(new FeatureSetMetadataWriterTask.CreationAction(variantScope));
 
-<<<<<<< HEAD
-            // Add a task to produce the signing config file
-            taskFactory.register(
-                    new SigningConfigWriterTask.CreationAction(
-                            variantScope, getValidateSigningTask(variantScope)));
-=======
             createValidateSigningTask(variantScope);
             // Add a task to produce the signing config file.
             taskFactory.register(new SigningConfigWriterTask.CreationAction(variantScope));
->>>>>>> 86bcd624
 
             if (extension.getDataBinding().isEnabled()) {
                 // Create a task that will package the manifest ids(the R file packages) of all
@@ -264,102 +254,6 @@
         }
     }
 
-<<<<<<< HEAD
-    /** Create tasks related to creating pure split APKs containing sharded dex files. */
-    @Nullable
-    private TaskProvider<BuildInfoWriterTask> createInstantRunPackagingTasks(
-            @NonNull VariantScope variantScope) {
-
-        if (!variantScope.getInstantRunBuildContext().isInInstantRunMode()
-                || variantScope.getInstantRunTaskManager() == null) {
-            return null;
-        }
-
-        TaskProvider<BuildInfoWriterTask> buildInfoGeneratorTask =
-                taskFactory.register(
-                        new BuildInfoWriterTask.CreationAction(variantScope, getLogger()));
-
-        variantScope.getInstantRunTaskManager()
-                        .configureBuildInfoWriterTask(buildInfoGeneratorTask);
-
-        InternalArtifactType resourcesWithMainManifest =
-                variantScope.getInstantRunBuildContext().useSeparateApkForResources()
-                        ? InternalArtifactType.INSTANT_RUN_MAIN_APK_RESOURCES
-                        : InternalArtifactType.PROCESSED_RES;
-
-        BuildArtifactsHolder artifacts = variantScope.getArtifacts();
-
-        // create the transforms that will create the dependencies apk.
-        InstantRunDependenciesApkBuilder dependenciesApkBuilder =
-                new InstantRunDependenciesApkBuilder(
-                        getLogger(),
-                        project,
-                        variantScope.getInstantRunBuildContext(),
-                        variantScope.getGlobalScope().getAndroidBuilder(),
-                        Aapt2MavenUtils.getAapt2FromMaven(globalScope),
-                        variantScope.getVariantConfiguration()::getApplicationId,
-                        variantScope.getSigningConfigFileCollection(),
-                        DslAdaptersKt.convert(globalScope.getExtension().getAaptOptions()),
-                        new File(variantScope.getInstantRunSplitApkOutputFolder(), "dep"),
-                        new File(
-                                variantScope.getIncrementalDir("ir_dep"),
-                                variantScope.getDirName()),
-                        artifacts.getFinalArtifactFiles(InternalArtifactType.PROCESSED_RES),
-                        artifacts.getFinalArtifactFiles(resourcesWithMainManifest),
-                        artifacts.getFinalArtifactFiles(InternalArtifactType.APK_LIST),
-                        variantScope.getOutputScope().getMainSplit());
-
-        variantScope
-                .getTransformManager()
-                .addTransform(taskFactory, variantScope, dependenciesApkBuilder, null, null, null);
-
-
-        taskFactory.register(new InstantRunSplitApkResourcesBuilder.CreationAction(variantScope));
-
-        // and now the transform that will create a split FULL_APK for each slice.
-        InstantRunSliceSplitApkBuilder slicesApkBuilder =
-                new InstantRunSliceSplitApkBuilder(
-                        getLogger(),
-                        project,
-                        variantScope.getInstantRunBuildContext(),
-                        variantScope.getGlobalScope().getAndroidBuilder(),
-                        Aapt2MavenUtils.getAapt2FromMaven(globalScope),
-                        variantScope.getVariantConfiguration()::getApplicationId,
-                        variantScope.getSigningConfigFileCollection(),
-                        DslAdaptersKt.convert(globalScope.getExtension().getAaptOptions()),
-                        new File(variantScope.getInstantRunSplitApkOutputFolder(), "slices"),
-                        getIncrementalFolder(variantScope, "ir_slices"),
-                        artifacts.getFinalArtifactFiles(InternalArtifactType.PROCESSED_RES),
-                        artifacts.getFinalArtifactFiles(resourcesWithMainManifest),
-                        artifacts.getFinalArtifactFiles(InternalArtifactType.APK_LIST),
-                        artifacts.getFinalArtifactFiles(
-                                InternalArtifactType.INSTANT_RUN_SPLIT_APK_RESOURCES),
-                        variantScope.getOutputScope().getMainSplit());
-
-        variantScope
-                .getTransformManager()
-                .addTransform(
-                        taskFactory,
-                        variantScope,
-                        slicesApkBuilder,
-                        null,
-                        null,
-                        taskProvider -> {
-                            TaskFactoryUtils.dependsOn(
-                                    variantScope.getTaskContainer().getAssembleTask(),
-                                    taskProvider);
-                            buildInfoGeneratorTask.configure(t -> t.mustRunAfter(taskProvider));
-                        });
-
-        // if the assembleVariant task run, make sure it also runs the task to generate
-        // the build-info.xml.
-        TaskFactoryUtils.dependsOn(
-                variantScope.getTaskContainer().getAssembleTask(), buildInfoGeneratorTask);
-        return buildInfoGeneratorTask;
-    }
-
-=======
->>>>>>> 86bcd624
     @Override
     protected void postJavacCreation(@NonNull VariantScope scope) {
         final Provider<Directory> javacOutput = scope.getArtifacts().getFinalProduct(JAVAC);
@@ -492,22 +386,12 @@
         taskFactory.register(new PerModuleReportDependenciesTask.CreationAction(scope));
 
         if (scope.getType().isBaseModule()) {
-<<<<<<< HEAD
-            TaskProvider<PackageBundleTask> packageBundleTask =
-                    taskFactory.register(new PackageBundleTask.CreationAction(scope));
-
-            TaskProvider<BundleToApkTask> splitAndMultiApkTask =
-                    taskFactory.register(new BundleToApkTask.CreationAction(scope));
-            TaskProvider<BundleToStandaloneApkTask> universalApkTask =
-                    taskFactory.register(new BundleToStandaloneApkTask.CreationAction(scope));
-=======
             taskFactory.register(new PackageBundleTask.CreationAction(scope));
             taskFactory.register(new FinalizeBundleTask.CreationAction(scope));
             taskFactory.register(new BundleReportDependenciesTask.CreationAction(scope));
 
             taskFactory.register(new BundleToApkTask.CreationAction(scope));
             taskFactory.register(new BundleToStandaloneApkTask.CreationAction(scope));
->>>>>>> 86bcd624
 
             taskFactory.register(new ExtractApksTask.CreationAction(scope));
         }

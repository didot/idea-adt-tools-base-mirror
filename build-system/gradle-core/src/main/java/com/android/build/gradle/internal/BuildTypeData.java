--- conflicted
+++ resolved
@@ -30,18 +30,10 @@
 
     BuildTypeData(
             @NonNull CoreBuildType buildType,
-<<<<<<< HEAD
-            @NonNull Project project,
-            @NonNull DefaultAndroidSourceSet sourceSet,
-            @Nullable DefaultAndroidSourceSet androidTestSourceSet,
-            @Nullable DefaultAndroidSourceSet unitTestSourceSet) {
-        super(sourceSet, androidTestSourceSet, unitTestSourceSet, project);
-=======
             @NonNull DefaultAndroidSourceSet sourceSet,
             @Nullable DefaultAndroidSourceSet androidTestSourceSet,
             @Nullable DefaultAndroidSourceSet unitTestSourceSet) {
         super(sourceSet, androidTestSourceSet, unitTestSourceSet);
->>>>>>> 9762cc2c
 
         this.buildType = buildType;
     }

/*
 * Copyright (C) 2016 The Android Open Source Project
 *
 * Licensed under the Apache License, Version 2.0 (the "License");
 * you may not use this file except in compliance with the License.
 * You may obtain a copy of the License at
 *
 *      http://www.apache.org/licenses/LICENSE-2.0
 *
 * Unless required by applicable law or agreed to in writing, software
 * distributed under the License is distributed on an "AS IS" BASIS,
 * WITHOUT WARRANTIES OR CONDITIONS OF ANY KIND, either express or implied.
 * See the License for the specific language governing permissions and
 * limitations under the License.
 */

package com.android.build.gradle.internal;

import android.databinding.tool.DataBindingBuilder;
import com.android.annotations.NonNull;
import com.android.build.api.transform.QualifiedContent;
import com.android.build.gradle.AndroidConfig;
import com.android.build.gradle.internal.pipeline.TransformManager;
import com.android.build.gradle.internal.scope.GlobalScope;
import com.android.build.gradle.internal.scope.TaskOutputHolder;
import com.android.build.gradle.internal.scope.VariantScope;
import com.android.build.gradle.internal.tasks.InstantAppProvisionTask;
import com.android.build.gradle.internal.tasks.InstantAppSideLoadTask;
import com.android.build.gradle.options.ProjectOptions;
import com.android.build.gradle.tasks.BundleInstantApp;
import com.android.builder.core.AndroidBuilder;
import com.android.builder.profile.Recorder;
import com.google.wireless.android.sdk.stats.GradleBuildProfileSpan;
import java.io.File;
import java.util.Collection;
import java.util.Set;
import org.gradle.api.Project;
import org.gradle.tooling.provider.model.ToolingModelBuilderRegistry;

/** TaskManager for creating tasks in an Android InstantApp project. */
public class InstantAppTaskManager extends TaskManager {

    public InstantAppTaskManager(
            @NonNull GlobalScope globalScope,
            @NonNull Project project,
            @NonNull ProjectOptions projectOptions,
            @NonNull AndroidBuilder androidBuilder,
            @NonNull DataBindingBuilder dataBindingBuilder,
            @NonNull AndroidConfig extension,
            @NonNull SdkHandler sdkHandler,
            @NonNull ToolingModelBuilderRegistry toolingRegistry,
            @NonNull Recorder threadRecorder) {
        super(
                globalScope,
                project,
                projectOptions,
                androidBuilder,
                dataBindingBuilder,
                extension,
                sdkHandler,
                toolingRegistry,
                threadRecorder);
    }

    @Override
    public void createTasksForVariantScope(@NonNull final VariantScope variantScope) {
        // Create the bundling task.
        recorder.record(
                GradleBuildProfileSpan.ExecutionType.INSTANTAPP_TASK_MANAGER_CREATE_PACKAGING_TASK,
                project.getPath(),
                variantScope.getFullVariantName(),
                () -> {
                    File bundleDir = variantScope.getApkLocation();
                    BundleInstantApp bundleTask =
                            taskFactory.create(
                                    new BundleInstantApp.ConfigAction(variantScope, bundleDir));
                    variantScope.getAssembleTask().dependsOn(bundleTask);

                    variantScope.addTaskOutput(
                            TaskOutputHolder.TaskOutputType.INSTANTAPP_BUNDLE,
                            bundleDir,
                            bundleTask.getName());

<<<<<<< HEAD
                    getAndroidTasks()
                            .create(tasks, new InstantAppSideLoadTask.ConfigAction(variantScope));
                });

        // FIXME: Stop creating a dummy task just to make the IDE sync shut up.
        tasks.create(variantScope.getTaskName("dummy"));
=======
                    taskFactory.create(new InstantAppSideLoadTask.ConfigAction(variantScope));
                });

        // FIXME: Stop creating a dummy task just to make the IDE sync shut up.
        taskFactory.create(variantScope.getTaskName("dummy"));
>>>>>>> 9762cc2c
    }

    @Override
    public void createTasksBeforeEvaluate() {
        super.createTasksBeforeEvaluate();

        taskFactory.create(new InstantAppProvisionTask.ConfigAction(globalScope));
    }

    @NonNull
    @Override
    protected Set<QualifiedContent.Scope> getResMergingScopes(@NonNull VariantScope variantScope) {
        return TransformManager.EMPTY_SCOPES;
    }

    @Override
    protected void postJavacCreation(@NonNull VariantScope scope) {
        // do nothing.
    }

    @Override
    public void createGlobalLintTask() {
        // do nothing.
    }

    @Override
    public void configureGlobalLintTask(@NonNull Collection<VariantScope> variants) {
        // do nothing.
    }

    @Override
    public void createGlobalLintTask(@NonNull TaskFactory tasks) {
        // do nothing.
    }

    @Override
    public void configureGlobalLintTask(@NonNull Collection<VariantScope> variants) {
        // do nothing.
    }
}<|MERGE_RESOLUTION|>--- conflicted
+++ resolved
@@ -81,20 +81,11 @@
                             bundleDir,
                             bundleTask.getName());
 
-<<<<<<< HEAD
-                    getAndroidTasks()
-                            .create(tasks, new InstantAppSideLoadTask.ConfigAction(variantScope));
-                });
-
-        // FIXME: Stop creating a dummy task just to make the IDE sync shut up.
-        tasks.create(variantScope.getTaskName("dummy"));
-=======
                     taskFactory.create(new InstantAppSideLoadTask.ConfigAction(variantScope));
                 });
 
         // FIXME: Stop creating a dummy task just to make the IDE sync shut up.
         taskFactory.create(variantScope.getTaskName("dummy"));
->>>>>>> 9762cc2c
     }
 
     @Override
@@ -124,14 +115,4 @@
     public void configureGlobalLintTask(@NonNull Collection<VariantScope> variants) {
         // do nothing.
     }
-
-    @Override
-    public void createGlobalLintTask(@NonNull TaskFactory tasks) {
-        // do nothing.
-    }
-
-    @Override
-    public void configureGlobalLintTask(@NonNull Collection<VariantScope> variants) {
-        // do nothing.
-    }
 }
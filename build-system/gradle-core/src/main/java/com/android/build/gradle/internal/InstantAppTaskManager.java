--- conflicted
+++ resolved
@@ -94,27 +94,9 @@
         tasks.create(variantScope.getTaskName("dummy"));
     }
 
-<<<<<<< HEAD
-    private AndroidTask<PackageAtom> createAtomPackagingTasks(
-            @NonNull TaskFactory tasks,
-            @NonNull VariantScope variantScope) {
-        // Get the single output.
-        final VariantOutputScope variantOutputScope =
-                variantScope.getVariantData().getMainOutput().getScope();
-
-        final DependencyContainer packageDependencies = variantScope.getVariantConfiguration()
-                .getPackageDependencies();
-        ImmutableList<DependencyNode> directNodes = packageDependencies.getDependencies();
-
-        // filter this to only the direct atoms.
-        List<DependencyNode> atomNodes = directNodes.stream()
-                .filter(node -> node.getNodeType() == DependencyNode.NodeType.ATOM)
-                .collect(Collectors.toList());
-=======
     @Override
     public void createTasksBeforeEvaluate(@NonNull TaskFactory tasks) {
         super.createTasksBeforeEvaluate(tasks);
->>>>>>> b805f832
 
         getAndroidTasks().create(tasks, new InstantAppProvisionTask.ConfigAction(globalScope));
     }
@@ -125,26 +107,9 @@
         return TransformManager.EMPTY_SCOPES;
     }
 
-<<<<<<< HEAD
-    private void createInstantAppProcessResTask(
-            @NonNull TaskFactory tasks,
-            @NonNull VariantScope variantScope,
-            @NonNull AndroidTask<PackageAtom> lastPackageAtom) {
-        // Get the single output.
-        final VariantOutputScope variantOutputScope =
-                variantScope.getVariantData().getMainOutput().getScope();
-
-        AndroidTask<ProcessInstantAppResources> processInstantAppResourcesTask =
-                getAndroidTasks().create(tasks,
-                        new ProcessInstantAppResources.ConfigAction(variantOutputScope));
-        variantOutputScope.setProcessInstantAppResourcesTask(processInstantAppResourcesTask);
-        processInstantAppResourcesTask.dependsOn(tasks, lastPackageAtom);
-        processInstantAppResourcesTask.dependsOn(tasks, variantOutputScope.getManifestProcessorTask());
-=======
     @Override
     protected void postJavacCreation(@NonNull TaskFactory tasks, @NonNull VariantScope scope) {
         // do nothing.
->>>>>>> b805f832
     }
 
     @Override

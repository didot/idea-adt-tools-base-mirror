--- conflicted
+++ resolved
@@ -61,12 +61,7 @@
 import com.android.SdkConstants;
 import com.android.annotations.NonNull;
 import com.android.annotations.Nullable;
-<<<<<<< HEAD
-import com.android.build.api.transform.QualifiedContent;
-import com.android.build.api.transform.QualifiedContent.ContentType;
-=======
 import com.android.build.OutputFile;
->>>>>>> b805f832
 import com.android.build.api.transform.QualifiedContent.DefaultContentType;
 import com.android.build.api.transform.QualifiedContent.Scope;
 import com.android.build.api.transform.Transform;
@@ -204,11 +199,8 @@
 import com.android.builder.testing.ConnectedDeviceProvider;
 import com.android.builder.testing.api.DeviceProvider;
 import com.android.builder.testing.api.TestServer;
-<<<<<<< HEAD
-=======
 import com.android.builder.utils.FileCache;
 import com.android.ide.common.build.ApkData;
->>>>>>> b805f832
 import com.android.manifmerger.ManifestMerger2;
 import com.android.sdklib.AndroidVersion;
 import com.android.utils.FileUtils;
@@ -221,10 +213,6 @@
 import com.google.common.collect.Lists;
 import com.google.common.collect.Sets;
 import java.io.File;
-<<<<<<< HEAD
-import java.io.IOException;
-=======
->>>>>>> b805f832
 import java.util.Collection;
 import java.util.Collections;
 import java.util.List;
@@ -775,32 +763,10 @@
     @NonNull
     protected AndroidTask<? extends ManifestProcessorTask> createMergeManifestTask(
             @NonNull TaskFactory tasks,
-<<<<<<< HEAD
-            @NonNull BaseVariantData<? extends BaseVariantOutputData> variantData) {
-        if (variantData.getVariantDependency().getManifestConfiguration() != null) {
-            ManifestProcessorTask mergeManifestsTask =
-                    variantData.getMainOutput().getScope().getManifestProcessorTask().get(tasks);
-            project.getArtifacts().add(
-                    variantData.getVariantDependency().getManifestConfiguration().getName(),
-                    AndroidArtifacts.buildManifestArtifact(globalScope.getProjectBaseName(),
-                            new FileSupplier() {
-                                @NonNull
-                                @Override
-                                public Task getTask() {
-                                    return mergeManifestsTask;
-                                }
-
-                                @Override
-                                public File get() {
-                                    return mergeManifestsTask.getManifestOutputFile();
-                                }
-                            }));
-=======
             @NonNull VariantScope variantScope,
             @NonNull ImmutableList.Builder<ManifestMerger2.Invoker.Feature> optionalFeatures) {
         if (variantScope.getVariantConfiguration().isInstantRunBuild(globalScope)) {
             optionalFeatures.add(ManifestMerger2.Invoker.Feature.INSTANT_RUN_REPLACEMENT);
->>>>>>> b805f832
         }
 
         final File reportFile = computeManifestReportFile(variantScope);
@@ -846,10 +812,6 @@
                 scope.getAaptFriendlyManifestOutputDirectory(),
                 taskName);
 
-<<<<<<< HEAD
-        BaseVariantOutputData variantOutputData = scope.getVariantData().getMainOutput();
-        variantOutputData.getScope().setManifestProcessorTask(processManifest);
-=======
         scope.addTaskOutput(LIBRARY_MANIFEST, libraryProcessedManifest, taskName);
         scope.addTaskOutput(MANIFEST_MERGE_REPORT, reportFile, taskName);
 
@@ -858,7 +820,6 @@
         scope.setManifestProcessorTask(processManifest);
 
         return processManifest;
->>>>>>> b805f832
     }
 
     protected void createProcessTestManifestTask(
@@ -879,12 +840,7 @@
 
         processTestManifestTask.optionalDependsOn(tasks, scope.getCheckManifestTask());
 
-<<<<<<< HEAD
-        BaseVariantOutputData variantOutputData = scope.getVariantData().getMainOutput();
-        variantOutputData.getScope().setManifestProcessorTask(processTestManifestTask);
-=======
         scope.setManifestProcessorTask(processTestManifestTask);
->>>>>>> b805f832
     }
 
     public void createRenderscriptTask(
@@ -895,13 +851,6 @@
 
         GradleVariantConfiguration config = scope.getVariantConfiguration();
 
-<<<<<<< HEAD
-        // get single output for now.
-        BaseVariantOutputData variantOutputData = variantData.getMainOutput();
-
-        scope.getRenderscriptCompileTask().dependsOn(tasks, scope.getPrepareDependenciesTask());
-=======
->>>>>>> b805f832
         if (config.getType().isForTesting()) {
             scope.getRenderscriptCompileTask().dependsOn(tasks, scope.getManifestProcessorTask());
         } else {
@@ -1168,15 +1117,7 @@
             // in case of a test project, the manifest is generated so we need to depend
             // on its creation.
 
-<<<<<<< HEAD
-            // For test apps there should be a single output, so we get it.
-            BaseVariantOutputData variantOutputData = scope.getVariantData().getMainOutput();
-
-            generateBuildConfigTask.dependsOn(
-                    tasks, variantOutputData.getScope().getManifestProcessorTask());
-=======
             generateBuildConfigTask.dependsOn(tasks, scope.getManifestProcessorTask());
->>>>>>> b805f832
         } else {
             generateBuildConfigTask.dependsOn(tasks, scope.getCheckManifestTask());
         }
@@ -1318,19 +1259,7 @@
                         .equals(MultiOutputPolicy.SPLITS),
                 "Can only create split resources tasks for pure splits.");
 
-<<<<<<< HEAD
-        List<? extends BaseVariantOutputData> outputs = variantData.getOutputs();
-        final BaseVariantOutputData variantOutputData = variantData.getMainOutput();
-        if (outputs.size() != 1) {
-            throw new RuntimeException(
-                    "In release 21 and later, there can be only one main APK, " +
-                            "found " + outputs.size());
-        }
-
-        VariantOutputScope variantOutputScope = variantOutputData.getScope();
-=======
         File densityOrLanguagesPackages = scope.getSplitDensityOrLanguagesPackagesOutputDirectory();
->>>>>>> b805f832
         AndroidTask<PackageSplitRes> packageSplitRes =
                 androidTasks.create(
                         tasks, new PackageSplitRes.ConfigAction(scope, densityOrLanguagesPackages));
@@ -1377,14 +1306,8 @@
                             + Joiner.on(",").join(filters));
         }
 
-<<<<<<< HEAD
-        BaseVariantOutputData variantOutputData = variantData.getMainOutput();
-
-        // first create the split APK resources.
-=======
         File generateSplitAbiResOutputDirectory = scope.getGenerateSplitAbiResOutputDirectory();
         // first create the ABI specific split FULL_APK resources.
->>>>>>> b805f832
         AndroidTask<GenerateSplitAbiRes> generateSplitAbiRes =
                 androidTasks.create(
                         tasks,
@@ -1425,30 +1348,7 @@
     }
 
     public void createSplitTasks(@NonNull TaskFactory tasks, @NonNull VariantScope variantScope) {
-<<<<<<< HEAD
-        VariantOutputScope outputScope = variantScope.getVariantData().getMainOutput().getScope();
-        PackagingScope packagingScope = new DefaultGradlePackagingScope(outputScope);
-
-        AndroidTask<PackageSplitRes> packageSplitResourcesTask =
-                createSplitResourcesTasks(tasks, variantScope, packagingScope);
-        final AndroidTask<PackageSplitAbi> packageSplitAbiTask =
-                createSplitAbiTasks(tasks, variantScope, packagingScope);
-
-        AndroidTask<SplitZipAlign> zipAlign =
-                androidTasks.create(tasks, new SplitZipAlign.ConfigAction(variantScope));
-        //noinspection VariableNotUsedInsideIf - only need to check if task exist.
-        if (packageSplitAbiTask != null) {
-            zipAlign.configure(
-                    tasks,
-                    task ->
-                            task.getAbiInputFiles()
-                                    .addAll(variantScope.getPackageSplitAbiOutputFiles()));
-        }
-        zipAlign.dependsOn(tasks, packageSplitResourcesTask);
-        zipAlign.optionalDependsOn(tasks, packageSplitAbiTask);
-=======
         PackagingScope packagingScope = new DefaultGradlePackagingScope(variantScope);
->>>>>>> b805f832
 
         createSplitResourcesTasks(tasks, variantScope, packagingScope);
         createSplitAbiTasks(tasks, variantScope, packagingScope);
@@ -1884,16 +1784,6 @@
             @NonNull TestVariantData variantData) {
         VariantScope variantScope = variantData.getScope();
 
-<<<<<<< HEAD
-        // get single output for now (though this may always be the case for tests).
-        final BaseVariantOutputData variantOutputData = variantData.getMainOutput();
-
-        final BaseVariantData<BaseVariantOutputData> testedVariantData =
-                (BaseVariantData<BaseVariantOutputData>) variantData.getTestedVariantData();
-        final BaseVariantOutputData testedVariantOutputData = testedVariantData.getMainOutput();
-
-=======
->>>>>>> b805f832
         createAnchorTasks(tasks, variantScope);
 
         // Create all current streams (dependencies mostly at this point)
@@ -2123,13 +2013,6 @@
         final BaseVariantData baseVariantData = variantScope.getTestedVariantData();
         final TestVariantData testVariantData = (TestVariantData) variantScope.getVariantData();
 
-<<<<<<< HEAD
-        // get single output for now
-        final BaseVariantOutputData variantOutputData = baseVariantData.getMainOutput();
-        final BaseVariantOutputData testVariantOutputData = testVariantData.getMainOutput();
-
-        TestDataImpl testData = new TestDataImpl(testVariantData);
-=======
         boolean isLibrary =
                 baseVariantData.getVariantConfiguration().getType() == VariantType.LIBRARY;
 
@@ -2143,7 +2026,6 @@
                                         .getTestedVariantData()
                                         .getScope()
                                         .getOutput(VariantScope.TaskOutputType.APK));
->>>>>>> b805f832
         testData.setExtraInstrumentationTestRunnerArgs(
                 projectOptions.getExtraInstrumentationTestRunnerArgs());
 
@@ -2153,13 +2035,8 @@
         // first the connected one.
         ImmutableList<AndroidTask<DefaultTask>> artifactsTasks =
                 ImmutableList.of(
-<<<<<<< HEAD
-                        testVariantData.getMainOutput().getScope().getAssembleTask(),
-                        baseVariantData.getScope().getAssembleTask());
-=======
                         variantScope.getAssembleTask(),
                         testVariantData.getTestedVariantData().getScope().getAssembleTask());
->>>>>>> b805f832
 
         AndroidTask<DeviceProviderInstrumentTestTask> connectedTask =
                 androidTasks.create(
@@ -2666,46 +2543,10 @@
                         extractJarsTask.orElse(null),
                         allActionAnchorTask,
                         getResMergingScopes(variantScope),
-<<<<<<< HEAD
-                        new SupplierTask<File>() {
-                            private final VariantOutputScope variantOutputScope =
-                                    variantScope.getVariantData().getMainOutput().getScope();
-
-                            @Nullable
-                            @Override
-                            public AndroidTask<?> getBuilderTask() {
-                                return variantOutputScope.getManifestProcessorTask();
-                            }
-
-                            @Override
-                            public File get() {
-                                return variantOutputScope
-                                        .getVariantScope()
-                                        .getInstantRunManifestOutputFile();
-                            }
-                        },
-                        new SupplierTask<File>() {
-                            private final VariantOutputScope variantOutputScope =
-                                    variantScope.getVariantData().getMainOutput().getScope();
-
-                            @Nullable
-                            @Override
-                            public AndroidTask<?> getBuilderTask() {
-                                return variantOutputScope.getProcessResourcesTask();
-                            }
-
-                            @Override
-                            public File get() {
-                                return variantOutputScope.getProcessResourcePackageOutputFile();
-                            }
-                        },
-                        true /* addResourceVerifier */);
-=======
                         instantRunMergedManifests,
                         processedResources,
                         true /* addResourceVerifier */,
                         minSdkForDx.getFeatureLevel());
->>>>>>> b805f832
 
         if (variantScope.getSourceGenTask() != null) {
             variantScope.getSourceGenTask().dependsOn(tasks, buildInfoLoaderTask);
@@ -2897,12 +2738,6 @@
         ApkVariantData variantData = (ApkVariantData) variantScope.getVariantData();
 
         boolean signedApk = variantData.isSigned();
-<<<<<<< HEAD
-        boolean multiOutput = variantData.getOutputs().size() > 1;
-        boolean abiSpecified =
-                !Strings.isNullOrEmpty(AndroidGradleOptions.getBuildTargetAbi(project));
-=======
->>>>>>> b805f832
 
         GradleVariantConfiguration variantConfiguration = variantScope.getVariantConfiguration();
 
@@ -2915,34 +2750,6 @@
          * forcing a cold swap is triggered, the main FULL_APK must be rebuilt (even if the
          * resources were changed in a previous build).
          */
-<<<<<<< HEAD
-        IncrementalMode incrementalMode = getIncrementalMode(variantConfiguration);
-
-        List<ApkVariantOutputData> outputDataList = variantData.getOutputs();
-
-        // loop on all outputs. The only difference will be the name of the task, and location
-        // of the generated data.
-        for (final ApkVariantOutputData variantOutputData : outputDataList) {
-            final VariantOutputScope variantOutputScope = variantOutputData.getScope();
-
-            final String outputName = variantOutputData.getFullName();
-            InstantRunPatchingPolicy patchingPolicy =
-                    variantScope.getInstantRunBuildContext().getPatchingPolicy();
-
-            DefaultGradlePackagingScope packagingScope =
-                    new DefaultGradlePackagingScope(variantOutputScope);
-
-            AndroidTask<PackageApplication> packageApp =
-                    androidTasks.create(
-                            tasks,
-                            new PackageApplication.StandardConfigAction(
-                                    packagingScope, patchingPolicy));
-
-            AndroidTask<PackageApplication> packageInstantRunResources = null;
-
-            if (variantScope.getInstantRunBuildContext().isInInstantRunMode()) {
-                packageInstantRunResources = androidTasks.create(
-=======
         InstantRunPatchingPolicy patchingPolicy =
                 variantScope.getInstantRunBuildContext().getPatchingPolicy();
 
@@ -2978,7 +2785,6 @@
 
         AndroidTask<PackageApplication> packageApp =
                 androidTasks.create(
->>>>>>> b805f832
                         tasks,
                         new PackageApplication.StandardConfigAction(
                                 packagingScope,
@@ -3064,158 +2870,10 @@
                     packageInstantRunResources;
             fullBuildInfoGeneratorTask.configure(
                     tasks,
-<<<<<<< HEAD
-                    variantOutputScope.getShrinkResourcesTask(),
-                    // TODO: When Jack is converted, add activeDexTask to VariantScope.
-                    variantOutputScope.getVariantScope().getJavaCompilerTask(),
-                    // TODO: Remove when Jack is converted to AndroidTask.
-                    variantData.javaCompilerTask,
-                    variantOutputData.packageSplitResourcesTask,
-                    variantOutputData.packageSplitAbiTask);
-
-
-            for (TransformStream stream : transformManager.getStreams(StreamFilter.DEX)) {
-                // TODO Optimize to avoid creating too many actions
-                packageApp.dependsOn(tasks, stream.getDependencies());
-            }
-
-            for (TransformStream stream : transformManager.getStreams(StreamFilter.NATIVE_LIBS)) {
-                // TODO Optimize to avoid creating too many actions
-                packageApp.dependsOn(tasks, stream.getDependencies());
-            }
-
-            variantScope.setPackageApplicationTask(packageApp);
-
-            AndroidTask<?> appTask = packageApp;
-
-            if (signedApk) {
-                /*
-                 * There may be a zip align task in the variant output scope, even if we don't
-                 * need one for this.
-                 */
-                if (variantData.getZipAlignEnabled()
-                        && variantOutputScope.getSplitZipAlignTask() != null) {
-                    appTask.dependsOn(tasks, variantOutputScope.getSplitZipAlignTask());
-                }
-            }
-
-            checkState(variantScope.getAssembleTask() != null);
-            if (fullBuildInfoGeneratorTask != null) {
-                AndroidTask<PackageApplication> finalPackageInstantRunResources =
-                        packageInstantRunResources;
-                AndroidTask<?> finalAppTask = appTask;
-                fullBuildInfoGeneratorTask.configure(tasks, task -> {
-                    task.mustRunAfter(
-                            finalAppTask.getName(),
-                            finalPackageInstantRunResources.getName());
-                });
-                variantScope.getAssembleTask().dependsOn(
-                        tasks, fullBuildInfoGeneratorTask.getName());
-            }
-
-            // Add an assemble task
-            if (multiOutput) {
-                // create a task for this output
-                variantOutputScope.setAssembleTask(createAssembleTask(tasks, variantOutputData));
-
-                // If ABI is specified, the variant assemble task depends on the output assemble
-                // task for the given ABI. Otherwise, it depends on all output assemble tasks.
-                if (!abiSpecified
-                        || abiSpecified && variantOutputData == variantData.getMainOutput()) {
-                    variantScope
-                            .getAssembleTask()
-                            .dependsOn(tasks, variantOutputScope.getAssembleTask());
-                }
-            } else {
-                // single output
-                variantOutputScope.setAssembleTask(variantScope.getAssembleTask());
-                variantOutputData.assembleTask = variantData.assembleVariantTask;
-            }
-
-            if (!signedApk && variantOutputData.packageSplitResourcesTask != null) {
-                // in case we are not signing the resulting APKs and we have some pure splits
-                // we should manually copy them from the intermediate location to the final
-                // apk location unmodified.
-                final String appTaskName = appTask.getName();
-                AndroidTask<Copy> copySplitTask = androidTasks.create(
-                        tasks,
-                        variantOutputScope.getTaskName("copySplit"),
-                        Copy.class,
-                        copyTask -> {
-                            copyTask.setDestinationDir(getGlobalScope().getApkLocation());
-                            copyTask.from(
-                                    variantOutputData
-                                            .packageSplitResourcesTask
-                                            .getOutputDirectory());
-                            copyTask.mustRunAfter(appTaskName);
-                        });
-                variantOutputScope.getAssembleTask().dependsOn(tasks, copySplitTask);
-            }
-            variantOutputScope.getAssembleTask().dependsOn(tasks, appTask);
-
-            if (publishApk) {
-                final String projectBaseName = globalScope.getProjectBaseName();
-
-                // if this variant is the default publish config or we also should publish non
-                // defaults, proceed with declaring our artifacts.
-                if (getExtension().getDefaultPublishConfig().equals(outputName)) {
-                    appTask.configure(tasks, packageTask -> project.getArtifacts().add("default",
-                            AndroidArtifacts.buildApkArtifact(
-                                    projectBaseName, null, (FileSupplier) packageTask)
-                            ));
-
-                    for (FileSupplier outputFileProvider :
-                            variantOutputData.getSplitOutputFileSuppliers()) {
-                        project.getArtifacts().add("default",
-                                AndroidArtifacts.buildApkArtifact(
-                                        projectBaseName, null, outputFileProvider));
-                    }
-
-                    try {
-                        if (variantOutputData.getMetadataFile() != null) {
-                            project.getArtifacts().add(
-                                    "default" + VariantDependencies.CONFIGURATION_METADATA,
-                                    AndroidArtifacts.buildMetadataArtifact(
-                                            projectBaseName, variantOutputData.getMetadataFile()));
-                        }
-                    } catch (IOException e) {
-                        throw new RuntimeException(e);
-                    }
-
-                    if (variantData.getMappingFileProvider() != null) {
-                        project.getArtifacts().add(
-                                "default" + VariantDependencies.CONFIGURATION_MAPPING,
-                                AndroidArtifacts.buildMappingArtifact(
-                                        projectBaseName, variantData.getMappingFileProvider()));
-                    }
-                }
-
-                if (getExtension().getPublishNonDefault()) {
-                    appTask.configure(tasks, packageTask -> project.getArtifacts().add(
-                            variantData.getVariantDependency().getPublishConfiguration().getName(),
-                            AndroidArtifacts.buildApkArtifact(
-                                    projectBaseName, null, (FileSupplier) packageTask)));
-
-                    for (FileSupplier outputFileProvider :
-                            variantOutputData.getSplitOutputFileSuppliers()) {
-                        project.getArtifacts().add(
-                                variantData.getVariantDependency().getPublishConfiguration().getName(),
-                                AndroidArtifacts.buildApkArtifact(
-                                        projectBaseName, null, outputFileProvider));
-                    }
-
-                    try {
-                        if (variantOutputData.getMetadataFile() != null) {
-                            project.getArtifacts().add(
-                                    variantData.getVariantDependency().getMetadataConfiguration().getName(),
-                                    AndroidArtifacts.buildMetadataArtifact(
-                                            projectBaseName, variantOutputData.getMetadataFile()));
-=======
                     task -> {
                         task.mustRunAfter(packageApp.getName());
                         if (finalPackageInstantRunResources != null) {
                             task.mustRunAfter(finalPackageInstantRunResources.getName());
->>>>>>> b805f832
                         }
                     });
             variantScope.getAssembleTask().dependsOn(tasks, fullBuildInfoGeneratorTask.getName());
@@ -3491,27 +3149,6 @@
 
     private void applyProguardConfig(
             ProguardConfigurable transform,
-<<<<<<< HEAD
-            final BaseVariantData<? extends BaseVariantOutputData> variantData) {
-        final GradleVariantConfiguration variantConfig = variantData.getVariantConfiguration();
-        transform.setConfigurationFiles(
-                () -> {
-                    Set<File> proguardFiles =
-                            variantConfig.getProguardFiles(
-                                    true,
-                                    Collections.singletonList(
-                                            ProguardFiles.getDefaultProguardFile(
-                                                    TaskManager.DEFAULT_PROGUARD_CONFIG_FILE,
-                                                    project)));
-
-                    // use the first output when looking for the proguard rule output of
-                    // the aapt task. The different outputs are not different in a way that
-                    // makes this rule file different per output.
-                    BaseVariantOutputData outputData = variantData.getMainOutput();
-                    proguardFiles.add(outputData.processResourcesTask.getProguardOutputFile());
-                    return proguardFiles;
-                });
-=======
             VariantScope scope) {
         GradleVariantConfiguration variantConfig = scope.getVariantConfiguration();
 
@@ -3530,7 +3167,6 @@
                     proguardFiles.add(scope.getProcessAndroidResourcesProguardOutputFile());
                     return proguardFiles;
                 };
->>>>>>> b805f832
 
         transform.setConfigurationFiles(
                 project.files(

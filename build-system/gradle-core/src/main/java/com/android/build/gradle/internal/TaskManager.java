/*
 * Copyright (C) 2014 The Android Open Source Project
 *
 * Licensed under the Apache License, Version 2.0 (the "License");
 * you may not use this file except in compliance with the License.
 * You may obtain a copy of the License at
 *
 *      http://www.apache.org/licenses/LICENSE-2.0
 *
 * Unless required by applicable law or agreed to in writing, software
 * distributed under the License is distributed on an "AS IS" BASIS,
 * WITHOUT WARRANTIES OR CONDITIONS OF ANY KIND, either express or implied.
 * See the License for the specific language governing permissions and
 * limitations under the License.
 */

package com.android.build.gradle.internal;

import static com.android.SdkConstants.FD_RES;
import static com.android.SdkConstants.FN_RESOURCE_TEXT;
import static com.android.build.gradle.internal.dependency.VariantDependencies.CONFIG_NAME_ANDROID_APIS;
import static com.android.build.gradle.internal.dependency.VariantDependencies.CONFIG_NAME_LINTCHECKS;
import static com.android.build.gradle.internal.publishing.AndroidArtifacts.ArtifactScope.ALL;
import static com.android.build.gradle.internal.publishing.AndroidArtifacts.ArtifactScope.EXTERNAL;
import static com.android.build.gradle.internal.publishing.AndroidArtifacts.ArtifactScope.MODULE;
import static com.android.build.gradle.internal.publishing.AndroidArtifacts.ArtifactType.APKS_FROM_BUNDLE;
import static com.android.build.gradle.internal.publishing.AndroidArtifacts.ArtifactType.CLASSES;
import static com.android.build.gradle.internal.publishing.AndroidArtifacts.ArtifactType.CONSUMER_PROGUARD_RULES;
import static com.android.build.gradle.internal.publishing.AndroidArtifacts.ArtifactType.DATA_BINDING_BASE_CLASS_LOG_ARTIFACT;
import static com.android.build.gradle.internal.publishing.AndroidArtifacts.ArtifactType.JAVA_RES;
import static com.android.build.gradle.internal.publishing.AndroidArtifacts.ArtifactType.JNI;
import static com.android.build.gradle.internal.publishing.AndroidArtifacts.ArtifactType.METADATA_CLASSES;
import static com.android.build.gradle.internal.publishing.AndroidArtifacts.ArtifactType.METADATA_JAVA_RES;
import static com.android.build.gradle.internal.publishing.AndroidArtifacts.ConsumedConfigType.COMPILE_CLASSPATH;
import static com.android.build.gradle.internal.publishing.AndroidArtifacts.ConsumedConfigType.METADATA_VALUES;
import static com.android.build.gradle.internal.publishing.AndroidArtifacts.ConsumedConfigType.RUNTIME_CLASSPATH;
import static com.android.build.gradle.internal.publishing.AndroidArtifacts.MODULE_PATH;
import static com.android.build.gradle.internal.publishing.AndroidArtifacts.PublishedConfigType.RUNTIME_ELEMENTS;
import static com.android.build.gradle.internal.scope.ArtifactPublishingUtil.publishArtifactToConfiguration;
import static com.android.build.gradle.internal.scope.InternalArtifactType.APK_MAPPING;
import static com.android.build.gradle.internal.scope.InternalArtifactType.DATA_BINDING_BASE_CLASS_LOGS_DEPENDENCY_ARTIFACTS;
import static com.android.build.gradle.internal.scope.InternalArtifactType.FEATURE_RESOURCE_PKG;
import static com.android.build.gradle.internal.scope.InternalArtifactType.INSTANT_RUN_MAIN_APK_RESOURCES;
import static com.android.build.gradle.internal.scope.InternalArtifactType.INSTANT_RUN_MERGED_MANIFESTS;
import static com.android.build.gradle.internal.scope.InternalArtifactType.JAVAC;
import static com.android.build.gradle.internal.scope.InternalArtifactType.LINT_JAR;
import static com.android.build.gradle.internal.scope.InternalArtifactType.MERGED_ASSETS;
import static com.android.build.gradle.internal.scope.InternalArtifactType.MERGED_MANIFESTS;
import static com.android.build.gradle.internal.scope.InternalArtifactType.MERGED_NOT_COMPILED_RES;
import static com.android.build.gradle.internal.scope.InternalArtifactType.PROCESSED_RES;
import static com.android.builder.core.BuilderConstants.CONNECTED;
import static com.android.builder.core.BuilderConstants.DEVICE;
import static com.google.common.base.Preconditions.checkNotNull;
import static com.google.common.base.Preconditions.checkState;
import static com.google.common.base.Strings.nullToEmpty;

import android.databinding.tool.DataBindingBuilder;
import com.android.SdkConstants;
import com.android.annotations.NonNull;
import com.android.annotations.Nullable;
import com.android.build.OutputFile;
import com.android.build.api.artifact.BuildableArtifact;
import com.android.build.api.transform.QualifiedContent;
import com.android.build.api.transform.QualifiedContent.DefaultContentType;
import com.android.build.api.transform.QualifiedContent.Scope;
import com.android.build.api.transform.Transform;
import com.android.build.gradle.AndroidConfig;
import com.android.build.gradle.FeatureExtension;
import com.android.build.gradle.api.AndroidSourceSet;
import com.android.build.gradle.api.AnnotationProcessorOptions;
import com.android.build.gradle.api.JavaCompileOptions;
import com.android.build.gradle.internal.api.DefaultAndroidSourceSet;
import com.android.build.gradle.internal.core.Abi;
import com.android.build.gradle.internal.core.GradleVariantConfiguration;
import com.android.build.gradle.internal.coverage.JacocoConfigurations;
import com.android.build.gradle.internal.coverage.JacocoReportTask;
import com.android.build.gradle.internal.dsl.AbiSplitOptions;
import com.android.build.gradle.internal.dsl.BaseAppModuleExtension;
import com.android.build.gradle.internal.dsl.CoreProductFlavor;
import com.android.build.gradle.internal.dsl.DataBindingOptions;
import com.android.build.gradle.internal.dsl.PackagingOptions;
import com.android.build.gradle.internal.incremental.BuildInfoLoaderTask;
import com.android.build.gradle.internal.incremental.BuildInfoWriterTask;
import com.android.build.gradle.internal.incremental.InstantRunAnchorTaskCreationAction;
import com.android.build.gradle.internal.model.CoreExternalNativeBuild;
import com.android.build.gradle.internal.ndk.NdkHandler;
import com.android.build.gradle.internal.packaging.GradleKeystoreHelper;
import com.android.build.gradle.internal.pipeline.ExtendedContentType;
import com.android.build.gradle.internal.pipeline.OriginalStream;
import com.android.build.gradle.internal.pipeline.TransformManager;
import com.android.build.gradle.internal.pipeline.TransformTask;
import com.android.build.gradle.internal.publishing.AndroidArtifacts;
import com.android.build.gradle.internal.publishing.PublishingSpecs;
import com.android.build.gradle.internal.res.GenerateLibraryRFileTask;
import com.android.build.gradle.internal.res.LinkAndroidResForBundleTask;
import com.android.build.gradle.internal.res.LinkApplicationAndroidResourcesTask;
import com.android.build.gradle.internal.res.namespaced.NamespacedResourcesTaskManager;
import com.android.build.gradle.internal.scope.BuildArtifactsHolder;
import com.android.build.gradle.internal.scope.CodeShrinker;
import com.android.build.gradle.internal.scope.GlobalScope;
import com.android.build.gradle.internal.scope.InternalArtifactType;
import com.android.build.gradle.internal.scope.MutableTaskContainer;
import com.android.build.gradle.internal.scope.VariantScope;
import com.android.build.gradle.internal.scope.VariantScope.Java8LangSupport;
import com.android.build.gradle.internal.tasks.AndroidReportTask;
import com.android.build.gradle.internal.tasks.CheckManifest;
import com.android.build.gradle.internal.tasks.CheckProguardFiles;
import com.android.build.gradle.internal.tasks.DependencyReportTask;
import com.android.build.gradle.internal.tasks.DeviceProviderInstrumentTestTask;
import com.android.build.gradle.internal.tasks.DexMergingAction;
import com.android.build.gradle.internal.tasks.DexMergingTask;
import com.android.build.gradle.internal.tasks.ExtractProguardFiles;
import com.android.build.gradle.internal.tasks.ExtractTryWithResourcesSupportJar;
import com.android.build.gradle.internal.tasks.GenerateApkDataTask;
import com.android.build.gradle.internal.tasks.InstallVariantTask;
import com.android.build.gradle.internal.tasks.JacocoTask;
import com.android.build.gradle.internal.tasks.LintCompile;
import com.android.build.gradle.internal.tasks.MergeAaptProguardFilesCreationAction;
import com.android.build.gradle.internal.tasks.PackageForUnitTest;
import com.android.build.gradle.internal.tasks.PrepareLintJar;
import com.android.build.gradle.internal.tasks.ProcessJavaResTask;
import com.android.build.gradle.internal.tasks.SigningConfigWriterTask;
import com.android.build.gradle.internal.tasks.SigningReportTask;
import com.android.build.gradle.internal.tasks.SourceSetsTask;
import com.android.build.gradle.internal.tasks.TestServerTask;
import com.android.build.gradle.internal.tasks.UninstallTask;
import com.android.build.gradle.internal.tasks.ValidateSigningTask;
import com.android.build.gradle.internal.tasks.databinding.DataBindingCompilerArguments;
import com.android.build.gradle.internal.tasks.databinding.DataBindingExportBuildInfoTask;
import com.android.build.gradle.internal.tasks.databinding.DataBindingGenBaseClassesTask;
import com.android.build.gradle.internal.tasks.databinding.DataBindingMergeDependencyArtifactsTask;
import com.android.build.gradle.internal.tasks.databinding.DataBindingMergeGenClassLogTransform;
import com.android.build.gradle.internal.tasks.factory.PreConfigAction;
import com.android.build.gradle.internal.tasks.factory.TaskConfigAction;
import com.android.build.gradle.internal.tasks.factory.TaskCreationAction;
import com.android.build.gradle.internal.tasks.factory.TaskFactory;
import com.android.build.gradle.internal.tasks.factory.TaskFactoryImpl;
import com.android.build.gradle.internal.tasks.factory.TaskFactoryUtils;
import com.android.build.gradle.internal.tasks.factory.VariantTaskCreationAction;
import com.android.build.gradle.internal.tasks.featuresplit.FeatureSplitUtils;
import com.android.build.gradle.internal.test.AbstractTestDataImpl;
import com.android.build.gradle.internal.test.BundleTestDataImpl;
import com.android.build.gradle.internal.test.TestDataImpl;
import com.android.build.gradle.internal.transforms.CustomClassTransform;
import com.android.build.gradle.internal.transforms.D8MainDexListTransform;
import com.android.build.gradle.internal.transforms.DesugarTransform;
import com.android.build.gradle.internal.transforms.DexArchiveBuilderTransform;
import com.android.build.gradle.internal.transforms.DexArchiveBuilderTransformBuilder;
import com.android.build.gradle.internal.transforms.DexMergerTransform;
import com.android.build.gradle.internal.transforms.DexMergerTransformCallable;
import com.android.build.gradle.internal.transforms.DexSplitterTransform;
import com.android.build.gradle.internal.transforms.ExternalLibsMergerTransform;
import com.android.build.gradle.internal.transforms.ExtractJarsTransform;
import com.android.build.gradle.internal.transforms.FixStackFramesTransform;
import com.android.build.gradle.internal.transforms.MergeClassesTransform;
import com.android.build.gradle.internal.transforms.MergeJavaResourcesTransform;
import com.android.build.gradle.internal.transforms.ProGuardTransform;
import com.android.build.gradle.internal.transforms.ProguardConfigurable;
import com.android.build.gradle.internal.transforms.R8Transform;
import com.android.build.gradle.internal.transforms.ShrinkBundleResourcesTask;
import com.android.build.gradle.internal.transforms.ShrinkResourcesTransform;
import com.android.build.gradle.internal.transforms.StripDebugSymbolTransform;
import com.android.build.gradle.internal.variant.AndroidArtifactVariantData;
import com.android.build.gradle.internal.variant.ApkVariantData;
import com.android.build.gradle.internal.variant.BaseVariantData;
import com.android.build.gradle.internal.variant.MultiOutputPolicy;
import com.android.build.gradle.internal.variant.TestVariantData;
import com.android.build.gradle.internal.variant.VariantFactory;
import com.android.build.gradle.options.BooleanOption;
import com.android.build.gradle.options.IntegerOption;
import com.android.build.gradle.options.ProjectOptions;
import com.android.build.gradle.options.StringOption;
import com.android.build.gradle.tasks.AidlCompile;
import com.android.build.gradle.tasks.AndroidJavaCompile;
import com.android.build.gradle.tasks.BuildArtifactReportTask;
import com.android.build.gradle.tasks.CleanBuildCache;
import com.android.build.gradle.tasks.CompatibleScreensManifest;
import com.android.build.gradle.tasks.CopyOutputs;
import com.android.build.gradle.tasks.ExternalNativeBuildJsonTask;
import com.android.build.gradle.tasks.ExternalNativeBuildTask;
import com.android.build.gradle.tasks.ExternalNativeBuildTaskUtils;
import com.android.build.gradle.tasks.ExternalNativeCleanTask;
import com.android.build.gradle.tasks.ExternalNativeJsonGenerator;
import com.android.build.gradle.tasks.GenerateBuildConfig;
import com.android.build.gradle.tasks.GenerateResValues;
import com.android.build.gradle.tasks.GenerateSplitAbiRes;
import com.android.build.gradle.tasks.GenerateTestConfig;
import com.android.build.gradle.tasks.InstantRunResourcesApkBuilder;
import com.android.build.gradle.tasks.JavaPreCompileTask;
import com.android.build.gradle.tasks.LintFixTask;
import com.android.build.gradle.tasks.LintGlobalTask;
import com.android.build.gradle.tasks.LintPerVariantTask;
import com.android.build.gradle.tasks.MainApkListPersistence;
import com.android.build.gradle.tasks.ManifestProcessorTask;
import com.android.build.gradle.tasks.MergeResources;
import com.android.build.gradle.tasks.MergeSourceSetFolders;
import com.android.build.gradle.tasks.NdkCompile;
import com.android.build.gradle.tasks.PackageApplication;
import com.android.build.gradle.tasks.PackageSplitAbi;
import com.android.build.gradle.tasks.PackageSplitRes;
import com.android.build.gradle.tasks.PreColdSwapTask;
import com.android.build.gradle.tasks.ProcessAndroidResources;
import com.android.build.gradle.tasks.ProcessAnnotationsTask;
import com.android.build.gradle.tasks.ProcessApplicationManifest;
import com.android.build.gradle.tasks.ProcessLibraryManifest;
import com.android.build.gradle.tasks.ProcessTestManifest;
import com.android.build.gradle.tasks.RenderscriptCompile;
import com.android.build.gradle.tasks.ShaderCompile;
import com.android.build.gradle.tasks.factory.AndroidUnitTest;
import com.android.builder.core.DefaultDexOptions;
import com.android.builder.core.DesugarProcessArgs;
import com.android.builder.core.VariantType;
import com.android.builder.dexing.DexerTool;
import com.android.builder.dexing.DexingType;
import com.android.builder.errors.EvalIssueException;
import com.android.builder.errors.EvalIssueReporter.Type;
import com.android.builder.model.SyncIssue;
import com.android.builder.profile.Recorder;
import com.android.builder.testing.ConnectedDeviceProvider;
import com.android.builder.testing.api.DeviceProvider;
import com.android.builder.testing.api.TestServer;
import com.android.builder.utils.FileCache;
import com.android.ide.common.build.ApkData;
import com.android.ide.common.repository.GradleVersion;
import com.android.sdklib.AndroidVersion;
import com.android.sdklib.IAndroidTarget;
import com.android.utils.FileUtils;
import com.android.utils.StringHelper;
import com.google.common.base.Joiner;
import com.google.common.base.MoreObjects;
import com.google.common.base.Preconditions;
import com.google.common.base.Splitter;
import com.google.common.collect.ArrayListMultimap;
import com.google.common.collect.ImmutableList;
import com.google.common.collect.ImmutableMap;
import com.google.common.collect.ImmutableSet;
import com.google.common.collect.Iterables;
import com.google.common.collect.ListMultimap;
import com.google.common.collect.Lists;
import java.io.File;
import java.util.Collection;
import java.util.Collections;
import java.util.List;
import java.util.Locale;
import java.util.Map;
import java.util.Objects;
import java.util.Optional;
import java.util.Set;
import java.util.concurrent.Callable;
import java.util.function.Supplier;
import java.util.stream.Collectors;
import org.gradle.api.Action;
import org.gradle.api.DefaultTask;
import org.gradle.api.GradleException;
import org.gradle.api.Project;
import org.gradle.api.Task;
import org.gradle.api.artifacts.Configuration;
import org.gradle.api.artifacts.ConfigurationVariant;
import org.gradle.api.artifacts.Dependency;
import org.gradle.api.artifacts.DependencySet;
import org.gradle.api.artifacts.PublishArtifact;
import org.gradle.api.attributes.Attribute;
import org.gradle.api.attributes.AttributeContainer;
import org.gradle.api.file.ConfigurableFileCollection;
import org.gradle.api.file.FileCollection;
import org.gradle.api.logging.LogLevel;
import org.gradle.api.logging.Logger;
import org.gradle.api.logging.Logging;
import org.gradle.api.plugins.BasePlugin;
import org.gradle.api.plugins.JavaBasePlugin;
import org.gradle.api.plugins.JavaPlugin;
import org.gradle.api.provider.Provider;
import org.gradle.api.tasks.Sync;
import org.gradle.api.tasks.TaskAction;
import org.gradle.api.tasks.TaskProvider;
import org.gradle.api.tasks.compile.JavaCompile;
import org.gradle.tooling.provider.model.ToolingModelBuilderRegistry;

/** Manages tasks creation. */
public abstract class TaskManager {

    public static final String DIR_BUNDLES = "bundles";
    public static final String INSTALL_GROUP = "Install";
    public static final String BUILD_GROUP = BasePlugin.BUILD_GROUP;
    public static final String ANDROID_GROUP = "Android";
    public static final String FEATURE_SUFFIX = "Feature";

    // Task names. These cannot be AndroidTasks as in the component model world there is nothing to
    // force generateTasksBeforeEvaluate to happen before the variant tasks are created.
    public static final String MAIN_PREBUILD = "preBuild";
    public static final String UNINSTALL_ALL = "uninstallAll";
    public static final String DEVICE_CHECK = "deviceCheck";
    public static final String DEVICE_ANDROID_TEST = DEVICE + VariantType.ANDROID_TEST_SUFFIX;
    public static final String CONNECTED_CHECK = "connectedCheck";
    public static final String CONNECTED_ANDROID_TEST = CONNECTED + VariantType.ANDROID_TEST_SUFFIX;
    public static final String ASSEMBLE_ANDROID_TEST = "assembleAndroidTest";
    public static final String LINT = "lint";
    public static final String LINT_FIX = "lintFix";
    public static final String EXTRACT_PROGUARD_FILES = "extractProguardFiles";

    @NonNull protected final Project project;
    @NonNull protected final ProjectOptions projectOptions;
    @NonNull protected final DataBindingBuilder dataBindingBuilder;
    @NonNull protected final SdkHandler sdkHandler;
    @NonNull protected final AndroidConfig extension;
    @NonNull private final VariantFactory variantFactory;
    @NonNull protected final ToolingModelBuilderRegistry toolingRegistry;
    @NonNull protected final GlobalScope globalScope;
    @NonNull protected final Recorder recorder;
    @NonNull private final Logger logger;
    @Nullable private final FileCache buildCache;
    @NonNull protected final TaskFactory taskFactory;

    // Tasks. TODO: remove the mutable state from here.
    public Task createMockableJar;

    public TaskManager(
            @NonNull GlobalScope globalScope,
            @NonNull Project project,
            @NonNull ProjectOptions projectOptions,
            @NonNull DataBindingBuilder dataBindingBuilder,
            @NonNull AndroidConfig extension,
            @NonNull SdkHandler sdkHandler,
            @NonNull VariantFactory variantFactory,
            @NonNull ToolingModelBuilderRegistry toolingRegistry,
            @NonNull Recorder recorder) {
        this.globalScope = globalScope;
        this.project = project;
        this.projectOptions = projectOptions;
        this.dataBindingBuilder = dataBindingBuilder;
        this.sdkHandler = sdkHandler;
        this.extension = extension;
        this.variantFactory = variantFactory;
        this.toolingRegistry = toolingRegistry;
        this.recorder = recorder;
        this.logger = Logging.getLogger(this.getClass());

        // It's too early to materialize the project-level cache, we'll need to get it from
        // globalScope later on.
        this.buildCache = globalScope.getBuildCache();

        taskFactory = new TaskFactoryImpl(project.getTasks());
    }

    @NonNull
    public TaskFactory getTaskFactory() {
        return taskFactory;
    }

    @NonNull
    public DataBindingBuilder getDataBindingBuilder() {
        return dataBindingBuilder;
    }

    /** Creates the tasks for a given BaseVariantData. */
    public abstract void createTasksForVariantScope(@NonNull VariantScope variantScope);

    /**
     * Override to configure NDK data in the scope.
     */
    public void configureScopeForNdk(@NonNull VariantScope scope) {
        final BaseVariantData variantData = scope.getVariantData();
        scope.setNdkSoFolder(Collections.singleton(new File(
                scope.getGlobalScope().getIntermediatesDir(),
                "ndk/" + variantData.getVariantConfiguration().getDirName() + "/lib")));
        File objFolder = new File(scope.getGlobalScope().getIntermediatesDir(),
                "ndk/" + variantData.getVariantConfiguration().getDirName() + "/obj");
        for (Abi abi : NdkHandler.getAbiList()) {
            scope.addNdkDebuggableLibraryFolders(abi,
                    new File(objFolder, "local/" + abi.getName()));
        }

    }

    /**
     * Create tasks before the evaluation (on plugin apply). This is useful for tasks that could be
     * referenced by custom build logic.
     */
    public void createTasksBeforeEvaluate() {
        taskFactory.register(
                UNINSTALL_ALL,
                uninstallAllTask -> {
                    uninstallAllTask.setDescription("Uninstall all applications.");
                    uninstallAllTask.setGroup(INSTALL_GROUP);
                });

        taskFactory.register(
                DEVICE_CHECK,
                deviceCheckTask -> {
                    deviceCheckTask.setDescription(
                            "Runs all device checks using Device Providers and Test Servers.");
                    deviceCheckTask.setGroup(JavaBasePlugin.VERIFICATION_GROUP);
                });

        taskFactory.register(
                CONNECTED_CHECK,
                connectedCheckTask -> {
                    connectedCheckTask.setDescription(
                            "Runs all device checks on currently connected devices.");
                    connectedCheckTask.setGroup(JavaBasePlugin.VERIFICATION_GROUP);
                });

        // Make sure MAIN_PREBUILD runs first:
        taskFactory.register(MAIN_PREBUILD);

        taskFactory.register(
                EXTRACT_PROGUARD_FILES,
                ExtractProguardFiles.class,
                task -> task.dependsOn(MAIN_PREBUILD));

        taskFactory.register(new SourceSetsTask.CreationAction(extension));

        taskFactory.register(
                ASSEMBLE_ANDROID_TEST,
                assembleAndroidTestTask -> {
                    assembleAndroidTestTask.setGroup(BasePlugin.BUILD_GROUP);
                    assembleAndroidTestTask.setDescription("Assembles all the Test applications.");
                });

        taskFactory.register(new LintCompile.CreationAction(globalScope));

        // Lint task is configured in afterEvaluate, but created upfront as it is used as an
        // anchor task.
        createGlobalLintTask();
        configureCustomLintChecksConfig();

        globalScope.setAndroidJarConfig(createAndroidJarConfig(project));

        if (buildCache != null) {
            taskFactory.register(new CleanBuildCache.CreationAction(globalScope));
        }

        // for testing only.
        taskFactory.register(
                "resolveConfigAttr", ConfigAttrTask.class, task -> task.resolvable = true);
        taskFactory.register(
                "consumeConfigAttr", ConfigAttrTask.class, task -> task.consumable = true);
    }

    private void configureCustomLintChecksConfig() {
        // create a single configuration to point to a project or a local file that contains
        // the lint.jar for this project.
        // This is not the configuration that consumes lint.jar artifacts from normal dependencies,
        // or publishes lint.jar to consumers. These are handled at the variant level.
        globalScope.setLintChecks(createCustomLintChecksConfig(project));
    }

    @NonNull
    public static Configuration createCustomLintChecksConfig(@NonNull Project project) {
        Configuration lintChecks = project.getConfigurations().maybeCreate(CONFIG_NAME_LINTCHECKS);
        lintChecks.setVisible(false);
        lintChecks.setDescription("Configuration to apply external lint check jar");
        lintChecks.setCanBeConsumed(false);
        return lintChecks;
    }

    // this is call before all the variants are created since they are all going to depend
    // on the global LINT_JAR task output
    public void configureCustomLintChecks() {
        // setup the task that reads the config and put the lint jar in the intermediate folder
        // so that the bundle tasks can copy it, and the inter-project publishing can publish it
        taskFactory.register(new PrepareLintJar.CreationAction(globalScope));
    }

    public void createGlobalLintTask() {
        taskFactory.register(LINT, LintGlobalTask.class, task -> {});
        taskFactory.configure(JavaBasePlugin.CHECK_TASK_NAME, it -> it.dependsOn(LINT));
        taskFactory.register(LINT_FIX, LintFixTask.class, task -> {});
    }

    // this is run after all the variants are created.
    public void configureGlobalLintTask(@NonNull final Collection<VariantScope> variants) {
        // we only care about non testing and non feature variants
        List<VariantScope> filteredVariants =
                variants.stream().filter(TaskManager::isLintVariant).collect(Collectors.toList());

        if (filteredVariants.isEmpty()) {
            return;
        }

        // configure the global lint tasks.
        taskFactory.configure(
                LINT,
                LintGlobalTask.class,
                task ->
                        new LintGlobalTask.GlobalCreationAction(globalScope, filteredVariants)
                                .configure(task));
        taskFactory.configure(
                LINT_FIX,
                LintFixTask.class,
                task ->
                        new LintFixTask.GlobalCreationAction(globalScope, filteredVariants)
                                .configure(task));

        // publish the local lint.jar to all the variants. This is not for the task output itself
        // but for the artifact publishing.
        BuildableArtifact lintJar = globalScope.getArtifacts().getFinalArtifactFiles(LINT_JAR);
        for (VariantScope scope : variants) {
            scope.getArtifacts().createBuildableArtifact(
                    InternalArtifactType.LINT_JAR,
                    BuildArtifactsHolder.OperationType.INITIAL,
                    lintJar);
        }
    }

    // This is for config attribute debugging
    public static class ConfigAttrTask extends DefaultTask {
        boolean consumable = false;
        boolean resolvable = false;
        @TaskAction
        public void run() {
            for (Configuration config : getProject().getConfigurations()) {
                AttributeContainer attributes = config.getAttributes();
                if ((consumable && config.isCanBeConsumed())
                        || (resolvable && config.isCanBeResolved())) {
                    System.out.println(config.getName());
                    System.out.println("\tcanBeResolved: " + config.isCanBeResolved());
                    System.out.println("\tcanBeConsumed: " + config.isCanBeConsumed());
                    for (Attribute<?> attr : attributes.keySet()) {
                        System.out.println(
                                "\t" + attr.getName() + ": " + attributes.getAttribute(attr));
                    }
                    if (consumable && config.isCanBeConsumed()) {
                        for (PublishArtifact artifact : config.getArtifacts()) {
                            System.out.println("\tArtifact: " + artifact.getName() + " (" + artifact.getFile().getName() + ")");
                        }
                        for (ConfigurationVariant cv : config.getOutgoing().getVariants()) {
                            System.out.println("\tConfigurationVariant: " + cv.getName());
                            for (PublishArtifact pa : cv.getArtifacts()) {
                                System.out.println("\t\tArtifact: " + pa.getFile());
                                System.out.println("\t\tType:" + pa.getType());
                            }
                        }
                    }
                }
            }
        }
    }

    public void createMockableJarTask() {
        project.getDependencies()
                .add(
                        CONFIG_NAME_ANDROID_APIS,
                        project.files(
                                globalScope
                                        .getAndroidBuilder()
                                        .getTarget()
                                        .getPath(IAndroidTarget.ANDROID_JAR)));

        // Adding this task to help the IDE find the mockable JAR.
        createMockableJar = project.getTasks().create("createMockableJar");
        createMockableJar.dependsOn(globalScope.getMockableJarArtifact());
    }

    @NonNull
    public static Configuration createAndroidJarConfig(@NonNull Project project) {
        Configuration androidJarConfig =
                project.getConfigurations().maybeCreate(CONFIG_NAME_ANDROID_APIS);
        androidJarConfig.setDescription(
                "Configuration providing various types of Android JAR file");
        androidJarConfig.setCanBeConsumed(false);
        return androidJarConfig;
    }

    protected void createDependencyStreams(@NonNull final VariantScope variantScope) {
        // Since it's going to chance the configurations, we need to do it before
        // we start doing queries to fill the streams.
        handleJacocoDependencies(variantScope);

        TransformManager transformManager = variantScope.getTransformManager();

        transformManager.addStream(
                OriginalStream.builder(project, "ext-libs-classes")
                        .addContentTypes(TransformManager.CONTENT_CLASS)
                        .addScope(Scope.EXTERNAL_LIBRARIES)
                        .setArtifactCollection(
                                variantScope.getArtifactCollection(
                                        RUNTIME_CLASSPATH, EXTERNAL, CLASSES))
                        .build());

        transformManager.addStream(
                OriginalStream.builder(project, "ext-libs-res-plus-native")
                        .addContentTypes(
                                DefaultContentType.RESOURCES, ExtendedContentType.NATIVE_LIBS)
                        .addScope(Scope.EXTERNAL_LIBRARIES)
                        .setArtifactCollection(
                                variantScope.getArtifactCollection(
                                        RUNTIME_CLASSPATH, EXTERNAL, JAVA_RES))
                        .build());

        // and the android AAR also have a specific jni folder
        transformManager.addStream(
                OriginalStream.builder(project, "ext-libs-native")
                        .addContentTypes(TransformManager.CONTENT_NATIVE_LIBS)
                        .addScope(Scope.EXTERNAL_LIBRARIES)
                        .setArtifactCollection(
                                variantScope.getArtifactCollection(
                                        RUNTIME_CLASSPATH, EXTERNAL, JNI))
                        .build());

        // data binding related artifacts for external libs
        if (extension.getDataBinding().isEnabled()) {
            transformManager.addStream(
                    OriginalStream.builder(project, "sub-project-data-binding-base-classes")
                            .addContentTypes(TransformManager.DATA_BINDING_BASE_CLASS_LOG_ARTIFACT)
                            .addScope(Scope.SUB_PROJECTS)
                            .setArtifactCollection(
                                    variantScope.getArtifactCollection(
                                            COMPILE_CLASSPATH,
                                            MODULE,
                                            DATA_BINDING_BASE_CLASS_LOG_ARTIFACT))
                            .build());
            transformManager.addStream(
                    OriginalStream.builder(project, "ext-libs-data-binding-base-classes")
                            .addContentTypes(TransformManager.DATA_BINDING_BASE_CLASS_LOG_ARTIFACT)
                            .addScope(Scope.EXTERNAL_LIBRARIES)
                            .setArtifactCollection(
                                    variantScope.getArtifactCollection(
                                            COMPILE_CLASSPATH,
                                            EXTERNAL,
                                            DATA_BINDING_BASE_CLASS_LOG_ARTIFACT))
                            .build());
        }

        // for the sub modules, new intermediary classes artifact has its own stream
        transformManager.addStream(
                OriginalStream.builder(project, "sub-projects-classes")
                        .addContentTypes(TransformManager.CONTENT_CLASS)
                        .addScope(Scope.SUB_PROJECTS)
                        .setArtifactCollection(
                                variantScope.getArtifactCollection(
                                        RUNTIME_CLASSPATH, MODULE, CLASSES))
                        .build());

        // same for the resources which can be java-res or jni
        transformManager.addStream(
                OriginalStream.builder(project, "sub-projects-res-plus-native")
                        .addContentTypes(
                                DefaultContentType.RESOURCES, ExtendedContentType.NATIVE_LIBS)
                        .addScope(Scope.SUB_PROJECTS)
                        .setArtifactCollection(
                                variantScope.getArtifactCollection(
                                        RUNTIME_CLASSPATH, MODULE, JAVA_RES))
                        .build());

        // and the android library sub-modules also have a specific jni folder
        transformManager.addStream(
                OriginalStream.builder(project, "sub-projects-native")
                        .addContentTypes(TransformManager.CONTENT_NATIVE_LIBS)
                        .addScope(Scope.SUB_PROJECTS)
                        .setArtifactCollection(
                                variantScope.getArtifactCollection(RUNTIME_CLASSPATH, MODULE, JNI))
                        .build());

        // if variantScope.consumesFeatureJars(), add streams of classes and java resources from
        // features or dynamic-features.
        // The main dex list calculation for the bundle also needs the feature classes for reference
        // only
        if (variantScope.consumesFeatureJars() || variantScope.getNeedsMainDexListForBundle()) {
            transformManager.addStream(
                    OriginalStream.builder(project, "metadata-classes")
                            .addContentTypes(TransformManager.CONTENT_CLASS)
                            .addScope(InternalScope.FEATURES)
                            .setArtifactCollection(
                                    variantScope.getArtifactCollection(
                                            METADATA_VALUES, MODULE, METADATA_CLASSES))
                            .build());
        }
        if (variantScope.consumesFeatureJars()) {
            transformManager.addStream(
                    OriginalStream.builder(project, "metadata-java-res")
                            .addContentTypes(TransformManager.CONTENT_RESOURCES)
                            .addScope(InternalScope.FEATURES)
                            .setArtifactCollection(
                                    variantScope.getArtifactCollection(
                                            METADATA_VALUES, MODULE, METADATA_JAVA_RES))
                            .build());
        }

        // provided only scopes.
        transformManager.addStream(
                OriginalStream.builder(project, "provided-classes")
                        .addContentTypes(TransformManager.CONTENT_CLASS)
                        .addScope(Scope.PROVIDED_ONLY)
                        .setFileCollection(variantScope.getProvidedOnlyClasspath())
                        .build());

        if (variantScope.getTestedVariantData() != null) {
            final BaseVariantData testedVariantData = variantScope.getTestedVariantData();

            VariantScope testedVariantScope = testedVariantData.getScope();

            PublishingSpecs.VariantSpec testedSpec =
                    testedVariantScope
                            .getPublishingSpec()
                            .getTestingSpec(variantScope.getVariantConfiguration().getType());

            // get the OutputPublishingSpec from the ArtifactType for this particular variant spec
            PublishingSpecs.OutputSpec taskOutputSpec =
                    testedSpec.getSpec(AndroidArtifacts.ArtifactType.CLASSES);
            // now get the output type
            com.android.build.api.artifact.ArtifactType testedOutputType =
                    taskOutputSpec.getOutputType();

            // create two streams of different types.
            transformManager.addStream(
                    OriginalStream.builder(project, "tested-code-classes")
                            .addContentTypes(DefaultContentType.CLASSES)
                            .addScope(Scope.TESTED_CODE)
                            .setFileCollection(
                                    testedVariantScope
                                            .getArtifacts()
                                            .getFinalArtifactFiles(testedOutputType)
                                            .get())
                            .build());

            transformManager.addStream(
                    OriginalStream.builder(project, "tested-code-deps")
                            .addContentTypes(DefaultContentType.CLASSES)
                            .addScope(Scope.TESTED_CODE)
                            .setArtifactCollection(
                                    testedVariantScope.getArtifactCollection(
                                            RUNTIME_CLASSPATH, ALL, CLASSES))
                            .build());
        }
    }

    public void createBuildArtifactReportTask(@NonNull VariantScope scope) {
        taskFactory.register(new BuildArtifactReportTask.BuildArtifactReportCreationAction(scope));
    }

    public void createSourceSetArtifactReportTask(@NonNull GlobalScope scope) {
        for (AndroidSourceSet sourceSet : scope.getExtension().getSourceSets()) {
            if (sourceSet instanceof DefaultAndroidSourceSet) {
                taskFactory.register(
                        new BuildArtifactReportTask.SourceSetReportCreationAction(
                                scope, (DefaultAndroidSourceSet) sourceSet));
            }
        }
    }

    public void createMergeApkManifestsTask(@NonNull VariantScope variantScope) {
        AndroidArtifactVariantData androidArtifactVariantData =
                (AndroidArtifactVariantData) variantScope.getVariantData();
        Set<String> screenSizes = androidArtifactVariantData.getCompatibleScreens();

        taskFactory.register(
                new CompatibleScreensManifest.CreationAction(variantScope, screenSizes));

        TaskProvider<? extends ManifestProcessorTask> processManifestTask =
                createMergeManifestTask(variantScope);

        final MutableTaskContainer taskContainer = variantScope.getTaskContainer();
        if (taskContainer.getMicroApkTask() != null) {
            TaskFactoryUtils.dependsOn(processManifestTask, taskContainer.getMicroApkTask());
        }
    }

    @NonNull
    private static List<String> getAdvancedProfilingTransforms(@NonNull ProjectOptions options) {
        String string = options.get(StringOption.IDE_ANDROID_CUSTOM_CLASS_TRANSFORMS);
        if (string == null) {
            return ImmutableList.of();
        }
        return Splitter.on(',').splitToList(string);
    }

    /** Creates the merge manifests task. */
    @NonNull
    protected TaskProvider<? extends ManifestProcessorTask> createMergeManifestTask(
            @NonNull VariantScope variantScope) {
        return taskFactory.register(
                new ProcessApplicationManifest.CreationAction(
                        variantScope, !getAdvancedProfilingTransforms(projectOptions).isEmpty()));
    }

    public TaskProvider<? extends ManifestProcessorTask> createMergeLibManifestsTask(
            @NonNull VariantScope scope) {

        return taskFactory.register(new ProcessLibraryManifest.CreationAction(scope));
    }

    protected void createProcessTestManifestTask(
            @NonNull VariantScope scope,
            @NonNull VariantScope testedScope) {

        taskFactory.register(
                new ProcessTestManifest.CreationAction(
                        scope, testedScope.getArtifacts().getFinalArtifactFiles(MERGED_MANIFESTS)));
    }

    public void createRenderscriptTask(@NonNull VariantScope scope) {
        final MutableTaskContainer taskContainer = scope.getTaskContainer();

        TaskProvider<RenderscriptCompile> rsTask =
                taskFactory.register(new RenderscriptCompile.CreationAction(scope));

        GradleVariantConfiguration config = scope.getVariantConfiguration();

        TaskFactoryUtils.dependsOn(taskContainer.getResourceGenTask(), rsTask);
        // only put this dependency if rs will generate Java code
        if (!config.getRenderscriptNdkModeEnabled()) {
            TaskFactoryUtils.dependsOn(taskContainer.getSourceGenTask(), rsTask);
        }
    }

    public TaskProvider<MergeResources> createMergeResourcesTask(
            @NonNull VariantScope scope,
            boolean processResources,
            ImmutableSet<MergeResources.Flag> flags) {

        boolean unitTestRawResources =
                globalScope
                                .getExtension()
                                .getTestOptions()
                                .getUnitTests()
                                .isIncludeAndroidResources()
                        && !projectOptions.get(BooleanOption.ENABLE_UNIT_TEST_BINARY_RESOURCES);

        boolean alsoOutputNotCompiledResources =
                scope.getType().isApk()
                        && !scope.getType().isForTesting()
                        && (scope.useResourceShrinker() || unitTestRawResources);

        return basicCreateMergeResourcesTask(
                scope,
                MergeType.MERGE,
                null /*outputLocation*/,
                true /*includeDependencies*/,
                processResources,
                alsoOutputNotCompiledResources,
                flags,
                null /*preConfigCallback*/,
                null /*configCallback*/);
    }

    /** Defines the merge type for {@link #basicCreateMergeResourcesTask} */
    public enum MergeType {
        /**
         * Merge all resources with all the dependencies resources.
         */
        MERGE {
            @Override
            public InternalArtifactType getOutputType() {
                return InternalArtifactType.MERGED_RES;
            }
        },
        /**
         * Merge all resources without the dependencies resources for an aar.
         */
        PACKAGE {
            @Override
            public InternalArtifactType getOutputType() {
                return InternalArtifactType.PACKAGED_RES;
            }
        };

        public abstract InternalArtifactType getOutputType();
    }

    public TaskProvider<MergeResources> basicCreateMergeResourcesTask(
            @NonNull VariantScope scope,
            @NonNull MergeType mergeType,
            @Nullable File outputLocation,
            final boolean includeDependencies,
            final boolean processResources,
            boolean alsoOutputNotCompiledResources,
            @NonNull ImmutableSet<MergeResources.Flag> flags,
            @Nullable PreConfigAction preConfigCallback,
            @Nullable TaskConfigAction<MergeResources> configCallback) {

        File mergedOutputDir = MoreObjects
                .firstNonNull(outputLocation, scope.getDefaultMergeResourcesOutputDir());

        String taskNamePrefix = mergeType.name().toLowerCase(Locale.ENGLISH);

        File mergedNotCompiledDir =
                alsoOutputNotCompiledResources
                        ? new File(
                                globalScope.getIntermediatesDir()
                                        + "/merged-not-compiled-resources/"
                                        + scope.getVariantConfiguration().getDirName())
                        : null;

        TaskProvider<MergeResources> mergeResourcesTask =
                taskFactory.register(
                        new MergeResources.CreationAction(
                                scope,
                                mergeType,
                                taskNamePrefix,
                                mergedOutputDir,
                                mergedNotCompiledDir,
                                includeDependencies,
                                processResources,
                                flags),
                        preConfigCallback,
                        configCallback,
                        null);

        scope.getArtifacts()
                .appendArtifact(
                        mergeType.getOutputType(),
                        ImmutableList.of(mergedOutputDir),
                        mergeResourcesTask.getName());

        if (alsoOutputNotCompiledResources) {
            scope.getArtifacts()
                    .appendArtifact(
                            InternalArtifactType.MERGED_NOT_COMPILED_RES,
                            ImmutableList.of(mergedNotCompiledDir),
                            mergeResourcesTask.getName());
        }

        if (extension.getTestOptions().getUnitTests().isIncludeAndroidResources()) {
            TaskFactoryUtils.dependsOn(
                    scope.getTaskContainer().getCompileTask(), mergeResourcesTask);
        }

        return mergeResourcesTask;
    }

    public void createMergeAssetsTask(@NonNull VariantScope scope) {
        taskFactory.register(new MergeSourceSetFolders.MergeAppAssetCreationAction(scope));
    }

    @NonNull
    public Optional<TaskProvider<TransformTask>> createMergeJniLibFoldersTasks(
            @NonNull final VariantScope variantScope) {
        // merge the source folders together using the proper priority.
        TaskProvider<MergeSourceSetFolders> mergeJniLibFoldersTask =
                taskFactory.register(
                        new MergeSourceSetFolders.MergeJniLibFoldersCreationAction(variantScope));
        final MutableTaskContainer taskContainer = variantScope.getTaskContainer();

        // create the stream generated from this task
        variantScope
                .getTransformManager()
                .addStream(
                        OriginalStream.builder(project, "mergedJniFolder")
                                .addContentType(ExtendedContentType.NATIVE_LIBS)
                                .addScope(Scope.PROJECT)
                                .setFileCollection(
                                        project.files(variantScope.getMergeNativeLibsOutputDir())
                                                .builtBy(mergeJniLibFoldersTask.getName()))
                                .build());

        // create a stream that contains the content of the local NDK build
        ConfigurableFileCollection fileCollection =
                project.files((Callable<Collection<File>>) variantScope::getNdkSoFolder);
        if (variantScope.getTaskContainer().getNdkCompileTask() != null) {
            fileCollection =
                    fileCollection.builtBy(variantScope.getTaskContainer().getNdkCompileTask());
        }

        variantScope
                .getTransformManager()
                .addStream(
                        OriginalStream.builder(project, "local-ndk-build")
                                .addContentType(ExtendedContentType.NATIVE_LIBS)
                                .addScope(Scope.PROJECT)
                                .setFileCollection(fileCollection)
                                .build());

        // create a stream that contains the content of the local external native build
        if (taskContainer.getExternalNativeJsonGenerator() != null) {
            variantScope
                    .getTransformManager()
                    .addStream(
                            OriginalStream.builder(project, "external-native-build")
                                    .addContentType(ExtendedContentType.NATIVE_LIBS)
                                    .addScope(Scope.PROJECT)
                                    .setFileCollection(
                                            project.files(
                                                            taskContainer
                                                                    .getExternalNativeJsonGenerator()
                                                                    .getObjFolder())
                                                    .builtBy(
                                                            checkNotNull(
                                                                            taskContainer
                                                                                    .getExternalNativeBuildTask())
                                                                    .getName()))
                                    .build());
        }

        // create a stream containing the content of the renderscript compilation output
        // if support mode is enabled.
        if (variantScope.getVariantConfiguration().getRenderscriptSupportModeEnabled()) {
            final Callable<Collection<File>> callable =
                    () -> {
                        ImmutableList.Builder<File> builder = ImmutableList.builder();

                        if (variantScope.getRenderscriptLibOutputDir().isDirectory()) {
                            builder.add(variantScope.getRenderscriptLibOutputDir());
                        }

                        File rsLibs =
                                variantScope
                                        .getGlobalScope()
                                        .getAndroidBuilder()
                                        .getSupportNativeLibFolder();
                        if (rsLibs != null && rsLibs.isDirectory()) {
                            builder.add(rsLibs);
                        }
                        if (variantScope
                                .getVariantConfiguration()
                                .getRenderscriptSupportModeBlasEnabled()) {
                            File rsBlasLib =
                                    variantScope
                                            .getGlobalScope()
                                            .getAndroidBuilder()
                                            .getSupportBlasLibFolder();

                            if (rsBlasLib == null || !rsBlasLib.isDirectory()) {
                                throw new GradleException(
                                        "Renderscript BLAS support mode is not supported "
                                                + "in BuildTools"
                                                + rsBlasLib);
                            } else {
                                builder.add(rsBlasLib);
                            }
                        }
                        return builder.build();
                    };

            variantScope
                    .getTransformManager()
                    .addStream(
                            OriginalStream.builder(project, "rs-support-mode-output")
                                    .addContentType(ExtendedContentType.NATIVE_LIBS)
                                    .addScope(Scope.PROJECT)
                                    .setFileCollection(
                                            project.files(callable)
                                                    .builtBy(
                                                            taskContainer
                                                                    .getRenderscriptCompileTask()
                                                                    .getName()))
                                    .build());
        }

        // compute the scopes that need to be merged.
        Set<? super Scope> mergeScopes = getResMergingScopes(variantScope);
        // Create the merge transform
        MergeJavaResourcesTransform mergeTransform = new MergeJavaResourcesTransform(
                variantScope.getGlobalScope().getExtension().getPackagingOptions(),
                mergeScopes, ExtendedContentType.NATIVE_LIBS, "mergeJniLibs", variantScope);

        return variantScope
                .getTransformManager()
                .addTransform(taskFactory, variantScope, mergeTransform);
    }

    public void createBuildConfigTask(@NonNull VariantScope scope) {
        TaskProvider<GenerateBuildConfig> generateBuildConfigTask =
                taskFactory.register(new GenerateBuildConfig.CreationAction(scope));

        TaskFactoryUtils.dependsOn(
                scope.getTaskContainer().getSourceGenTask(), generateBuildConfigTask);
    }

    public void createGenerateResValuesTask(
            @NonNull VariantScope scope) {
        TaskProvider<GenerateResValues> generateResValuesTask =
                taskFactory.register(new GenerateResValues.CreationAction(scope));
        TaskFactoryUtils.dependsOn(
                scope.getTaskContainer().getResourceGenTask(), generateResValuesTask);
    }

    public void createApkProcessResTask(
            @NonNull VariantScope scope) {
        VariantType variantType = scope.getVariantData().getVariantConfiguration().getType();
        InternalArtifactType packageOutputType =
                (variantType.isApk() && !variantType.isForTesting()) ? FEATURE_RESOURCE_PKG : null;

        createApkProcessResTask(scope, packageOutputType);

        if (scope.consumesFeatureJars()) {
            taskFactory.register(new MergeAaptProguardFilesCreationAction(scope));
        }
    }

    private void createApkProcessResTask(@NonNull VariantScope scope,
            InternalArtifactType packageOutputType) {
        createProcessResTask(
                scope,
                new File(
                        globalScope.getIntermediatesDir(),
                        "symbols/" + scope.getVariantData().getVariantConfiguration().getDirName()),
                packageOutputType,
                MergeType.MERGE,
                scope.getGlobalScope().getProjectBaseName());
    }

    protected boolean isLibrary() {
        return false;
    }

    public void createProcessResTask(
            @NonNull VariantScope scope,
            @NonNull File symbolLocation,
            @Nullable InternalArtifactType packageOutputType,
            @NonNull MergeType mergeType,
            @NonNull String baseName) {
        BaseVariantData variantData = scope.getVariantData();

        variantData.calculateFilters(scope.getGlobalScope().getExtension().getSplits());

        // The manifest main dex list proguard rules are always needed for the bundle,
        // even if legacy multidex is not explicitly enabled.
        boolean useAaptToGenerateLegacyMultidexMainDexProguardRules = scope.getNeedsMainDexList();

        if (scope.getGlobalScope().getExtension().getAaptOptions().getNamespaced()) {
            new NamespacedResourcesTaskManager(globalScope, taskFactory, scope)
                    .createNamespacedResourceTasks(
                            packageOutputType,
                            baseName,
                            useAaptToGenerateLegacyMultidexMainDexProguardRules);
            return;
        }
        createNonNamespacedResourceTasks(
                scope,
                symbolLocation,
                packageOutputType,
                mergeType,
                baseName,
                useAaptToGenerateLegacyMultidexMainDexProguardRules);
    }

    private void createNonNamespacedResourceTasks(
            @NonNull VariantScope scope,
            @NonNull File symbolDirectory,
            InternalArtifactType packageOutputType,
            @NonNull MergeType mergeType,
            @NonNull String baseName,
            boolean useAaptToGenerateLegacyMultidexMainDexProguardRules) {
        File symbolTableWithPackageName =
                FileUtils.join(
                        globalScope.getIntermediatesDir(),
                        FD_RES,
                        "symbol-table-with-package",
                        scope.getVariantConfiguration().getDirName(),
                        "package-aware-r.txt");
        final TaskProvider<? extends ProcessAndroidResources> task;

        File symbolFile = new File(symbolDirectory, FN_RESOURCE_TEXT);
        BuildArtifactsHolder artifacts = scope.getArtifacts();
        if (mergeType == MergeType.PACKAGE) {
            // Simply generate the R class for a library
            task =
                    taskFactory.register(
                            new GenerateLibraryRFileTask.CreationAction(
                                    scope, symbolFile, symbolTableWithPackageName));
        } else {
            task =
                    taskFactory.register(
                            createProcessAndroidResourcesConfigAction(
                                    scope,
                                    () -> symbolDirectory,
                                    symbolTableWithPackageName,
                                    useAaptToGenerateLegacyMultidexMainDexProguardRules,
                                    mergeType,
                                    baseName));

            if (packageOutputType != null) {
                artifacts.createBuildableArtifact(
                        packageOutputType,
                        BuildArtifactsHolder.OperationType.INITIAL,
                        artifacts.getFinalArtifactFiles(InternalArtifactType.PROCESSED_RES));
            }

            // create the task that creates the aapt output for the bundle.
            taskFactory.register(new LinkAndroidResForBundleTask.CreationAction(scope));
        }
        artifacts.appendArtifact(
                InternalArtifactType.SYMBOL_LIST, ImmutableList.of(symbolFile), task.getName());

        // Needed for the IDE
        if (!projectOptions.get(BooleanOption.ENABLE_SEPARATE_R_CLASS_COMPILATION)) {
            TaskFactoryUtils.dependsOn(scope.getTaskContainer().getSourceGenTask(), task);
        }

        // Synthetic output for AARs (see SymbolTableWithPackageNameTransform), and created in
        // process resources for local subprojects.
        artifacts.appendArtifact(
                InternalArtifactType.SYMBOL_LIST_WITH_PACKAGE_NAME,
                ImmutableList.of(symbolTableWithPackageName),
                task.getName());
    }

    protected VariantTaskCreationAction<LinkApplicationAndroidResourcesTask>
            createProcessAndroidResourcesConfigAction(
                    @NonNull VariantScope scope,
                    @NonNull Supplier<File> symbolLocation,
                    @NonNull File symbolWithPackageName,
                    boolean useAaptToGenerateLegacyMultidexMainDexProguardRules,
                    @NonNull MergeType sourceArtifactType,
                    @NonNull String baseName) {

        return new LinkApplicationAndroidResourcesTask.CreationAction(
                scope,
                symbolLocation,
                symbolWithPackageName,
                useAaptToGenerateLegacyMultidexMainDexProguardRules,
                sourceArtifactType,
                baseName,
                isLibrary());
    }

    /**
     * Creates the split resources packages task if necessary. AAPT will produce split packages for
     * all --split provided parameters. These split packages should be signed and moved unchanged to
     * the FULL_APK build output directory.
     */
    public void createSplitResourcesTasks(@NonNull VariantScope scope) {
        BaseVariantData variantData = scope.getVariantData();

        checkState(
                variantData.getMultiOutputPolicy().equals(MultiOutputPolicy.SPLITS),
                "Can only create split resources tasks for pure splits.");

        TaskProvider<PackageSplitRes> task =
                taskFactory.register(new PackageSplitRes.CreationAction(scope));
    }

    @Nullable
    public TaskProvider<PackageSplitAbi> createSplitAbiTasks(@NonNull VariantScope scope) {
        BaseVariantData variantData = scope.getVariantData();

        checkState(
                variantData.getMultiOutputPolicy().equals(MultiOutputPolicy.SPLITS),
                "split ABI tasks are only compatible with pure splits.");

        Set<String> filters = AbiSplitOptions.getAbiFilters(extension.getSplits().getAbiFilters());
        if (filters.isEmpty()) {
            return null;
        }

        List<ApkData> fullApkDatas =
                variantData.getOutputScope().getSplitsByType(OutputFile.OutputType.FULL_SPLIT);
        if (!fullApkDatas.isEmpty()) {
            throw new RuntimeException(
                    "In release 21 and later, there cannot be full splits and pure splits, "
                            + "found "
                            + Joiner.on(",").join(fullApkDatas)
                            + " and abi filters "
                            + Joiner.on(",").join(filters));
        }

        // first create the ABI specific split FULL_APK resources.
        taskFactory.register(new GenerateSplitAbiRes.CreationAction(scope));

        // then package those resources with the appropriate JNI libraries.
        TaskProvider<PackageSplitAbi> packageSplitAbiTask =
                taskFactory.register(new PackageSplitAbi.CreationAction(scope));

        return packageSplitAbiTask;
    }

    public void createSplitTasks(@NonNull VariantScope variantScope) {
        createSplitResourcesTasks(variantScope);
        createSplitAbiTasks(variantScope);
    }

    /**
     * Returns the scopes for which the java resources should be merged.
     *
     * @param variantScope the scope of the variant being processed.
     * @return the list of scopes for which to merge the java resources.
     */
    @NonNull
    protected abstract Set<? super Scope> getResMergingScopes(@NonNull VariantScope variantScope);

    /**
     * Creates the java resources processing tasks.
     *
     * <p>The java processing will happen in two steps:
     *
     * <ul>
     *   <li>{@link Sync} task configured with {@link ProcessJavaResTask.CreationAction} will sync
     *       all source folders into a single folder identified by {@link
     *       VariantScope#getSourceFoldersJavaResDestinationDir()}
     *   <li>{@link MergeJavaResourcesTransform} will take the output of this merge plus the
     *       dependencies and will create a single merge with the {@link PackagingOptions} settings
     *       applied.
     * </ul>
     *
     * This sets up only the Sync part. The transform is setup via {@link
     * #createMergeJavaResTransform(VariantScope)}
     *
     * @param variantScope the variant scope we are operating under.
     */
    public void createProcessJavaResTask(@NonNull VariantScope variantScope) {
        // Copy the source folders java resources into the temporary location, mainly to
        // maintain the PluginDsl COPY semantics.

        // TODO: move this file computation completely out of VariantScope.
        File destinationDir = variantScope.getSourceFoldersJavaResDestinationDir();

        TaskProvider<ProcessJavaResTask> processJavaResourcesTask =
                taskFactory.register(
                        new ProcessJavaResTask.CreationAction(variantScope, destinationDir));

        // create the task outputs for others to consume
        BuildableArtifact javaRes =
                variantScope
                        .getArtifacts()
                        .appendArtifact(
                                InternalArtifactType.JAVA_RES,
                                ImmutableList.of(destinationDir),
                                processJavaResourcesTask.getName());

        // create the stream generated from this task
        variantScope
                .getTransformManager()
                .addStream(
                        OriginalStream.builder(project, "processed-java-res")
                                .addContentType(DefaultContentType.RESOURCES)
                                .addScope(Scope.PROJECT)
                                .setFileCollection(javaRes.get())
                                .build());
    }

    /**
     * Sets up the Merge Java Res transform.
     *
     * @param variantScope the variant scope we are operating under.
     * @see #createProcessJavaResTask(VariantScope)
     */
    public void createMergeJavaResTransform(@NonNull VariantScope variantScope) {
        TransformManager transformManager = variantScope.getTransformManager();

        // Compute the scopes that need to be merged.
        Set<? super Scope> mergeScopes = getResMergingScopes(variantScope);

        // Create the merge transform.
        MergeJavaResourcesTransform mergeTransform =
                new MergeJavaResourcesTransform(
                        variantScope.getGlobalScope().getExtension().getPackagingOptions(),
                        mergeScopes,
                        DefaultContentType.RESOURCES,
                        "mergeJavaRes",
                        variantScope);
        transformManager.addTransform(
                taskFactory,
                variantScope,
                mergeTransform,
                taskName -> {
                    File mergeJavaResOutput =
                            FileUtils.join(
                                    globalScope.getIntermediatesDir(),
                                    "transforms",
                                    "mergeJavaRes",
                                    variantScope.getVariantConfiguration().getDirName(),
                                    "0.jar");
                    variantScope
                            .getArtifacts()
                            .appendArtifact(
                                    InternalArtifactType.FEATURE_AND_RUNTIME_DEPS_JAVA_RES,
                                    ImmutableList.of(mergeJavaResOutput),
                                    taskName);
                },
                null,
                null);
    }

    public TaskProvider<AidlCompile> createAidlTask(@NonNull VariantScope scope) {
        MutableTaskContainer taskContainer = scope.getTaskContainer();

        TaskProvider<AidlCompile> aidlCompileTask =
                taskFactory.register(new AidlCompile.CreationAction(scope));

        TaskFactoryUtils.dependsOn(taskContainer.getSourceGenTask(), aidlCompileTask);

        return aidlCompileTask;
    }

    public void createShaderTask(@NonNull VariantScope scope) {
        // merge the shader folders together using the proper priority.
        TaskProvider<MergeSourceSetFolders> mergeShadersTask =
                taskFactory.register(
                        new MergeSourceSetFolders.MergeShaderSourceFoldersCreationAction(scope));

        // compile the shaders
        TaskProvider<ShaderCompile> shaderCompileTask =
                taskFactory.register(new ShaderCompile.CreationAction(scope));
        TaskFactoryUtils.dependsOn(shaderCompileTask, mergeShadersTask);

        TaskFactoryUtils.dependsOn(scope.getTaskContainer().getAssetGenTask(), shaderCompileTask);
    }

    protected abstract void postJavacCreation(@NonNull final VariantScope scope);

    /**
     * Creates the task for creating *.class files using javac. These tasks are created regardless
     * of whether Jack is used or not, but assemble will not depend on them if it is. They are
     * always used when running unit tests.
     */
    public TaskProvider<? extends JavaCompile> createJavacTask(@NonNull final VariantScope scope) {
        taskFactory.register(new JavaPreCompileTask.CreationAction(scope));

        boolean processAnnotationsTaskCreated = ProcessAnnotationsTask.taskShouldBeCreated(scope);
        if (processAnnotationsTaskCreated) {
            taskFactory.register(new ProcessAnnotationsTask.CreationAction(scope));
        }

        final TaskProvider<? extends JavaCompile> javacTask =
                taskFactory.register(
                        new AndroidJavaCompile.CreationAction(
                                scope, processAnnotationsTaskCreated));

        postJavacCreation(scope);

        return javacTask;
    }

    /**
     * Add stream of classes compiled by javac to transform manager.
     *
     * This should not be called for classes that will also be compiled from source by jack.
     */
    public void addJavacClassesStream(VariantScope scope) {
        BuildArtifactsHolder artifacts = scope.getArtifacts();
        FileCollection javaOutputs = artifacts.getFinalArtifactFiles(JAVAC).get();
        Preconditions.checkNotNull(javaOutputs);
        // create separate streams for the output of JAVAC and for the pre/post javac
        // bytecode hooks
        scope.getTransformManager()
                .addStream(
                        OriginalStream.builder(project, "javac-output")
                                // Need both classes and resources because some annotation
                                // processors generate resources
                                .addContentTypes(
                                        DefaultContentType.CLASSES, DefaultContentType.RESOURCES)
                                .addScope(Scope.PROJECT)
                                .setFileCollection(javaOutputs)
                                .build());

        scope.getTransformManager()
                .addStream(
                        OriginalStream.builder(project, "pre-javac-generated-bytecode")
                                .addContentTypes(
                                        DefaultContentType.CLASSES, DefaultContentType.RESOURCES)
                                .addScope(Scope.PROJECT)
                                .setFileCollection(
                                        scope.getVariantData().getAllPreJavacGeneratedBytecode())
                                .build());

        scope.getTransformManager()
                .addStream(
                        OriginalStream.builder(project, "post-javac-generated-bytecode")
                                .addContentTypes(
                                        DefaultContentType.CLASSES, DefaultContentType.RESOURCES)
                                .addScope(Scope.PROJECT)
                                .setFileCollection(
                                        scope.getVariantData().getAllPostJavacGeneratedBytecode())
                                .build());

        if (artifacts.hasArtifact(InternalArtifactType.RUNTIME_R_CLASS_CLASSES)) {
            scope.getTransformManager()
                    .addStream(
                            OriginalStream.builder(project, "final-r-classes")
                                    .addContentTypes(
                                            DefaultContentType.CLASSES,
                                            DefaultContentType.RESOURCES)
                                    .addScope(Scope.PROJECT)
                                    .setFileCollection(
                                            artifacts
                                                    .getFinalArtifactFiles(
                                                            InternalArtifactType
                                                                    .RUNTIME_R_CLASS_CLASSES)
                                                    .get())
                                    .build());
        }

        if (scope.getGlobalScope().getExtension().getAaptOptions().getNamespaced()
                && projectOptions.get(BooleanOption.CONVERT_NON_NAMESPACED_DEPENDENCIES)) {
            scope.getTransformManager()
                    .addStream(
                            OriginalStream.builder(project, "auto-namespaced-dependencies-classes")
                                    .addContentTypes(DefaultContentType.CLASSES)
                                    .addScope(Scope.EXTERNAL_LIBRARIES)
                                    .setFileCollection(
                                            artifacts
                                                    .getFinalArtifactFiles(
                                                            InternalArtifactType
                                                                    .NAMESPACED_CLASSES_JAR)
                                                    .get())
                                    .build());
        }
    }

    protected void createCompileTask(@NonNull VariantScope variantScope) {
        TaskProvider<? extends JavaCompile> javacTask = createJavacTask(variantScope);
        addJavacClassesStream(variantScope);
        setJavaCompilerTask(javacTask, variantScope);
        createPostCompilationTasks(variantScope);
    }


    /** Makes the given task the one used by top-level "compile" task. */
    public static void setJavaCompilerTask(
            @NonNull TaskProvider<? extends JavaCompile> javaCompilerTask,
            @NonNull VariantScope scope) {
        TaskFactoryUtils.dependsOn(scope.getTaskContainer().getCompileTask(), javaCompilerTask);
    }

    /**
     * Creates the task that will handle micro apk.
     *
     * New in 2.2, it now supports the unbundled mode, in which the apk is not bundled
     * anymore, but we still have an XML resource packaged, and a custom entry in the manifest.
     * This is triggered by passing a null {@link Configuration} object.
     *
     * @param scope the variant scope
     * @param config an optional Configuration object. if non null, this will embed the micro apk,
     *               if null this will trigger the unbundled mode.
     */
    public void createGenerateMicroApkDataTask(
            @NonNull VariantScope scope,
            @Nullable FileCollection config) {
        TaskProvider<GenerateApkDataTask> generateMicroApkTask =
                taskFactory.register(new GenerateApkDataTask.CreationAction(scope, config));

        // the merge res task will need to run after this one.
        TaskFactoryUtils.dependsOn(
                scope.getTaskContainer().getResourceGenTask(), generateMicroApkTask);
    }

    public void createExternalNativeBuildJsonGenerators(@NonNull VariantScope scope) {

        CoreExternalNativeBuild externalNativeBuild = extension.getExternalNativeBuild();
        ExternalNativeBuildTaskUtils.ExternalNativeBuildProjectPathResolution pathResolution =
                ExternalNativeBuildTaskUtils.getProjectPath(externalNativeBuild);
        if (pathResolution.errorText != null) {
            globalScope
                    .getAndroidBuilder()
                    .getIssueReporter()
                    .reportError(
                            Type.EXTERNAL_NATIVE_BUILD_CONFIGURATION,
                            new EvalIssueException(
                                    pathResolution.errorText,
                                    scope.getVariantConfiguration().getFullName()));
            return;
        }

        if (pathResolution.makeFile == null) {
            // No project
            return;
        }

        scope.getTaskContainer()
                .setExternalNativeJsonGenerator(
                        ExternalNativeJsonGenerator.create(
                                project.getPath(),
                                project.getProjectDir(),
                                project.getBuildDir(),
                                pathResolution.externalNativeBuildDir,
                                checkNotNull(pathResolution.buildSystem),
                                pathResolution.makeFile,
                                globalScope.getAndroidBuilder(),
                                sdkHandler,
                                scope));
    }

    public void createExternalNativeBuildTasks(@NonNull VariantScope scope) {
        final MutableTaskContainer taskContainer = scope.getTaskContainer();
        ExternalNativeJsonGenerator generator = taskContainer.getExternalNativeJsonGenerator();
        if (generator == null) {
            return;
        }

        // Set up JSON generation tasks
        TaskProvider<? extends Task> generateTask =
                taskFactory.register(
                        ExternalNativeBuildJsonTask.createTaskConfigAction(generator, scope));

        ProjectOptions projectOptions = globalScope.getProjectOptions();

        String targetAbi =
                projectOptions.get(BooleanOption.BUILD_ONLY_TARGET_ABI)
                        ? projectOptions.get(StringOption.IDE_BUILD_TARGET_ABI)
                        : null;

        // Set up build tasks
        TaskProvider<ExternalNativeBuildTask> buildTask =
                taskFactory.register(
                        new ExternalNativeBuildTask.CreationAction(
                                targetAbi,
                                generator,
                                generateTask,
                                scope,
                                globalScope.getAndroidBuilder()));

        TaskFactoryUtils.dependsOn(taskContainer.getCompileTask(), buildTask);

        // Set up clean tasks
        TaskProvider<Task> cleanTask = taskFactory.named("clean");
        TaskFactoryUtils.dependsOn(
                cleanTask,
                taskFactory.register(new ExternalNativeCleanTask.CreationAction(generator, scope)));
    }

    public void createNdkTasks(@NonNull VariantScope scope) {
        if (ExternalNativeBuildTaskUtils.isExternalNativeBuildEnabled(
                extension.getExternalNativeBuild())) {
            return;
        }

        TaskProvider<NdkCompile> ndkCompileTask =
                taskFactory.register(new NdkCompile.CreationAction(scope));

        TaskFactoryUtils.dependsOn(scope.getTaskContainer().getCompileTask(), ndkCompileTask);
    }

    /** Create transform for stripping debug symbols from native libraries before deploying. */
    public static void createStripNativeLibraryTask(
            @NonNull TaskFactory taskFactory, @NonNull VariantScope scope) {
        if (!scope.getGlobalScope().getNdkHandler().isConfigured()) {
            // We don't know where the NDK is, so we won't be stripping the debug symbols from
            // native libraries.
            return;
        }
        TransformManager transformManager = scope.getTransformManager();
        GlobalScope globalScope = scope.getGlobalScope();
        transformManager.addTransform(
                taskFactory,
                scope,
                new StripDebugSymbolTransform(
                        globalScope.getProject(),
                        globalScope.getNdkHandler(),
                        globalScope.getExtension().getPackagingOptions().getDoNotStrip(),
                        scope.getVariantConfiguration().getType().isAar(),
                        scope.consumesFeatureJars()));
    }

    /** Creates the tasks to build unit tests. */
    public void createUnitTestVariantTasks(@NonNull TestVariantData variantData) {
        VariantScope variantScope = variantData.getScope();
        BaseVariantData testedVariantData =
                checkNotNull(variantScope.getTestedVariantData(), "Not a unit test variant");
        VariantScope testedVariantScope = testedVariantData.getScope();

        boolean includeAndroidResources = extension.getTestOptions().getUnitTests()
                .isIncludeAndroidResources();
        boolean enableBinaryResources = includeAndroidResources
                && globalScope.getProjectOptions().get(
                        BooleanOption.ENABLE_UNIT_TEST_BINARY_RESOURCES);

        createAnchorTasks(variantScope);

        // Create all current streams (dependencies mostly at this point)
        createDependencyStreams(variantScope);

        // process java resources
        createProcessJavaResTask(variantScope);

        if (includeAndroidResources) {
            if (testedVariantScope.getType().isAar()) {
                // Add a task to process the manifest
                createProcessTestManifestTask(variantScope, testedVariantData.getScope());

                // Add a task to create the res values
                createGenerateResValuesTask(variantScope);

                // Add a task to merge the assets folders
                createMergeAssetsTask(variantScope);

                if (enableBinaryResources) {
                    createMergeResourcesTask(variantScope, true, ImmutableSet.of());
                    // Add a task to process the Android Resources and generate source files
                    createApkProcessResTask(variantScope, FEATURE_RESOURCE_PKG);
                    taskFactory.register(new PackageForUnitTest.CreationAction(variantScope));
                } else {
                    createMergeResourcesTask(variantScope, false, ImmutableSet.of());
                }
            } else if (testedVariantScope.getType().isApk()) {
                if (enableBinaryResources) {
                    // The IDs will have been inlined for an non-namespaced application
                    // so just re-export the artifacts here.
                    variantScope
                            .getArtifacts()
                            .createBuildableArtifact(
                                    InternalArtifactType.PROCESSED_RES,
                                    BuildArtifactsHolder.OperationType.INITIAL,
                                    testedVariantScope
                                            .getArtifacts()
                                            .getFinalArtifactFiles(PROCESSED_RES));
                    variantScope
                            .getArtifacts()
                            .createBuildableArtifact(
                                    MERGED_ASSETS,
                                    BuildArtifactsHolder.OperationType.INITIAL,
                                    testedVariantScope
                                            .getArtifacts()
                                            .getFinalArtifactFiles(MERGED_ASSETS));
                    taskFactory.register(new PackageForUnitTest.CreationAction(variantScope));
                } else {
                    // TODO: don't implicitly subtract tested component in APKs, as that only
                    // makes sense for instrumentation tests. For now, rely on the production
                    // merged resources.
                    variantScope
                            .getArtifacts()
                            .createBuildableArtifact(
                                    InternalArtifactType.MERGED_RES,
                                    BuildArtifactsHolder.OperationType.INITIAL,
                                    testedVariantScope
                                            .getArtifacts()
                                            .getFinalArtifactFiles(MERGED_NOT_COMPILED_RES));
                }
            } else {
                throw new IllegalStateException(
                        "Tested variant "
                                + testedVariantScope.getFullVariantName()
                                + " in "
                                + globalScope.getProject().getPath()
                                + " must be a library or an application to have unit tests.");
            }

            TaskProvider<GenerateTestConfig> generateTestConfig =
                    taskFactory.register(new GenerateTestConfig.CreationAction(variantScope));
            TaskFactoryUtils.dependsOn(
                    variantScope.getTaskContainer().getCompileTask(), generateTestConfig);
        }

        // :app:compileDebugUnitTestSources should be enough for running tests from AS, so add
        // dependencies on tasks that prepare necessary data files.
        TaskProvider<? extends Task> compileTask = variantScope.getTaskContainer().getCompileTask();
        TaskFactoryUtils.dependsOn(
                compileTask,
                variantScope.getTaskContainer().getProcessJavaResourcesTask(),
                testedVariantScope.getTaskContainer().getProcessJavaResourcesTask());

        // Empty R class jar. TODO: Resources support for unit tests?
        variantScope
                .getArtifacts()
                .appendArtifact(
                        InternalArtifactType.COMPILE_ONLY_NAMESPACED_R_CLASS_JAR, project.files());

        TaskProvider<? extends JavaCompile> javacTask = createJavacTask(variantScope);
        addJavacClassesStream(variantScope);
        setJavaCompilerTask(javacTask, variantScope);
        // This should be done automatically by the classpath
        //        TaskFactoryUtils.dependsOn(javacTask, testedVariantScope.getTaskContainer().getJavacTask());

        createMergeJavaResTransform(variantScope);

        createRunUnitTestTask(variantScope);

        // This hides the assemble unit test task from the task list.

        variantScope.getTaskContainer().getAssembleTask().configure(task -> task.setGroup(null));
    }

    /** Creates the tasks to build android tests. */
    public void createAndroidTestVariantTasks(@NonNull TestVariantData variantData) {
        VariantScope variantScope = variantData.getScope();

        createAnchorTasks(variantScope);

        // Create all current streams (dependencies mostly at this point)
        createDependencyStreams(variantScope);

        // persist variant's output
        taskFactory.register(new MainApkListPersistence.CreationAction(variantScope));

        // Add a task to process the manifest
        createProcessTestManifestTask(
                variantScope, checkNotNull(variantScope.getTestedVariantData()).getScope());

        // Add a task to create the res values
        createGenerateResValuesTask(variantScope);

        // Add a task to compile renderscript files.
        createRenderscriptTask(variantScope);

        // Add a task to merge the resource folders
        createMergeResourcesTask(variantScope, true, ImmutableSet.of());

        // Add tasks to compile shader
        createShaderTask(variantScope);

        // Add a task to merge the assets folders
        createMergeAssetsTask(variantScope);

        // Add a task to create the BuildConfig class
        createBuildConfigTask(variantScope);

        // Add a task to generate resource source files
        createApkProcessResTask(variantScope);

        // process java resources
        createProcessJavaResTask(variantScope);

        createAidlTask(variantScope);

        // Add NDK tasks
        createNdkTasks(variantScope);

        // add tasks to merge jni libs.
        createMergeJniLibFoldersTasks(variantScope);

        // Add data binding tasks if enabled
        createDataBindingTasksIfNecessary(variantScope, MergeType.MERGE);

        // Add a task to compile the test application
        TaskProvider<? extends JavaCompile> javacTask = createJavacTask(variantScope);
        addJavacClassesStream(variantScope);
        setJavaCompilerTask(javacTask, variantScope);
        createPostCompilationTasks(variantScope);

        // Add a task to produce the signing config file
        taskFactory.register(
                new SigningConfigWriterTask.CreationAction(
                        variantScope, getValidateSigningTask(variantScope)));

        createPackagingTask(variantScope, null /* buildInfoGeneratorTask */);

        taskFactory.configure(
                ASSEMBLE_ANDROID_TEST,
                assembleTest ->
                        assembleTest.dependsOn(
                                variantData.getTaskContainer().getAssembleTask().getName()));

        createConnectedTestForVariant(variantScope);
    }

    /** Is the given variant relevant for lint? */
    private static boolean isLintVariant(@NonNull VariantScope variantScope) {
        // Only create lint targets for variants like debug and release, not debugTest
        final VariantType variantType = variantScope.getVariantConfiguration().getType();
        return !variantType.isTestComponent() && !variantType.isHybrid();
    }

    /**
     * Add tasks for running lint on individual variants. We've already added a lint task earlier
     * which runs on all variants.
     */
    public void createLintTasks(final VariantScope scope) {
        if (!isLintVariant(scope)) {
            return;
        }

        taskFactory.register(new LintPerVariantTask.CreationAction(scope));
    }

    /** Returns the full path of a task given its name. */
    private String getTaskPath(String taskName) {
        return project.getRootProject() == project
                ? ':' + taskName
                : project.getPath() + ':' + taskName;
    }

    private void maybeCreateLintVitalTask(@NonNull ApkVariantData variantData) {
        VariantScope variantScope = variantData.getScope();
        GradleVariantConfiguration variantConfig = variantData.getVariantConfiguration();

        if (!isLintVariant(variantScope)
                || variantScope.getInstantRunBuildContext().isInInstantRunMode()
                || variantConfig.getBuildType().isDebuggable()
                || !extension.getLintOptions().isCheckReleaseBuilds()) {
            return;
        }

        TaskProvider<LintPerVariantTask> lintReleaseCheck =
                taskFactory.register(
                        new LintPerVariantTask.VitalCreationAction(variantScope),
                        null,
                        task -> task.dependsOn(variantScope.getTaskContainer().getJavacTask()),
                        null);

        TaskFactoryUtils.dependsOn(
                variantScope.getTaskContainer().getAssembleTask(), lintReleaseCheck);

        // If lint is being run, we do not need to run lint vital.
        project.getGradle()
                .getTaskGraph()
                .whenReady(
                        taskGraph -> {
                            if (taskGraph.hasTask(getTaskPath(LINT))) {
                                project.getTasks()
                                        .getByName(lintReleaseCheck.getName())
                                        .setEnabled(false);
                            }
                        });
    }

    private void createRunUnitTestTask(
            @NonNull final VariantScope variantScope) {
        TaskProvider<AndroidUnitTest> runTestsTask =
                taskFactory.register(new AndroidUnitTest.CreationAction(variantScope));

        taskFactory.configure(JavaPlugin.TEST_TASK_NAME, test -> test.dependsOn(runTestsTask));
    }

    public void createTopLevelTestTasks(boolean hasFlavors) {
        createMockableJarTask();

        final List<String> reportTasks = Lists.newArrayListWithExpectedSize(2);

        List<DeviceProvider> providers = extension.getDeviceProviders();

        // If more than one flavor, create a report aggregator task and make this the parent
        // task for all new connected tasks.  Otherwise, create a top level connectedAndroidTest
        // Task.

        TaskProvider<? extends Task> connectedAndroidTestTask;
        if (hasFlavors) {
            connectedAndroidTestTask =
                    taskFactory.register(
                            new AndroidReportTask.CreationAction(
                                    globalScope,
                                    AndroidReportTask.CreationAction.TaskKind.CONNECTED));
            reportTasks.add(connectedAndroidTestTask.getName());
        } else {
            connectedAndroidTestTask =
                    taskFactory.register(
                            CONNECTED_ANDROID_TEST,
                            connectedTask -> {
                                connectedTask.setGroup(JavaBasePlugin.VERIFICATION_GROUP);
                                connectedTask.setDescription(
                                        "Installs and runs instrumentation tests "
                                                + "for all flavors on connected devices.");
                            });
        }

        taskFactory.configure(
                CONNECTED_CHECK, check -> check.dependsOn(connectedAndroidTestTask.getName()));

        TaskProvider<? extends Task> deviceAndroidTestTask;
        // if more than one provider tasks, either because of several flavors, or because of
        // more than one providers, then create an aggregate report tasks for all of them.
        if (providers.size() > 1 || hasFlavors) {
            deviceAndroidTestTask =
                    taskFactory.register(
                            new AndroidReportTask.CreationAction(
                                    globalScope,
                                    AndroidReportTask.CreationAction.TaskKind.DEVICE_PROVIDER));
            reportTasks.add(deviceAndroidTestTask.getName());
        } else {
            deviceAndroidTestTask =
                    taskFactory.register(
                            DEVICE_ANDROID_TEST,
                            providerTask -> {
                                providerTask.setGroup(JavaBasePlugin.VERIFICATION_GROUP);
                                providerTask.setDescription(
                                        "Installs and runs instrumentation tests "
                                                + "using all Device Providers.");
                            });
        }

        taskFactory.configure(
                DEVICE_CHECK, check -> check.dependsOn(deviceAndroidTestTask.getName()));

        // Create top level unit test tasks.

        taskFactory.register(
                JavaPlugin.TEST_TASK_NAME,
                unitTestTask -> {
                    unitTestTask.setGroup(JavaBasePlugin.VERIFICATION_GROUP);
                    unitTestTask.setDescription("Run unit tests for all variants.");
                });
        taskFactory.configure(
                JavaBasePlugin.CHECK_TASK_NAME,
                check -> check.dependsOn(JavaPlugin.TEST_TASK_NAME));

        // If gradle is launched with --continue, we want to run all tests and generate an
        // aggregate report (to help with the fact that we may have several build variants, or
        // or several device providers).
        // To do that, the report tasks must run even if one of their dependent tasks (flavor
        // or specific provider tasks) fails, when --continue is used, and the report task is
        // meant to run (== is in the task graph).
        // To do this, we make the children tasks ignore their errors (ie they won't fail and
        // stop the build).
        //TODO: move to mustRunAfter once is stable.
        if (!reportTasks.isEmpty() && project.getGradle().getStartParameter()
                .isContinueOnFailure()) {
            project.getGradle()
                    .getTaskGraph()
                    .whenReady(
                            taskGraph -> {
                                for (String reportTask : reportTasks) {
                                    if (taskGraph.hasTask(getTaskPath(reportTask))) {
                                        taskFactory.configure(
                                                reportTask,
                                                task -> ((AndroidReportTask) task).setWillRun());
                                    }
                                }
                            });
        }
    }

    protected void createConnectedTestForVariant(@NonNull final VariantScope testVariantScope) {
        final BaseVariantData baseVariantData =
                checkNotNull(testVariantScope.getTestedVariantData());
        final TestVariantData testVariantData = (TestVariantData) testVariantScope.getVariantData();

        boolean isLibrary = baseVariantData.getVariantConfiguration().getType().isAar();

        AbstractTestDataImpl testData;
        if (baseVariantData.getVariantConfiguration().getType().isDynamicFeature()) {
            testData =
                    new BundleTestDataImpl(
                            testVariantData,
                            testVariantScope
                                    .getArtifacts()
                                    .getFinalArtifactFiles(InternalArtifactType.APK),
                            baseVariantData
                                    .getScope()
                                    .getArtifactFileCollection(
                                            RUNTIME_CLASSPATH, MODULE, APKS_FROM_BUNDLE));
        } else {
            testData =
                    new TestDataImpl(
                            testVariantData,
                            testVariantScope
                                    .getArtifacts()
                                    .getFinalArtifactFiles(InternalArtifactType.APK),
                            isLibrary
                                    ? null
                                    : testVariantData
                                            .getTestedVariantData()
                                            .getScope()
                                            .getArtifacts()
                                            .getFinalArtifactFiles(InternalArtifactType.APK));
        }

        configureTestData(testData);

        TaskProvider<DeviceProviderInstrumentTestTask> connectedTask =
                taskFactory.register(
                        new DeviceProviderInstrumentTestTask.CreationAction(
                                testVariantScope,
                                new ConnectedDeviceProvider(
                                        sdkHandler.getSdkInfo().getAdb(),
                                        extension.getAdbOptions().getTimeOutInMs(),
                                        new LoggerWrapper(logger)),
                                testData,
                                project.files() /* testTargetMetadata */));

        taskFactory.configure(
                CONNECTED_ANDROID_TEST,
                connectedAndroidTest -> connectedAndroidTest.dependsOn(connectedTask));

        if (baseVariantData.getVariantConfiguration().getBuildType().isTestCoverageEnabled()) {

            Configuration jacocoAntConfiguration =
                    JacocoConfigurations.getJacocoAntTaskConfiguration(
                            project, JacocoTask.getJacocoVersion(testVariantScope));
            TaskProvider<JacocoReportTask> reportTask =
                    taskFactory.register(
                            new JacocoReportTask.CreationAction(
                                    testVariantScope, jacocoAntConfiguration));

            TaskFactoryUtils.dependsOn(
                    baseVariantData.getScope().getTaskContainer().getCoverageReportTask(),
                    reportTask);

            taskFactory.configure(
                    CONNECTED_ANDROID_TEST,
                    connectedAndroidTest -> connectedAndroidTest.dependsOn(reportTask));
        }

        List<DeviceProvider> providers = extension.getDeviceProviders();

        // now the providers.
        for (DeviceProvider deviceProvider : providers) {

            final TaskProvider<DeviceProviderInstrumentTestTask> providerTask =
                    taskFactory.register(
                            new DeviceProviderInstrumentTestTask.CreationAction(
                                    testVariantData.getScope(),
                                    deviceProvider,
                                    testData,
                                    project.files() /* testTargetMetadata */));

            taskFactory.configure(
                    DEVICE_ANDROID_TEST,
                    deviceAndroidTest -> deviceAndroidTest.dependsOn(providerTask));
        }

        // now the test servers
        List<TestServer> servers = extension.getTestServers();
        for (final TestServer testServer : servers) {
            final TaskProvider<TestServerTask> serverTask =
                    taskFactory.register(
                            new TestServerTask.TestServerTaskCreationAction(
                                    testVariantScope, testServer));
            TaskFactoryUtils.dependsOn(
                    serverTask, testVariantScope.getTaskContainer().getAssembleTask());

            taskFactory.configure(
                    DEVICE_CHECK, deviceAndroidTest -> deviceAndroidTest.dependsOn(serverTask));
        }
    }

    /**
     * Creates the post-compilation tasks for the given Variant.
     *
     * These tasks create the dex file from the .class files, plus optional intermediary steps like
     * proguard and jacoco
     */
    public void createPostCompilationTasks(

            @NonNull final VariantScope variantScope) {

        checkNotNull(variantScope.getTaskContainer().getJavacTask());

        final BaseVariantData variantData = variantScope.getVariantData();
        final GradleVariantConfiguration config = variantData.getVariantConfiguration();

        TransformManager transformManager = variantScope.getTransformManager();

        // ---- Code Coverage first -----
        boolean isTestCoverageEnabled =
                config.getBuildType().isTestCoverageEnabled()
                        && !config.getType().isForTesting()
                        && !variantScope.getInstantRunBuildContext().isInInstantRunMode();
        if (isTestCoverageEnabled) {
            createJacocoTask(variantScope);
        }

        maybeCreateDesugarTask(variantScope, config.getMinSdkVersion(), transformManager);

        AndroidConfig extension = variantScope.getGlobalScope().getExtension();

        // Merge Java Resources.
        createMergeJavaResTransform(variantScope);

        // ----- External Transforms -----
        // apply all the external transforms.
        List<Transform> customTransforms = extension.getTransforms();
        List<List<Object>> customTransformsDependencies = extension.getTransformsDependencies();

        for (int i = 0, count = customTransforms.size(); i < count; i++) {
            Transform transform = customTransforms.get(i);

            List<Object> deps = customTransformsDependencies.get(i);
            transformManager.addTransform(
                    taskFactory,
                    variantScope,
                    transform,
                    null,
                    task -> {
                        if (!deps.isEmpty()) {
                            task.dependsOn(deps);
                        }
                    },
                    taskProvider -> {
                        // if the task is a no-op then we make assemble task depend on it.
                        if (transform.getScopes().isEmpty()) {
                            TaskFactoryUtils.dependsOn(
                                    variantScope.getTaskContainer().getAssembleTask(),
                                    taskProvider);
                        }
                    });
        }

        // Add transform to create merged runtime classes if this is a feature, a dynamic-feature,
        // or a base module consuming feature jars. Merged runtime classes are needed if code
        // minification is enabled in a project with features or dynamic-features.
        if (variantData.getType().isFeatureSplit() || variantScope.consumesFeatureJars()) {
            createMergeClassesTransform(variantScope);
        }

        // ----- Android studio profiling transforms
        final VariantType type = variantData.getType();
        if (variantScope.getVariantConfiguration().getBuildType().isDebuggable()
                && type.isApk()
                && !type.isForTesting()) {
            boolean addDependencies = !type.isFeatureSplit();
            for (String jar : getAdvancedProfilingTransforms(projectOptions)) {
                if (jar != null) {
                    transformManager.addTransform(
                            taskFactory,
                            variantScope,
                            new CustomClassTransform(jar, addDependencies));
                }
            }
        }

        // ----- Minify next -----
        CodeShrinker shrinker = maybeCreateJavaCodeShrinkerTransform(variantScope);
        if (shrinker == CodeShrinker.R8) {
            maybeCreateResourcesShrinkerTransform(variantScope);
            maybeCreateDexSplitterTransform(variantScope);
            // TODO: create JavaResSplitterTransform and call it here (http://b/77546738)
            return;
        }

        // ----- 10x support
        TaskProvider<PreColdSwapTask> preColdSwapTask = null;
        if (variantScope.getInstantRunBuildContext().isInInstantRunMode()) {

            TaskProvider<? extends Task> allActionsAnchorTask =
                    createInstantRunAllActionsTasks(variantScope);
            assert variantScope.getInstantRunTaskManager() != null;
            preColdSwapTask =
                    variantScope.getInstantRunTaskManager().createPreColdswapTask(projectOptions);
            TaskFactoryUtils.dependsOn(preColdSwapTask, allActionsAnchorTask);
        }

        // ----- Multi-Dex support
        DexingType dexingType = variantScope.getDexingType();

        // Upgrade from legacy multi-dex to native multi-dex if possible when using with a device
        if (dexingType == DexingType.LEGACY_MULTIDEX) {
            if (variantScope.getVariantConfiguration().isMultiDexEnabled()
                    && variantScope
                                    .getVariantConfiguration()
                                    .getMinSdkVersionWithTargetDeviceApi()
                                    .getFeatureLevel()
                            >= 21) {
                dexingType = DexingType.NATIVE_MULTIDEX;
            }
        }

        if (variantScope.getNeedsMainDexList()) {

            // ---------
            // create the transform that's going to take the code and the proguard keep list
            // from above and compute the main class list.
            D8MainDexListTransform multiDexTransform = new D8MainDexListTransform(variantScope);

            transformManager.addTransform(
                    taskFactory,
                    variantScope,
                    multiDexTransform,
                    taskName -> {
                        File mainDexListFile =
                                variantScope
                                        .getArtifacts()
                                        .appendArtifact(
                                                InternalArtifactType.LEGACY_MULTIDEX_MAIN_DEX_LIST,
                                                taskName,
                                                "mainDexList.txt");
                        multiDexTransform.setMainDexListOutputFile(mainDexListFile);
                    },
                    null,
                    variantScope::addColdSwapBuildTask);
        }

        if (variantScope.getNeedsMainDexListForBundle()) {
            D8MainDexListTransform bundleMultiDexTransform =
                    new D8MainDexListTransform(variantScope, true);
            variantScope
                    .getTransformManager()
                    .addTransform(
                            taskFactory,
                            variantScope,
                            bundleMultiDexTransform,
                            taskName -> {
                                File mainDexListFile =
                                        variantScope
                                                .getArtifacts()
                                                .appendArtifact(
                                                        InternalArtifactType
                                                                .MAIN_DEX_LIST_FOR_BUNDLE,
                                                        taskName,
                                                        "mainDexList.txt");
                                bundleMultiDexTransform.setMainDexListOutputFile(mainDexListFile);
                            },
                            null,
                            null);
        }

        createDexTasks(variantScope, dexingType);

        if (preColdSwapTask != null) {
            for (TaskProvider<? extends Task> task : variantScope.getColdSwapBuildTasks()) {
                TaskFactoryUtils.dependsOn(task, preColdSwapTask);
            }
        }
        maybeCreateResourcesShrinkerTransform(variantScope);

        // TODO: support DexSplitterTransform when IR enabled (http://b/77585545)
        maybeCreateDexSplitterTransform(variantScope);
        // TODO: create JavaResSplitterTransform and call it here (http://b/77546738)
    }

    private void maybeCreateDesugarTask(
            @NonNull VariantScope variantScope,
            @NonNull AndroidVersion minSdk,
            @NonNull TransformManager transformManager) {
        if (variantScope.getJava8LangSupportType() == Java8LangSupport.DESUGAR) {
            FileCache userCache = getUserIntermediatesCache();

            FixStackFramesTransform fixFrames =
                    new FixStackFramesTransform(variantScope.getBootClasspath(), userCache);
            transformManager.addTransform(taskFactory, variantScope, fixFrames);

            DesugarTransform desugarTransform =
                    new DesugarTransform(
                            variantScope.getBootClasspath(),
                            userCache,
                            minSdk.getFeatureLevel(),
                            globalScope.getAndroidBuilder().getJavaProcessExecutor(),
                            project.getLogger().isEnabled(LogLevel.INFO),
                            projectOptions.get(BooleanOption.ENABLE_GRADLE_WORKERS),
                            variantScope.getGlobalScope().getTmpFolder().toPath(),
                            getProjectVariantId(variantScope),
                            enableDesugarBugFixForJacoco(variantScope));
            transformManager.addTransform(taskFactory, variantScope, desugarTransform);

            if (minSdk.getFeatureLevel()
                    >= DesugarProcessArgs.MIN_SUPPORTED_API_TRY_WITH_RESOURCES) {
                return;
            }

            QualifiedContent.ScopeType scopeType = Scope.EXTERNAL_LIBRARIES;
            if (variantScope.getVariantConfiguration().getType().isTestComponent()) {
                BaseVariantData testedVariant =
                        Objects.requireNonNull(variantScope.getTestedVariantData());
                if (!testedVariant.getType().isAar()) {
                    // test variants, except for library, should not package try-with-resources jar
                    // as the tested variant already contains it.
                    scopeType = Scope.PROVIDED_ONLY;
                }
            }

            // add runtime classes for try-with-resources support
            String taskName = variantScope.getTaskName(ExtractTryWithResourcesSupportJar.TASK_NAME);
            TaskProvider<ExtractTryWithResourcesSupportJar> extractTryWithResources =
                    taskFactory.register(
                            new ExtractTryWithResourcesSupportJar.CreationAction(
                                    variantScope.getTryWithResourceRuntimeSupportJar(),
                                    taskName,
                                    variantScope.getFullVariantName()));
            variantScope.getTryWithResourceRuntimeSupportJar().builtBy(extractTryWithResources);
            transformManager.addStream(
                    OriginalStream.builder(project, "runtime-deps-try-with-resources")
                            .addContentTypes(TransformManager.CONTENT_CLASS)
                            .addScope(scopeType)
                            .setFileCollection(variantScope.getTryWithResourceRuntimeSupportJar())
                            .build());
        }
    }

    /**
     * Creates tasks used for DEX generation. This will use an incremental pipeline that uses dex
     * archives in order to enable incremental dexing support.
     */
    private void createDexTasks(
            @NonNull VariantScope variantScope, @NonNull DexingType dexingType) {
        TransformManager transformManager = variantScope.getTransformManager();

        DefaultDexOptions dexOptions;
        if (variantScope.getVariantData().getType().isTestComponent()) {
            // Don't use custom dx flags when compiling the test FULL_APK. They can break the test FULL_APK,
            // like --minimal-main-dex.
            dexOptions = DefaultDexOptions.copyOf(extension.getDexOptions());
            dexOptions.setAdditionalParameters(ImmutableList.of());
        } else {
            dexOptions = extension.getDexOptions();
        }

        boolean minified = variantScope.getCodeShrinker() != null;
        boolean enableDexingArtifactTransform =
                globalScope.getProjectOptions().get(BooleanOption.ENABLE_DEXING_ARTIFACT_TRANSFORM)
                        && extension.getTransforms().isEmpty()
                        && !minified
                        && !variantScope.getInstantRunBuildContext().isInInstantRunMode()
                        && variantScope.getJava8LangSupportType() == Java8LangSupport.UNUSED;
        FileCache userLevelCache = getUserDexCache(minified, dexOptions.getPreDexLibraries());
        DexArchiveBuilderTransform preDexTransform =
                new DexArchiveBuilderTransformBuilder()
                        .setAndroidJarClasspath(
                                () ->
                                        variantScope
                                                .getGlobalScope()
                                                .getAndroidBuilder()
                                                .getBootClasspath(false))
                        .setDexOptions(dexOptions)
                        .setMessageReceiver(variantScope.getGlobalScope().getMessageReceiver())
                        .setUserLevelCache(userLevelCache)
                        .setMinSdkVersion(variantScope.getMinSdkVersion().getFeatureLevel())
                        .setDexer(variantScope.getDexer())
                        .setUseGradleWorkers(
                                projectOptions.get(BooleanOption.ENABLE_GRADLE_WORKERS))
                        .setInBufferSize(projectOptions.get(IntegerOption.DEXING_READ_BUFFER_SIZE))
                        .setOutBufferSize(
                                projectOptions.get(IntegerOption.DEXING_WRITE_BUFFER_SIZE))
                        .setIsDebuggable(
                                variantScope
                                        .getVariantConfiguration()
                                        .getBuildType()
                                        .isDebuggable())
                        .setJava8LangSupportType(variantScope.getJava8LangSupportType())
                        .setProjectVariant(getProjectVariantId(variantScope))
                        .setNumberOfBuckets(
                                projectOptions.get(IntegerOption.DEXING_NUMBER_OF_BUCKETS))
                        .setIncludeFeaturesInScope(variantScope.consumesFeatureJars())
                        .setIsInstantRun(
                                variantScope.getInstantRunBuildContext().isInInstantRunMode())
                        .setEnableDexingArtifactTransform(enableDexingArtifactTransform)
                        .createDexArchiveBuilderTransform();
        transformManager
                .addTransform(taskFactory, variantScope, preDexTransform)
                .ifPresent(variantScope::addColdSwapBuildTask);

        if (enableDexingArtifactTransform) {
            createDexMergingWithArtifactTransforms(variantScope, dexingType);
        } else {
            createDexMerging(variantScope, dexingType);
        }
    }

    private void createDexMerging(
            @NonNull VariantScope variantScope, @NonNull DexingType dexingType) {
        boolean isDebuggable = variantScope.getVariantConfiguration().getBuildType().isDebuggable();
        if (dexingType != DexingType.LEGACY_MULTIDEX
                && variantScope.getCodeShrinker() == null
                && extension.getTransforms().isEmpty()) {
            ExternalLibsMergerTransform externalLibsMergerTransform =
                    new ExternalLibsMergerTransform(
                            dexingType,
                            variantScope.getDexMerger(),
                            variantScope.getMinSdkVersion().getFeatureLevel(),
                            isDebuggable,
                            variantScope.getGlobalScope().getMessageReceiver(),
                            DexMergerTransformCallable::new);

            variantScope
                    .getTransformManager()
                    .addTransform(taskFactory, variantScope, externalLibsMergerTransform);
        }

        DexMergerTransform dexTransform =
                new DexMergerTransform(
                        dexingType,
                        dexingType == DexingType.LEGACY_MULTIDEX
                                ? variantScope
                                        .getArtifacts()
                                        .getFinalArtifactFiles(
                                                InternalArtifactType.LEGACY_MULTIDEX_MAIN_DEX_LIST)
                                : null,
                        variantScope.getGlobalScope().getMessageReceiver(),
                        variantScope.getDexMerger(),
                        variantScope.getMinSdkVersion().getFeatureLevel(),
                        isDebuggable,
                        variantScope.consumesFeatureJars(),
                        variantScope.getInstantRunBuildContext().isInInstantRunMode());
        variantScope
                .getTransformManager()
                .addTransform(
                        taskFactory,
                        variantScope,
                        dexTransform,
                        null,
                        null,
                        variantScope::addColdSwapBuildTask);
    }

    /**
     * Set up dex merging tasks when artifact transforms are used.
     *
     * <p>External libraries are always merged. In case of a native multidex debuggable variant
     * these dex files get packaged. In other cases, we will re-merge these files. Because this task
     * will be almost always up-to-date, having a second merger run over the external libraries will
     * not cause a performance regression. In addition to that, second dex merger will perform less
     * I/O compared to reading all external library dex files individually.
     *
     * <p>When merging native multidex, debuggable variant, project's dex files are merged
     * independently. Also, the library projects' dex files are merged independently.
     *
     * <p>For all other variants (release, mono-dex, legacy-multidex), we merge all dex files in a
     * single invocation. This means that external libraries, library projects and project dex files
     * will be merged in a single task.
     */
    private void createDexMergingWithArtifactTransforms(
            @NonNull VariantScope variantScope, @NonNull DexingType dexingType) {
        boolean produceSeparateOutputs =
                dexingType == DexingType.NATIVE_MULTIDEX
                        && variantScope.getVariantConfiguration().getBuildType().isDebuggable();
        taskFactory.register(
                new DexMergingTask.CreationAction(
                        variantScope,
                        DexMergingAction.MERGE_EXTERNAL_LIBS,
                        DexingType.NATIVE_MULTIDEX,
                        produceSeparateOutputs
                                ? InternalArtifactType.DEX
                                : InternalArtifactType.EXTERNAL_LIBS_DEX));

        if (produceSeparateOutputs) {
            DexMergingTask.CreationAction mergeProject =
                    new DexMergingTask.CreationAction(
                            variantScope, DexMergingAction.MERGE_PROJECT, dexingType);
            taskFactory.register(mergeProject);

            DexMergingTask.CreationAction mergeLibraries =
                    new DexMergingTask.CreationAction(
                            variantScope,
                            DexMergingAction.MERGE_LIBRARY_PROJECTS,
                            dexingType,
                            InternalArtifactType.DEX);
            taskFactory.register(mergeLibraries);
        } else {
            DexMergingTask.CreationAction configAction =
                    new DexMergingTask.CreationAction(
                            variantScope, DexMergingAction.MERGE_ALL, dexingType);
            taskFactory.register(configAction);
        }

        variantScope
                .getTransformManager()
                .addStream(
                        OriginalStream.builder(project, "final-dex")
                                .addContentTypes(ExtendedContentType.DEX)
                                .addScope(Scope.PROJECT)
                                .setFileCollection(
                                        variantScope
                                                .getArtifacts()
                                                .getFinalArtifactFiles(InternalArtifactType.DEX)
                                                .get())
                                .build());
    }

    @NonNull
    private static String getProjectVariantId(@NonNull VariantScope variantScope) {
        return variantScope.getGlobalScope().getProject().getName()
                + ":"
                + variantScope.getFullVariantName();
    }

    @Nullable
    private FileCache getUserDexCache(boolean isMinifiedEnabled, boolean preDexLibraries) {
        if (!preDexLibraries || isMinifiedEnabled) {
            return null;
        }

        return getUserIntermediatesCache();
    }

    @Nullable
    private FileCache getUserIntermediatesCache() {
        if (globalScope
                .getProjectOptions()
                .get(BooleanOption.ENABLE_INTERMEDIATE_ARTIFACTS_CACHE)) {
            return globalScope.getBuildCache();
        } else {
            return null;
        }
    }

    /** Create InstantRun related tasks that should be ran right after the java compilation task. */
    @NonNull
    private TaskProvider<? extends Task> createInstantRunAllActionsTasks(
            @NonNull VariantScope variantScope) {

        TaskProvider<? extends Task> allActionAnchorTask =
                taskFactory.register(new InstantRunAnchorTaskCreationAction(variantScope));

        TransformManager transformManager = variantScope.getTransformManager();

        ExtractJarsTransform extractJarsTransform =
                new ExtractJarsTransform(
                        ImmutableSet.of(DefaultContentType.CLASSES),
                        ImmutableSet.of(Scope.SUB_PROJECTS));
        Optional<TaskProvider<TransformTask>> extractJarsTask =
                transformManager.addTransform(taskFactory, variantScope, extractJarsTransform);

        InstantRunTaskManager instantRunTaskManager =
                new InstantRunTaskManager(
                        getLogger(),
                        variantScope,
                        variantScope.getTransformManager(),
                        taskFactory,
                        recorder);

        BuildableArtifact instantRunMergedManifests =
                variantScope.getArtifacts().getFinalArtifactFiles(INSTANT_RUN_MERGED_MANIFESTS);

        variantScope.setInstantRunTaskManager(instantRunTaskManager);
        AndroidVersion minSdkForDx = variantScope.getMinSdkVersion();
        TaskProvider<BuildInfoLoaderTask> buildInfoLoaderTask =
                instantRunTaskManager.createInstantRunAllTasks(
                        extractJarsTask.orElse(null),
                        allActionAnchorTask,
                        getResMergingScopes(variantScope),
                        instantRunMergedManifests,
                        true /* addResourceVerifier */,
                        minSdkForDx.getFeatureLevel(),
                        variantScope.getJava8LangSupportType() == Java8LangSupport.D8,
                        variantScope.getBootClasspath(),
                        globalScope.getAndroidBuilder().getMessageReceiver());

        TaskFactoryUtils.dependsOn(
                variantScope.getTaskContainer().getSourceGenTask(), buildInfoLoaderTask);

        return allActionAnchorTask;
    }

    protected void handleJacocoDependencies(@NonNull VariantScope variantScope) {
        GradleVariantConfiguration config = variantScope.getVariantConfiguration();
        // we add the jacoco jar if coverage is enabled, but we don't add it
        // for test apps as it's already part of the tested app.
        // For library project, since we cannot use the local jars of the library,
        // we add it as well.
        boolean isTestCoverageEnabled =
                config.getBuildType().isTestCoverageEnabled()
                        && !variantScope.getInstantRunBuildContext().isInInstantRunMode()
                        && (!config.getType().isTestComponent()
                                || (config.getTestedConfig() != null
                                        && config.getTestedConfig().getType().isAar()));
        if (isTestCoverageEnabled) {
            if (variantScope.getDexer() == DexerTool.DX) {
                globalScope
                        .getAndroidBuilder()
                        .getIssueReporter()
                        .reportWarning(
                                Type.GENERIC,
                                String.format(
                                        "Jacoco version is downgraded to %s because dx is used. "
                                                + "This is due to -P%s=false flag. See "
                                                + "https://issuetracker.google.com/37116789 for "
                                                + "more details.",
                                        JacocoConfigurations.VERSION_FOR_DX,
                                        BooleanOption.ENABLE_D8.getPropertyName()));
            }

            String jacocoAgentRuntimeDependency =
                    JacocoConfigurations.getAgentRuntimeDependency(
                            JacocoTask.getJacocoVersion(variantScope));
            project.getDependencies()
                    .add(
                            variantScope.getVariantDependencies().getRuntimeClasspath().getName(),
                            jacocoAgentRuntimeDependency);

            // we need to force the same version of Jacoco we use for instrumentation
            variantScope
                    .getVariantDependencies()
                    .getRuntimeClasspath()
                    .resolutionStrategy(r -> r.force(jacocoAgentRuntimeDependency));
        }
    }

    /**
     * If a fix in Desugar should be enabled to handle broken bytecode produced by older Jacoco, see
     * http://b/62623509.
     */
    private boolean enableDesugarBugFixForJacoco(@NonNull VariantScope scope) {
        try {
            GradleVersion current = GradleVersion.parse(JacocoTask.getJacocoVersion(scope));
            return JacocoConfigurations.MIN_WITHOUT_BROKEN_BYTECODE.compareTo(current) > 0;
        } catch (Throwable ignored) {
            // Cannot determine using version comparison, avoid passing the flag.
            return true;
        }
    }

    public void createJacocoTask(@NonNull final VariantScope variantScope) {
        variantScope
                .getTransformManager()
                .consumeStreams(
                        ImmutableSet.of(Scope.PROJECT),
                        ImmutableSet.of(DefaultContentType.CLASSES));
        taskFactory.register(new JacocoTask.CreationAction(variantScope));

        variantScope
                .getTransformManager()
                .addStream(
                        OriginalStream.builder(project, "jacoco-instrumented-classes")
                                .addContentTypes(DefaultContentType.CLASSES)
                                .addScope(Scope.PROJECT)
                                .setFileCollection(
                                        variantScope
                                                .getArtifacts()
                                                .getFinalArtifactFiles(
                                                        InternalArtifactType
                                                                .JACOCO_INSTRUMENTED_CLASSES)
                                                .get())
                                .build());
    }

    private void createDataBindingMergeArtifactsTask(@NonNull VariantScope variantScope) {
        if (!extension.getDataBinding().isEnabled()) {
            return;
        }
        final BaseVariantData variantData = variantScope.getVariantData();
        VariantType type = variantData.getType();
        if (type.isForTesting() && !extension.getDataBinding().isEnabledForTests()) {
            BaseVariantData testedVariantData = checkNotNull(variantScope.getTestedVariantData());
            if (!testedVariantData.getType().isAar()) {
                return;
            }
        }
        taskFactory.register(
                new DataBindingMergeDependencyArtifactsTask.CreationAction(variantScope));
    }

    private void createDataBindingMergeBaseClassesTask(@NonNull VariantScope variantScope) {
        final BaseVariantData variantData = variantScope.getVariantData();
        VariantType type = variantData.getType();
        if (type.isForTesting() && !extension.getDataBinding().isEnabledForTests()) {
            BaseVariantData testedVariantData = checkNotNull(variantScope.getTestedVariantData());
            if (!testedVariantData.getType().isAar()) {
                return;
            }
        }
        File outFolder =
                variantScope.getIntermediateDir(DATA_BINDING_BASE_CLASS_LOGS_DEPENDENCY_ARTIFACTS);

        variantScope
                .getTransformManager()
                .addTransform(
                        taskFactory,
                        variantScope,
                        new DataBindingMergeGenClassLogTransform(getLogger(), outFolder),
                        taskName ->
                                variantScope
                                        .getArtifacts()
                                        .appendArtifact(
                                                DATA_BINDING_BASE_CLASS_LOGS_DEPENDENCY_ARTIFACTS,
                                                ImmutableList.of(outFolder),
                                                taskName),
                        null,
                        null);
    }

    protected void createDataBindingTasksIfNecessary(
            @NonNull VariantScope scope, @NonNull MergeType mergeType) {
        if (!extension.getDataBinding().isEnabled()) {
            return;
        }
        createDataBindingMergeBaseClassesTask(scope);
        createDataBindingMergeArtifactsTask(scope);


        VariantType type = scope.getType();
        if (type.isForTesting() && !extension.getDataBinding().isEnabledForTests()) {
            BaseVariantData testedVariantData = checkNotNull(scope.getTestedVariantData());
            if (!testedVariantData.getType().isAar()) {
                return;
            }
        }

        dataBindingBuilder.setDebugLogEnabled(getLogger().isDebugEnabled());

        taskFactory.register(new DataBindingExportBuildInfoTask.CreationAction(scope));
        taskFactory.register(new DataBindingGenBaseClassesTask.CreationAction(scope));

        setDataBindingAnnotationProcessorParams(scope, mergeType);
    }

    private void setDataBindingAnnotationProcessorParams(
            @NonNull VariantScope scope, @NonNull MergeType mergeType) {
        BaseVariantData variantData = scope.getVariantData();
        GradleVariantConfiguration variantConfiguration = variantData.getVariantConfiguration();
        JavaCompileOptions javaCompileOptions = variantConfiguration.getJavaCompileOptions();
        AnnotationProcessorOptions processorOptions =
                javaCompileOptions.getAnnotationProcessorOptions();
        if (processorOptions
                instanceof com.android.build.gradle.internal.dsl.AnnotationProcessorOptions) {
            com.android.build.gradle.internal.dsl.AnnotationProcessorOptions options =
                    (com.android.build.gradle.internal.dsl.AnnotationProcessorOptions)
                            processorOptions;
            // We want to pass data binding processor's class name to the Java compiler. However, if
            // the class names of other annotation processors were not added previously, adding the
            // class name of data binding alone would disable Java compiler's automatic discovery of
            // annotation processors and the other annotation processors would not be invoked.
            // Therefore, we add data binding only if another class name was specified before.
            if (!options.getClassNames().isEmpty()
                    && !options.getClassNames().contains(DataBindingBuilder.PROCESSOR_NAME)) {
                options.className(DataBindingBuilder.PROCESSOR_NAME);
            }

            DataBindingCompilerArguments dataBindingArgs =
                    DataBindingCompilerArguments.createArguments(
                            scope,
                            getLogger().isDebugEnabled(),
                            dataBindingBuilder.getPrintMachineReadableOutput());
            options.compilerArgumentProvider(dataBindingArgs);
        } else {
            getLogger().error("Cannot setup data binding for %s because java compiler options"
                    + " is not an instance of AnnotationProcessorOptions", processorOptions);
        }
    }

    /**
     * Creates the final packaging task, and optionally the zipalign task (if the variant is signed)
     *
     * @param fullBuildInfoGeneratorTask task that generates the build-info.xml for full build.
     */
    public void createPackagingTask(
            @NonNull VariantScope variantScope,
            @Nullable TaskProvider<BuildInfoWriterTask> fullBuildInfoGeneratorTask) {
        ApkVariantData variantData = (ApkVariantData) variantScope.getVariantData();
        final MutableTaskContainer taskContainer = variantData.getScope().getTaskContainer();

        boolean signedApk = variantData.isSigned();

        /*
         * PrePackaging step class that will look if the packaging of the main FULL_APK split is
         * necessary when running in InstantRun mode. In InstantRun mode targeting an api 23 or
         * above device, resources are packaged in the main split FULL_APK. However when a warm swap
         * is possible, it is not necessary to produce immediately the new main SPLIT since the
         * runtime use the resources.ap_ file directly. However, as soon as an incompatible change
         * forcing a cold swap is triggered, the main FULL_APK must be rebuilt (even if the
         * resources were changed in a previous build).
         */
        InternalArtifactType manifestType = variantScope.getManifestArtifactType();

        final boolean splitsArePossible =
                variantScope.getVariantData().getMultiOutputPolicy() == MultiOutputPolicy.SPLITS;

        BuildableArtifact manifests =
                variantScope.getArtifacts().getFinalArtifactFiles(manifestType);
        // this is where the final APKs will be located.
        File finalApkLocation = variantScope.getApkLocation();
        // if we are not dealing with possible splits, we can generate in the final folder
        // directly.
        File outputDirectory =
                splitsArePossible
                        ? variantScope.getFullApkPackagesOutputDirectory()
                        : finalApkLocation;

        InternalArtifactType taskOutputType =
                splitsArePossible ? InternalArtifactType.FULL_APK : InternalArtifactType.APK;

        boolean useSeparateApkForResources =
                variantScope.getInstantRunBuildContext().useSeparateApkForResources();

        InternalArtifactType resourceFilesInputType =
                variantScope.useResourceShrinker()
                        ? InternalArtifactType.SHRUNK_PROCESSED_RES
                        : InternalArtifactType.PROCESSED_RES;

        // Common code for both packaging tasks.
        Action<Task> configureResourcesAndAssetsDependencies =
                task -> {
                    task.dependsOn(taskContainer.getMergeAssetsTask());
                    if (taskContainer.getProcessAndroidResTask() != null) {
                        task.dependsOn(taskContainer.getProcessAndroidResTask());
                    }
                };

        TaskProvider<PackageApplication> packageApp =
                taskFactory.register(
                        new PackageApplication.StandardCreationAction(
                                variantScope,
                                outputDirectory,
                                useSeparateApkForResources
                                        ? INSTANT_RUN_MAIN_APK_RESOURCES
                                        : resourceFilesInputType,
                                manifests,
                                manifestType,
                                variantScope.getOutputScope(),
                                globalScope.getBuildCache(),
                                taskOutputType),
                        null,
                        task -> {
                            //noinspection VariableNotUsedInsideIf - we use the whole packaging scope below.

                            task.dependsOn(taskContainer.getJavacTask());

                            if (taskContainer.getPackageSplitResourcesTask() != null) {
                                task.dependsOn(taskContainer.getPackageSplitResourcesTask());
                            }
                            if (taskContainer.getPackageSplitAbiTask() != null) {
                                task.dependsOn(taskContainer.getPackageSplitAbiTask());
                            }

                            // FIX ME : Reinstate once ShrinkResourcesTransform is converted.
                            //if ( variantOutputScope.getShrinkResourcesTask() != null) {
                            //    packageApp.dependsOn( variantOutputScope.getShrinkResourcesTask());
                            //}

                            configureResourcesAndAssetsDependencies.execute(task);
                        },
                        null);

        TaskProvider<? extends Task> packageInstantRunResources = null;

        if (variantScope.getInstantRunBuildContext().isInInstantRunMode()) {
            packageInstantRunResources =
<<<<<<< HEAD
                    taskFactory.create(
                            new InstantRunResourcesApkBuilder.ConfigAction(
                                    resourceFilesInputType,
                                    variantScope.getOutput(resourceFilesInputType),
                                    variantScope));
            packageInstantRunResources.dependsOn(getValidateSigningTask(variantScope));
            // make sure the task run even if none of the files we consume are available,
            // this is necessary so we can clean up output.
            packageApp.dependsOn(packageInstantRunResources);
=======
                    taskFactory.register(
                            new InstantRunResourcesApkBuilder.CreationAction(
                                    resourceFilesInputType, variantScope));

            // make sure the task run even if none of the files we consume are available,
            // this is necessary so we can clean up output.
            TaskFactoryUtils.dependsOn(packageApp, packageInstantRunResources);
>>>>>>> 2c0ed8da

            if (!useSeparateApkForResources) {
                // in instantRunMode, there is no user configured splits, only one apk.
                packageInstantRunResources =
                        taskFactory.register(
                                new PackageApplication.InstantRunResourcesCreationAction(
                                        variantScope.getInstantRunResourcesFile(),
                                        variantScope,
                                        resourceFilesInputType,
                                        manifests,
                                        INSTANT_RUN_MERGED_MANIFESTS,
                                        globalScope.getBuildCache(),
                                        variantScope.getOutputScope()));
            }

            // Make sure the MAIN artifact is registered after the RESOURCES one.
            TaskFactoryUtils.dependsOn(packageApp, packageInstantRunResources);
        }

        if (packageInstantRunResources != null) {
            packageInstantRunResources.configure(configureResourcesAndAssetsDependencies);
        }

        TaskFactoryUtils.dependsOn(taskContainer.getAssembleTask(), packageApp.getName());

        if (fullBuildInfoGeneratorTask != null) {
            final TaskProvider<? extends Task> fPackageInstantRunResources =
                    packageInstantRunResources;
            fullBuildInfoGeneratorTask.configure(
                    t -> {
                        t.mustRunAfter(packageApp);
                        if (fPackageInstantRunResources != null) {
                            t.mustRunAfter(fPackageInstantRunResources);
                        }
                    });
            TaskFactoryUtils.dependsOn(taskContainer.getAssembleTask(), fullBuildInfoGeneratorTask);
        }

        if (splitsArePossible) {

            TaskProvider<CopyOutputs> copyOutputsTask =
                    taskFactory.register(
                            new CopyOutputs.CreationAction(variantScope, finalApkLocation));
            TaskFactoryUtils.dependsOn(taskContainer.getAssembleTask(), copyOutputsTask);
        }

        // create install task for the variant Data. This will deal with finding the
        // right output if there are more than one.
        // Add a task to install the application package
        if (signedApk) {
            createInstallTask(variantScope);
        }

        maybeCreateLintVitalTask(variantData);

        // add an uninstall task
        final TaskProvider<UninstallTask> uninstallTask =
                taskFactory.register(new UninstallTask.CreationAction(variantScope));

        taskFactory.configure(UNINSTALL_ALL, uninstallAll -> uninstallAll.dependsOn(uninstallTask));
    }

    protected void createInstallTask(VariantScope variantScope) {
        taskFactory.register(new InstallVariantTask.CreationAction(variantScope));
    }

    @Nullable
    protected TaskProvider<? extends Task> getValidateSigningTask(
            @NonNull VariantScope variantScope) {
        if (variantScope.getVariantConfiguration().getSigningConfig() == null) {
            return null;
        }

        // FIXME create one per signing config instead of one per variant.
        TaskProvider<? extends ValidateSigningTask> validateSigningTask =
                variantScope.getTaskContainer().getValidateSigningTask();
        if (validateSigningTask == null) {
            validateSigningTask =
                    taskFactory.register(
                            new ValidateSigningTask.CreationAction(
                                    variantScope,
                                    GradleKeystoreHelper.getDefaultDebugKeystoreLocation()));
            variantScope.getTaskContainer().setValidateSigningTask(validateSigningTask);
        }
        return validateSigningTask;
    }

    /**
     * Create assemble* and bundle* anchor tasks.
     *
     * <p>This does not create the variant specific version of these tasks only the ones that are
     * per build-type, per-flavor, per-flavor-combo and the main 'assemble' and 'bundle' ones.
     *
     * @param variantScopes the list of variant scopes.
     * @param flavorCount the number of flavors
     * @param flavorDimensionCount whether there are flavor dimensions at all.
     * @param variantTypeCount the number of variant types generated.
     */
    public void createAnchorAssembleTasks(
            @NonNull List<VariantScope> variantScopes,
            int flavorCount,
            int flavorDimensionCount,
            int variantTypeCount) {

        // sub anchor tasks that the main 'assemble' and 'bundle task will depend.
        List<TaskProvider<? extends Task>> subAssembleTasks = Lists.newArrayList();
        List<TaskProvider<? extends Task>> subBundleTasks = Lists.newArrayList();

        // There are 3 different scenarios:
        // 1. There are 1+ flavors. In this case the variant-specific assemble task is
        //    different from all the assemble<BuildType> or assemble<Flavor>
        // 2. There is no flavor but this is a feature plugin that has 2 different variants for
        //    the same build type (aar + feature), so we still create a specific assemble<buildType>
        //    which depends on the variant specific assemble task.
        // 3. Else, the assemble<BuildType> is the same as the variant specific assemble task.

        // Case #1
        if (flavorCount > 0) {
            // loop on the variants and record their build type/flavor usage.
            // map from build type/flavor names to the variant-specific assemble/bundle tasks
            ListMultimap<String, TaskProvider<? extends Task>> assembleMap =
                    ArrayListMultimap.create();
            ListMultimap<String, TaskProvider<? extends Task>> bundleMap =
                    ArrayListMultimap.create();

            for (VariantScope variantScope : variantScopes) {
                final VariantType variantType = variantScope.getType();
                if (!variantType.isTestComponent()) {
                    final MutableTaskContainer taskContainer = variantScope.getTaskContainer();
                    final GradleVariantConfiguration variantConfig =
                            variantScope.getVariantConfiguration();

                    final TaskProvider<? extends Task> assembleTask =
                            taskContainer.getAssembleTask();
                    assembleMap.put(variantConfig.getBuildType().getName(), assembleTask);

                    for (CoreProductFlavor flavor : variantConfig.getProductFlavors()) {
                        assembleMap.put(flavor.getName(), assembleTask);
                    }

                    // if 2+ flavor dimensions, then make an assemble for the flavor combo
                    if (flavorDimensionCount > 1) {
                        assembleMap.put(variantConfig.getFlavorName(), assembleTask);
                    }

                    // fill the bundle map only if the variant supports bundles.
                    if (variantType.isBaseModule()) {
                        TaskProvider<? extends Task> bundleTask = taskContainer.getBundleTask();

                        bundleMap.put(variantConfig.getBuildType().getName(), bundleTask);

                        for (CoreProductFlavor flavor : variantConfig.getProductFlavors()) {
                            bundleMap.put(flavor.getName(), bundleTask);
                        }

                        // if 2+ flavor dimensions, then make an assemble for the flavor combo
                        if (flavorDimensionCount > 1) {
                            bundleMap.put(variantConfig.getFlavorName(), bundleTask);
                        }
                    }
                }
            }

            // loop over the map of build-type/flavor to create tasks for each, setting a dependency
            // on the variant-specific task.
            // these keys should be the same for bundle and assemble
            Set<String> dimensionKeys = assembleMap.keySet();

            for (String dimensionKey : dimensionKeys) {
                final String dimensionName = StringHelper.capitalize(dimensionKey);

                // create the task and add it to the list
                subAssembleTasks.add(
                        taskFactory.register(
                                "assemble" + dimensionName,
                                task -> {
                                    task.setDescription(
                                            "Assembles main outputs for all "
                                                    + dimensionName
                                                    + " variants.");
                                    task.setGroup(BasePlugin.BUILD_GROUP);
                                    task.dependsOn(assembleMap.get(dimensionKey));
                                }));

                List<TaskProvider<? extends Task>> subBundleMap = bundleMap.get(dimensionKey);
                if (!subBundleMap.isEmpty()) {

                    // create the task and add it to the list
                    subBundleTasks.add(
                            taskFactory.register(
                                    "bundle" + dimensionName,
                                    task -> {
                                        task.setDescription(
                                                "Assembles bundles for all "
                                                        + dimensionName
                                                        + " variants.");
                                        task.setGroup(BasePlugin.BUILD_GROUP);
                                        task.dependsOn(subBundleMap);
                                    }));
                }
            }

        } else if (variantTypeCount > 1) {
            // Case #2

            // loop on the variants and record their build type usage.
            // map from build type to the variant-specific assemble/bundle tasks
            ListMultimap<String, TaskProvider<? extends Task>> assembleMap =
                    ArrayListMultimap.create();
            ListMultimap<String, TaskProvider<? extends Task>> bundleMap =
                    ArrayListMultimap.create();

            for (VariantScope variantScope : variantScopes) {
                final VariantType variantType = variantScope.getType();
                if (!variantType.isTestComponent()) {
                    final MutableTaskContainer taskContainer = variantScope.getTaskContainer();
                    final GradleVariantConfiguration variantConfig =
                            variantScope.getVariantConfiguration();

                    assembleMap.put(
                            variantConfig.getBuildType().getName(),
                            taskContainer.getAssembleTask());

                    // fill the bundle map only if the variant supports bundles.
                    if (variantType.isBaseModule()) {
                        TaskProvider<? extends Task> bundleTask = taskContainer.getBundleTask();

                        bundleMap.put(variantConfig.getBuildType().getName(), bundleTask);
                    }
                }
            }

            // loop over the map of build-type to create tasks for each, setting a dependency
            // on the variant-specific task.
            // these keys should be the same for bundle and assemble
            Set<String> dimensionKeys = assembleMap.keySet();

            for (String dimensionKey : dimensionKeys) {
                final String dimensionName = StringHelper.capitalize(dimensionKey);

                // create the task and add it to the list
                subAssembleTasks.add(
                        taskFactory.register(
                                "assemble" + dimensionName,
                                task -> {
                                    task.setDescription(
                                            "Assembles main outputs for all "
                                                    + dimensionName
                                                    + " variants.");
                                    task.setGroup(BasePlugin.BUILD_GROUP);
                                    task.dependsOn(assembleMap.get(dimensionKey));
                                }));

                List<TaskProvider<? extends Task>> subBundleMap = bundleMap.get(dimensionKey);
                if (!subBundleMap.isEmpty()) {

                    // create the task and add it to the list
                    subBundleTasks.add(
                            taskFactory.register(
                                    "bundle" + dimensionName,
                                    task -> {
                                        task.setDescription(
                                                "Assembles bundles for all "
                                                        + dimensionName
                                                        + " variants.");
                                        task.setGroup(BasePlugin.BUILD_GROUP);
                                        task.dependsOn(subBundleMap);
                                    }));
                }
            }
        } else {
            // Case #3

            for (VariantScope variantScope : variantScopes) {
                final VariantType variantType = variantScope.getType();
                if (!variantType.isTestComponent()) {
                    final MutableTaskContainer taskContainer = variantScope.getTaskContainer();

                    subAssembleTasks.add(taskContainer.getAssembleTask());

                    if (variantType.isBaseModule()) {
                        subBundleTasks.add(taskContainer.getBundleTask());
                    }
                }
            }
        }

        // ---
        // ok now we can create the main 'assemble' and 'bundle' tasks and make them depend on the
        // sub-tasks.

        if (!subAssembleTasks.isEmpty()) {
            // "assemble" task is already created by the java base plugin.
            taskFactory.configure(
                    "assemble",
                    task -> {
                        task.setDescription("Assemble main outputs for all the variants.");
                        task.setGroup(BasePlugin.BUILD_GROUP);
                        task.dependsOn(subAssembleTasks);
                    });
        }

        if (!subBundleTasks.isEmpty()) {
            // root bundle task
            taskFactory.register(
                    "bundle",
                    task -> {
                        task.setDescription("Assemble bundles for all the variants.");
                        task.setGroup(BasePlugin.BUILD_GROUP);
                        task.dependsOn(subBundleTasks);
                    });
        }
    }

    public void createAssembleTask(@NonNull final BaseVariantData variantData) {
        final VariantScope scope = variantData.getScope();
        taskFactory.register(
                getAssembleTaskName(scope, "assemble"),
                null /*preConfigAction*/,
                task -> {
                    task.setDescription(
                            "Assembles main output for variant "
                                    + scope.getVariantConfiguration().getFullName());
                },
                taskProvider -> scope.getTaskContainer().setAssembleTask(taskProvider));
    }

    @NonNull
    private String getAssembleTaskName(VariantScope scope, @NonNull String prefix) {
        String taskName;
        if (variantFactory.getVariantConfigurationTypes().size() == 1) {
            taskName = scope.getTaskName(prefix);
        } else {
            taskName =
                    StringHelper.appendCapitalized(
                            prefix, scope.getVariantConfiguration().computeHybridVariantName());
        }
        return taskName;
    }

    public void createBundleTask(@NonNull final BaseVariantData variantData) {
        final VariantScope scope = variantData.getScope();
        taskFactory.register(
                getAssembleTaskName(scope, "bundle"),
                null,
                task -> {
                    task.setDescription(
                            "Assembles bundle for variant "
                                    + scope.getVariantConfiguration().getFullName());
                    task.dependsOn(
                            scope.getArtifacts()
                                    .getFinalArtifactFiles(InternalArtifactType.BUNDLE));
                },
                taskProvider -> scope.getTaskContainer().setBundleTask(taskProvider));
    }

    /** Returns created shrinker type, or null if none was created. */
    @Nullable
    protected CodeShrinker maybeCreateJavaCodeShrinkerTransform(
            @NonNull final VariantScope variantScope) {
        CodeShrinker codeShrinker = variantScope.getCodeShrinker();

        if (codeShrinker != null) {
            return doCreateJavaCodeShrinkerTransform(
                    variantScope,
                    // No mapping in non-test modules.
                    codeShrinker,
                    null);
        } else {
            return null;
        }
    }

    /**
     * Actually creates the minify transform, using the given mapping configuration. The mapping is
     * only used by test-only modules. Returns a type of the {@link CodeShrinker} shrinker that was
     * created, or {@code null} if none was created.
     */
    @Nullable
    protected final CodeShrinker doCreateJavaCodeShrinkerTransform(
            @NonNull final VariantScope variantScope,
            @NonNull CodeShrinker codeShrinker,
            @Nullable FileCollection mappingFileCollection) {
        Optional<TaskProvider<TransformTask>> transformTask;
        if (variantScope.getInstantRunBuildContext().isInInstantRunMode()) {
            logger.warn(
                    "{} is disabled for variant {} because it is not compatible with Instant Run. "
                            + "See http://d.android.com/r/studio-ui/shrink-code-with-ir.html "
                            + "for details on how to enable a code shrinker that's compatible with "
                            + "Instant Run.",
                    codeShrinker.name(),
                    variantScope.getVariantConfiguration().getFullName());
            return null;
        }

        CodeShrinker createdShrinker = codeShrinker;
        switch (codeShrinker) {
            case PROGUARD:
                transformTask = createProguardTransform(variantScope, mappingFileCollection);
                break;
            case R8:
                if (variantScope.getVariantConfiguration().getType().isAar()) {
                    // R8 class backend is not fully supported yet
                    transformTask = createProguardTransform(variantScope, mappingFileCollection);
                    createdShrinker = CodeShrinker.PROGUARD;
                } else {
                    transformTask =
                            createR8Transform(
                                    variantScope,
                                    mappingFileCollection,
                                    (transform, taskName) -> {
                                        if (variantScope.getNeedsMainDexListForBundle()) {
                                            File mainDexListFile =
                                                    variantScope
                                                            .getArtifacts()
                                                            .appendArtifact(
                                                                    InternalArtifactType
                                                                            .MAIN_DEX_LIST_FOR_BUNDLE,
                                                                    taskName,
                                                                    "mainDexList.txt");
                                            ((R8Transform) transform)
                                                    .setMainDexListOutput(mainDexListFile);
                                        }
                                    });
                }
                break;
            default:
                throw new AssertionError("Unknown value " + codeShrinker);
        }
        if (variantScope.getPostprocessingFeatures() != null && transformTask.isPresent()) {
            TaskProvider<CheckProguardFiles> checkFilesTask =
                    taskFactory.register(new CheckProguardFiles.CreationAction(variantScope));

            TaskFactoryUtils.dependsOn(transformTask.get(), checkFilesTask);
        }

        return createdShrinker;
    }

    @NonNull
    private Optional<TaskProvider<TransformTask>> createProguardTransform(
            @NonNull VariantScope variantScope, @Nullable FileCollection mappingFileCollection) {
        final BaseVariantData testedVariantData = variantScope.getTestedVariantData();

        ProGuardTransform transform = new ProGuardTransform(variantScope);

        FileCollection inputProguardMapping;
        if (testedVariantData != null
                && testedVariantData.getScope().getArtifacts().hasArtifact(APK_MAPPING)) {
            inputProguardMapping =
                    testedVariantData
                            .getScope()
                            .getArtifacts()
                            .getFinalArtifactFiles(APK_MAPPING)
                            .get();
        } else {
            inputProguardMapping = mappingFileCollection;
        }
        transform.applyTestedMapping(inputProguardMapping);

        return applyProguardRules(
                variantScope,
                inputProguardMapping,
                transform.getMappingFile(),
                testedVariantData,
                transform,
                null);
    }

    private interface ProGuardTransformCallback {
        void execute(@NonNull ProguardConfigurable transform, @NonNull String taskName);
    }

    @NonNull
    private Optional<TaskProvider<TransformTask>> applyProguardRules(
            @NonNull VariantScope variantScope,
            @Nullable FileCollection inputProguardMapping,
            @Nullable File outputProguardMapping,
            BaseVariantData testedVariantData,
            @NonNull ProguardConfigurable transform,
            @Nullable ProGuardTransformCallback callback) {

        if (testedVariantData != null) {
            final VariantScope testedScope = testedVariantData.getScope();
            // This is an androidTest variant inside an app/library.
            applyProguardDefaultsForTest(transform);

            // All -dontwarn rules for test dependencies should go in here:
            final ConfigurableFileCollection configurationFiles =
                    project.files(
                            (Callable<Collection<File>>) testedScope::getTestProguardFiles,
                            variantScope.getArtifactFileCollection(
                                    RUNTIME_CLASSPATH, ALL, CONSUMER_PROGUARD_RULES));
            maybeAddFeatureProguardRules(variantScope, configurationFiles);
            transform.setConfigurationFiles(configurationFiles);
        } else if (variantScope.getType().isForTesting()
                && !variantScope.getType().isTestComponent()) {
            // This is a test-only module and the app being tested was obfuscated with ProGuard.
            applyProguardDefaultsForTest(transform);

            // All -dontwarn rules for test dependencies should go in here:
            final ConfigurableFileCollection configurationFiles =
                    project.files(
                            (Callable<Collection<File>>) variantScope::getTestProguardFiles,
                            variantScope.getArtifactFileCollection(
                                    RUNTIME_CLASSPATH, ALL, CONSUMER_PROGUARD_RULES));
            maybeAddFeatureProguardRules(variantScope, configurationFiles);
            transform.setConfigurationFiles(configurationFiles);
        } else {
            // This is a "normal" variant in an app/library.
            applyProguardConfigForNonTest(transform, variantScope);
        }

        return variantScope
                .getTransformManager()
                .addTransform(
                        taskFactory,
                        variantScope,
                        transform,
                        taskName -> {
                            variantScope
                                    .getArtifacts()
                                    .appendArtifact(
                                            InternalArtifactType.APK_MAPPING,
                                            ImmutableList.of(checkNotNull(outputProguardMapping)),
                                            taskName);

                            if (callback != null) {
                                callback.execute(transform, taskName);
                            }
                        },
                        t -> {
                            if (inputProguardMapping != null) {
                                t.dependsOn(inputProguardMapping);
                            }

                            if (testedVariantData != null) {
                                // We need the mapping file for the app code to exist by the time we run.
                                // FIXME consume the BA!
                                t.dependsOn(testedVariantData.getTaskContainer().getAssembleTask());
                            }
                        },
                        null);
    }

    private static void applyProguardDefaultsForTest(ProguardConfigurable transform) {
        // Don't remove any code in tested app.
        // We can't call dontobfuscate for Proguard, since that makes it ignore the mapping file.
        // R8 does not have that issue, so we disable obfuscation when running R8.
        boolean obfuscate = transform instanceof ProGuardTransform;
        transform.setActions(new PostprocessingFeatures(false, obfuscate, false));

        transform.keep("class * {*;}");
        transform.keep("interface * {*;}");
        transform.keep("enum * {*;}");
        transform.keepattributes();
    }

    private void applyProguardConfigForNonTest(ProguardConfigurable transform, VariantScope scope) {
        GradleVariantConfiguration variantConfig = scope.getVariantConfiguration();

        PostprocessingFeatures postprocessingFeatures = scope.getPostprocessingFeatures();
        if (postprocessingFeatures != null) {
            transform.setActions(postprocessingFeatures);
        }

        Callable<Collection<File>> proguardConfigFiles = scope::getProguardFiles;

        final InternalArtifactType aaptProguardFileType =
                scope.consumesFeatureJars()
                        ? InternalArtifactType.MERGED_AAPT_PROGUARD_FILE
                        : InternalArtifactType.AAPT_PROGUARD_FILE;

        final ConfigurableFileCollection configurationFiles =
                project.files(
                        proguardConfigFiles,
                        scope.getArtifacts().getFinalArtifactFiles(aaptProguardFileType),
                        scope.getArtifactFileCollection(
                                RUNTIME_CLASSPATH, ALL, CONSUMER_PROGUARD_RULES));

        if (scope.getType().isHybrid() && scope.getType().isBaseModule()) {
            Callable<Collection<File>> consumerProguardFiles = scope::getConsumerProguardFiles;
            configurationFiles.from(consumerProguardFiles);
        }

        maybeAddFeatureProguardRules(scope, configurationFiles);
        transform.setConfigurationFiles(configurationFiles);

        if (scope.getVariantData().getType().isAar()) {
            transform.keep("class **.R");
            transform.keep("class **.R$*");
        }

        if (variantConfig.isTestCoverageEnabled()) {
            // when collecting coverage, don't remove the JaCoCo runtime
            transform.keep("class com.vladium.** {*;}");
            transform.keep("class org.jacoco.** {*;}");
            transform.keep("interface org.jacoco.** {*;}");
            transform.dontwarn("org.jacoco.**");
        }
    }

    private void maybeAddFeatureProguardRules(
            @NonNull VariantScope variantScope,
            @NonNull ConfigurableFileCollection configurationFiles) {
        if (variantScope.consumesFeatureJars()) {
            configurationFiles.from(
                    variantScope.getArtifactFileCollection(
                            METADATA_VALUES, MODULE, CONSUMER_PROGUARD_RULES));
        }
    }

    @NonNull
    private Optional<TaskProvider<TransformTask>> createR8Transform(
            @NonNull VariantScope variantScope,
            @Nullable FileCollection mappingFileCollection,
            @Nullable ProGuardTransformCallback callback) {
        final BaseVariantData testedVariantData = variantScope.getTestedVariantData();

        File multiDexKeepProguard =
                variantScope.getVariantConfiguration().getMultiDexKeepProguard();
        FileCollection userMainDexListProguardRules;
        if (multiDexKeepProguard != null) {
            userMainDexListProguardRules = project.files(multiDexKeepProguard);
        } else {
            userMainDexListProguardRules = project.files();
        }

        File multiDexKeepFile = variantScope.getVariantConfiguration().getMultiDexKeepFile();
        FileCollection userMainDexListFiles;
        if (multiDexKeepFile != null) {
            userMainDexListFiles = project.files(multiDexKeepFile);
        } else {
            userMainDexListFiles = project.files();
        }

        FileCollection inputProguardMapping;
        if (testedVariantData != null
                && testedVariantData.getScope().getArtifacts().hasArtifact(APK_MAPPING)) {
            inputProguardMapping =
                    testedVariantData
                            .getScope()
                            .getArtifacts()
                            .getFinalArtifactFiles(APK_MAPPING)
                            .get();
        } else {
            inputProguardMapping = MoreObjects.firstNonNull(mappingFileCollection, project.files());
        }

        R8Transform transform =
                new R8Transform(
                        variantScope,
                        userMainDexListFiles,
                        userMainDexListProguardRules,
                        inputProguardMapping,
                        variantScope.getOutputProguardMappingFile());

        return applyProguardRules(
                variantScope,
                inputProguardMapping,
                variantScope.getOutputProguardMappingFile(),
                testedVariantData,
                transform,
                callback);
    }

    private void maybeCreateDexSplitterTransform(@NonNull VariantScope variantScope) {
        if (!variantScope.consumesFeatureJars()) {
            return;
        }

        File dexSplitterOutput =
                FileUtils.join(
                        globalScope.getIntermediatesDir(),
                        "dex-splitter",
                        variantScope.getVariantConfiguration().getDirName());
        FileCollection featureJars =
                variantScope.getArtifactFileCollection(METADATA_VALUES, MODULE, METADATA_CLASSES);
        BuildableArtifact baseJars =
                variantScope
                        .getArtifacts()
                        .getFinalArtifactFiles(
                                InternalArtifactType.MODULE_AND_RUNTIME_DEPS_CLASSES);
        BuildableArtifact mappingFileSrc =
                variantScope.getArtifacts().hasArtifact(InternalArtifactType.APK_MAPPING)
                        ? variantScope
                                .getArtifacts()
                                .getFinalArtifactFiles(InternalArtifactType.APK_MAPPING)
                        : null;

        DexSplitterTransform transform =
                new DexSplitterTransform(dexSplitterOutput, featureJars, baseJars, mappingFileSrc);

        Optional<TaskProvider<TransformTask>> transformTask =
                variantScope
                        .getTransformManager()
                        .addTransform(
                                taskFactory,
                                variantScope,
                                transform,
                                taskName ->
                                        variantScope
                                                .getArtifacts()
                                                .appendArtifact(
                                                        InternalArtifactType.FEATURE_DEX,
                                                        ImmutableList.of(dexSplitterOutput),
                                                        taskName),
                                null,
                                null);

        if (transformTask.isPresent()) {
            publishFeatureDex(variantScope);
        } else {
            globalScope
                    .getAndroidBuilder()
                    .getIssueReporter()
                    .reportError(
                            Type.GENERIC,
                            new EvalIssueException(
                                    "Internal error, could not add the DexSplitterTransform"));
        }
    }

    /**
     * We have a separate method for publishing the classes.dex files back to the features (instead
     * of using the typical PublishingSpecs pipeline) because multiple artifacts are published per
     * BuildableArtifact in this case.
     *
     * <p>This method is similar to VariantScopeImpl.publishIntermediateArtifact, and some of the
     * code was pulled from there. Once there's support for publishing multiple artifacts per
     * BuildableArtifact in the PublishingSpecs pipeline, we can get rid of this method.
     */
    private void publishFeatureDex(@NonNull VariantScope variantScope) {
        // first calculate the list of module paths
        final Collection<String> modulePaths;
        final AndroidConfig extension = globalScope.getExtension();
        if (extension instanceof BaseAppModuleExtension) {
            modulePaths = ((BaseAppModuleExtension) extension).getDynamicFeatures();
        } else if (extension instanceof FeatureExtension) {
            modulePaths = FeatureModelBuilder.getDynamicFeatures(globalScope);
        } else {
            return;
        }

        Configuration configuration =
                variantScope.getVariantData().getVariantDependency().getElements(RUNTIME_ELEMENTS);
        Preconditions.checkNotNull(
                configuration,
                "Publishing to Runtime Element with no Runtime Elements configuration object. "
                        + "VariantType: "
                        + variantScope.getType());
        BuildableArtifact artifact =
                variantScope.getArtifacts().getFinalArtifactFiles(InternalArtifactType.FEATURE_DEX);
        for (String modulePath : modulePaths) {
            Provider<File> file =
                    project.provider(
                            () ->
                                    new File(
                                            Iterables.getOnlyElement(artifact.getFiles()),
                                            getFeatureFileName(modulePath, null)));
            Map<Attribute<String>, String> attributeMap =
                    ImmutableMap.of(MODULE_PATH, project.absoluteProjectPath(modulePath));
            publishArtifactToConfiguration(
                    configuration,
                    file,
                    artifact,
                    AndroidArtifacts.ArtifactType.FEATURE_DEX,
                    attributeMap);
        }
    }

    private void createMergeClassesTransform(@NonNull VariantScope variantScope) {

        File outputJar = variantScope.getMergedClassesJarFile();

        MergeClassesTransform transform = new MergeClassesTransform(outputJar);

        Optional<TaskProvider<TransformTask>> transformTask =
                variantScope
                        .getTransformManager()
                        .addTransform(
                                taskFactory,
                                variantScope,
                                transform,
                                taskName -> {
                                    variantScope
                                            .getArtifacts()
                                            .appendArtifact(
                                                    InternalArtifactType
                                                            .MODULE_AND_RUNTIME_DEPS_CLASSES,
                                                    ImmutableList.of(outputJar),
                                                    taskName);
                                },
                                null,
                                null);

        if (!transformTask.isPresent()) {
            globalScope
                    .getAndroidBuilder()
                    .getIssueReporter()
                    .reportError(
                            Type.GENERIC,
                            new EvalIssueException(
                                    "Internal error, could not add the MergeClassesTransform"));
        }
    }

    /**
     * Method to reliably generate matching feature file names when dex splitter is used.
     *
     * @param modulePath the gradle module path for the feature
     * @param fileExtension the desired file extension (e.g., ".jar"), or null if no file extension
     *     (e.g., for a folder)
     * @return name of file
     */
    public static String getFeatureFileName(
            @NonNull String modulePath, @Nullable String fileExtension) {
        final String featureName = FeatureSplitUtils.getFeatureName(modulePath);
        final String sanitizedFeatureName = ":".equals(featureName) ? "" : featureName;
        // Prepend "feature-" to fileName in case a non-base module has module path ":base".
        return "feature-" + sanitizedFeatureName + nullToEmpty(fileExtension);
    }

    /**
     * Checks if {@link ShrinkResourcesTransform} should be added to the build pipeline and either
     * adds it or registers a {@link SyncIssue} with the reason why it was skipped.
     */
    protected void maybeCreateResourcesShrinkerTransform(@NonNull VariantScope scope) {
        if (!scope.useResourceShrinker()) {
            return;
        }

        // if resources are shrink, insert a no-op transform per variant output
        // to transform the res package into a stripped res package
        File shrinkerOutput =
                FileUtils.join(
                        globalScope.getIntermediatesDir(),
                        "res_stripped",
                        scope.getVariantConfiguration().getDirName());

        ShrinkResourcesTransform shrinkResTransform =
                new ShrinkResourcesTransform(
                        scope.getVariantData(),
                        scope.getArtifacts()
                                .getFinalArtifactFiles(InternalArtifactType.PROCESSED_RES),
                        shrinkerOutput,
                        logger);

        Optional<TaskProvider<TransformTask>> shrinkTask =
                scope.getTransformManager()
                        .addTransform(
                                taskFactory,
                                scope,
                                shrinkResTransform,
                                taskName ->
                                        scope.getArtifacts()
                                                .appendArtifact(
                                                        InternalArtifactType.SHRUNK_PROCESSED_RES,
                                                        ImmutableList.of(shrinkerOutput),
                                                        taskName),
                                null,
                                null);

        if (!shrinkTask.isPresent()) {
            globalScope
                    .getAndroidBuilder()
                    .getIssueReporter()
                    .reportError(
                            Type.GENERIC,
                            new EvalIssueException(
                                    "Internal error, could not add the ShrinkResourcesTransform"));
        }

        // And for the bundle
        taskFactory.register(new ShrinkBundleResourcesTask.CreationAction(scope));
    }

    public void createReportTasks(final List<VariantScope> variantScopes) {
        taskFactory.register(
                "androidDependencies",
                DependencyReportTask.class,
                task -> {
                    task.setDescription("Displays the Android dependencies of the project.");
                    task.setVariants(variantScopes);
                    task.setGroup(ANDROID_GROUP);
                });


        List<VariantScope> signingReportScopes =
                variantScopes
                        .stream()
                        .filter(
                                variantScope ->
                                        variantScope.getType().isForTesting()
                                                || variantScope.getType().isBaseModule())
                        .collect(Collectors.toList());
        if (!signingReportScopes.isEmpty()) {
            taskFactory.register(
                    "signingReport",
                    SigningReportTask.class,
                    task -> {
                        task.setDescription(
                                "Displays the signing info for the base and test modules");
                        task.setVariants(signingReportScopes);
                        task.setGroup(ANDROID_GROUP);
                    });
        }
    }

    public void createAnchorTasks(@NonNull VariantScope scope) {
        createVariantPreBuildTask(scope);

        // also create sourceGenTask
        final BaseVariantData variantData = scope.getVariantData();
        scope.getTaskContainer()
                .setSourceGenTask(
                        taskFactory.register(
                                scope.getTaskName("generate", "Sources"),
                                task -> task.dependsOn(PrepareLintJar.NAME)));
        // and resGenTask
        scope.getTaskContainer()
                .setResourceGenTask(
                        taskFactory.register(scope.getTaskName("generate", "Resources")));

        scope.getTaskContainer()
                .setAssetGenTask(taskFactory.register(scope.getTaskName("generate", "Assets")));

        if (!variantData.getType().isForTesting()
                && variantData.getVariantConfiguration().getBuildType().isTestCoverageEnabled()) {
            scope.getTaskContainer()
                    .setCoverageReportTask(
                            taskFactory.register(
                                    scope.getTaskName("create", "CoverageReport"),
                                    task -> {
                                        task.setGroup(JavaBasePlugin.VERIFICATION_GROUP);
                                        task.setDescription(
                                                String.format(
                                                        "Creates test coverage reports for the %s variant.",
                                                        variantData.getName()));
                                    }));
        }

        // and compile task
        createCompileAnchorTask(scope);
    }

    protected void createVariantPreBuildTask(@NonNull VariantScope scope) {
        // default pre-built task.
        createDefaultPreBuildTask(scope);
    }

    protected void createDefaultPreBuildTask(@NonNull VariantScope scope) {
        taskFactory.register(new PreBuildCreationAction(scope));
    }

    public abstract static class AbstractPreBuildCreationAction<T extends Task>
            extends TaskCreationAction<T> {

        protected final VariantScope variantScope;

        @NonNull
        @Override
        public String getName() {
            return variantScope.getTaskName("pre", "Build");
        }

        public AbstractPreBuildCreationAction(VariantScope variantScope) {
            this.variantScope = variantScope;
        }

        @Override
        public void handleProvider(@NonNull TaskProvider<? extends T> taskProvider) {
            super.handleProvider(taskProvider);
            variantScope.getTaskContainer().setPreBuildTask(taskProvider);
        }

        @Override
        public void configure(@NonNull T task) {
            task.dependsOn(MAIN_PREBUILD);

            if (variantScope.getCodeShrinker() != null) {
                task.dependsOn(EXTRACT_PROGUARD_FILES);
            }
        }
    }

    private static class PreBuildCreationAction extends AbstractPreBuildCreationAction<Task> {
        public PreBuildCreationAction(VariantScope variantScope) {
            super(variantScope);
        }

        @NonNull
        @Override
        public Class<Task> getType() {
            return Task.class;
        }
    }

    private void createCompileAnchorTask(@NonNull final VariantScope scope) {
        scope.getTaskContainer()
                .setCompileTask(
                        taskFactory.register(
                                scope.getTaskName("compile", "Sources"),
                                task -> task.setGroup(BUILD_GROUP)));

        // FIXME is that really needed?
        TaskFactoryUtils.dependsOn(
                scope.getTaskContainer().getAssembleTask(),
                scope.getTaskContainer().getCompileTask());
    }

    public void createCheckManifestTask(@NonNull VariantScope scope) {
        taskFactory.register(getCheckManifestConfig(scope));
    }

    protected CheckManifest.CreationAction getCheckManifestConfig(@NonNull VariantScope scope) {
        return new CheckManifest.CreationAction(scope, false);
    }

    @NonNull
    protected Logger getLogger() {
        return logger;
    }

    public void addDataBindingDependenciesIfNecessary(
            DataBindingOptions options, List<VariantScope> variantScopes) {
        if (!options.isEnabled()) {
            return;
        }
        boolean useAndroidX = globalScope.getProjectOptions().get(BooleanOption.USE_ANDROID_X);
        String version = MoreObjects.firstNonNull(options.getVersion(),
                dataBindingBuilder.getCompilerVersion());
        String baseLibArtifact =
                useAndroidX
                        ? SdkConstants.ANDROIDX_DATA_BINDING_BASELIB_ARTIFACT
                        : SdkConstants.DATA_BINDING_BASELIB_ARTIFACT;
        project.getDependencies()
                .add(
                        "api",
                        baseLibArtifact + ":" + dataBindingBuilder.getBaseLibraryVersion(version));
        project.getDependencies()
                .add(
                        "annotationProcessor",
                        SdkConstants.DATA_BINDING_ANNOTATION_PROCESSOR_ARTIFACT + ":" + version);
        // TODO load config name from source sets
        if (options.isEnabledForTests()
                || this instanceof LibraryTaskManager
                || this instanceof MultiTypeTaskManager) {
            project.getDependencies()
                    .add(
                            "androidTestAnnotationProcessor",
                            SdkConstants.DATA_BINDING_ANNOTATION_PROCESSOR_ARTIFACT
                                    + ":"
                                    + version);
        }
        if (options.getAddDefaultAdapters()) {
            String libArtifact =
                    useAndroidX
                            ? SdkConstants.ANDROIDX_DATA_BINDING_LIB_ARTIFACT
                            : SdkConstants.DATA_BINDING_LIB_ARTIFACT;
            String adaptersArtifact =
                    useAndroidX
                            ? SdkConstants.ANDROIDX_DATA_BINDING_ADAPTER_LIB_ARTIFACT
                            : SdkConstants.DATA_BINDING_ADAPTER_LIB_ARTIFACT;
            project.getDependencies()
                    .add("api", libArtifact + ":" + dataBindingBuilder.getLibraryVersion(version));
            project.getDependencies()
                    .add(
                            "api",
                            adaptersArtifact
                                    + ":"
                                    + dataBindingBuilder.getBaseAdaptersVersion(version));
        }
        project.getPluginManager()
                .withPlugin(
                        "org.jetbrains.kotlin.kapt",
                        appliedPlugin -> {
                            configureKotlinKaptTasksForDataBinding(project, variantScopes, version);
                        });
    }

    private void configureKotlinKaptTasksForDataBinding(
            Project project, List<VariantScope> variantScopes, String version) {
        DependencySet kaptDeps = project.getConfigurations().getByName("kapt").getAllDependencies();
        kaptDeps.forEach(
                (Dependency dependency) -> {
                    // if it is a data binding compiler dependency w/ a different version, report error
                    if (Objects.equals(
                                    dependency.getGroup() + ":" + dependency.getName(),
                                    SdkConstants.DATA_BINDING_ANNOTATION_PROCESSOR_ARTIFACT)
                            && !Objects.equals(dependency.getVersion(), version)) {
                        String depString =
                                dependency.getGroup()
                                        + ":"
                                        + dependency.getName()
                                        + ":"
                                        + dependency.getVersion();
                        globalScope
                                .getAndroidBuilder()
                                .getIssueReporter()
                                .reportError(
                                        Type.GENERIC,
                                        new EvalIssueException(
                                                "Data Binding annotation processor version needs to match the"
                                                        + " Android Gradle Plugin version. You can remove the kapt"
                                                        + " dependency "
                                                        + depString
                                                        + " and Android Gradle Plugin will inject"
                                                        + " the right version."));
                    }
                });
        project.getDependencies()
                .add(
                        "kapt",
                        SdkConstants.DATA_BINDING_ANNOTATION_PROCESSOR_ARTIFACT + ":" + version);
        Class<? extends Task> kaptTaskClass = null;
        try {
            //noinspection unchecked
            kaptTaskClass =
                    (Class<? extends Task>)
                            Class.forName("org.jetbrains.kotlin.gradle.internal.KaptTask");
        } catch (ClassNotFoundException e) {
            logger.error(
                    "Kotlin plugin is applied to the project "
                            + project.getPath()
                            + " but we cannot find the KaptTask. Make sure you apply the"
                            + " kotlin-kapt plugin because it is necessary to use kotlin"
                            + " with data binding.");
        }
        if (kaptTaskClass == null) {
            return;
        }
        // create a map from kapt task name to variant scope
        Map<String, VariantScope> kaptTaskLookup =
                variantScopes
                        .stream()
                        .collect(
                                Collectors.toMap(
                                        variantScope ->
                                                variantScope
                                                        .getVariantData()
                                                        .getTaskName("kapt", "Kotlin"),
                                        variantScope -> variantScope));
        project.getTasks()
                .withType(
                        kaptTaskClass,
                        (Action<Task>)
                                kaptTask -> {
                                    // find matching scope.
                                    VariantScope matchingScope =
                                            kaptTaskLookup.get(kaptTask.getName());
                                    if (matchingScope != null) {
                                        configureKaptTaskInScope(matchingScope, kaptTask);
                                    }
                                });
    }

    private static void configureKaptTaskInScope(
            @NonNull VariantScope scope, @NonNull Task kaptTask) {
        // The data binding artifact is created through annotation processing, which is invoked
        // by the Kapt task (when the Kapt plugin is used). Therefore, we register Kapt as the
        // generating task. (This will overwrite the registration of JavaCompile as the generating
        // task that took place earlier before this method is called).
        scope.getArtifacts()
                .createBuildableArtifact(
                        InternalArtifactType.DATA_BINDING_ARTIFACT,
                        BuildArtifactsHolder.OperationType.APPEND,
                        ImmutableList.of(scope.getBundleArtifactFolderForDataBinding()),
                        kaptTask.getName());
    }

    protected void configureTestData(AbstractTestDataImpl testData) {
        testData.setAnimationsDisabled(extension.getTestOptions().getAnimationsDisabled());
        testData.setExtraInstrumentationTestRunnerArgs(
                projectOptions.getExtraInstrumentationTestRunnerArgs());
    }
}<|MERGE_RESOLUTION|>--- conflicted
+++ resolved
@@ -2871,17 +2871,6 @@
 
         if (variantScope.getInstantRunBuildContext().isInInstantRunMode()) {
             packageInstantRunResources =
-<<<<<<< HEAD
-                    taskFactory.create(
-                            new InstantRunResourcesApkBuilder.ConfigAction(
-                                    resourceFilesInputType,
-                                    variantScope.getOutput(resourceFilesInputType),
-                                    variantScope));
-            packageInstantRunResources.dependsOn(getValidateSigningTask(variantScope));
-            // make sure the task run even if none of the files we consume are available,
-            // this is necessary so we can clean up output.
-            packageApp.dependsOn(packageInstantRunResources);
-=======
                     taskFactory.register(
                             new InstantRunResourcesApkBuilder.CreationAction(
                                     resourceFilesInputType, variantScope));
@@ -2889,7 +2878,6 @@
             // make sure the task run even if none of the files we consume are available,
             // this is necessary so we can clean up output.
             TaskFactoryUtils.dependsOn(packageApp, packageInstantRunResources);
->>>>>>> 2c0ed8da
 
             if (!useSeparateApkForResources) {
                 // in instantRunMode, there is no user configured splits, only one apk.

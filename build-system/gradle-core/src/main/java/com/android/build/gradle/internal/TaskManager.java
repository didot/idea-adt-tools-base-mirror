--- conflicted
+++ resolved
@@ -751,7 +751,7 @@
         AndroidArtifactVariantData<?> androidArtifactVariantData =
                 (AndroidArtifactVariantData) variantScope.getVariantData();
         Set<String> screenSizes = androidArtifactVariantData.getCompatibleScreens();
-
+        
         AndroidTask<CompatibleScreensManifest> csmTask =
                 androidTasks.create(
                         tasks,
@@ -761,27 +761,16 @@
                 variantScope.getCompatibleScreensManifestDirectory(),
                 csmTask.getName());
 
-<<<<<<< HEAD
         ImmutableList.Builder<ManifestMerger2.Invoker.Feature> optionalFeatures =
                 ImmutableList.builder();
-=======
-            ImmutableList.Builder<ManifestMerger2.Invoker.Feature> optionalFeatures =
-                    ImmutableList.builder();
-            if (getIncrementalMode(
-                    variantScope.getVariantConfiguration()) != IncrementalMode.NONE) {
-                optionalFeatures.add(ManifestMerger2.Invoker.Feature.INSTANT_RUN_REPLACEMENT);
-            }
-            if (AndroidGradleOptions.getTestOnly(project)) {
-                optionalFeatures.add(ManifestMerger2.Invoker.Feature.TEST_ONLY);
-            }
-            if (AndroidGradleOptions.getAdvancedProfilingTransforms(project).length > 0
-                    && variantScope.getVariantConfiguration().getBuildType().isDebuggable()) {
-                optionalFeatures.add(ManifestMerger2.Invoker.Feature.ADVANCED_PROFILING);
-            }
->>>>>>> 36777638
 
         if (AndroidGradleOptions.getTestOnly(project)) {
             optionalFeatures.add(ManifestMerger2.Invoker.Feature.TEST_ONLY);
+        }
+
+        if (AndroidGradleOptions.getAdvancedProfilingTransforms(project).length > 0
+                && variantScope.getVariantConfiguration().getBuildType().isDebuggable()) {
+            optionalFeatures.add(ManifestMerger2.Invoker.Feature.ADVANCED_PROFILING);
         }
 
         AndroidTask<? extends ManifestProcessorTask> processManifestTask =

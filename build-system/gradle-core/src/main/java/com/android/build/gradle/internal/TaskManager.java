--- conflicted
+++ resolved
@@ -22,10 +22,6 @@
 import static com.android.SdkConstants.FN_LINT_JAR;
 import static com.android.SdkConstants.FN_RESOURCE_TEXT;
 import static com.android.SdkConstants.FN_SPLIT_LIST;
-<<<<<<< HEAD
-import static com.android.build.gradle.internal.coverage.JacocoPlugin.AGENT_CONFIGURATION_NAME;
-=======
->>>>>>> 9762cc2c
 import static com.android.build.gradle.internal.dependency.VariantDependencies.CONFIG_NAME_LINTCHECKS;
 import static com.android.build.gradle.internal.publishing.AndroidArtifacts.ArtifactScope.ALL;
 import static com.android.build.gradle.internal.publishing.AndroidArtifacts.ArtifactScope.EXTERNAL;
@@ -41,11 +37,6 @@
 import static com.android.build.gradle.internal.scope.TaskOutputHolder.TaskOutputType.AAPT_FRIENDLY_MERGED_MANIFESTS;
 import static com.android.build.gradle.internal.scope.TaskOutputHolder.TaskOutputType.ANNOTATION_PROCESSOR_LIST;
 import static com.android.build.gradle.internal.scope.TaskOutputHolder.TaskOutputType.APK_MAPPING;
-<<<<<<< HEAD
-import static com.android.build.gradle.internal.scope.TaskOutputHolder.TaskOutputType.INSTANT_RUN_MERGED_MANIFESTS;
-import static com.android.build.gradle.internal.scope.TaskOutputHolder.TaskOutputType.JAVAC;
-import static com.android.build.gradle.internal.scope.TaskOutputHolder.TaskOutputType.LIBRARY_MANIFEST;
-=======
 import static com.android.build.gradle.internal.scope.TaskOutputHolder.TaskOutputType.DATA_BINDING_BASE_CLASS_LOGS_DEPENDENCY_ARTIFACTS;
 import static com.android.build.gradle.internal.scope.TaskOutputHolder.TaskOutputType.DATA_BINDING_BASE_CLASS_SOURCE_OUT;
 import static com.android.build.gradle.internal.scope.TaskOutputHolder.TaskOutputType.DATA_BINDING_DEPENDENCY_ARTIFACTS;
@@ -54,7 +45,6 @@
 import static com.android.build.gradle.internal.scope.TaskOutputHolder.TaskOutputType.JAVAC;
 import static com.android.build.gradle.internal.scope.TaskOutputHolder.TaskOutputType.LIBRARY_MANIFEST;
 import static com.android.build.gradle.internal.scope.TaskOutputHolder.TaskOutputType.LINKED_RES_FOR_BUNDLE;
->>>>>>> 9762cc2c
 import static com.android.build.gradle.internal.scope.TaskOutputHolder.TaskOutputType.LINT_JAR;
 import static com.android.build.gradle.internal.scope.TaskOutputHolder.TaskOutputType.MANIFEST_MERGE_REPORT;
 import static com.android.build.gradle.internal.scope.TaskOutputHolder.TaskOutputType.MERGED_ASSETS;
@@ -192,10 +182,7 @@
 import com.android.build.gradle.tasks.JavaPreCompileTask;
 import com.android.build.gradle.tasks.LintGlobalTask;
 import com.android.build.gradle.tasks.LintPerVariantTask;
-<<<<<<< HEAD
-=======
 import com.android.build.gradle.tasks.MainApkListPersistence;
->>>>>>> 9762cc2c
 import com.android.build.gradle.tasks.ManifestProcessorTask;
 import com.android.build.gradle.tasks.MergeManifests;
 import com.android.build.gradle.tasks.MergeResources;
@@ -215,11 +202,7 @@
 import com.android.build.gradle.tasks.factory.ProcessJavaResConfigAction;
 import com.android.builder.core.AndroidBuilder;
 import com.android.builder.core.DefaultDexOptions;
-<<<<<<< HEAD
-import com.android.builder.core.DesugarProcessBuilder;
-=======
 import com.android.builder.core.DesugarProcessArgs;
->>>>>>> 9762cc2c
 import com.android.builder.core.VariantType;
 import com.android.builder.dexing.DexerTool;
 import com.android.builder.dexing.DexingType;
@@ -255,10 +238,7 @@
 import java.util.function.Consumer;
 import java.util.function.Supplier;
 import java.util.stream.Collectors;
-<<<<<<< HEAD
-=======
 import org.gradle.api.Action;
->>>>>>> 9762cc2c
 import org.gradle.api.DefaultTask;
 import org.gradle.api.GradleException;
 import org.gradle.api.Project;
@@ -440,20 +420,11 @@
                     assembleAndroidTestTask.setDescription("Assembles all the Test applications.");
                 });
 
-<<<<<<< HEAD
-        androidTasks.create(tasks, new LintCompile.ConfigAction(globalScope));
-=======
         taskFactory.create(new LintCompile.ConfigAction(globalScope));
 
         // Lint task is configured in afterEvaluate, but created upfront as it is used as an
         // anchor task.
         createGlobalLintTask();
-        configureCustomLintChecksConfig();
->>>>>>> 9762cc2c
-
-        // Lint task is configured in afterEvaluate, but created upfront as it is used as an
-        // anchor task.
-        createGlobalLintTask(tasks);
         configureCustomLintChecksConfig();
 
         if (buildCache != null) {
@@ -560,63 +531,6 @@
         // A work around would be to keep hold of the file in the global scope as well as the
         // file collection in TaskOutput but then this is dangerous as one could use it without
         // the task dependency.
-        File lintJar = lintJarCollection.getSingleFile();
-        for (VariantScope scope : variants) {
-            scope.addTaskOutput(LINT_JAR, lintJar, PrepareLintJar.NAME);
-        }
-    }
-
-    private void configureCustomLintChecksConfig() {
-        // create a single configuration to point to a project or a local file that contains
-        // the lint.jar for this project.
-        // This is not the configuration that consumes lint.jar artifacts from normal dependencies,
-        // or publishes lint.jar to consumers. These are handled at the variant level.
-        Configuration lintChecks = project.getConfigurations().maybeCreate(CONFIG_NAME_LINTCHECKS);
-        lintChecks.setVisible(false);
-        lintChecks.setDescription("Configuration to apply external lint check jar");
-        lintChecks.setCanBeConsumed(false);
-        globalScope.setLintChecks(lintChecks);
-    }
-
-    // this is call before all the variants are created since they are all going to depend
-    // on the global LINT_JAR task output
-    public void configureCustomLintChecks(@NonNull TaskFactory tasks) {
-        // setup the task that reads the config and put the lint jar in the intermediate folder
-        // so that the bundle tasks can copy it, and the inter-project publishing can publish it
-        File lintJar = FileUtils.join(globalScope.getIntermediatesDir(), "lint", FN_LINT_JAR);
-
-        AndroidTask<PrepareLintJar> copyLintTask =
-                getAndroidTasks()
-                        .create(tasks, new PrepareLintJar.ConfigAction(globalScope, lintJar));
-
-        // publish the lint intermediate file to the global tasks
-        globalScope.addTaskOutput(LINT_JAR, lintJar, copyLintTask.getName());
-    }
-
-    public void createGlobalLintTask(@NonNull TaskFactory tasks) {
-        androidTasks.create(tasks, LINT, LintGlobalTask.class, task -> {});
-        tasks.named(JavaBasePlugin.CHECK_TASK_NAME, it -> it.dependsOn(LINT));
-    }
-
-    // this is run after all the variants are created.
-    public void configureGlobalLintTask(@NonNull final Collection<VariantScope> variants) {
-        final TaskFactory tasks = new TaskContainerAdaptor(project.getTasks());
-
-        // we only care about non testing and non feature variants
-        List<VariantScope> filteredVariants =
-                variants.stream().filter(TaskManager::isLintVariant).collect(Collectors.toList());
-
-        if (filteredVariants.isEmpty()) {
-            return;
-        }
-
-        // configure the global lint task.
-        androidTasks.configure(
-                tasks, new LintGlobalTask.GlobalConfigAction(globalScope, filteredVariants));
-
-        // publish the local lint.jar to all the variants. This is not for the task output itself
-        // but for the artifact publishing.
-        FileCollection lintJarCollection = globalScope.getOutput(LINT_JAR);
         File lintJar = lintJarCollection.getSingleFile();
         for (VariantScope scope : variants) {
             scope.addTaskOutput(LINT_JAR, lintJar, PrepareLintJar.NAME);
@@ -913,14 +827,8 @@
         }
 
         final File reportFile = computeManifestReportFile(variantScope);
-<<<<<<< HEAD
-        AndroidTask<MergeManifests> mergeManifestsAndroidTask =
-                androidTasks.create(
-                        tasks,
-=======
         MergeManifests mergeManifestsAndroidTask =
                 taskFactory.create(
->>>>>>> 9762cc2c
                         new MergeManifests.ConfigAction(
                                 variantScope, optionalFeatures.build(), reportFile));
 
@@ -943,14 +851,8 @@
                 new File(scope.getManifestOutputDirectory(), FN_ANDROID_MANIFEST_XML);
 
         final File reportFile = computeManifestReportFile(scope);
-<<<<<<< HEAD
-        AndroidTask<ProcessManifest> processManifest =
-                androidTasks.create(
-                        tasks,
-=======
         ProcessManifest processManifest =
                 taskFactory.create(
->>>>>>> 9762cc2c
                         new ProcessManifest.ConfigAction(
                                 scope, libraryProcessedManifest, reportFile));
 
@@ -2060,20 +1962,12 @@
      * Add tasks for running lint on individual variants. We've already added a lint task earlier
      * which runs on all variants.
      */
-<<<<<<< HEAD
-    public void createLintTasks(TaskFactory tasks, final VariantScope scope) {
-=======
     public void createLintTasks(final VariantScope scope) {
->>>>>>> 9762cc2c
         if (!isLintVariant(scope)) {
             return;
         }
 
-<<<<<<< HEAD
-        androidTasks.create(tasks, new LintPerVariantTask.ConfigAction(scope));
-=======
         taskFactory.create(new LintPerVariantTask.ConfigAction(scope));
->>>>>>> 9762cc2c
     }
 
     /** Returns the full path of a task given its name. */
@@ -2083,12 +1977,7 @@
                 : project.getPath() + ':' + taskName;
     }
 
-<<<<<<< HEAD
-    private void maybeCreateLintVitalTask(
-            @NonNull TaskFactory tasks, @NonNull ApkVariantData variantData) {
-=======
     private void maybeCreateLintVitalTask(@NonNull ApkVariantData variantData) {
->>>>>>> 9762cc2c
         VariantScope variantScope = variantData.getScope();
         GradleVariantConfiguration variantConfig = variantData.getVariantConfiguration();
 
@@ -2099,13 +1988,6 @@
             return;
         }
 
-<<<<<<< HEAD
-        AndroidTask<LintPerVariantTask> lintReleaseCheck =
-                androidTasks.create(tasks, new LintPerVariantTask.VitalConfigAction(variantScope));
-        lintReleaseCheck.optionalDependsOn(tasks, variantData.javacTask);
-
-        variantScope.getAssembleTask().dependsOn(tasks, lintReleaseCheck);
-=======
         LintPerVariantTask lintReleaseCheck =
                 taskFactory.create(new LintPerVariantTask.VitalConfigAction(variantScope));
         if (variantData.javacTask != null) {
@@ -2113,7 +1995,6 @@
         }
 
         variantScope.getAssembleTask().dependsOn(lintReleaseCheck);
->>>>>>> 9762cc2c
 
         // If lint is being run, we do not need to run lint vital.
         project.getGradle()
@@ -2543,11 +2424,7 @@
                             () -> androidBuilder.getBootClasspath(true),
                             System.getProperty("sun.boot.class.path"),
                             userCache);
-<<<<<<< HEAD
-            transformManager.addTransform(tasks, variantScope, fixFrames);
-=======
             transformManager.addTransform(taskFactory, variantScope, fixFrames);
->>>>>>> 9762cc2c
 
             DesugarTransform desugarTransform =
                     new DesugarTransform(
@@ -2557,19 +2434,11 @@
                             minSdk.getFeatureLevel(),
                             androidBuilder.getJavaProcessExecutor(),
                             project.getLogger().isEnabled(LogLevel.INFO),
-<<<<<<< HEAD
-                            globalScope
-                                    .getProjectOptions()
-                                    .get(BooleanOption.ENABLE_GRADLE_WORKERS),
-                            variantScope.getGlobalScope().getTmpFolder().toPath());
-            transformManager.addTransform(tasks, variantScope, desugarTransform);
-=======
                             projectOptions.get(BooleanOption.ENABLE_GRADLE_WORKERS),
                             variantScope.getGlobalScope().getTmpFolder().toPath(),
                             getProjectVariantId(variantScope),
                             projectOptions.get(BooleanOption.ENABLE_INCREMENTAL_DESUGARING));
             transformManager.addTransform(taskFactory, variantScope, desugarTransform);
->>>>>>> 9762cc2c
 
             if (minSdk.getFeatureLevel()
                     >= DesugarProcessArgs.MIN_SUPPORTED_API_TRY_WITH_RESOURCES) {
@@ -2658,10 +2527,7 @@
                 .addTransform(taskFactory, variantScope, preDexTransform)
                 .ifPresent(variantScope::addColdSwapBuildTask);
 
-<<<<<<< HEAD
-=======
         boolean isDebuggable = variantScope.getVariantConfiguration().getBuildType().isDebuggable();
->>>>>>> 9762cc2c
         if (dexingType != DexingType.LEGACY_MULTIDEX
                 && variantScope.getCodeShrinker() == null
                 && extension.getTransforms().isEmpty()) {
@@ -2670,19 +2536,11 @@
                             dexingType,
                             variantScope.getDexMerger(),
                             variantScope.getMinSdkVersion().getFeatureLevel(),
-<<<<<<< HEAD
-                            variantScope.getVariantConfiguration().getBuildType().isDebuggable(),
-                            variantScope.getGlobalScope().getAndroidBuilder().getErrorReporter(),
-                            DexMergerTransformCallable::new);
-
-            transformManager.addTransform(tasks, variantScope, externalLibsMergerTransform);
-=======
                             isDebuggable,
                             variantScope.getGlobalScope().getMessageReceiver(),
                             DexMergerTransformCallable::new);
 
             transformManager.addTransform(taskFactory, variantScope, externalLibsMergerTransform);
->>>>>>> 9762cc2c
         }
 
         DexMergerTransform dexTransform =
@@ -2858,12 +2716,6 @@
 
         FileCollection instantRunMergedManifests =
                 variantScope.getOutput(INSTANT_RUN_MERGED_MANIFESTS);
-<<<<<<< HEAD
-
-        FileCollection processedResources =
-                variantScope.getOutput(VariantScope.TaskOutputType.PROCESSED_RES);
-=======
->>>>>>> 9762cc2c
 
         variantScope.setInstantRunTaskManager(instantRunTaskManager);
         AndroidVersion minSdkForDx = variantScope.getMinSdkVersion();
@@ -2924,17 +2776,6 @@
             variantScope
                     .getVariantDependencies()
                     .getRuntimeClasspath()
-<<<<<<< HEAD
-                    .extendsFrom(agentConfiguration);
-
-            String jacocoAgentRuntimeDependency =
-                    project.getPlugins().getPlugin(JacocoPlugin.class).getAgentRuntimeDependency();
-            // we need to force the same version of Jacoco we use for instrumentation
-            variantScope
-                    .getVariantDependencies()
-                    .getRuntimeClasspath()
-                    .resolutionStrategy(r -> r.force(jacocoAgentRuntimeDependency));
-=======
                     .resolutionStrategy(r -> r.force(jacocoAgentRuntimeDependency));
         }
     }
@@ -2945,7 +2786,6 @@
             return JacocoConfigurations.VERSION_FOR_DX;
         } else {
             return extension.getJacoco().getVersion();
->>>>>>> 9762cc2c
         }
     }
 
@@ -3329,11 +3169,7 @@
             installTask.dependsOn(variantScope.getAssembleTask());
         }
 
-<<<<<<< HEAD
-        maybeCreateLintVitalTask(tasks, variantData);
-=======
         maybeCreateLintVitalTask(variantData);
->>>>>>> 9762cc2c
 
         // add an uninstall task
         final UninstallTask uninstallTask =
@@ -3630,12 +3466,7 @@
         // also create sourceGenTask
         final BaseVariantData variantData = scope.getVariantData();
         scope.setSourceGenTask(
-<<<<<<< HEAD
-                androidTasks.create(
-                        tasks,
-=======
                 taskFactory.create(
->>>>>>> 9762cc2c
                         scope.getTaskName("generate", "Sources"),
                         Task.class,
                         task -> {
@@ -3751,15 +3582,6 @@
         project.getDependencies()
                 .add(
                         "api",
-<<<<<<< HEAD
-                        SdkConstants.DATA_BINDING_LIB_ARTIFACT
-                                + ":"
-                                + dataBindingBuilder.getLibraryVersion(version));
-        project.getDependencies()
-                .add(
-                        "api",
-=======
->>>>>>> 9762cc2c
                         SdkConstants.DATA_BINDING_BASELIB_ARTIFACT
                                 + ":"
                                 + dataBindingBuilder.getBaseLibraryVersion(version));
@@ -3778,15 +3600,12 @@
             project.getDependencies()
                     .add(
                             "api",
-<<<<<<< HEAD
-=======
                             SdkConstants.DATA_BINDING_LIB_ARTIFACT
                                     + ":"
                                     + dataBindingBuilder.getLibraryVersion(version));
             project.getDependencies()
                     .add(
                             "api",
->>>>>>> 9762cc2c
                             SdkConstants.DATA_BINDING_ADAPTER_LIB_ARTIFACT
                                     + ":"
                                     + dataBindingBuilder.getBaseAdaptersVersion(version));

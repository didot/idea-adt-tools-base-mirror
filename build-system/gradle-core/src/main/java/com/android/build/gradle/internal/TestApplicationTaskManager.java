--- conflicted
+++ resolved
@@ -149,20 +149,12 @@
     }
 
     @Override
-<<<<<<< HEAD
-    public void createLintTasks(TaskFactory tasks, VariantScope scope) {
-=======
     public void createLintTasks(VariantScope scope) {
->>>>>>> 9762cc2c
         // do nothing
     }
 
     @Override
-<<<<<<< HEAD
-    public void createGlobalLintTask(@NonNull TaskFactory tasks) {
-=======
     public void createGlobalLintTask() {
->>>>>>> 9762cc2c
         // do nothing
     }
 

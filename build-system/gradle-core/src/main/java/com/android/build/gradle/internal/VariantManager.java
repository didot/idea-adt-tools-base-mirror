/*
 * Copyright (C) 2014 The Android Open Source Project
 *
 * Licensed under the Apache License, Version 2.0 (the "License");
 * you may not use this file except in compliance with the License.
 * You may obtain a copy of the License at
 *
 *      http://www.apache.org/licenses/LICENSE-2.0
 *
 * Unless required by applicable law or agreed to in writing, software
 * distributed under the License is distributed on an "AS IS" BASIS,
 * WITHOUT WARRANTIES OR CONDITIONS OF ANY KIND, either express or implied.
 * See the License for the specific language governing permissions and
 * limitations under the License.
 */

package com.android.build.gradle.internal;

import static com.android.build.gradle.internal.dependency.DexingTransformKt.getDexingArtifactConfigurations;
import static com.android.build.gradle.internal.publishing.AndroidArtifacts.ArtifactType.AAR;
import static com.android.build.gradle.internal.publishing.AndroidArtifacts.ArtifactType.CONSUMER_PROGUARD_RULES;
import static com.android.build.gradle.internal.publishing.AndroidArtifacts.ArtifactType.EXPLODED_AAR;
import static com.android.build.gradle.internal.publishing.AndroidArtifacts.ArtifactType.JAR;
import static com.android.build.gradle.internal.publishing.AndroidArtifacts.ArtifactType.PROCESSED_JAR;
import static com.android.build.gradle.internal.publishing.AndroidArtifacts.MOCKABLE_JAR_RETURN_DEFAULT_VALUES;
import static com.android.builder.core.BuilderConstants.LINT;
import static com.android.builder.core.VariantTypeImpl.ANDROID_TEST;
import static com.android.builder.core.VariantTypeImpl.UNIT_TEST;
import static org.gradle.api.internal.artifacts.ArtifactAttributes.ARTIFACT_FORMAT;

import com.android.annotations.NonNull;
import com.android.annotations.Nullable;
import com.android.build.api.artifact.BuildableArtifact;
import com.android.build.api.attributes.BuildTypeAttr;
import com.android.build.api.attributes.ProductFlavorAttr;
import com.android.build.gradle.AndroidConfig;
import com.android.build.gradle.TestedAndroidConfig;
import com.android.build.gradle.api.AndroidSourceSet;
import com.android.build.gradle.internal.api.DefaultAndroidSourceSet;
import com.android.build.gradle.internal.api.ReadOnlyObjectProvider;
import com.android.build.gradle.internal.api.VariantFilter;
import com.android.build.gradle.internal.api.artifact.BuildArtifactSpec;
import com.android.build.gradle.internal.core.GradleVariantConfiguration;
import com.android.build.gradle.internal.crash.ExternalApiUsageException;
import com.android.build.gradle.internal.dependency.AarCompileClassesTransform;
import com.android.build.gradle.internal.dependency.AarResourcesCompilerTransform;
import com.android.build.gradle.internal.dependency.AarTransform;
import com.android.build.gradle.internal.dependency.AlternateCompatibilityRule;
import com.android.build.gradle.internal.dependency.AlternateDisambiguationRule;
import com.android.build.gradle.internal.dependency.AndroidTypeAttr;
import com.android.build.gradle.internal.dependency.AndroidTypeAttrCompatRule;
import com.android.build.gradle.internal.dependency.AndroidTypeAttrDisambRule;
import com.android.build.gradle.internal.dependency.AndroidXDepedencySubstitution;
import com.android.build.gradle.internal.dependency.DexingArtifactConfiguration;
import com.android.build.gradle.internal.dependency.ExtractAarTransform;
import com.android.build.gradle.internal.dependency.ExtractProGuardRulesTransform;
import com.android.build.gradle.internal.dependency.IdentityTransform;
import com.android.build.gradle.internal.dependency.JetifyTransform;
import com.android.build.gradle.internal.dependency.LibraryDefinedSymbolTableTransform;
import com.android.build.gradle.internal.dependency.LibrarySymbolTableTransform;
import com.android.build.gradle.internal.dependency.MockableJarTransform;
import com.android.build.gradle.internal.dependency.PlatformAttrTransform;
import com.android.build.gradle.internal.dependency.SourceSetManager;
import com.android.build.gradle.internal.dependency.VariantDependencies;
import com.android.build.gradle.internal.dsl.BaseAppModuleExtension;
import com.android.build.gradle.internal.dsl.BaseFlavor;
import com.android.build.gradle.internal.dsl.BuildType;
import com.android.build.gradle.internal.dsl.CoreBuildType;
import com.android.build.gradle.internal.dsl.CoreProductFlavor;
import com.android.build.gradle.internal.dsl.CoreSigningConfig;
import com.android.build.gradle.internal.ide.SyncIssueImpl;
import com.android.build.gradle.internal.profile.AnalyticsUtil;
import com.android.build.gradle.internal.publishing.AndroidArtifacts;
import com.android.build.gradle.internal.publishing.AndroidArtifacts.ArtifactType;
import com.android.build.gradle.internal.publishing.PublishingSpecs;
import com.android.build.gradle.internal.res.Aapt2MavenUtils;
import com.android.build.gradle.internal.scope.BuildArtifactsHolder;
import com.android.build.gradle.internal.scope.GlobalScope;
import com.android.build.gradle.internal.scope.TransformVariantScope;
import com.android.build.gradle.internal.scope.VariantScope;
import com.android.build.gradle.internal.variant.BaseVariantData;
import com.android.build.gradle.internal.variant.TestVariantData;
import com.android.build.gradle.internal.variant.TestedVariantData;
import com.android.build.gradle.internal.variant.VariantFactory;
import com.android.build.gradle.options.BooleanOption;
import com.android.build.gradle.options.ProjectOptions;
import com.android.build.gradle.options.SigningOptions;
import com.android.build.gradle.options.StringOption;
import com.android.builder.core.BuilderConstants;
import com.android.builder.core.DefaultManifestParser;
import com.android.builder.core.DefaultProductFlavor;
import com.android.builder.core.DefaultProductFlavor.DimensionRequest;
import com.android.builder.core.ManifestAttributeSupplier;
import com.android.builder.core.VariantType;
import com.android.builder.errors.EvalIssueException;
import com.android.builder.errors.EvalIssueReporter;
import com.android.builder.model.ProductFlavor;
import com.android.builder.model.SigningConfig;
import com.android.builder.model.SyncIssue;
import com.android.builder.profile.ProcessProfileWriter;
import com.android.builder.profile.Recorder;
import com.android.utils.StringHelper;
import com.google.common.base.Joiner;
import com.google.common.base.Strings;
import com.google.common.collect.ArrayListMultimap;
import com.google.common.collect.ImmutableMap;
import com.google.common.collect.Iterables;
import com.google.common.collect.Lists;
import com.google.common.collect.Maps;
import com.google.wireless.android.sdk.stats.ApiVersion;
import com.google.wireless.android.sdk.stats.GradleBuildVariant;
import java.io.File;
import java.util.ArrayList;
import java.util.Collection;
import java.util.Collections;
import java.util.Comparator;
import java.util.List;
import java.util.Locale;
import java.util.Map;
import java.util.Optional;
import java.util.function.Consumer;
import java.util.function.Function;
import java.util.stream.Collectors;
import kotlin.Pair;
import org.gradle.api.Action;
import org.gradle.api.NamedDomainObjectContainer;
import org.gradle.api.Project;
import org.gradle.api.artifacts.dsl.DependencyHandler;
import org.gradle.api.attributes.Attribute;
import org.gradle.api.attributes.AttributeMatchingStrategy;
import org.gradle.api.attributes.AttributesSchema;
import org.gradle.api.attributes.Usage;
import org.gradle.api.file.ConfigurableFileCollection;
import org.gradle.api.file.FileSystemLocation;
import org.gradle.api.model.ObjectFactory;
import org.gradle.api.provider.Provider;

/**
 * Class to create, manage variants.
 */
public class VariantManager implements VariantModel {

    /**
     * Artifact type for processed aars (the aars may need to be processed, e.g. jetified to
     * AndroidX, before they can be used).
     */
    private static final String TYPE_PROCESSED_AAR = "processed-aar";

    private static final String MULTIDEX_VERSION = "1.0.2";

    protected static final String COM_ANDROID_SUPPORT_MULTIDEX =
            "com.android.support:multidex:" + MULTIDEX_VERSION;
    protected static final String COM_ANDROID_SUPPORT_MULTIDEX_INSTRUMENTATION =
            "com.android.support:multidex-instrumentation:" + MULTIDEX_VERSION;

    protected static final String ANDROIDX_MULTIDEX_MULTIDEX =
            AndroidXDepedencySubstitution.getAndroidXMappings().get("com.android.support:multidex");
    protected static final String ANDROIDX_MULTIDEX_MULTIDEX_INSTRUMENTATION =
            AndroidXDepedencySubstitution.getAndroidXMappings()
                    .get("com.android.support:multidex-instrumentation");

    @NonNull private final Project project;
    @NonNull private final ProjectOptions projectOptions;
    @NonNull private final AndroidConfig extension;
    @NonNull private final VariantFactory variantFactory;
    @NonNull private final TaskManager taskManager;
    @NonNull private final SourceSetManager sourceSetManager;
    @NonNull private final Recorder recorder;
    @NonNull private final ProductFlavorData<CoreProductFlavor> defaultConfigData;
    @NonNull private final Map<String, BuildTypeData> buildTypes;
    @NonNull private final VariantFilter variantFilter;
    @NonNull private final List<VariantScope> variantScopes;
    @NonNull private final Map<String, ProductFlavorData<CoreProductFlavor>> productFlavors;
    @NonNull private final Map<String, SigningConfig> signingConfigs;
    @NonNull private final Map<File, ManifestAttributeSupplier> manifestParserMap;
    @NonNull protected final GlobalScope globalScope;
    @Nullable private final CoreSigningConfig signingOverride;
    // We cannot use gradle's state of executed as that returns true while inside afterEvalute.
    // Wew want this to only be true after all tasks have been create.
    private boolean hasCreatedTasks = false;

    public VariantManager(
            @NonNull GlobalScope globalScope,
            @NonNull Project project,
            @NonNull ProjectOptions projectOptions,
            @NonNull AndroidConfig extension,
            @NonNull VariantFactory variantFactory,
            @NonNull TaskManager taskManager,
            @NonNull SourceSetManager sourceSetManager,
            @NonNull Recorder recorder) {
        this.globalScope = globalScope;
        this.extension = extension;
        this.project = project;
        this.projectOptions = projectOptions;
        this.variantFactory = variantFactory;
        this.taskManager = taskManager;
        this.sourceSetManager = sourceSetManager;
        this.recorder = recorder;
        this.signingOverride = createSigningOverride();
        this.variantFilter = new VariantFilter(new ReadOnlyObjectProvider());
        this.buildTypes = Maps.newHashMap();
        this.variantScopes = Lists.newArrayList();
        this.productFlavors = Maps.newHashMap();
        this.signingConfigs = Maps.newHashMap();
        this.manifestParserMap = Maps.newHashMap();

        DefaultAndroidSourceSet mainSourceSet =
                (DefaultAndroidSourceSet)
                        extension.getSourceSets().getByName(BuilderConstants.MAIN);

        DefaultAndroidSourceSet androidTestSourceSet = null;
        DefaultAndroidSourceSet unitTestSourceSet = null;
        if (variantFactory.hasTestScope()) {
            androidTestSourceSet =
                    (DefaultAndroidSourceSet)
                            extension.getSourceSets().getByName(VariantType.ANDROID_TEST_PREFIX);
            unitTestSourceSet =
                    (DefaultAndroidSourceSet)
                            extension.getSourceSets().getByName(VariantType.UNIT_TEST_PREFIX);
        }

        this.defaultConfigData =
                new ProductFlavorData<>(
                        extension.getDefaultConfig(),
                        mainSourceSet,
                        androidTestSourceSet,
                        unitTestSourceSet);
    }

    /**
     * Registers a new variant.
     *
     * <p>Unfortunately VariantData and VariantScope are tangled together and are really parts of
     * the same, but we'll try to gradually shift all the immutable state to VariantScope and
     * pretend that there's only an edge from scope to data.
     */
    public void addVariant(BaseVariantData variantData) {
        variantScopes.add(variantData.getScope());
    }

    @NonNull
    @Override
    public ProductFlavorData<CoreProductFlavor> getDefaultConfig() {
        return defaultConfigData;
    }

    @Override
    @NonNull
    public Map<String, BuildTypeData> getBuildTypes() {
        return buildTypes;
    }

    @Override
    @NonNull
    public Map<String, ProductFlavorData<CoreProductFlavor>> getProductFlavors() {
        return productFlavors;
    }

    @Override
    @NonNull
    public Map<String, SigningConfig> getSigningConfigs() {
        return signingConfigs;
    }

    public void addSigningConfig(@NonNull SigningConfig signingConfig) {
        signingConfigs.put(signingConfig.getName(), signingConfig);
    }

    /**
     * Adds new BuildType, creating a BuildTypeData, and the associated source set,
     * and adding it to the map.
     * @param buildType the build type.
     */
    public void addBuildType(@NonNull CoreBuildType buildType) {
        String name = buildType.getName();
        checkName(name, "BuildType");

        if (productFlavors.containsKey(name)) {
            throw new RuntimeException("BuildType names cannot collide with ProductFlavor names");
        }

        DefaultAndroidSourceSet mainSourceSet =
                (DefaultAndroidSourceSet) sourceSetManager.setUpSourceSet(name);

        DefaultAndroidSourceSet androidTestSourceSet = null;
        DefaultAndroidSourceSet unitTestSourceSet = null;
        if (variantFactory.hasTestScope()) {
            if (buildType.getName().equals(extension.getTestBuildType())) {
                androidTestSourceSet =
                        (DefaultAndroidSourceSet)
                                sourceSetManager.setUpTestSourceSet(
                                        computeSourceSetName(buildType.getName(), ANDROID_TEST));
            }

            unitTestSourceSet =
                    (DefaultAndroidSourceSet)
                            sourceSetManager.setUpTestSourceSet(
                                    computeSourceSetName(buildType.getName(), UNIT_TEST));
        }

        BuildTypeData buildTypeData =
                new BuildTypeData(
                        buildType, mainSourceSet, androidTestSourceSet, unitTestSourceSet);

        buildTypes.put(name, buildTypeData);
    }

    /**
     * Adds a new ProductFlavor, creating a ProductFlavorData and associated source sets,
     * and adding it to the map.
     *
     * @param productFlavor the product flavor
     */
    public void addProductFlavor(@NonNull CoreProductFlavor productFlavor) {
        String name = productFlavor.getName();
        checkName(name, "ProductFlavor");

        if (buildTypes.containsKey(name)) {
            throw new RuntimeException("ProductFlavor names cannot collide with BuildType names");
        }

        DefaultAndroidSourceSet mainSourceSet =
                (DefaultAndroidSourceSet) sourceSetManager.setUpSourceSet(productFlavor.getName());

        DefaultAndroidSourceSet androidTestSourceSet = null;
        DefaultAndroidSourceSet unitTestSourceSet = null;
        if (variantFactory.hasTestScope()) {
            androidTestSourceSet =
                    (DefaultAndroidSourceSet)
                            sourceSetManager.setUpTestSourceSet(
                                    computeSourceSetName(productFlavor.getName(), ANDROID_TEST));
            unitTestSourceSet =
                    (DefaultAndroidSourceSet)
                            sourceSetManager.setUpTestSourceSet(
                                    computeSourceSetName(productFlavor.getName(), UNIT_TEST));
        }

        ProductFlavorData<CoreProductFlavor> productFlavorData =
                new ProductFlavorData<>(
                        productFlavor, mainSourceSet, androidTestSourceSet, unitTestSourceSet);

        productFlavors.put(productFlavor.getName(), productFlavorData);
    }

    /** Returns a list of all created {@link VariantScope}s. */
    @NonNull
    public List<VariantScope> getVariantScopes() {
        return variantScopes;
    }

    /**
     * Returns the {@link BaseVariantData} for every {@link VariantScope} known. Don't use this, get
     * the {@link VariantScope}s instead.
     *
     * @see #getVariantScopes()
     * @deprecated Kept only not to break the Kotlin plugin.
     */
    @NonNull
    @Deprecated
    public List<BaseVariantData> getVariantDataList() {
        List<BaseVariantData> result = Lists.newArrayListWithExpectedSize(variantScopes.size());
        for (VariantScope variantScope : variantScopes) {
            result.add(variantScope.getVariantData());
        }
        return result;
    }

    /** Variant/Task creation entry point. */
    public List<VariantScope> createAndroidTasks() {
        variantFactory.validateModel(this);
        variantFactory.preVariantWork(project);

        if (variantScopes.isEmpty()) {
            populateVariantDataList();
        }

        // Create top level test tasks.
        taskManager.createTopLevelTestTasks(!productFlavors.isEmpty());

        for (final VariantScope variantScope : variantScopes) {
            createTasksForVariantData(variantScope);
        }

        taskManager.createSourceSetArtifactReportTask(globalScope);

        taskManager.createReportTasks(variantScopes);

        return variantScopes;
    }

    /** Create tasks for the specified variant. */
    public void createTasksForVariantData(final VariantScope variantScope) {
        final BaseVariantData variantData = variantScope.getVariantData();
        final VariantType variantType = variantData.getType();
        final GradleVariantConfiguration variantConfig = variantScope.getVariantConfiguration();

        taskManager.createAssembleTask(variantData);
        if (variantType.isBaseModule()) {
            taskManager.createBundleTask(variantData);
        }

        if (variantType.isTestComponent()) {
            final BaseVariantData testedVariantData =
                    (BaseVariantData) ((TestVariantData) variantData).getTestedVariantData();

            // Add the container of dependencies, the order of the libraries is important.
            // In descending order: build type (only for unit test), flavors, defaultConfig.

            // Add the container of dependencies.
            // The order of the libraries is important, in descending order:
            // variant-specific, build type (, multi-flavor, flavor1, flavor2, ..., defaultConfig.
            // variant-specific if the full combo of flavors+build type. Does not exist if no flavors.
            // multi-flavor is the combination of all flavor dimensions. Does not exist if <2 dimension.
            List<CoreProductFlavor> testProductFlavors = variantConfig.getProductFlavors();
            List<DefaultAndroidSourceSet> testVariantSourceSets =
                    Lists.newArrayListWithExpectedSize(4 + testProductFlavors.size());

            // 1. add the variant-specific if applicable.
            if (!testProductFlavors.isEmpty()) {
                testVariantSourceSets.add(
                        (DefaultAndroidSourceSet) variantConfig.getVariantSourceProvider());
            }

            // 2. the build type.
            final BuildTypeData buildTypeData =
                    buildTypes.get(variantConfig.getBuildType().getName());
            DefaultAndroidSourceSet buildTypeConfigurationProvider =
                    buildTypeData.getTestSourceSet(variantType);
            if (buildTypeConfigurationProvider != null) {
                testVariantSourceSets.add(buildTypeConfigurationProvider);
            }

            // 3. the multi-flavor combination
            if (testProductFlavors.size() > 1) {
                testVariantSourceSets.add(
                        (DefaultAndroidSourceSet) variantConfig.getMultiFlavorSourceProvider());
            }

            // 4. the flavors.
            for (CoreProductFlavor productFlavor : testProductFlavors) {
                testVariantSourceSets.add(
                        this.productFlavors
                                .get(productFlavor.getName())
                                .getTestSourceSet(variantType));
            }

            // now add the default config
            testVariantSourceSets.add(defaultConfigData.getTestSourceSet(variantType));

            final AndroidTypeAttr consumeAndroidTypeAttr =
                    instantiateAndroidTypeAttr(
                            testedVariantData.getVariantConfiguration().getType().getConsumeType());

            // If the variant being tested is a library variant, VariantDependencies must be
            // computed after the tasks for the tested variant is created.  Therefore, the
            // VariantDependencies is computed here instead of when the VariantData was created.
            VariantDependencies.Builder builder =
                    VariantDependencies.builder(
                                    project,
                                    variantScope.getGlobalScope().getErrorHandler(),
                                    variantConfig)
                            .setConsumeType(consumeAndroidTypeAttr)
                            .addSourceSets(testVariantSourceSets)
                            .setFlavorSelection(getFlavorSelection(variantConfig))
                            .setTestedVariantScope(testedVariantData.getScope());

            final VariantDependencies variantDep = builder.build(variantScope);
            variantData.setVariantDependency(variantDep);

            if (testedVariantData.getVariantConfiguration().getRenderscriptSupportModeEnabled()) {
                project.getDependencies()
                        .add(
                                variantDep.getCompileClasspath().getName(),
                                project.files(
                                        globalScope
                                                .getSdkComponents()
                                                .getRenderScriptSupportJarProvider()));
            }

            if (variantType.isApk()) { // ANDROID_TEST
                if (variantConfig.isLegacyMultiDexMode()) {
                    String multiDexInstrumentationDep =
                            globalScope.getProjectOptions().get(BooleanOption.USE_ANDROID_X)
                                    ? ANDROIDX_MULTIDEX_MULTIDEX_INSTRUMENTATION
                                    : COM_ANDROID_SUPPORT_MULTIDEX_INSTRUMENTATION;
                    project.getDependencies()
                            .add(
                                    variantDep.getCompileClasspath().getName(),
                                    multiDexInstrumentationDep);
                    project.getDependencies()
                            .add(
                                    variantDep.getRuntimeClasspath().getName(),
                                    multiDexInstrumentationDep);
                }

                taskManager.createAndroidTestVariantTasks(
                        (TestVariantData) variantData,
                        variantScopes
                                .stream()
                                .filter(TaskManager::isLintVariant)
                                .collect(Collectors.toList()));
            } else { // UNIT_TEST
                taskManager.createUnitTestVariantTasks((TestVariantData) variantData);
            }

        } else {
            taskManager.createTasksForVariantScope(
                    variantScope,
                    variantScopes
                            .stream()
                            .filter(TaskManager::isLintVariant)
                            .collect(Collectors.toList()));
        }
    }

    /** Publish intermediate artifacts in the BuildArtifactsHolder based on PublishingSpecs. */
    public void publishBuildArtifacts(VariantScope variantScope) {
        BuildArtifactsHolder buildArtifactsHolder = variantScope.getArtifacts();
        for (PublishingSpecs.OutputSpec outputSpec :
                variantScope.getPublishingSpec().getOutputs()) {
            com.android.build.api.artifact.ArtifactType buildArtifactType =
                    outputSpec.getOutputType();

            // Gradle only support publishing single file.  Therefore, unless Gradle starts
            // supporting publishing multiple files, PublishingSpecs should not contain any
            // OutputSpec with an appendable ArtifactType.
            if (BuildArtifactSpec.Companion.has(buildArtifactType)
                    && BuildArtifactSpec.Companion.get(buildArtifactType).getAppendable()) {
                throw new RuntimeException(
                        String.format(
                                "Appendable ArtifactType '%1s' cannot be published.",
                                buildArtifactType.name()));
            }

            if (buildArtifactsHolder.hasArtifact(buildArtifactType)) {
                BuildableArtifact artifact =
                        buildArtifactsHolder.getFinalArtifactFiles(buildArtifactType);
                variantScope.publishIntermediateArtifact(
                        artifact,
                        outputSpec.getArtifactType(),
                        outputSpec.getPublishedConfigTypes());
            }

            if (buildArtifactsHolder.hasFinalProduct(buildArtifactType)) {
                Pair<Provider<String>, Provider<FileSystemLocation>> finalProduct =
                        buildArtifactsHolder.getFinalProductWithTaskName(buildArtifactType);
                if (finalProduct.getSecond().isPresent()) {
                    variantScope.publishIntermediateArtifact(
                            finalProduct.getSecond(),
                            finalProduct.getFirst(),
                            outputSpec.getArtifactType(),
                            outputSpec.getPublishedConfigTypes());
                }
            }
        }
    }

    @NonNull
    private Map<Attribute<ProductFlavorAttr>, ProductFlavorAttr> getFlavorSelection(
            @NonNull GradleVariantConfiguration config) {
        ProductFlavor mergedFlavors = config.getMergedFlavor();
        if (mergedFlavors instanceof DefaultProductFlavor) {
            ObjectFactory factory = project.getObjects();

            return ((DefaultProductFlavor) mergedFlavors)
                    .getMissingDimensionStrategies()
                    .entrySet()
                    .stream()
                    .collect(
                            Collectors.toMap(
                                    entry -> Attribute.of(entry.getKey(), ProductFlavorAttr.class),
                                    entry ->
                                            factory.named(
                                                    ProductFlavorAttr.class,
                                                    entry.getValue().getRequested())));
        }

        return ImmutableMap.of();
    }

    @NonNull
    AndroidTypeAttr instantiateAndroidTypeAttr(@NonNull String androidTypeAttrString) {
        return project.getObjects().named(AndroidTypeAttr.class, androidTypeAttrString);
    }

    public void configureDependencies() {
        final DependencyHandler dependencies = project.getDependencies();

        // USE_ANDROID_X indicates that the developers want to be in the AndroidX world, whereas
        // ENABLE_JETIFIER indicates that they want to have automatic tool support for converting
        // not-yet-migrated dependencies. Developers may want to use AndroidX but disable Jetifier
        // for purposes such as debugging. However, disabling AndroidX and enabling Jetifier is not
        // allowed.
        if (!globalScope.getProjectOptions().get(BooleanOption.USE_ANDROID_X)
                && globalScope.getProjectOptions().get(BooleanOption.ENABLE_JETIFIER)) {
            throw new IllegalStateException(
                    "AndroidX must be enabled when Jetifier is enabled. To resolve, set "
                            + BooleanOption.USE_ANDROID_X.getPropertyName()
                            + "=true in your gradle.properties file.");
        }

        // If Jetifier is enabled, replace old support libraries with AndroidX.
        if (globalScope.getProjectOptions().get(BooleanOption.ENABLE_JETIFIER)) {
<<<<<<< HEAD
            JetifyTransform.replaceOldSupportLibraries(project);

            // Do not jetify libraries that have been blacklisted
            JetifyTransform.setJetifierBlackList(
                    globalScope.getProjectOptions().get(StringOption.JETIFIER_BLACKLIST));
=======
            AndroidXDepedencySubstitution.replaceOldSupportLibraries(project);
>>>>>>> 86bcd624
        }

        /*
         * Register transforms.
         */
        // The aars/jars may need to be processed (e.g., jetified to AndroidX) before they can be
        // used
        // Arguments passed to an ArtifactTransform must not be null
        final String jetifierBlackList =
                Strings.nullToEmpty(
                        globalScope.getProjectOptions().get(StringOption.JETIFIER_BLACKLIST));
        dependencies.registerTransform(
                transform -> {
                    transform.getFrom().attribute(ARTIFACT_FORMAT, AAR.getType());
                    transform.getTo().attribute(ARTIFACT_FORMAT, TYPE_PROCESSED_AAR);
                    if (globalScope.getProjectOptions().get(BooleanOption.ENABLE_JETIFIER)) {
                        transform.artifactTransform(
                                JetifyTransform.class, config -> config.params(jetifierBlackList));
                    } else {
                        transform.artifactTransform(IdentityTransform.class);
                    }
                });
        dependencies.registerTransform(
                transform -> {
                    transform.getFrom().attribute(ARTIFACT_FORMAT, JAR.getType());
                    transform.getTo().attribute(ARTIFACT_FORMAT, PROCESSED_JAR.getType());
                    if (globalScope.getProjectOptions().get(BooleanOption.ENABLE_JETIFIER)) {
                        transform.artifactTransform(
                                JetifyTransform.class, config -> config.params(jetifierBlackList));
                    } else {
                        transform.artifactTransform(IdentityTransform.class);
                    }
                });

        dependencies.registerTransform(
                ExtractAarTransform.class,
                spec -> {
                    spec.getParameters().getProjectName().set(project.getName());

                    spec.getFrom().attribute(ARTIFACT_FORMAT, TYPE_PROCESSED_AAR);
                    spec.getTo().attribute(ARTIFACT_FORMAT, EXPLODED_AAR.getType());
                });

        dependencies.registerTransform(
                reg -> {
                    // Query for JAR instead of PROCESSED_JAR as android.jar doesn't need processing
                    reg.getFrom().attribute(ARTIFACT_FORMAT, JAR.getType());
                    reg.getFrom().attribute(MOCKABLE_JAR_RETURN_DEFAULT_VALUES, true);
                    reg.getTo().attribute(ARTIFACT_FORMAT, AndroidArtifacts.TYPE_MOCKABLE_JAR);
                    reg.getTo().attribute(MOCKABLE_JAR_RETURN_DEFAULT_VALUES, true);
                    reg.artifactTransform(
                            MockableJarTransform.class, config -> config.params(true));
                });
        dependencies.registerTransform(
                reg -> {
                    // Query for JAR instead of PROCESSED_JAR as android.jar doesn't need processing
                    reg.getFrom().attribute(ARTIFACT_FORMAT, JAR.getType());
                    reg.getFrom().attribute(MOCKABLE_JAR_RETURN_DEFAULT_VALUES, false);
                    reg.getTo().attribute(ARTIFACT_FORMAT, AndroidArtifacts.TYPE_MOCKABLE_JAR);
                    reg.getTo().attribute(MOCKABLE_JAR_RETURN_DEFAULT_VALUES, false);
                    reg.artifactTransform(
                            MockableJarTransform.class, config -> config.params(false));
                });

        // transform to extract attr info from android.jar
        dependencies.registerTransform(
                PlatformAttrTransform.class,
                spec -> {
                    spec.getParameters().getProjectName().set(project.getName());

                    // Query for JAR instead of PROCESSED_JAR as android.jar doesn't need processing
                    spec.getFrom().attribute(ARTIFACT_FORMAT, JAR.getType());
                    spec.getTo().attribute(ARTIFACT_FORMAT, AndroidArtifacts.TYPE_PLATFORM_ATTR);
                });

        boolean sharedLibSupport =
                globalScope
                        .getProjectOptions()
                        .get(BooleanOption.CONSUME_DEPENDENCIES_AS_SHARED_LIBRARIES);
        boolean autoNamespaceDependencies =
                globalScope.getExtension().getAaptOptions().getNamespaced()
                        && globalScope
                                .getProjectOptions()
                                .get(BooleanOption.CONVERT_NON_NAMESPACED_DEPENDENCIES);
        for (ArtifactType transformTarget : AarTransform.getTransformTargets()) {
            dependencies.registerTransform(
                    reg -> {
                        reg.getFrom().attribute(ARTIFACT_FORMAT, EXPLODED_AAR.getType());
                        reg.getTo().attribute(ARTIFACT_FORMAT, transformTarget.getType());
                        reg.artifactTransform(
                                AarTransform.class,
                                config ->
                                        config.params(
                                                transformTarget,
                                                sharedLibSupport,
                                                autoNamespaceDependencies));
                    });
        }

        if (globalScope.getProjectOptions().get(BooleanOption.PRECOMPILE_REMOTE_RESOURCES)) {
            dependencies.registerTransform(
                    AarResourcesCompilerTransform.class,
                    reg -> {
                        reg.getFrom().attribute(ARTIFACT_FORMAT, EXPLODED_AAR.getType());
                        reg.getTo()
                                .attribute(
                                        ARTIFACT_FORMAT,
                                        ArtifactType.COMPILED_REMOTE_RESOURCES.getType());

                        reg.parameters(
                                params ->
                                        params.getAapt2FromMaven()
                                                .from(
                                                        Aapt2MavenUtils.getAapt2FromMaven(
                                                                globalScope)));
                    });
        }

        // API jar(s)
        Usage apiUsage = project.getObjects().named(Usage.class, Usage.JAVA_API);
        dependencies.registerTransform(
                reg -> {
                    reg.getFrom().attribute(ARTIFACT_FORMAT, EXPLODED_AAR.getType());
                    reg.getFrom().attribute(Usage.USAGE_ATTRIBUTE, apiUsage);
                    reg.getTo().attribute(ARTIFACT_FORMAT, ArtifactType.CLASSES.getType());
                    reg.getTo().attribute(Usage.USAGE_ATTRIBUTE, apiUsage);
                    reg.artifactTransform(
                            AarCompileClassesTransform.class,
                            config -> config.params(autoNamespaceDependencies));
                });

        // Runtime jars
        Usage runtimeUsage = project.getObjects().named(Usage.class, Usage.JAVA_RUNTIME);
        dependencies.registerTransform(
                reg -> {
                    reg.getFrom().attribute(ARTIFACT_FORMAT, EXPLODED_AAR.getType());
                    reg.getFrom().attribute(Usage.USAGE_ATTRIBUTE, runtimeUsage);
                    reg.getTo().attribute(ARTIFACT_FORMAT, ArtifactType.CLASSES.getType());
                    reg.getTo().attribute(Usage.USAGE_ATTRIBUTE, runtimeUsage);
                    reg.artifactTransform(
                            AarTransform.class,
                            config ->
                                    config.params(
                                            ArtifactType.CLASSES,
                                            sharedLibSupport,
                                            autoNamespaceDependencies));
                });

        if (globalScope.getProjectOptions().get(BooleanOption.ENABLE_PROGUARD_RULES_EXTRACTION)) {
            dependencies.registerTransform(
                    reg -> {
                        reg.getFrom().attribute(ARTIFACT_FORMAT, PROCESSED_JAR.getType());
                        reg.getTo().attribute(ARTIFACT_FORMAT, CONSUMER_PROGUARD_RULES.getType());
                        reg.artifactTransform(ExtractProGuardRulesTransform.class);
                    });
        }

        dependencies.registerTransform(
                reg -> {
                    reg.getFrom().attribute(ARTIFACT_FORMAT, EXPLODED_AAR.getType());
                    reg.getTo()
                            .attribute(
                                    ARTIFACT_FORMAT,
                                    ArtifactType.SYMBOL_LIST_WITH_PACKAGE_NAME.getType());
                    reg.artifactTransform(LibrarySymbolTableTransform.class);
                });

        if (autoNamespaceDependencies) {
            dependencies.registerTransform(
                    reg -> {
                        reg.getFrom().attribute(ARTIFACT_FORMAT, EXPLODED_AAR.getType());
                        reg.getTo()
                                .attribute(
                                        ARTIFACT_FORMAT,
                                        ArtifactType.DEFINED_ONLY_SYMBOL_LIST.getType());
                        reg.artifactTransform(LibraryDefinedSymbolTableTransform.class);
                    });
        }

        // Transform to go from external jars to CLASSES and JAVA_RES artifacts. This returns the
        // same exact file but with different types, since a jar file can contain both.
        for (String classesOrResources :
                new String[] {ArtifactType.CLASSES.getType(), ArtifactType.JAVA_RES.getType()}) {
            dependencies.registerTransform(
                    reg -> {
                        reg.getFrom().attribute(ARTIFACT_FORMAT, PROCESSED_JAR.getType());
                        reg.getTo().attribute(ARTIFACT_FORMAT, classesOrResources);
                        reg.artifactTransform(IdentityTransform.class);
                    });
        }

        // The Kotlin Kapt plugin should query for PROCESSED_JAR, but it is currently querying for
        // JAR, so we need to have the workaround below to make it get PROCESSED_JAR. See
        // http://issuetracker.google.com/111009645.
        project.getConfigurations()
                .all(
                        configuration -> {
                            if (configuration.getName().startsWith("kapt")) {
                                configuration
                                        .getAttributes()
                                        .attribute(ARTIFACT_FORMAT, PROCESSED_JAR.getType());
                            }
                        });

        AttributesSchema schema = dependencies.getAttributesSchema();

        // custom strategy for AndroidTypeAttr
        AttributeMatchingStrategy<AndroidTypeAttr> androidTypeAttrStrategy =
                schema.attribute(AndroidTypeAttr.ATTRIBUTE);
        androidTypeAttrStrategy.getCompatibilityRules().add(AndroidTypeAttrCompatRule.class);
        androidTypeAttrStrategy.getDisambiguationRules().add(AndroidTypeAttrDisambRule.class);

        // custom strategy for build-type and product-flavor.
        setBuildTypeStrategy(schema);

        setupFlavorStrategy(schema);
    }

    /** Configure artifact transforms that require variant-specific attribute information. */
    private void configureVariantArtifactTransforms(
            @NonNull Collection<VariantScope> variantScopes) {
        DependencyHandler dependencies = project.getDependencies();

        if (globalScope.getProjectOptions().get(BooleanOption.ENABLE_DEXING_ARTIFACT_TRANSFORM)) {

            for (DexingArtifactConfiguration artifactConfiguration :
                    getDexingArtifactConfigurations(variantScopes)) {
                artifactConfiguration.registerTransform(
                        globalScope.getProject().getName(),
                        dependencies,
                        globalScope.getBootClasspath());
            }
        }
    }

    private static <F, T> List<T> convert(
            @NonNull Collection<F> values,
            @NonNull Function<F, ?> function,
            @NonNull Class<T> convertedType) {
        return values.stream()
                .map(function)
                .filter(convertedType::isInstance)
                .map(convertedType::cast)
                .collect(Collectors.toList());
    }

    private void setBuildTypeStrategy(@NonNull AttributesSchema schema) {
        // this is ugly but because the getter returns a very base class we have no choices.
        // In the case of the experimental plugin, we don't support matching.
        List<BuildType> dslBuildTypes =
                convert(buildTypes.values(), BuildTypeData::getBuildType, BuildType.class);

        if (dslBuildTypes.isEmpty()) {
            return;
        }

        Map<String, List<String>> alternateMap = Maps.newHashMap();

        for (BuildType buildType : dslBuildTypes) {
            if (!buildType.getMatchingFallbacks().isEmpty()) {
                alternateMap.put(buildType.getName(), buildType.getMatchingFallbacks());
            }
        }

        if (!alternateMap.isEmpty()) {
            AttributeMatchingStrategy<BuildTypeAttr> buildTypeStrategy =
                    schema.attribute(BuildTypeAttr.ATTRIBUTE);

            buildTypeStrategy
                    .getCompatibilityRules()
                    .add(
                            AlternateCompatibilityRule.BuildTypeRule.class,
                            config -> config.setParams(alternateMap));
            buildTypeStrategy
                    .getDisambiguationRules()
                    .add(
                            AlternateDisambiguationRule.BuildTypeRule.class,
                            config -> config.setParams(alternateMap));
        }
    }

    private void setupFlavorStrategy(AttributesSchema schema) {
        // this is ugly but because the getter returns a very base class we have no choices.
        // In the case of the experimental plugin, we don't support matching.
        List<com.android.build.gradle.internal.dsl.ProductFlavor> flavors =
                convert(
                        productFlavors.values(),
                        ProductFlavorData::getProductFlavor,
                        com.android.build.gradle.internal.dsl.ProductFlavor.class);

        // first loop through all the flavors and collect for each dimension, and each value, its
        // fallbacks

        // map of (dimension > (requested > fallbacks))
        Map<String, Map<String, List<String>>> alternateMap = Maps.newHashMap();
        for (com.android.build.gradle.internal.dsl.ProductFlavor flavor : flavors) {
            if (!flavor.getMatchingFallbacks().isEmpty()) {
                String name = flavor.getName();
                String dimension = flavor.getDimension();

                Map<String, List<String>> dimensionMap =
                        alternateMap.computeIfAbsent(dimension, s -> Maps.newHashMap());

                dimensionMap.put(name, flavor.getMatchingFallbacks());
            }

            handleMissingDimensions(alternateMap, flavor);
        }

        // also handle missing dimensions on the default config.
        if (defaultConfigData.getProductFlavor() instanceof BaseFlavor) {
            handleMissingDimensions(
                    alternateMap, (BaseFlavor) defaultConfigData.getProductFlavor());
        }

        // now that we know we have all the fallbacks for each dimensions, we can create the
        // rule instances.
        for (Map.Entry<String, Map<String, List<String>>> entry : alternateMap.entrySet()) {
            addFlavorStrategy(schema, entry.getKey(), entry.getValue());
        }
    }

    public static void addFlavorStrategy(
            @NonNull AttributesSchema schema,
            @NonNull String dimension,
            @NonNull Map<String, List<String>> alternateMap) {
        Attribute<ProductFlavorAttr> attr = Attribute.of(dimension, ProductFlavorAttr.class);
        AttributeMatchingStrategy<ProductFlavorAttr> flavorStrategy = schema.attribute(attr);

        flavorStrategy
                .getCompatibilityRules()
                .add(
                        AlternateCompatibilityRule.ProductFlavorRule.class,
                        config -> config.setParams(alternateMap));
        flavorStrategy
                .getDisambiguationRules()
                .add(
                        AlternateDisambiguationRule.ProductFlavorRule.class,
                        config -> config.setParams(alternateMap));
    }

    private static void handleMissingDimensions(
            @NonNull Map<String, Map<String, List<String>>> alternateMap,
            @NonNull BaseFlavor flavor) {
        Map<String, DimensionRequest> missingStrategies = flavor.getMissingDimensionStrategies();
        if (!missingStrategies.isEmpty()) {
            for (Map.Entry<String, DimensionRequest> entry : missingStrategies.entrySet()) {
                String dimension = entry.getKey();

                Map<String, List<String>> dimensionMap =
                        alternateMap.computeIfAbsent(dimension, s -> Maps.newHashMap());

                dimensionMap.put(entry.getValue().getRequested(), entry.getValue().getFallbacks());
            }
        }
    }

    /**
     * Returns a modified name.
     *
     * <p>This name is used to request a missing dimension. It is the same name as the flavor that
     * sets up the request, which means it's not going to be matched, and instead it'll go to a
     * custom fallbacks provided by the flavor.
     *
     * <p>We are just modifying the name to avoid collision in case the same name exists in
     * different dimensions
     */
    public static String getModifiedName(@NonNull String name) {
        return "____" + name;
    }

    /**
     * Create all variants.
     */
    public void populateVariantDataList() {
        List<String> flavorDimensionList = extension.getFlavorDimensionList();

        if (productFlavors.isEmpty()) {
            configureDependencies();
            createVariantDataForProductFlavors(Collections.emptyList());
        } else {
            // ensure that there is always a dimension
            if (flavorDimensionList == null || flavorDimensionList.isEmpty()) {
                globalScope
                        .getErrorHandler()
                        .reportError(
                                EvalIssueReporter.Type.UNNAMED_FLAVOR_DIMENSION,
                                new EvalIssueException(
                                        "All flavors must now belong to a named flavor dimension. "
                                                + "Learn more at "
                                                + "https://d.android.com/r/tools/flavorDimensions-missing-error-message.html"));
            } else if (flavorDimensionList.size() == 1) {
                // if there's only one dimension, auto-assign the dimension to all the flavors.
                String dimensionName = flavorDimensionList.get(0);
                for (ProductFlavorData<CoreProductFlavor> flavorData : productFlavors.values()) {
                    CoreProductFlavor flavor = flavorData.getProductFlavor();
                    if (flavor.getDimension() == null && flavor instanceof DefaultProductFlavor) {
                        ((DefaultProductFlavor) flavor).setDimension(dimensionName);
                    }
                }
            }

            // can only call this after we ensure all flavors have a dimension.
            configureDependencies();

            // Create iterable to get GradleProductFlavor from ProductFlavorData.
            Iterable<CoreProductFlavor> flavorDsl =
                    Iterables.transform(
                            productFlavors.values(),
                            ProductFlavorData::getProductFlavor);

            // Get a list of all combinations of product flavors.
            List<ProductFlavorCombo<CoreProductFlavor>> flavorComboList =
                    ProductFlavorCombo.createCombinations(
                            flavorDimensionList,
                            flavorDsl);

            for (ProductFlavorCombo<CoreProductFlavor>  flavorCombo : flavorComboList) {
                //noinspection unchecked
                createVariantDataForProductFlavors(
                        (List<ProductFlavor>) (List) flavorCombo.getFlavorList());
            }
        }

        configureVariantArtifactTransforms(variantScopes);
    }

    private BaseVariantData createVariantDataForVariantType(
            @NonNull com.android.builder.model.BuildType buildType,
            @NonNull List<? extends ProductFlavor> productFlavorList,
            @NonNull VariantType variantType) {
        BuildTypeData buildTypeData = buildTypes.get(buildType.getName());

        final DefaultAndroidSourceSet sourceSet = defaultConfigData.getSourceSet();
        GradleVariantConfiguration variantConfig =
                GradleVariantConfiguration.getBuilderForExtension(extension)
                        .create(
                                globalScope.getProjectOptions(),
                                defaultConfigData.getProductFlavor(),
                                sourceSet,
                                getParser(sourceSet.getManifestFile()),
                                buildTypeData.getBuildType(),
                                buildTypeData.getSourceSet(),
                                variantType,
                                signingOverride,
                                globalScope.getErrorHandler(),
                                this::canParseManifest);

        // Only record release artifacts
        if (!buildTypeData.getBuildType().isDebuggable()
                && variantType.isApk()
                && !variantConfig.getType().isForTesting()) {
            ProcessProfileWriter.get().recordApplicationId(variantConfig::getApplicationId);
        }

        // sourceSetContainer in case we are creating variant specific sourceSets.
        NamedDomainObjectContainer<AndroidSourceSet> sourceSetsContainer = extension
                .getSourceSets();

        // We must first add the flavors to the variant config, in order to get the proper
        // variant-specific and multi-flavor name as we add/create the variant providers later.
        for (ProductFlavor productFlavor : productFlavorList) {
            ProductFlavorData<CoreProductFlavor> data = productFlavors.get(
                    productFlavor.getName());

            String dimensionName = productFlavor.getDimension();
            if (dimensionName == null) {
                dimensionName = "";
            }

            variantConfig.addProductFlavor(
                    data.getProductFlavor(),
                    data.getSourceSet(),
                    dimensionName);
        }

        createCompoundSourceSets(productFlavorList, variantConfig, sourceSetManager);

        // Add the container of dependencies.
        // The order of the libraries is important, in descending order:
        // variant-specific, build type, multi-flavor, flavor1, flavor2, ..., defaultConfig.
        // variant-specific if the full combo of flavors+build type. Does not exist if no flavors.
        // multi-flavor is the combination of all flavor dimensions. Does not exist if <2 dimension.
        final List<DefaultAndroidSourceSet> variantSourceSets =
                Lists.newArrayListWithExpectedSize(productFlavorList.size() + 4);

        // 1. add the variant-specific if applicable.
        if (!productFlavorList.isEmpty()) {
            variantSourceSets.add((DefaultAndroidSourceSet) variantConfig.getVariantSourceProvider());
        }

        // 2. the build type.
        variantSourceSets.add(buildTypeData.getSourceSet());

        // 3. the multi-flavor combination
        if (productFlavorList.size() > 1) {
            variantSourceSets.add((DefaultAndroidSourceSet) variantConfig.getMultiFlavorSourceProvider());
        }

        // 4. the flavors.
        for (ProductFlavor productFlavor : productFlavorList) {
            variantSourceSets.add(productFlavors.get(productFlavor.getName()).getSourceSet());
        }

        // 5. The defaultConfig
        variantSourceSets.add(defaultConfigData.getSourceSet());

        // Done. Create the variant and get its internal storage object.
        BaseVariantData variantData =
                variantFactory.createVariantData(variantConfig, taskManager, recorder);

        VariantScope variantScope = variantData.getScope();
        VariantDependencies.Builder builder =
                VariantDependencies.builder(
                                project,
                                variantScope.getGlobalScope().getErrorHandler(),
                                variantConfig)
                        .setConsumeType(instantiateAndroidTypeAttr(variantType.getConsumeType()))
                        .setFlavorSelection(getFlavorSelection(variantConfig))
                        .addSourceSets(variantSourceSets);

        final String publishType = variantType.getPublishType();
        if (publishType != null) {
            builder.setPublishType(instantiateAndroidTypeAttr(publishType));
        }

        if (extension instanceof BaseAppModuleExtension) {
            builder.setFeatureList(((BaseAppModuleExtension) extension).getDynamicFeatures());
        }

        final VariantDependencies variantDep = builder.build(variantScope);
        variantData.setVariantDependency(variantDep);

        if (variantConfig.isLegacyMultiDexMode()) {
            String multiDexDependency =
                    globalScope.getProjectOptions().get(BooleanOption.USE_ANDROID_X)
                            ? ANDROIDX_MULTIDEX_MULTIDEX
                            : COM_ANDROID_SUPPORT_MULTIDEX;
            project.getDependencies()
                    .add(variantDep.getCompileClasspath().getName(), multiDexDependency);
            project.getDependencies()
                    .add(variantDep.getRuntimeClasspath().getName(), multiDexDependency);
        }

        if (variantConfig.getRenderscriptSupportModeEnabled()) {
            final ConfigurableFileCollection fileCollection =
                    project.files(
                            globalScope.getSdkComponents().getRenderScriptSupportJarProvider());
            project.getDependencies()
                    .add(variantDep.getCompileClasspath().getName(), fileCollection);
            if (variantType.isApk() && !variantType.isForTesting()) {
                project.getDependencies()
                        .add(variantDep.getRuntimeClasspath().getName(), fileCollection);
            }
        }

        return variantData;
    }

    private static void createCompoundSourceSets(
            @NonNull List<? extends ProductFlavor> productFlavorList,
            @NonNull GradleVariantConfiguration variantConfig,
            @NonNull SourceSetManager sourceSetManager) {
        if (!productFlavorList.isEmpty() /* && !variantConfig.getType().isSingleBuildType()*/) {
            DefaultAndroidSourceSet variantSourceSet =
                    (DefaultAndroidSourceSet)
                            sourceSetManager.setUpSourceSet(
                                    computeSourceSetName(
                                            variantConfig.getFullName(), variantConfig.getType()),
                                    variantConfig.getType().isTestComponent());
            variantConfig.setVariantSourceProvider(variantSourceSet);
        }

        if (productFlavorList.size() > 1) {
            DefaultAndroidSourceSet multiFlavorSourceSet =
                    (DefaultAndroidSourceSet)
                            sourceSetManager.setUpSourceSet(
                                    computeSourceSetName(
                                            variantConfig.getFlavorName(), variantConfig.getType()),
                                    variantConfig.getType().isTestComponent());
            variantConfig.setMultiFlavorSourceProvider(multiFlavorSourceSet);
        }
    }

    /**
     * Turns a string into a valid source set name for the given {@link VariantType}, e.g.
     * "fooBarUnitTest" becomes "testFooBar".
     */
    @NonNull
    private static String computeSourceSetName(
            @NonNull String name,
            @NonNull VariantType variantType) {
        if (name.endsWith(variantType.getSuffix())) {
            name = name.substring(0, name.length() - variantType.getSuffix().length());
        }

        if (!variantType.getPrefix().isEmpty()) {
            name = StringHelper.appendCapitalized(variantType.getPrefix(), name);
        }

        return name;
    }

    /**
     * Create a TestVariantData for the specified testedVariantData.
     */
    public TestVariantData createTestVariantData(
            BaseVariantData testedVariantData,
            VariantType type) {
        CoreBuildType buildType = testedVariantData.getVariantConfiguration().getBuildType();
        BuildTypeData buildTypeData = buildTypes.get(buildType.getName());

        GradleVariantConfiguration testedConfig = testedVariantData.getVariantConfiguration();
        List<? extends CoreProductFlavor> productFlavorList = testedConfig.getProductFlavors();

        // handle test variant
        // need a suppress warning because ProductFlavor.getTestSourceSet(type) is annotated
        // to return @Nullable and the constructor is @NonNull on this parameter,
        // but it's never the case on defaultConfigData
        // The constructor does a runtime check on the instances so we should be safe.
        final DefaultAndroidSourceSet testSourceSet = defaultConfigData.getTestSourceSet(type);
        @SuppressWarnings("ConstantConditions")
        GradleVariantConfiguration testVariantConfig =
                testedConfig.getMyTestConfig(
                        testSourceSet,
                        testSourceSet != null ? getParser(testSourceSet.getManifestFile()) : null,
                        buildTypeData.getTestSourceSet(type),
                        type,
                        this::canParseManifest);


        for (CoreProductFlavor productFlavor : productFlavorList) {
            ProductFlavorData<CoreProductFlavor> data = productFlavors
                    .get(productFlavor.getName());

            String dimensionName = productFlavor.getDimension();
            if (dimensionName == null) {
                dimensionName = "";
            }
            // same supress warning here.
            //noinspection ConstantConditions
            testVariantConfig.addProductFlavor(
                    data.getProductFlavor(),
                    data.getTestSourceSet(type),
                    dimensionName);
        }

        createCompoundSourceSets(productFlavorList, testVariantConfig, sourceSetManager);

        // create the internal storage for this variant.
        TestVariantData testVariantData =
                new TestVariantData(
                        globalScope,
                        extension,
                        taskManager,
                        testVariantConfig,
                        (TestedVariantData) testedVariantData,
                        recorder);
        // link the testVariant to the tested variant in the other direction
        ((TestedVariantData) testedVariantData).setTestVariantData(testVariantData, type);

        return testVariantData;
    }

    /**
     * Creates VariantData for a specified list of product flavor.
     *
     * This will create VariantData for all build types of the given flavors.
     *
     * @param productFlavorList the flavor(s) to build.
     */
    private void createVariantDataForProductFlavors(
            @NonNull List<ProductFlavor> productFlavorList) {
        for (VariantType variantType : variantFactory.getVariantConfigurationTypes()) {
            createVariantDataForProductFlavorsAndVariantType(productFlavorList, variantType);
        }
    }

    private void createVariantDataForProductFlavorsAndVariantType(
            @NonNull List<ProductFlavor> productFlavorList, @NonNull VariantType variantType) {

        BuildTypeData testBuildTypeData = null;
        if (extension instanceof TestedAndroidConfig) {
            TestedAndroidConfig testedExtension = (TestedAndroidConfig) extension;

            testBuildTypeData = buildTypes.get(testedExtension.getTestBuildType());
            if (testBuildTypeData == null) {
                throw new RuntimeException(String.format(
                        "Test Build Type '%1$s' does not exist.", testedExtension.getTestBuildType()));
            }
        }

        BaseVariantData variantForAndroidTest = null;

        CoreProductFlavor defaultConfig = defaultConfigData.getProductFlavor();

        Action<com.android.build.api.variant.VariantFilter> variantFilterAction =
                extension.getVariantFilter();

        final String restrictedProject =
                projectOptions.get(StringOption.IDE_RESTRICT_VARIANT_PROJECT);
        final boolean restrictVariants = restrictedProject != null;

        // compare the project name if the type is not a lib.
        final boolean projectMatch;
        final String restrictedVariantName;
        if (restrictVariants) {
            projectMatch = variantType.isApk() && project.getPath().equals(restrictedProject);
            restrictedVariantName = projectOptions.get(StringOption.IDE_RESTRICT_VARIANT_NAME);
        } else {
            projectMatch = false;
            restrictedVariantName = null;
        }

        for (BuildTypeData buildTypeData : buildTypes.values()) {
            boolean ignore = false;

            if (restrictVariants || variantFilterAction != null) {
                variantFilter.reset(
                        defaultConfig,
                        buildTypeData.getBuildType(),
                        variantType,
                        productFlavorList);

                if (restrictVariants) {
                    if (projectMatch) {
                        // get the app project, compare to this one, and if a match only accept
                        // the variant being built.
                        ignore = !variantFilter.getName().equals(restrictedVariantName);
                    }
                } else {
                    try {
                        // variantFilterAction != null always true here.
                        variantFilterAction.execute(variantFilter);
                    } catch (Throwable t) {
                        throw new ExternalApiUsageException(t);
                    }
                    ignore = variantFilter.isIgnore();
                }
            }

            if (!ignore) {
                BaseVariantData variantData =
                        createVariantDataForVariantType(
                                buildTypeData.getBuildType(), productFlavorList, variantType);
                addVariant(variantData);

                GradleVariantConfiguration variantConfig = variantData.getVariantConfiguration();
                VariantScope variantScope = variantData.getScope();

                int minSdkVersion = variantConfig.getMinSdkVersion().getApiLevel();
                int targetSdkVersion = variantConfig.getTargetSdkVersion().getApiLevel();
                if (minSdkVersion > 0 && targetSdkVersion > 0 && minSdkVersion > targetSdkVersion) {
                    globalScope
                            .getDslScope()
                            .getIssueReporter()
                            .reportWarning(
                                    EvalIssueReporter.Type.GENERIC,
                                    String.format(
                                            Locale.US,
                                            "minSdkVersion (%d) is greater than targetSdkVersion (%d) for variant \"%s\". Please change the values such that minSdkVersion is less than or equal to targetSdkVersion.",
                                            minSdkVersion,
                                            targetSdkVersion,
                                            variantData.getName()));
                }

                GradleBuildVariant.Builder profileBuilder =
                        ProcessProfileWriter.getOrCreateVariant(
                                        project.getPath(), variantData.getName())
                                .setIsDebug(variantConfig.getBuildType().isDebuggable())
                                .setMinSdkVersion(
                                        AnalyticsUtil.toProto(variantConfig.getMinSdkVersion()))
                                .setMinifyEnabled(variantScope.getCodeShrinker() != null)
                                .setUseMultidex(variantConfig.isMultiDexEnabled())
                                .setUseLegacyMultidex(variantConfig.isLegacyMultiDexMode())
                                .setVariantType(variantData.getType().getAnalyticsVariantType())
                                .setDexBuilder(AnalyticsUtil.toProto(variantScope.getDexer()))
                                .setDexMerger(AnalyticsUtil.toProto(variantScope.getDexMerger()))
                                .setTestExecution(
                                        AnalyticsUtil.toProto(
                                                globalScope
                                                        .getExtension()
                                                        .getTestOptions()
                                                        .getExecutionEnum()));

                if (variantScope.getCodeShrinker() != null) {
                    profileBuilder.setCodeShrinker(
                            AnalyticsUtil.toProto(variantScope.getCodeShrinker()));
                }

                if (variantConfig.getTargetSdkVersion().getApiLevel() > 0) {
                    profileBuilder.setTargetSdkVersion(
                            AnalyticsUtil.toProto(variantConfig.getTargetSdkVersion()));
                }
                if (variantConfig.getMergedFlavor().getMaxSdkVersion() != null) {
                    profileBuilder.setMaxSdkVersion(
                            ApiVersion.newBuilder()
                                    .setApiLevel(
                                            variantConfig.getMergedFlavor().getMaxSdkVersion()));
                }

                VariantScope.Java8LangSupport supportType =
                        variantData.getScope().getJava8LangSupportType();
                if (supportType != VariantScope.Java8LangSupport.INVALID
                        && supportType != VariantScope.Java8LangSupport.UNUSED) {
                    profileBuilder.setJava8LangSupport(AnalyticsUtil.toProto(supportType));
                }

                if (variantFactory.hasTestScope()) {
                    if (buildTypeData == testBuildTypeData) {
                        variantForAndroidTest = variantData;
                    }

                    if (!variantType.isHybrid()) { // BASE_FEATURE/FEATURE
                        // There's nothing special about unit testing the feature variant, so
                        // there's no point creating the duplicate unit testing variant. This only
                        // causes tests to run twice when running "testDebug".
                        TestVariantData unitTestVariantData =
                                createTestVariantData(variantData, UNIT_TEST);
                        addVariant(unitTestVariantData);
                    }
                }
            }
        }

        if (variantForAndroidTest != null) {
            // TODO: b/34624400
            if (!variantType.isHybrid()) { // BASE_FEATURE/FEATURE
                TestVariantData androidTestVariantData =
                        createTestVariantData(variantForAndroidTest, ANDROID_TEST);
                addVariant(androidTestVariantData);
            }
        }
    }

    private static void checkName(@NonNull String name, @NonNull String displayName) {
        checkPrefix(name, displayName, VariantType.ANDROID_TEST_PREFIX);
        checkPrefix(name, displayName, VariantType.UNIT_TEST_PREFIX);

        if (LINT.equals(name)) {
            throw new RuntimeException(String.format(
                    "%1$s names cannot be %2$s", displayName, LINT));
        }
    }

    private static void checkPrefix(String name, String displayName, String prefix) {
        if (name.startsWith(prefix)) {
            throw new RuntimeException(String.format(
                    "%1$s names cannot start with '%2$s'", displayName, prefix));
        }
    }

    private CoreSigningConfig createSigningOverride() {
        SigningOptions signingOptions = SigningOptions.readSigningOptions(projectOptions);
        if (signingOptions != null) {
            com.android.build.gradle.internal.dsl.SigningConfig signingConfigDsl =
                    new com.android.build.gradle.internal.dsl.SigningConfig("externalOverride");

            signingConfigDsl.setStoreFile(new File(signingOptions.getStoreFile()));
            signingConfigDsl.setStorePassword(signingOptions.getStorePassword());
            signingConfigDsl.setKeyAlias(signingOptions.getKeyAlias());
            signingConfigDsl.setKeyPassword(signingOptions.getKeyPassword());

            if (signingOptions.getStoreType() != null) {
                signingConfigDsl.setStoreType(signingOptions.getStoreType());
            }

            if (signingOptions.getV1Enabled() != null) {
                signingConfigDsl.setV1SigningEnabled(signingOptions.getV1Enabled());
            }

            if (signingOptions.getV2Enabled() != null) {
                signingConfigDsl.setV2SigningEnabled(signingOptions.getV2Enabled());
            }

            return signingConfigDsl;
        }
        return null;
    }

    @NonNull
    private ManifestAttributeSupplier getParser(@NonNull File file) {
        return manifestParserMap.computeIfAbsent(
                file,
                f ->
                        new DefaultManifestParser(
                                f, this::canParseManifest, globalScope.getErrorHandler()));
    }

    private boolean canParseManifest() {
        return hasCreatedTasks || !projectOptions.get(BooleanOption.DISABLE_EARLY_MANIFEST_PARSING);
    }

    public void setHasCreatedTasks(boolean hasCreatedTasks) {
        this.hasCreatedTasks = hasCreatedTasks;
    }

    /**
     * Calculates the default variant to put in the model.
     *
     * <p>Given user preferences, this attempts to respect them in the presence of the variant
     * filter.
     *
     * <p>This prioritizes by, in decending order of preference:
     *
     * <ol>
     *   <li>The build author's explicit build type settings
     *   <li>The build author's explicit product flavor settings, matching the highest number of
     *       chosen defaults
     *   <li>The implicit default build type
     *   <li>The alphabetically sorted default product flavors, left to right
     * </ol>
     *
     * @param syncIssueConsumer any arising user configuration issues will be reported here.
     * @return the name of a variant that exists under the presence of the variant filter. Only
     *     returns null if all variants are removed.
     */
    @Nullable
    public String getDefaultVariant(@NonNull Consumer<SyncIssue> syncIssueConsumer) {
        // Finalize the DSL we are about to read.
        finalizeDefaultVariantDsl();

        // Exit early if all variants were filtered out, this is not a valid project
        if (variantScopes.isEmpty()) {
            return null;
        }

        // Otherwise get the 'best' build type, respecting the user's preferences first.

        @Nullable
        String chosenBuildType = getBuildAuthorSpecifiedDefaultBuildType(syncIssueConsumer);
        Map<String, String> chosenFlavors =
                getBuildAuthorSpecifiedDefaultFlavors(syncIssueConsumer);

        Comparator<VariantScope> preferredDefaultVariantScopeComparator =
                new BuildAuthorSpecifiedDefaultBuildTypeComparator(chosenBuildType)
                        .thenComparing(
                                new BuildAuthorSpecifiedDefaultsFlavorComparator(chosenFlavors))
                        .thenComparing(new DefaultBuildTypeComparator())
                        .thenComparing(new DefaultFlavorComparator());

        // Ignore test, base feature and feature variants.
        // * Test variants have corresponding production variants
        // * Hybrid feature variants have corresponding library variants.
        Optional<VariantScope> defaultVariantScope =
                variantScopes
                        .stream()
                        .filter(it -> !it.getType().isTestComponent())
                        .filter(it -> !it.getType().isHybrid())
                        .min(preferredDefaultVariantScopeComparator);
        return defaultVariantScope.map(TransformVariantScope::getFullVariantName).orElse(null);
    }

    /**
     * Compares variants prioritizing those that match the given default build type.
     *
     * <p>The best match is the <em>minimum</em> element.
     *
     * <p>Note: this comparator imposes orderings that are inconsistent with equals, as variants
     * that do not match the default will compare the same.
     */
    private static class BuildAuthorSpecifiedDefaultBuildTypeComparator
            implements Comparator<VariantScope> {
        @Nullable private final String chosen;

        private BuildAuthorSpecifiedDefaultBuildTypeComparator(@Nullable String chosen) {
            this.chosen = chosen;
        }

        @Override
        public int compare(@NonNull VariantScope v1, @NonNull VariantScope v2) {
            if (chosen == null) {
                return 0;
            }
            int b1Score =
                    v1.getVariantConfiguration().getBuildType().getName().equals(chosen) ? 1 : 0;
            int b2Score =
                    v2.getVariantConfiguration().getBuildType().getName().equals(chosen) ? 1 : 0;
            return b2Score - b1Score;
        }
    }

    /**
     * Compares variants prioritizing those that match the given default flavors over those that do
     * not.
     *
     * <p>The best match is the <em>minimum</em> element.
     *
     * <p>Note: this comparator imposes orderings that are inconsistent with equals, as variants
     * that do not match the default will compare the same.
     */
    private static class BuildAuthorSpecifiedDefaultsFlavorComparator
            implements Comparator<VariantScope> {

        @NonNull private final Map<String, String> defaultFlavors;

        BuildAuthorSpecifiedDefaultsFlavorComparator(@NonNull Map<String, String> defaultFlavors) {
            this.defaultFlavors = defaultFlavors;
        }

        @Override
        public int compare(VariantScope v1, VariantScope v2) {
            int f1Score = 0;
            int f2Score = 0;

            for (CoreProductFlavor flavor : v1.getVariantConfiguration().getProductFlavors()) {
                if (flavor.getName().equals(defaultFlavors.get(flavor.getDimension()))) {
                    f1Score++;
                }
            }
            for (CoreProductFlavor flavor : v2.getVariantConfiguration().getProductFlavors()) {
                if (flavor.getName().equals(defaultFlavors.get(flavor.getDimension()))) {
                    f2Score++;
                }
            }
            return f2Score - f1Score;
        }
    }

    /**
     * Compares variants on build types.
     *
     * <p>Prefers 'debug', then falls back to the first alphabetically.
     *
     * <p>The best match is the <em>minimum</em> element.
     */
    private static class DefaultBuildTypeComparator implements Comparator<VariantScope> {
        @Override
        public int compare(VariantScope v1, VariantScope v2) {
            String b1 = v1.getVariantConfiguration().getBuildType().getName();
            String b2 = v2.getVariantConfiguration().getBuildType().getName();
            if (b1.equals(b2)) {
                return 0;
            } else if (b1.equals("debug")) {
                return -1;
            } else if (b2.equals("debug")) {
                return 1;
            } else {
                return b1.compareTo(b2);
            }
        }
    }

    /**
     * Compares variants prioritizing product flavors alphabetically, left-to-right.
     *
     * <p>The best match is the <em>minimum</em> element.
     */
    private static class DefaultFlavorComparator implements Comparator<VariantScope> {
        @Override
        public int compare(VariantScope v1, VariantScope v2) {
            // Compare flavors left-to right.
            for (int i = 0; i < v1.getVariantConfiguration().getProductFlavors().size(); i++) {
                String f1 = v1.getVariantConfiguration().getProductFlavors().get(i).getName();
                String f2 = v2.getVariantConfiguration().getProductFlavors().get(i).getName();
                int diff = f1.compareTo(f2);
                if (diff != 0) {
                    return diff;
                }
            }
            return 0;
        }
    }

    /** Prevent any subsequent modifications to the default variant DSL properties. */
    private void finalizeDefaultVariantDsl() {
        for (BuildTypeData buildTypeData : buildTypes.values()) {
            buildTypeData.getBuildType().getIsDefault().finalizeValue();
        }
        for (ProductFlavorData<CoreProductFlavor> productFlavorData : productFlavors.values()) {
            ((com.android.build.gradle.internal.dsl.ProductFlavor)
                            productFlavorData.getProductFlavor())
                    .getIsDefault()
                    .finalizeValue();
        }
    }

    /**
     * Computes explicit build-author default build type.
     *
     * @param issueConsumer any configuration issues will be added here, e.g. if multiple build
     *     types are marked as default.
     * @return user specified default build type, null if none set.
     */
    @Nullable
    private String getBuildAuthorSpecifiedDefaultBuildType(
            @NonNull Consumer<SyncIssue> issueConsumer) {
        // First look for the user setting
        List<String> buildTypesMarkedAsDefault = new ArrayList<>(1);
        for (BuildTypeData buildType : buildTypes.values()) {
            if (buildType.getBuildType().getIsDefault().get()) {
                buildTypesMarkedAsDefault.add(buildType.getBuildType().getName());
            }
        }
        Collections.sort(buildTypesMarkedAsDefault);

        if (buildTypesMarkedAsDefault.size() > 1) {
            issueConsumer.accept(
                    new SyncIssueImpl(
                            EvalIssueReporter.Type.AMBIGUOUS_BUILD_TYPE_DEFAULT,
                            EvalIssueReporter.Severity.WARNING,
                            Joiner.on(',').join(buildTypesMarkedAsDefault),
                            "Ambiguous default build type: '"
                                    + Joiner.on("', '").join(buildTypesMarkedAsDefault)
                                    + "'.\n"
                                    + "Please only set `isDefault = true` for one build type."));
        }

        if (buildTypesMarkedAsDefault.isEmpty()) {
            return null;
        }
        // This picks the first alphabetically that was tagged, to make it stable,
        // even if the user accidentally tags two build types as default.
        return buildTypesMarkedAsDefault.get(0);
    }

    /**
     * Computes explicit user set default product flavors for each dimension.
     *
     * @param issueConsumer any configuration issues will be added here, e.g. if multiple flavors in
     *     one dimension are marked as default.
     * @return map from flavor dimension to the user-specified default flavor for that dimension,
     *     with entries missing for flavors without user-specified defaults.
     */
    @NonNull
    private Map<String, String> getBuildAuthorSpecifiedDefaultFlavors(
            @NonNull Consumer<SyncIssue> issueConsumer) {
        // Using ArrayListMultiMap to preserve sorting of flavor names.
        ArrayListMultimap<String, String> userDefaults = ArrayListMultimap.create();

        for (ProductFlavorData<CoreProductFlavor> flavor : productFlavors.values()) {
            com.android.build.gradle.internal.dsl.ProductFlavor productFlavor =
                    (com.android.build.gradle.internal.dsl.ProductFlavor) flavor.getProductFlavor();
            String dimension = productFlavor.getDimension();
            if (productFlavor.getIsDefault().get()) {
                userDefaults.put(dimension, productFlavor.getName());
            }
        }

        ImmutableMap.Builder<String, String> defaults = ImmutableMap.builder();
        // For each user preference, validate it and override the alphabetical default.
        for (String dimension : userDefaults.keySet()) {
            List<String> userDefault = userDefaults.get(dimension);
            Collections.sort(userDefault);
            if (!userDefault.isEmpty()) {
                // This picks the first alphabetically that was tagged, to make it stable,
                // even if the user accidentally tags two flavors in the same dimension as default.
                defaults.put(dimension, userDefault.get(0));
            }
            if (userDefault.size() > 1) {
                // Report the ambiguous default setting.
                issueConsumer.accept(
                        new SyncIssueImpl(
                                EvalIssueReporter.Type.AMBIGUOUS_PRODUCT_FLAVOR_DEFAULT,
                                EvalIssueReporter.Severity.WARNING,
                                dimension,
                                "Ambiguous default product flavors for flavor dimension '"
                                        + dimension
                                        + "': '"
                                        + Joiner.on("', '").join(userDefault)
                                        + "'.\n"
                                        + "Please only set `isDefault = true` "
                                        + "for one product flavor "
                                        + "in each flavor dimension."));
            }
        }

        return defaults.build();
    }

}<|MERGE_RESOLUTION|>--- conflicted
+++ resolved
@@ -601,15 +601,7 @@
 
         // If Jetifier is enabled, replace old support libraries with AndroidX.
         if (globalScope.getProjectOptions().get(BooleanOption.ENABLE_JETIFIER)) {
-<<<<<<< HEAD
-            JetifyTransform.replaceOldSupportLibraries(project);
-
-            // Do not jetify libraries that have been blacklisted
-            JetifyTransform.setJetifierBlackList(
-                    globalScope.getProjectOptions().get(StringOption.JETIFIER_BLACKLIST));
-=======
             AndroidXDepedencySubstitution.replaceOldSupportLibraries(project);
->>>>>>> 86bcd624
         }
 
         /*

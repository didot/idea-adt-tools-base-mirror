--- conflicted
+++ resolved
@@ -47,12 +47,9 @@
 import com.android.build.gradle.internal.variant.TestedVariantData;
 import com.android.build.gradle.internal.variant.VariantFactory;
 import com.android.builder.core.AndroidBuilder;
-<<<<<<< HEAD
+import com.android.builder.core.DefaultManifestParser;
 import com.android.builder.core.DefaultProductFlavor;
-=======
-import com.android.builder.core.DefaultManifestParser;
 import com.android.builder.core.ManifestAttributeSupplier;
->>>>>>> b5c51dae
 import com.android.builder.core.VariantType;
 import com.android.builder.model.ProductFlavor;
 import com.android.builder.model.SigningConfig;
@@ -68,11 +65,8 @@
 import com.google.wireless.android.sdk.stats.GradleBuildProfileSpan.ExecutionType;
 import java.io.File;
 import java.util.Collections;
-<<<<<<< HEAD
+import java.util.HashMap;
 import java.util.HashSet;
-=======
-import java.util.HashMap;
->>>>>>> b5c51dae
 import java.util.List;
 import java.util.Map;
 import java.util.Set;
@@ -591,10 +585,7 @@
             @NonNull List<? extends ProductFlavor> productFlavorList) {
         BuildTypeData buildTypeData = buildTypes.get(buildType.getName());
 
-<<<<<<< HEAD
-=======
         final DefaultAndroidSourceSet sourceSet = defaultConfigData.getSourceSet();
->>>>>>> b5c51dae
         GradleVariantConfiguration variantConfig =
                 GradleVariantConfiguration.getBuilderForExtension(extension)
                         .create(

/*
 * Copyright (C) 2014 The Android Open Source Project
 *
 * Licensed under the Apache License, Version 2.0 (the "License");
 * you may not use this file except in compliance with the License.
 * You may obtain a copy of the License at
 *
 *      http://www.apache.org/licenses/LICENSE-2.0
 *
 * Unless required by applicable law or agreed to in writing, software
 * distributed under the License is distributed on an "AS IS" BASIS,
 * WITHOUT WARRANTIES OR CONDITIONS OF ANY KIND, either express or implied.
 * See the License for the specific language governing permissions and
 * limitations under the License.
 */

package com.android.build.gradle.internal;

import static com.android.builder.core.BuilderConstants.LINT;
import static com.android.builder.core.VariantType.ANDROID_TEST;
import static com.android.builder.core.VariantType.FEATURE;
import static com.android.builder.core.VariantType.UNIT_TEST;
import static org.gradle.api.internal.artifacts.ArtifactAttributes.ARTIFACT_FORMAT;

import com.android.annotations.NonNull;
import com.android.annotations.Nullable;
import com.android.build.api.attributes.BuildTypeAttr;
import com.android.build.api.attributes.ProductFlavorAttr;
import com.android.build.gradle.AndroidConfig;
import com.android.build.gradle.TestedAndroidConfig;
import com.android.build.gradle.api.AndroidSourceSet;
import com.android.build.gradle.internal.api.DefaultAndroidSourceSet;
import com.android.build.gradle.internal.api.ReadOnlyObjectProvider;
import com.android.build.gradle.internal.api.VariantFilter;
import com.android.build.gradle.internal.core.GradleVariantConfiguration;
import com.android.build.gradle.internal.dependency.AarTransform;
import com.android.build.gradle.internal.dependency.AlternateCompatibilityRule;
import com.android.build.gradle.internal.dependency.AlternateDisambiguationRule;
import com.android.build.gradle.internal.dependency.AndroidTypeAttr;
import com.android.build.gradle.internal.dependency.AndroidTypeAttrCompatRule;
import com.android.build.gradle.internal.dependency.AndroidTypeAttrDisambRule;
import com.android.build.gradle.internal.dependency.ExtractAarTransform;
import com.android.build.gradle.internal.dependency.JarTransform;
import com.android.build.gradle.internal.dependency.LibrarySymbolTableTransform;
import com.android.build.gradle.internal.dependency.SourceSetManager;
import com.android.build.gradle.internal.dependency.VariantDependencies;
import com.android.build.gradle.internal.dsl.BaseFlavor;
import com.android.build.gradle.internal.dsl.BuildType;
import com.android.build.gradle.internal.dsl.CoreBuildType;
import com.android.build.gradle.internal.dsl.CoreProductFlavor;
import com.android.build.gradle.internal.dsl.CoreSigningConfig;
import com.android.build.gradle.internal.profile.AnalyticsUtil;
import com.android.build.gradle.internal.publishing.AndroidArtifacts;
import com.android.build.gradle.internal.publishing.AndroidArtifacts.ArtifactType;
import com.android.build.gradle.internal.scope.GlobalScope;
import com.android.build.gradle.internal.scope.VariantScope;
import com.android.build.gradle.internal.variant.BaseVariantData;
import com.android.build.gradle.internal.variant.TaskContainer;
import com.android.build.gradle.internal.variant.TestVariantData;
import com.android.build.gradle.internal.variant.TestVariantFactory;
import com.android.build.gradle.internal.variant.TestedVariantData;
import com.android.build.gradle.internal.variant.VariantFactory;
import com.android.build.gradle.options.BooleanOption;
import com.android.build.gradle.options.ProjectOptions;
import com.android.build.gradle.options.SigningOptions;
import com.android.build.gradle.options.StringOption;
import com.android.builder.core.AndroidBuilder;
import com.android.builder.core.DefaultManifestParser;
import com.android.builder.core.DefaultProductFlavor;
import com.android.builder.core.DefaultProductFlavor.DimensionRequest;
import com.android.builder.core.ManifestAttributeSupplier;
import com.android.builder.core.VariantType;
import com.android.builder.errors.EvalIssueReporter;
import com.android.builder.model.ProductFlavor;
import com.android.builder.model.SigningConfig;
import com.android.builder.profile.ProcessProfileWriter;
import com.android.builder.profile.Recorder;
import com.android.utils.StringHelper;
import com.google.common.base.Preconditions;
<<<<<<< HEAD
import com.google.common.collect.ImmutableList;
=======
>>>>>>> 9762cc2c
import com.google.common.collect.ImmutableMap;
import com.google.common.collect.Iterables;
import com.google.common.collect.Lists;
import com.google.common.collect.Maps;
import com.google.wireless.android.sdk.stats.ApiVersion;
import com.google.wireless.android.sdk.stats.GradleBuildProfileSpan.ExecutionType;
import com.google.wireless.android.sdk.stats.GradleBuildVariant;
import java.io.File;
import java.util.Collection;
import java.util.Collections;
import java.util.List;
import java.util.Map;
import java.util.function.Function;
import java.util.stream.Collectors;
import org.gradle.api.Action;
import org.gradle.api.DefaultTask;
import org.gradle.api.NamedDomainObjectContainer;
import org.gradle.api.Project;
import org.gradle.api.Task;
import org.gradle.api.artifacts.dsl.DependencyHandler;
import org.gradle.api.attributes.Attribute;
import org.gradle.api.attributes.AttributeMatchingStrategy;
import org.gradle.api.attributes.AttributesSchema;
import org.gradle.api.file.ConfigurableFileCollection;
import org.gradle.api.model.ObjectFactory;

/**
 * Class to create, manage variants.
 */
public class VariantManager implements VariantModel {

    private static final String MULTIDEX_VERSION = "1.0.2";

    protected static final String COM_ANDROID_SUPPORT_MULTIDEX =
            "com.android.support:multidex:" + MULTIDEX_VERSION;
    protected static final String COM_ANDROID_SUPPORT_MULTIDEX_INSTRUMENTATION =
            "com.android.support:multidex-instrumentation:" + MULTIDEX_VERSION;

    @NonNull private final Project project;
    @NonNull private final ProjectOptions projectOptions;
    @NonNull private final AndroidBuilder androidBuilder;
    @NonNull private final AndroidConfig extension;
    @NonNull private final VariantFactory variantFactory;
    @NonNull private final TaskManager taskManager;
    @NonNull private final SourceSetManager sourceSetManager;
    @NonNull private final Recorder recorder;
    @NonNull private final ProductFlavorData<CoreProductFlavor> defaultConfigData;
    @NonNull private final Map<String, BuildTypeData> buildTypes;
    @NonNull private final VariantFilter variantFilter;
    @NonNull private final List<VariantScope> variantScopes;
    @NonNull private final Map<String, ProductFlavorData<CoreProductFlavor>> productFlavors;
    @NonNull private final Map<String, SigningConfig> signingConfigs;
    @NonNull private final Map<File, ManifestAttributeSupplier> manifestParserMap;
    @NonNull protected final GlobalScope globalScope;
    @Nullable private final CoreSigningConfig signingOverride;

    public VariantManager(
            @NonNull GlobalScope globalScope,
            @NonNull Project project,
            @NonNull ProjectOptions projectOptions,
            @NonNull AndroidBuilder androidBuilder,
            @NonNull AndroidConfig extension,
            @NonNull VariantFactory variantFactory,
            @NonNull TaskManager taskManager,
            @NonNull SourceSetManager sourceSetManager,
            @NonNull Recorder recorder) {
        this.globalScope = globalScope;
        this.extension = extension;
        this.androidBuilder = androidBuilder;
        this.project = project;
        this.projectOptions = projectOptions;
        this.variantFactory = variantFactory;
        this.taskManager = taskManager;
        this.sourceSetManager = sourceSetManager;
        this.recorder = recorder;
        this.signingOverride = createSigningOverride();
        this.variantFilter = new VariantFilter(new ReadOnlyObjectProvider());
        this.buildTypes = Maps.newHashMap();
        this.variantScopes = Lists.newArrayList();
        this.productFlavors = Maps.newHashMap();
        this.signingConfigs = Maps.newHashMap();
        this.manifestParserMap = Maps.newHashMap();

        DefaultAndroidSourceSet mainSourceSet =
                (DefaultAndroidSourceSet) extension.getSourceSets().getByName(extension.getDefaultConfig().getName());

        DefaultAndroidSourceSet androidTestSourceSet = null;
        DefaultAndroidSourceSet unitTestSourceSet = null;
        if (variantFactory.hasTestScope()) {
            androidTestSourceSet =
                    (DefaultAndroidSourceSet) extension.getSourceSets()
                            .getByName(ANDROID_TEST.getPrefix());
            unitTestSourceSet =
                    (DefaultAndroidSourceSet) extension.getSourceSets()
                            .getByName(UNIT_TEST.getPrefix());
        }

        this.defaultConfigData =
                new ProductFlavorData<>(
                        extension.getDefaultConfig(),
                        mainSourceSet,
                        androidTestSourceSet,
                        unitTestSourceSet);
    }

    /**
     * Registers a new variant.
     *
     * <p>Unfortunately VariantData and VariantScope are tangled together and are really parts of
     * the same, but we'll try to gradually shift all the immutable state to VariantScope and
     * pretend that there's only an edge from scope to data.
     */
    public void addVariant(BaseVariantData variantData) {
        variantScopes.add(variantData.getScope());
    }

    @NonNull
    @Override
    public ProductFlavorData<CoreProductFlavor> getDefaultConfig() {
        return defaultConfigData;
    }

    @Override
    @NonNull
    public Map<String, BuildTypeData> getBuildTypes() {
        return buildTypes;
    }

    @Override
    @NonNull
    public Map<String, ProductFlavorData<CoreProductFlavor>> getProductFlavors() {
        return productFlavors;
    }

    @Override
    @NonNull
    public Map<String, SigningConfig> getSigningConfigs() {
        return signingConfigs;
    }

    public void addSigningConfig(@NonNull SigningConfig signingConfig) {
        signingConfigs.put(signingConfig.getName(), signingConfig);
    }

    /**
     * Adds new BuildType, creating a BuildTypeData, and the associated source set,
     * and adding it to the map.
     * @param buildType the build type.
     */
    public void addBuildType(@NonNull CoreBuildType buildType) {
        String name = buildType.getName();
        checkName(name, "BuildType");

        if (productFlavors.containsKey(name)) {
            throw new RuntimeException("BuildType names cannot collide with ProductFlavor names");
        }

        DefaultAndroidSourceSet mainSourceSet =
                (DefaultAndroidSourceSet) sourceSetManager.setUpSourceSet(name);

        DefaultAndroidSourceSet androidTestSourceSet = null;
        DefaultAndroidSourceSet unitTestSourceSet = null;
        if (variantFactory.hasTestScope()) {
            if (buildType.getName().equals(extension.getTestBuildType())) {
                androidTestSourceSet =
                        (DefaultAndroidSourceSet)
<<<<<<< HEAD
                                extension
                                        .getSourceSets()
                                        .maybeCreate(
                                                computeSourceSetName(
                                                        buildType.getName(), ANDROID_TEST));
            }

            unitTestSourceSet = (DefaultAndroidSourceSet) extension
                    .getSourceSets().maybeCreate(
                            computeSourceSetName(buildType.getName(), UNIT_TEST));
=======
                                sourceSetManager.setUpTestSourceSet(
                                        computeSourceSetName(buildType.getName(), ANDROID_TEST));
            }

            unitTestSourceSet =
                    (DefaultAndroidSourceSet)
                            sourceSetManager.setUpTestSourceSet(
                                    computeSourceSetName(buildType.getName(), UNIT_TEST));
>>>>>>> 9762cc2c
        }

        BuildTypeData buildTypeData =
                new BuildTypeData(
<<<<<<< HEAD
                        buildType, project, mainSourceSet, androidTestSourceSet, unitTestSourceSet);
=======
                        buildType, mainSourceSet, androidTestSourceSet, unitTestSourceSet);
>>>>>>> 9762cc2c

        buildTypes.put(name, buildTypeData);
    }

    /**
     * Adds a new ProductFlavor, creating a ProductFlavorData and associated source sets,
     * and adding it to the map.
     *
     * @param productFlavor the product flavor
     */
    public void addProductFlavor(@NonNull CoreProductFlavor productFlavor) {
        String name = productFlavor.getName();
        checkName(name, "ProductFlavor");

        if (buildTypes.containsKey(name)) {
            throw new RuntimeException("ProductFlavor names cannot collide with BuildType names");
        }

        DefaultAndroidSourceSet mainSourceSet =
                (DefaultAndroidSourceSet) sourceSetManager.setUpSourceSet(productFlavor.getName());

        DefaultAndroidSourceSet androidTestSourceSet = null;
        DefaultAndroidSourceSet unitTestSourceSet = null;
        if (variantFactory.hasTestScope()) {
            androidTestSourceSet =
                    (DefaultAndroidSourceSet)
                            sourceSetManager.setUpTestSourceSet(
                                    computeSourceSetName(productFlavor.getName(), ANDROID_TEST));
            unitTestSourceSet =
                    (DefaultAndroidSourceSet)
                            sourceSetManager.setUpTestSourceSet(
                                    computeSourceSetName(productFlavor.getName(), UNIT_TEST));
        }

        ProductFlavorData<CoreProductFlavor> productFlavorData =
                new ProductFlavorData<>(
                        productFlavor, mainSourceSet, androidTestSourceSet, unitTestSourceSet);

        productFlavors.put(productFlavor.getName(), productFlavorData);
    }

    /** Returns a list of all created {@link VariantScope}s. */
    @NonNull
    public List<VariantScope> getVariantScopes() {
        return variantScopes;
    }

    /**
     * Returns the {@link BaseVariantData} for every {@link VariantScope} known. Don't use this, get
     * the {@link VariantScope}s instead.
     *
     * @see #getVariantScopes()
     * @deprecated Kept only not to break the Kotlin plugin.
     */
    @NonNull
    @Deprecated
    public List<BaseVariantData> getVariantDataList() {
        List<BaseVariantData> result = Lists.newArrayListWithExpectedSize(variantScopes.size());
        for (VariantScope variantScope : variantScopes) {
            result.add(variantScope.getVariantData());
        }
        return result;
    }

    /**
     * Variant/Task creation entry point.
     */
    public void createAndroidTasks() {
        variantFactory.validateModel(this);
        variantFactory.preVariantWork(project);

        if (variantScopes.isEmpty()) {
            recorder.record(
                    ExecutionType.VARIANT_MANAGER_CREATE_VARIANTS,
                    project.getPath(),
                    null /*variantName*/,
                    this::populateVariantDataList);
        }

        // Create top level test tasks.
        recorder.record(
                ExecutionType.VARIANT_MANAGER_CREATE_TESTS_TASKS,
                project.getPath(),
                null /*variantName*/,
                () -> taskManager.createTopLevelTestTasks(!productFlavors.isEmpty()));



        for (final VariantScope variantScope : variantScopes) {
            recorder.record(
                    ExecutionType.VARIANT_MANAGER_CREATE_TASKS_FOR_VARIANT,
                    project.getPath(),
                    variantScope.getFullVariantName(),
                    () -> createTasksForVariantData(variantScope));
        }

        taskManager.createReportTasks(variantScopes);
    }

    /** Create assemble task for VariantData. */
    private void createAssembleTaskForVariantData(final BaseVariantData variantData) {
        final VariantScope variantScope = variantData.getScope();
        if (variantData.getType().isForTesting()) {
            variantScope.setAssembleTask(taskManager.createAssembleTask(variantData));
        } else {
            BuildTypeData buildTypeData =
                    buildTypes.get(variantData.getVariantConfiguration().getBuildType().getName());

            Preconditions.checkNotNull(buildTypeData.getAssembleTask());

            if (productFlavors.isEmpty()) {
                // Reuse assemble task for build type if there is no product flavor.
                variantScope.setAssembleTask(buildTypeData.getAssembleTask());

                variantData.addTask(
                        TaskContainer.TaskKind.ASSEMBLE, buildTypeData.getAssembleTask());
            } else {
                variantScope.setAssembleTask(taskManager.createAssembleTask(variantData));

                // setup the task dependencies
                // build type
                buildTypeData.getAssembleTask().dependsOn(variantScope.getAssembleTask());

                // each flavor
                GradleVariantConfiguration variantConfig = variantData.getVariantConfiguration();
                for (CoreProductFlavor flavor : variantConfig.getProductFlavors()) {
                    ProductFlavorData productFlavorData = productFlavors.get(flavor.getName());

                    DefaultTask flavorAssembleTask = productFlavorData.getAssembleTask();
                    if (flavorAssembleTask == null) {
                        flavorAssembleTask = taskManager.createAssembleTask(productFlavorData);
                        productFlavorData.setAssembleTask(flavorAssembleTask);
                    }
                    flavorAssembleTask.dependsOn(variantScope.getAssembleTask());
                }

                // assembleTask for this flavor(dimension), created on demand if needed.
                if (variantConfig.getProductFlavors().size() > 1) {
                    final String name = StringHelper.capitalize(variantConfig.getFlavorName());
                    final String variantAssembleTaskName =
                            StringHelper.appendCapitalized("assemble", name);
                    if (!taskManager.getTaskFactory().containsKey(variantAssembleTaskName)) {
                        Task task = taskManager.getTaskFactory().create(variantAssembleTaskName);
                        task.setDescription("Assembles all builds for flavor combination: " + name);
                        task.setGroup("Build");
                        task.dependsOn(variantScope.getAssembleTask().getName());
                    }
                    taskManager
                            .getTaskFactory()
                            .configure(
                                    "assemble", task1 -> task1.dependsOn(variantAssembleTaskName));
                }
            }
        }
    }

    /** Create tasks for the specified variant. */
    public void createTasksForVariantData(final VariantScope variantScope) {
        final BaseVariantData variantData = variantScope.getVariantData();
        final VariantType variantType = variantData.getType();

        final GradleVariantConfiguration variantConfig = variantScope.getVariantConfiguration();

        final BuildTypeData buildTypeData = buildTypes.get(variantConfig.getBuildType().getName());
        if (buildTypeData.getAssembleTask() == null) {
            buildTypeData.setAssembleTask(taskManager.createAssembleTask(buildTypeData));
        }

        // Add dependency of assemble task on assemble build type task.
        taskManager
                .getTaskFactory()
                .configure(
                        "assemble",
                        task -> {
                            assert buildTypeData.getAssembleTask() != null;
                            task.dependsOn(buildTypeData.getAssembleTask().getName());
                        });

        createAssembleTaskForVariantData(variantData);
        if (variantType.isForTesting()) {
            final BaseVariantData testedVariantData =
                    (BaseVariantData) ((TestVariantData) variantData).getTestedVariantData();

            // Add the container of dependencies, the order of the libraries is important.
            // In descending order: build type (only for unit test), flavors, defaultConfig.

            // Add the container of dependencies.
            // The order of the libraries is important, in descending order:
            // variant-specific, build type (, multi-flavor, flavor1, flavor2, ..., defaultConfig.
            // variant-specific if the full combo of flavors+build type. Does not exist if no flavors.
            // multi-flavor is the combination of all flavor dimensions. Does not exist if <2 dimension.
            List<CoreProductFlavor> testProductFlavors = variantConfig.getProductFlavors();
            List<DefaultAndroidSourceSet> testVariantSourceSets =
                    Lists.newArrayListWithExpectedSize(4 + testProductFlavors.size());

            // 1. add the variant-specific if applicable.
            if (!testProductFlavors.isEmpty()) {
                testVariantSourceSets.add(
                        (DefaultAndroidSourceSet) variantConfig.getVariantSourceProvider());
            }

            // 2. the build type.
            DefaultAndroidSourceSet buildTypeConfigurationProvider =
                    buildTypeData.getTestSourceSet(variantType);
            if (buildTypeConfigurationProvider != null) {
                testVariantSourceSets.add(buildTypeConfigurationProvider);
            }

            // 3. the multi-flavor combination
            if (testProductFlavors.size() > 1) {
                testVariantSourceSets.add(
                        (DefaultAndroidSourceSet) variantConfig.getMultiFlavorSourceProvider());
            }

            // 4. the flavors.
            for (CoreProductFlavor productFlavor : testProductFlavors) {
                testVariantSourceSets.add(
                        this.productFlavors
                                .get(productFlavor.getName())
                                .getTestSourceSet(variantType));
            }

            // now add the default config
            testVariantSourceSets.add(defaultConfigData.getTestSourceSet(variantType));

            // If the variant being tested is a library variant, VariantDependencies must be
            // computed after the tasks for the tested variant is created.  Therefore, the
            // VariantDependencies is computed here instead of when the VariantData was created.
            VariantDependencies.Builder builder =
                    VariantDependencies.builder(
                                    project,
                                    variantScope.getGlobalScope().getErrorHandler(),
                                    variantConfig)
                            .setConsumeType(
                                    getConsumeType(
                                            testedVariantData.getVariantConfiguration().getType()))
                            .addSourceSets(testVariantSourceSets)
                            .setFlavorSelection(getFlavorSelection(variantConfig))
                            .setTestedVariantDependencies(testedVariantData.getVariantDependency())
                            .setBaseSplit(
                                    variantType == VariantType.FEATURE
                                            && extension.getBaseFeature());

            final VariantDependencies variantDep = builder.build();
            variantData.setVariantDependency(variantDep);

            if (variantType == VariantType.ANDROID_TEST && variantConfig.isLegacyMultiDexMode()) {
                project.getDependencies().add(
                        variantDep.getCompileClasspath().getName(), COM_ANDROID_SUPPORT_MULTIDEX_INSTRUMENTATION);
                project.getDependencies().add(
                        variantDep.getRuntimeClasspath().getName(), COM_ANDROID_SUPPORT_MULTIDEX_INSTRUMENTATION);
            }

            if (testedVariantData.getVariantConfiguration().getRenderscriptSupportModeEnabled()) {
                project.getDependencies()
                        .add(
                                variantDep.getCompileClasspath().getName(),
                                project.files(androidBuilder.getRenderScriptSupportJar()));
            }

            switch (variantType) {
                case ANDROID_TEST:
                    taskManager.createAndroidTestVariantTasks((TestVariantData) variantData);
                    break;
                case UNIT_TEST:
                    taskManager.createUnitTestVariantTasks((TestVariantData) variantData);
                    break;
                default:
                    throw new IllegalArgumentException("Unknown test type " + variantType);
            }
        } else {
            taskManager.createTasksForVariantScope(variantScope);
        }
    }

    @NonNull
    private Map<Attribute<ProductFlavorAttr>, ProductFlavorAttr> getFlavorSelection(
            @NonNull GradleVariantConfiguration config) {
        ProductFlavor mergedFlavors = config.getMergedFlavor();
        if (mergedFlavors instanceof DefaultProductFlavor) {
            ObjectFactory factory = project.getObjects();

            return ((DefaultProductFlavor) mergedFlavors)
                    .getMissingDimensionStrategies()
                    .entrySet()
                    .stream()
                    .collect(
                            Collectors.toMap(
                                    entry -> Attribute.of(entry.getKey(), ProductFlavorAttr.class),
                                    entry ->
                                            factory.named(
                                                    ProductFlavorAttr.class,
                                                    entry.getValue().getRequested())));
        }

        return ImmutableMap.of();
    }

    @NonNull
    private AndroidTypeAttr getConsumeType(@NonNull VariantType type) {
        switch (type) {
            case DEFAULT:
                if (variantFactory instanceof TestVariantFactory) {
                    return project.getObjects().named(AndroidTypeAttr.class, AndroidTypeAttr.APK);
                }
                return project.getObjects().named(AndroidTypeAttr.class, AndroidTypeAttr.AAR);
            case LIBRARY:
                return project.getObjects().named(AndroidTypeAttr.class, AndroidTypeAttr.AAR);
            case FEATURE:
            case INSTANTAPP:
                return project.getObjects().named(AndroidTypeAttr.class, AndroidTypeAttr.FEATURE);
            case ANDROID_TEST:
            case UNIT_TEST:
                throw new IllegalStateException(
                        "Variant type '" + type + "' should not be publishing anything");
        }
        throw new IllegalStateException(
                "Unsupported VariantType requested in getConsumeType(): " + type);
    }

    @NonNull
    private AndroidTypeAttr getPublishingType(@NonNull VariantType type) {
        switch (type) {
            case DEFAULT:
                return project.getObjects().named(AndroidTypeAttr.class, AndroidTypeAttr.APK);
            case LIBRARY:
                return project.getObjects().named(AndroidTypeAttr.class, AndroidTypeAttr.AAR);
            case FEATURE:
            case INSTANTAPP:
                return project.getObjects().named(AndroidTypeAttr.class, AndroidTypeAttr.FEATURE);
            case ANDROID_TEST:
            case UNIT_TEST:
                throw new IllegalStateException(
                        "Variant type '" + type + "' should not be publishing anything");
        }
        throw new IllegalStateException(
                "Unsupported VariantType requested in getPublishingType(): " + type);
    }

    public void configureDependencies() {
        final DependencyHandler dependencies = project.getDependencies();

        // register transforms.
        final String explodedAarType = ArtifactType.EXPLODED_AAR.getType();
        dependencies.registerTransform(
                reg -> {
                    reg.getFrom().attribute(ARTIFACT_FORMAT, AndroidArtifacts.TYPE_AAR);
                    reg.getTo().attribute(ARTIFACT_FORMAT, explodedAarType);
                    reg.artifactTransform(ExtractAarTransform.class);
                });

        boolean sharedLibSupport =
                globalScope
                        .getProjectOptions()
                        .get(BooleanOption.CONSUME_DEPENDENCIES_AS_SHARED_LIBRARIES);
        for (ArtifactType transformTarget : AarTransform.getTransformTargets()) {
            dependencies.registerTransform(
                    reg -> {
                        reg.getFrom().attribute(ARTIFACT_FORMAT, explodedAarType);
                        reg.getTo().attribute(ARTIFACT_FORMAT, transformTarget.getType());
                        reg.artifactTransform(
                                AarTransform.class,
                                config -> config.params(transformTarget, sharedLibSupport));
                    });
        }

        dependencies.registerTransform(
                reg -> {
                    reg.getFrom().attribute(ARTIFACT_FORMAT, explodedAarType);
                    reg.getTo()
                            .attribute(
                                    ARTIFACT_FORMAT,
                                    ArtifactType.SYMBOL_LIST_WITH_PACKAGE_NAME.getType());
                    reg.artifactTransform(LibrarySymbolTableTransform.class);
                });

        for (String transformTarget : JarTransform.getTransformTargets()) {
            dependencies.registerTransform(
                    reg -> {
                        reg.getFrom().attribute(ARTIFACT_FORMAT, "jar");
                        reg.getTo().attribute(ARTIFACT_FORMAT, transformTarget);
                        reg.artifactTransform(JarTransform.class);
                    });
        }

        AttributesSchema schema = dependencies.getAttributesSchema();

        // custom strategy for AndroidTypeAttr
        AttributeMatchingStrategy<AndroidTypeAttr> androidTypeAttrStrategy =
                schema.attribute(AndroidTypeAttr.ATTRIBUTE);
        androidTypeAttrStrategy.getCompatibilityRules().add(AndroidTypeAttrCompatRule.class);
        androidTypeAttrStrategy.getDisambiguationRules().add(AndroidTypeAttrDisambRule.class);

        // custom strategy for build-type and product-flavor.
        setBuildTypeStrategy(schema);

        setupFlavorStrategy(schema);
    }

    private static <F, T> List<T> convert(
            @NonNull Collection<F> values,
            @NonNull Function<F, ?> function,
            @NonNull Class<T> convertedType) {
        return values.stream()
                .map(function)
                .filter(convertedType::isInstance)
                .map(convertedType::cast)
                .collect(Collectors.toList());
    }

    private void setBuildTypeStrategy(@NonNull AttributesSchema schema) {
        // this is ugly but because the getter returns a very base class we have no choices.
        // In the case of the experimental plugin, we don't support matching.
        List<BuildType> dslBuildTypes =
                convert(buildTypes.values(), BuildTypeData::getBuildType, BuildType.class);

        if (dslBuildTypes.isEmpty()) {
            return;
        }

        Map<String, List<String>> alternateMap = Maps.newHashMap();

        for (BuildType buildType : dslBuildTypes) {
            if (!buildType.getMatchingFallbacks().isEmpty()) {
                alternateMap.put(buildType.getName(), buildType.getMatchingFallbacks());
            }
        }

        if (!alternateMap.isEmpty()) {
            AttributeMatchingStrategy<BuildTypeAttr> buildTypeStrategy =
                    schema.attribute(BuildTypeAttr.ATTRIBUTE);

            buildTypeStrategy
                    .getCompatibilityRules()
                    .add(
                            AlternateCompatibilityRule.BuildTypeRule.class,
                            config -> config.setParams(alternateMap));
            buildTypeStrategy
                    .getDisambiguationRules()
                    .add(
                            AlternateDisambiguationRule.BuildTypeRule.class,
                            config -> config.setParams(alternateMap));
        }
    }

    private void setupFlavorStrategy(AttributesSchema schema) {
        // this is ugly but because the getter returns a very base class we have no choices.
        // In the case of the experimental plugin, we don't support matching.
        List<com.android.build.gradle.internal.dsl.ProductFlavor> flavors =
                convert(
                        productFlavors.values(),
                        ProductFlavorData::getProductFlavor,
                        com.android.build.gradle.internal.dsl.ProductFlavor.class);

        // first loop through all the flavors and collect for each dimension, and each value, its
        // fallbacks

        // map of (dimension > (requested > fallbacks))
        Map<String, Map<String, List<String>>> alternateMap = Maps.newHashMap();
        for (com.android.build.gradle.internal.dsl.ProductFlavor flavor : flavors) {
            if (!flavor.getMatchingFallbacks().isEmpty()) {
                String name = flavor.getName();
                String dimension = flavor.getDimension();

                Map<String, List<String>> dimensionMap =
                        alternateMap.computeIfAbsent(dimension, s -> Maps.newHashMap());

                dimensionMap.put(name, flavor.getMatchingFallbacks());
            }

            handleMissingDimensions(alternateMap, flavor);
        }

        // also handle missing dimensions on the default config.
        if (defaultConfigData.getProductFlavor() instanceof BaseFlavor) {
            handleMissingDimensions(
                    alternateMap, (BaseFlavor) defaultConfigData.getProductFlavor());
        }

        // now that we know we have all the fallbacks for each dimensions, we can create the
        // rule instances.
        for (Map.Entry<String, Map<String, List<String>>> entry : alternateMap.entrySet()) {
            addFlavorStrategy(schema, entry.getKey(), entry.getValue());
<<<<<<< HEAD
        }
    }

    public static void addFlavorStrategy(
            @NonNull AttributesSchema schema,
            @NonNull String dimension,
            @NonNull Map<String, List<String>> alternateMap) {
        Attribute<ProductFlavorAttr> attr = Attribute.of(dimension, ProductFlavorAttr.class);
        AttributeMatchingStrategy<ProductFlavorAttr> flavorStrategy = schema.attribute(attr);

        flavorStrategy
                .getCompatibilityRules()
                .add(
                        AlternateCompatibilityRule.ProductFlavorRule.class,
                        config -> config.setParams(alternateMap));
        flavorStrategy
                .getDisambiguationRules()
                .add(
                        AlternateDisambiguationRule.ProductFlavorRule.class,
                        config -> config.setParams(alternateMap));
    }

    private static void handleMissingDimensions(
            @NonNull Map<String, Map<String, List<String>>> alternateMap,
            @NonNull BaseFlavor flavor) {
        Map<String, DimensionRequest> missingStrategies = flavor.getMissingDimensionStrategies();
        if (!missingStrategies.isEmpty()) {
            for (Map.Entry<String, DimensionRequest> entry : missingStrategies.entrySet()) {
                String dimension = entry.getKey();

                Map<String, List<String>> dimensionMap =
                        alternateMap.computeIfAbsent(dimension, s -> Maps.newHashMap());

                dimensionMap.put(entry.getValue().getRequested(), entry.getValue().getFallbacks());
            }
=======
>>>>>>> 9762cc2c
        }
    }

    public static void addFlavorStrategy(
            @NonNull AttributesSchema schema,
            @NonNull String dimension,
            @NonNull Map<String, List<String>> alternateMap) {
        Attribute<ProductFlavorAttr> attr = Attribute.of(dimension, ProductFlavorAttr.class);
        AttributeMatchingStrategy<ProductFlavorAttr> flavorStrategy = schema.attribute(attr);

        flavorStrategy
                .getCompatibilityRules()
                .add(
                        AlternateCompatibilityRule.ProductFlavorRule.class,
                        config -> config.setParams(alternateMap));
        flavorStrategy
                .getDisambiguationRules()
                .add(
                        AlternateDisambiguationRule.ProductFlavorRule.class,
                        config -> config.setParams(alternateMap));
    }

    private static void handleMissingDimensions(
            @NonNull Map<String, Map<String, List<String>>> alternateMap,
            @NonNull BaseFlavor flavor) {
        Map<String, DimensionRequest> missingStrategies = flavor.getMissingDimensionStrategies();
        if (!missingStrategies.isEmpty()) {
            for (Map.Entry<String, DimensionRequest> entry : missingStrategies.entrySet()) {
                String dimension = entry.getKey();

                Map<String, List<String>> dimensionMap =
                        alternateMap.computeIfAbsent(dimension, s -> Maps.newHashMap());

                dimensionMap.put(entry.getValue().getRequested(), entry.getValue().getFallbacks());
            }
        }
    }

    /**
     * Returns a modified name.
     *
     * <p>This name is used to request a missing dimension. It is the same name as the flavor that
     * sets up the request, which means it's not going to be matched, and instead it'll go to a
     * custom fallbacks provided by the flavor.
     *
     * <p>We are just modifying the name to avoid collision in case the same name exists in
     * different dimensions
     */
    public static String getModifiedName(@NonNull String name) {
        return "____" + name;
    }

    /**
     * Returns a modified name.
     *
     * <p>This name is used to request a missing dimension. It is the same name as the flavor that
     * sets up the request, which means it's not going to be matched, and instead it'll go to a
     * custom fallbacks provided by the flavor.
     *
     * <p>We are just modifying the name to avoid collision in case the same name exists in
     * different dimensions
     */
    public static String getModifiedName(@NonNull String name) {
        return "____" + name;
    }

    /**
     * Create all variants.
     */
    public void populateVariantDataList() {
        List<String> flavorDimensionList = extension.getFlavorDimensionList();

        if (productFlavors.isEmpty()) {
            configureDependencies();
            createVariantDataForProductFlavors(Collections.emptyList());
        } else {
            // ensure that there is always a dimension
            if (flavorDimensionList == null || flavorDimensionList.isEmpty()) {
                androidBuilder
                        .getIssueReporter()
                        .reportError(
                                EvalIssueReporter.Type.UNNAMED_FLAVOR_DIMENSION,
                                "All flavors must now belong to a named flavor dimension. "
                                        + "Learn more at "
                                        + "https://d.android.com/r/tools/flavorDimensions-missing-error-message.html");
            } else if (flavorDimensionList.size() == 1) {
                // if there's only one dimension, auto-assign the dimension to all the flavors.
                String dimensionName = flavorDimensionList.get(0);
                for (ProductFlavorData<CoreProductFlavor> flavorData : productFlavors.values()) {
                    CoreProductFlavor flavor = flavorData.getProductFlavor();
                    if (flavor.getDimension() == null && flavor instanceof DefaultProductFlavor) {
                        ((DefaultProductFlavor) flavor).setDimension(dimensionName);
                    }
                }
            }

            // can only call this after we ensure all flavors have a dimension.
            configureDependencies();

            // Create iterable to get GradleProductFlavor from ProductFlavorData.
            Iterable<CoreProductFlavor> flavorDsl =
                    Iterables.transform(
                            productFlavors.values(),
                            ProductFlavorData::getProductFlavor);

            // Get a list of all combinations of product flavors.
            List<ProductFlavorCombo<CoreProductFlavor>> flavorComboList =
                    ProductFlavorCombo.createCombinations(
                            flavorDimensionList,
                            flavorDsl);

            for (ProductFlavorCombo<CoreProductFlavor>  flavorCombo : flavorComboList) {
                //noinspection unchecked
                createVariantDataForProductFlavors(
                        (List<ProductFlavor>) (List) flavorCombo.getFlavorList());
            }
        }
    }

    private BaseVariantData createVariantDataForVariantType(
            @NonNull com.android.builder.model.BuildType buildType,
            @NonNull List<? extends ProductFlavor> productFlavorList,
            @NonNull VariantType variantType) {
        BuildTypeData buildTypeData = buildTypes.get(buildType.getName());

        final DefaultAndroidSourceSet sourceSet = defaultConfigData.getSourceSet();
        GradleVariantConfiguration variantConfig =
                GradleVariantConfiguration.getBuilderForExtension(extension)
                        .create(
                                globalScope.getProjectOptions(),
                                defaultConfigData.getProductFlavor(),
                                sourceSet,
                                getParser(sourceSet.getManifestFile()),
                                buildTypeData.getBuildType(),
                                buildTypeData.getSourceSet(),
                                variantType,
                                signingOverride);

        // sourceSetContainer in case we are creating variant specific sourceSets.
        NamedDomainObjectContainer<AndroidSourceSet> sourceSetsContainer = extension
                .getSourceSets();

        // We must first add the flavors to the variant config, in order to get the proper
        // variant-specific and multi-flavor name as we add/create the variant providers later.
        for (ProductFlavor productFlavor : productFlavorList) {
            ProductFlavorData<CoreProductFlavor> data = productFlavors.get(
                    productFlavor.getName());

            String dimensionName = productFlavor.getDimension();
            if (dimensionName == null) {
                dimensionName = "";
            }

            variantConfig.addProductFlavor(
                    data.getProductFlavor(),
                    data.getSourceSet(),
                    dimensionName);
        }

        createCompoundSourceSets(productFlavorList, variantConfig, sourceSetManager);

        // Add the container of dependencies.
        // The order of the libraries is important, in descending order:
        // variant-specific, build type, multi-flavor, flavor1, flavor2, ..., defaultConfig.
        // variant-specific if the full combo of flavors+build type. Does not exist if no flavors.
        // multi-flavor is the combination of all flavor dimensions. Does not exist if <2 dimension.
        final List<DefaultAndroidSourceSet> variantSourceSets =
                Lists.newArrayListWithExpectedSize(productFlavorList.size() + 4);

        // 1. add the variant-specific if applicable.
        if (!productFlavorList.isEmpty()) {
            variantSourceSets.add((DefaultAndroidSourceSet) variantConfig.getVariantSourceProvider());
        }

        // 2. the build type.
        variantSourceSets.add(buildTypeData.getSourceSet());

        // 3. the multi-flavor combination
        if (productFlavorList.size() > 1) {
            variantSourceSets.add((DefaultAndroidSourceSet) variantConfig.getMultiFlavorSourceProvider());
        }

        // 4. the flavors.
        for (ProductFlavor productFlavor : productFlavorList) {
            variantSourceSets.add(productFlavors.get(productFlavor.getName()).getSourceSet());
        }

        // 5. The defaultConfig
        variantSourceSets.add(defaultConfigData.getSourceSet());

        // Done. Create the variant and get its internal storage object.
        BaseVariantData variantData =
                variantFactory.createVariantData(variantConfig, taskManager, recorder);

        VariantDependencies.Builder builder =
                VariantDependencies.builder(
                                project,
                                variantData.getScope().getGlobalScope().getErrorHandler(),
                                variantConfig)
                        .setConsumeType(
                                getConsumeType(variantData.getVariantConfiguration().getType()))
                        .setPublishType(
                                getPublishingType(variantData.getVariantConfiguration().getType()))
                        .setFlavorSelection(getFlavorSelection(variantConfig))
                        .addSourceSets(variantSourceSets)
                        .setBaseSplit(
                                variantType == VariantType.FEATURE && extension.getBaseFeature());

        final VariantDependencies variantDep = builder.build();
        variantData.setVariantDependency(variantDep);

        if (variantConfig.isLegacyMultiDexMode()) {
            project.getDependencies().add(
                    variantDep.getCompileClasspath().getName(), COM_ANDROID_SUPPORT_MULTIDEX);
            project.getDependencies().add(
                    variantDep.getRuntimeClasspath().getName(), COM_ANDROID_SUPPORT_MULTIDEX);
        }

        if (variantConfig.getRenderscriptSupportModeEnabled()) {
            File renderScriptSupportJar = androidBuilder.getRenderScriptSupportJar();

            final ConfigurableFileCollection fileCollection = project.files(renderScriptSupportJar);
            project.getDependencies()
                    .add(variantDep.getCompileClasspath().getName(), fileCollection);
            if (variantType == VariantType.DEFAULT || variantType == VariantType.FEATURE) {
                project.getDependencies()
                        .add(variantDep.getRuntimeClasspath().getName(), fileCollection);
            }
        }


        return variantData;
    }

    private static void createCompoundSourceSets(
            @NonNull List<? extends ProductFlavor> productFlavorList,
            @NonNull GradleVariantConfiguration variantConfig,
            @NonNull SourceSetManager sourceSetManager) {
        if (!productFlavorList.isEmpty() /* && !variantConfig.getType().isSingleBuildType()*/) {
            DefaultAndroidSourceSet variantSourceSet =
                    (DefaultAndroidSourceSet)
                            sourceSetManager.setUpSourceSet(
                                    computeSourceSetName(
                                            variantConfig.getFullName(), variantConfig.getType()),
                                    variantConfig.getType().isForTesting());
            variantConfig.setVariantSourceProvider(variantSourceSet);
        }

        if (productFlavorList.size() > 1) {
            DefaultAndroidSourceSet multiFlavorSourceSet =
                    (DefaultAndroidSourceSet)
                            sourceSetManager.setUpSourceSet(
                                    computeSourceSetName(
                                            variantConfig.getFlavorName(), variantConfig.getType()),
                                    variantConfig.getType().isForTesting());
            variantConfig.setMultiFlavorSourceProvider(multiFlavorSourceSet);
        }
    }

    /**
     * Turns a string into a valid source set name for the given {@link VariantType}, e.g.
     * "fooBarUnitTest" becomes "testFooBar".
     */
    @NonNull
    private static String computeSourceSetName(
            @NonNull String name,
            @NonNull VariantType variantType) {
        if (name.endsWith(variantType.getSuffix())) {
            name = name.substring(0, name.length() - variantType.getSuffix().length());
        }

        if (!variantType.getPrefix().isEmpty()) {
            name = StringHelper.appendCapitalized(variantType.getPrefix(), name);
        }

        return name;
    }

    /**
     * Create a TestVariantData for the specified testedVariantData.
     */
    public TestVariantData createTestVariantData(
            BaseVariantData testedVariantData,
            VariantType type) {
        CoreBuildType buildType = testedVariantData.getVariantConfiguration().getBuildType();
        BuildTypeData buildTypeData = buildTypes.get(buildType.getName());

        GradleVariantConfiguration testedConfig = testedVariantData.getVariantConfiguration();
        List<? extends CoreProductFlavor> productFlavorList = testedConfig.getProductFlavors();

        // handle test variant
        // need a suppress warning because ProductFlavor.getTestSourceSet(type) is annotated
        // to return @Nullable and the constructor is @NonNull on this parameter,
        // but it's never the case on defaultConfigData
        // The constructor does a runtime check on the instances so we should be safe.
        final DefaultAndroidSourceSet testSourceSet = defaultConfigData.getTestSourceSet(type);
        @SuppressWarnings("ConstantConditions")
        GradleVariantConfiguration testVariantConfig =
                testedConfig.getMyTestConfig(
                        testSourceSet,
                        testSourceSet != null ? getParser(testSourceSet.getManifestFile()) : null,
                        buildTypeData.getTestSourceSet(type),
                        type);


        for (CoreProductFlavor productFlavor : productFlavorList) {
            ProductFlavorData<CoreProductFlavor> data = productFlavors
                    .get(productFlavor.getName());

            String dimensionName = productFlavor.getDimension();
            if (dimensionName == null) {
                dimensionName = "";
            }
            // same supress warning here.
            //noinspection ConstantConditions
            testVariantConfig.addProductFlavor(
                    data.getProductFlavor(),
                    data.getTestSourceSet(type),
                    dimensionName);
        }

        createCompoundSourceSets(productFlavorList, testVariantConfig, sourceSetManager);

        // create the internal storage for this variant.
        TestVariantData testVariantData =
                new TestVariantData(
                        globalScope,
                        extension,
                        taskManager,
                        testVariantConfig,
                        (TestedVariantData) testedVariantData,
                        recorder);
        // link the testVariant to the tested variant in the other direction
        ((TestedVariantData) testedVariantData).setTestVariantData(testVariantData, type);

        return testVariantData;
    }

    /**
     * Creates VariantData for a specified list of product flavor.
     *
     * This will create VariantData for all build types of the given flavors.
     *
     * @param productFlavorList the flavor(s) to build.
     */
    private void createVariantDataForProductFlavors(
            @NonNull List<ProductFlavor> productFlavorList) {
        for (VariantType variantType : variantFactory.getVariantConfigurationTypes()) {
            createVariantDataForProductFlavorsAndVariantType(productFlavorList, variantType);
        }
    }

    private void createVariantDataForProductFlavorsAndVariantType(
            @NonNull List<ProductFlavor> productFlavorList, @NonNull VariantType variantType) {

        BuildTypeData testBuildTypeData = null;
        if (extension instanceof TestedAndroidConfig) {
            TestedAndroidConfig testedExtension = (TestedAndroidConfig) extension;

            testBuildTypeData = buildTypes.get(testedExtension.getTestBuildType());
            if (testBuildTypeData == null) {
                throw new RuntimeException(String.format(
                        "Test Build Type '%1$s' does not exist.", testedExtension.getTestBuildType()));
            }
        }

        BaseVariantData variantForAndroidTest = null;

        CoreProductFlavor defaultConfig = defaultConfigData.getProductFlavor();

        Action<com.android.build.api.variant.VariantFilter> variantFilterAction =
                extension.getVariantFilter();

        final String restrictedProject =
                projectOptions.get(StringOption.IDE_RESTRICT_VARIANT_PROJECT);
        final boolean restrictVariants = restrictedProject != null;

        // compare the project name if the type is not a lib.
        final boolean projectMatch;
        final String restrictedVariantName;
        if (restrictVariants) {
            projectMatch =
                    variantType != VariantType.LIBRARY
                            && project.getPath().equals(restrictedProject);
            restrictedVariantName = projectOptions.get(StringOption.IDE_RESTRICT_VARIANT_NAME);
        } else {
            projectMatch = false;
            restrictedVariantName = null;
        }

        for (BuildTypeData buildTypeData : buildTypes.values()) {
            boolean ignore = false;

            if (restrictVariants || variantFilterAction != null) {
                variantFilter.reset(
                        defaultConfig,
                        buildTypeData.getBuildType(),
                        variantType,
                        productFlavorList);

                if (restrictVariants) {
                    if (projectMatch) {
                        // get the app project, compare to this one, and if a match only accept
                        // the variant being built.
                        ignore = !variantFilter.getName().equals(restrictedVariantName);
                    }
                } else {
                    // variantFilterAction != null always true here.
                    variantFilterAction.execute(variantFilter);
                    ignore = variantFilter.isIgnore();
                }
            }

            if (!ignore) {
                BaseVariantData variantData =
                        createVariantDataForVariantType(
                                buildTypeData.getBuildType(), productFlavorList, variantType);
                addVariant(variantData);

                GradleVariantConfiguration variantConfig = variantData.getVariantConfiguration();
                VariantScope variantScope = variantData.getScope();
                GradleBuildVariant.Builder profileBuilder =
                        ProcessProfileWriter.getOrCreateVariant(
                                        project.getPath(), variantData.getName())
                                .setIsDebug(variantConfig.getBuildType().isDebuggable())
                                .setMinSdkVersion(
                                        AnalyticsUtil.toProto(variantConfig.getMinSdkVersion()))
                                .setMinifyEnabled(variantScope.getCodeShrinker() != null)
                                .setUseMultidex(variantConfig.isMultiDexEnabled())
                                .setUseLegacyMultidex(variantConfig.isLegacyMultiDexMode())
                                .setVariantType(variantData.getType().getAnalyticsVariantType())
                                .setDexBuilder(AnalyticsUtil.toProto(variantScope.getDexer()))
                                .setDexMerger(AnalyticsUtil.toProto(variantScope.getDexMerger()))
                                .setTestExecution(
                                        AnalyticsUtil.toProto(
                                                globalScope
                                                        .getExtension()
                                                        .getTestOptions()
                                                        .getExecutionEnum()));

                if (variantScope.getCodeShrinker() != null) {
                    profileBuilder.setCodeShrinker(
                            AnalyticsUtil.toProto(variantScope.getCodeShrinker()));
                }

                if (variantConfig.getTargetSdkVersion().getApiLevel() > 0) {
                    profileBuilder.setTargetSdkVersion(
                            AnalyticsUtil.toProto(variantConfig.getTargetSdkVersion()));
                }
                if (variantConfig.getMergedFlavor().getMaxSdkVersion() != null) {
                    profileBuilder.setMaxSdkVersion(
                            ApiVersion.newBuilder()
                                    .setApiLevel(
                                            variantConfig.getMergedFlavor().getMaxSdkVersion()));
                }

                VariantScope.Java8LangSupport supportType =
                        variantData.getScope().getJava8LangSupportType();
                if (supportType != VariantScope.Java8LangSupport.INVALID
                        && supportType != VariantScope.Java8LangSupport.UNUSED) {
                    profileBuilder.setJava8LangSupport(AnalyticsUtil.toProto(supportType));
                }

                if (variantFactory.hasTestScope()) {
                    if (buildTypeData == testBuildTypeData) {
                        variantForAndroidTest = variantData;
                    }

                    if (variantType != FEATURE) {
                        // There's nothing special about unit testing the feature variant, so
                        // there's no point creating the duplicate unit testing variant. This only
                        // causes tests to run twice when running "testDebug".
                        TestVariantData unitTestVariantData =
                                createTestVariantData(variantData, UNIT_TEST);
                        addVariant(unitTestVariantData);
                    }
                }
            }
        }

        if (variantForAndroidTest != null) {
            // TODO: b/34624400
            if (variantType != FEATURE) {
                TestVariantData androidTestVariantData =
                        createTestVariantData(variantForAndroidTest, ANDROID_TEST);
                addVariant(androidTestVariantData);
            }
        }
    }

    private static void checkName(@NonNull String name, @NonNull String displayName) {
        checkPrefix(name, displayName, ANDROID_TEST.getPrefix());
        checkPrefix(name, displayName, UNIT_TEST.getPrefix());

        if (LINT.equals(name)) {
            throw new RuntimeException(String.format(
                    "%1$s names cannot be %2$s", displayName, LINT));
        }
    }

    private static void checkPrefix(String name, String displayName, String prefix) {
        if (name.startsWith(prefix)) {
            throw new RuntimeException(String.format(
                    "%1$s names cannot start with '%2$s'", displayName, prefix));
        }
    }

    private CoreSigningConfig createSigningOverride() {
        SigningOptions signingOptions = SigningOptions.readSigningOptions(projectOptions);
        if (signingOptions != null) {
            com.android.build.gradle.internal.dsl.SigningConfig signingConfigDsl =
                    new com.android.build.gradle.internal.dsl.SigningConfig("externalOverride");

            signingConfigDsl.setStoreFile(new File(signingOptions.getStoreFile()));
            signingConfigDsl.setStorePassword(signingOptions.getStorePassword());
            signingConfigDsl.setKeyAlias(signingOptions.getKeyAlias());
            signingConfigDsl.setKeyPassword(signingOptions.getKeyPassword());

            if (signingOptions.getStoreType() != null) {
                signingConfigDsl.setStoreType(signingOptions.getStoreType());
            }

            if (signingOptions.getV1Enabled() != null) {
                signingConfigDsl.setV1SigningEnabled(signingOptions.getV1Enabled());
            }

            if (signingOptions.getV2Enabled() != null) {
                signingConfigDsl.setV2SigningEnabled(signingOptions.getV2Enabled());
            }

            return signingConfigDsl;
        }
        return null;
    }

    @NonNull
    private ManifestAttributeSupplier getParser(@NonNull File file) {
        return manifestParserMap.computeIfAbsent(file, DefaultManifestParser::new);
    }
}<|MERGE_RESOLUTION|>--- conflicted
+++ resolved
@@ -77,10 +77,6 @@
 import com.android.builder.profile.Recorder;
 import com.android.utils.StringHelper;
 import com.google.common.base.Preconditions;
-<<<<<<< HEAD
-import com.google.common.collect.ImmutableList;
-=======
->>>>>>> 9762cc2c
 import com.google.common.collect.ImmutableMap;
 import com.google.common.collect.Iterables;
 import com.google.common.collect.Lists;
@@ -247,18 +243,6 @@
             if (buildType.getName().equals(extension.getTestBuildType())) {
                 androidTestSourceSet =
                         (DefaultAndroidSourceSet)
-<<<<<<< HEAD
-                                extension
-                                        .getSourceSets()
-                                        .maybeCreate(
-                                                computeSourceSetName(
-                                                        buildType.getName(), ANDROID_TEST));
-            }
-
-            unitTestSourceSet = (DefaultAndroidSourceSet) extension
-                    .getSourceSets().maybeCreate(
-                            computeSourceSetName(buildType.getName(), UNIT_TEST));
-=======
                                 sourceSetManager.setUpTestSourceSet(
                                         computeSourceSetName(buildType.getName(), ANDROID_TEST));
             }
@@ -267,16 +251,11 @@
                     (DefaultAndroidSourceSet)
                             sourceSetManager.setUpTestSourceSet(
                                     computeSourceSetName(buildType.getName(), UNIT_TEST));
->>>>>>> 9762cc2c
         }
 
         BuildTypeData buildTypeData =
                 new BuildTypeData(
-<<<<<<< HEAD
-                        buildType, project, mainSourceSet, androidTestSourceSet, unitTestSourceSet);
-=======
                         buildType, mainSourceSet, androidTestSourceSet, unitTestSourceSet);
->>>>>>> 9762cc2c
 
         buildTypes.put(name, buildTypeData);
     }
@@ -760,7 +739,6 @@
         // rule instances.
         for (Map.Entry<String, Map<String, List<String>>> entry : alternateMap.entrySet()) {
             addFlavorStrategy(schema, entry.getKey(), entry.getValue());
-<<<<<<< HEAD
         }
     }
 
@@ -796,58 +774,7 @@
 
                 dimensionMap.put(entry.getValue().getRequested(), entry.getValue().getFallbacks());
             }
-=======
->>>>>>> 9762cc2c
-        }
-    }
-
-    public static void addFlavorStrategy(
-            @NonNull AttributesSchema schema,
-            @NonNull String dimension,
-            @NonNull Map<String, List<String>> alternateMap) {
-        Attribute<ProductFlavorAttr> attr = Attribute.of(dimension, ProductFlavorAttr.class);
-        AttributeMatchingStrategy<ProductFlavorAttr> flavorStrategy = schema.attribute(attr);
-
-        flavorStrategy
-                .getCompatibilityRules()
-                .add(
-                        AlternateCompatibilityRule.ProductFlavorRule.class,
-                        config -> config.setParams(alternateMap));
-        flavorStrategy
-                .getDisambiguationRules()
-                .add(
-                        AlternateDisambiguationRule.ProductFlavorRule.class,
-                        config -> config.setParams(alternateMap));
-    }
-
-    private static void handleMissingDimensions(
-            @NonNull Map<String, Map<String, List<String>>> alternateMap,
-            @NonNull BaseFlavor flavor) {
-        Map<String, DimensionRequest> missingStrategies = flavor.getMissingDimensionStrategies();
-        if (!missingStrategies.isEmpty()) {
-            for (Map.Entry<String, DimensionRequest> entry : missingStrategies.entrySet()) {
-                String dimension = entry.getKey();
-
-                Map<String, List<String>> dimensionMap =
-                        alternateMap.computeIfAbsent(dimension, s -> Maps.newHashMap());
-
-                dimensionMap.put(entry.getValue().getRequested(), entry.getValue().getFallbacks());
-            }
-        }
-    }
-
-    /**
-     * Returns a modified name.
-     *
-     * <p>This name is used to request a missing dimension. It is the same name as the flavor that
-     * sets up the request, which means it's not going to be matched, and instead it'll go to a
-     * custom fallbacks provided by the flavor.
-     *
-     * <p>We are just modifying the name to avoid collision in case the same name exists in
-     * different dimensions
-     */
-    public static String getModifiedName(@NonNull String name) {
-        return "____" + name;
+        }
     }
 
     /**

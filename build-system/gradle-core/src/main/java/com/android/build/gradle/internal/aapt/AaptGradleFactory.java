/*
 * Copyright (C) 2016 The Android Open Source Project
 *
 * Licensed under the Apache License, Version 2.0 (the "License");
 * you may not use this file except in compliance with the License.
 * You may obtain a copy of the License at
 *
 *      http://www.apache.org/licenses/LICENSE-2.0
 *
 * Unless required by applicable law or agreed to in writing, software
 * distributed under the License is distributed on an "AS IS" BASIS,
 * WITHOUT WARRANTIES OR CONDITIONS OF ANY KIND, either express or implied.
 * See the License for the specific language governing permissions and
 * limitations under the License.
 */

package com.android.build.gradle.internal.aapt;

import com.android.annotations.NonNull;
import com.android.annotations.Nullable;
import com.android.builder.core.AndroidBuilder;
import com.android.builder.internal.aapt.Aapt;
import com.android.builder.internal.aapt.v1.AaptV1;
import com.android.builder.internal.aapt.v2.QueueableAapt2;
import com.android.builder.sdk.TargetInfo;
import com.android.ide.common.process.LoggedProcessOutputHandler;
import com.android.ide.common.process.ProcessOutputHandler;
import com.android.sdklib.BuildToolInfo;
import com.android.utils.ILogger;
import com.google.common.base.Preconditions;
import com.google.common.base.Strings;
import com.google.common.collect.Lists;
import java.io.File;
import java.util.List;
import java.util.regex.Pattern;
import org.gradle.api.Project;

/**
 * Factory that creates instances of {@link com.android.builder.internal.aapt.Aapt} by looking
 * at project configuration.
 */
public final class AaptGradleFactory {

    private AaptGradleFactory() {}

    /**
     * Creates a new {@link Aapt} instance based on project configuration.
     *
     * @param aaptGeneration which aapt to use
     * @param builder the android builder project model
     * @param outputHandler the output handler to use
     * @param crunchPng should PNGs be crunched?
     * @param intermediateDir intermediate directory for aapt to use
     * @param cruncherProcesses the number of cruncher processes to use, if cruncher processes are
     *     used
     * @return the newly-created instance
     */
    @NonNull
    public static Aapt make(
            @NonNull AaptGeneration aaptGeneration,
            @NonNull AndroidBuilder builder,
            @Nullable ProcessOutputHandler outputHandler,
            boolean crunchPng,
            @NonNull File intermediateDir,
            int cruncherProcesses) {
        TargetInfo target = builder.getTargetInfo();
        Preconditions.checkNotNull(target, "target == null");
        BuildToolInfo buildTools = target.getBuildTools();

        if (outputHandler == null) {
            // If we weren't passed any output handlers, use a logged process output handler.
            outputHandler =
                    new LoggedProcessOutputHandler(new FilteringLogger(builder.getLogger()));
        }

        switch (aaptGeneration) {
            case AAPT_V1:
                return new AaptV1(
                        builder.getProcessExecutor(),
                        outputHandler,
                        buildTools,
                        new FilteringLogger(builder.getLogger()),
                        crunchPng ? AaptV1.PngProcessMode.ALL : AaptV1.PngProcessMode.NO_CRUNCH,
                        cruncherProcesses);
            case AAPT_V2_DAEMON_MODE:
                return new QueueableAapt2(
<<<<<<< HEAD
                        teeOutputHandler,
=======
                        outputHandler,
>>>>>>> 9762cc2c
                        buildTools,
                        new FilteringLogger(builder.getLogger()),
                        0 /* use default */);
            default:
                throw new IllegalArgumentException("unknown aapt generation" + aaptGeneration);
        }
    }

    /** Logger that downgrades some warnings to info level. */
    public static class FilteringLogger implements ILogger {

        /**
         * Ignored warnings in the aapt messages.
         */
        private static final List<Pattern> IGNORED_WARNINGS =
                Lists.newArrayList(
                        Pattern.compile("Not recognizing known sRGB profile that has been edited"));

        /**
         * The logger to delegate to.
         */
        @NonNull
        private final ILogger mDelegate;

        /**
         * Creates a new logger.
         *
         * @param delegate the logger ot delegate messages to
         */
        public FilteringLogger(@NonNull ILogger delegate) {
            mDelegate = delegate;
        }

        @Override
        public void error(@Nullable Throwable t, @Nullable String msgFormat, Object... args) {
            if (msgFormat != null && shouldDowngrade(msgFormat, args)) {
                mDelegate.info(Strings.nullToEmpty(msgFormat), args);
            } else {
                mDelegate.error(t, msgFormat, args);
            }
        }

        @Override
        public void warning(@NonNull String msgFormat, Object... args) {
            if (shouldDowngrade(msgFormat, args)) {
                mDelegate.info(msgFormat, args);
            } else {
                mDelegate.warning(msgFormat, args);
            }
        }

        @Override
        public void info(@NonNull String msgFormat, Object... args) {
            mDelegate.info(msgFormat, args);
        }

        @Override
        public void verbose(@NonNull String msgFormat, Object... args) {
            mDelegate.verbose(msgFormat, args);
        }

        /**
         * Checks whether a log message should be downgraded or not.
         *
         * @param msgFormat the message format
         * @param args the message arguments
         * @return should this message be downgraded to {@code INFO} level?
         */
        private static boolean shouldDowngrade(String msgFormat, Object... args) {
            String message = String.format(msgFormat, args);
            for (Pattern pattern : IGNORED_WARNINGS) {
                if (pattern.matcher(message).find()) {
                    return true;
                }
            }

            return false;
        }
    }
}<|MERGE_RESOLUTION|>--- conflicted
+++ resolved
@@ -33,7 +33,6 @@
 import java.io.File;
 import java.util.List;
 import java.util.regex.Pattern;
-import org.gradle.api.Project;
 
 /**
  * Factory that creates instances of {@link com.android.builder.internal.aapt.Aapt} by looking
@@ -84,11 +83,7 @@
                         cruncherProcesses);
             case AAPT_V2_DAEMON_MODE:
                 return new QueueableAapt2(
-<<<<<<< HEAD
-                        teeOutputHandler,
-=======
                         outputHandler,
->>>>>>> 9762cc2c
                         buildTools,
                         new FilteringLogger(builder.getLogger()),
                         0 /* use default */);

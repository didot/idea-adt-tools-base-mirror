/*
 * Copyright (C) 2018 The Android Open Source Project
 *
 * Licensed under the Apache License, Version 2.0 (the "License");
 * you may not use this file except in compliance with the License.
 * You may obtain a copy of the License at
 *
 *      http://www.apache.org/licenses/LICENSE-2.0
 *
 * Unless required by applicable law or agreed to in writing, software
 * distributed under the License is distributed on an "AS IS" BASIS,
 * WITHOUT WARRANTIES OR CONDITIONS OF ANY KIND, either express or implied.
 * See the License for the specific language governing permissions and
 * limitations under the License.
 */

package com.android.build.gradle.internal.cxx.configure

import com.android.SdkConstants
import com.android.SdkConstants.FD_CMAKE
import com.android.build.gradle.external.cmake.CmakeUtils
import com.android.build.gradle.internal.cxx.logging.ThreadLoggingEnvironment
import com.android.build.gradle.internal.cxx.logging.infoln
import com.android.build.gradle.internal.cxx.logging.warnln
import com.android.build.gradle.internal.cxx.logging.errorln
import com.android.repository.Revision
import com.android.repository.api.LocalPackage
import com.android.sdklib.repository.AndroidSdkHandler
import com.android.sdklib.repository.LoggerProgressIndicatorWrapper
import java.io.File
import java.io.IOException
import java.util.function.Consumer

/**
 * This is the logic for locating CMake needed for gradle build. This logic searches for CMake in
 * a prescribed order and provides diagnostic information, warnings, and errors useful to the user
 * in understanding how CMake was found or why it wasn't found.
 *
 * There are several pieces of information at play here:
 * (1) The optional CMake version specified in build.gradle under externalNativeBuild.cmake.version.
 * (2) The optional path to CMake folder specified in local.properties file. This file is not meant
 *     to be checked in to version control.
 * (3) The SDK versions that are available in the SDK. Some of these may have been downloaded
 *     already.
 * (4) The system $PATH variable.
 * (5) The version numbers of "fork CMake" which is an older forked version of CMake that has
 *     additional functionality to help with emitting metadata.
 *
 * The version numbers of SDK CMakes are special in that there are two distinct versions for each
 * cmake.exe:
 * (1) A version like "3.6.0-rc2" which is the compiled-in version that is emitted by a call to
 *     cmake --version.
 * (2) A version like "3.6.4111459" which is the SDK's version for the CMake package. In this case,
 *     4111459 is the ADRT "bid" number used for deployment within SDK.
 *
 * The searching algorithm needs to take into account that new SDK versions of CMake will be added
 * in the future. We can't assume we know versions a priori.
 *
 * Only the following CMake versions are supported:
 * (1) A known "fork CMake" from the SDK
 * (2) A version of CMake that supports CMake "server" mode. This mode is supported by CMake 3.7.0
 *     and higher.
 *
 * The search algorithm tries to enforce several invariants:
 * (1) If a cmake is specified in local.properties then that CMake must be used or it's an error.
 * (2) If a CMake version *is* specified in build.gradle externalNativeBuild.cmake.version then
 *     that version must be matched or it's an error.
 * (3) If a CMake version *is not* specified in build.gradle externalNativeBuild.cmake.version then
 *     fork CMake must be used. We won't use a random CMake found on the path.
 * (4) Combining (2) and (3) creates the additional invariant that there is always a specific CMake
 *     version prescribed by a build.gradle. In the case there is no concrete version in
 *     build.gradle there is still a concreted Android Gradle Plugin version which, in turn,
 *     prescribes an exact CMake version.
 *
 * Given these invariants, the algorithm looks in the following locations:
 * (1) SDK
 * (2) $PATH
 * (3) cmake.dir from local.properties
 *
 * Version matching:
 * An incomplete version like "3.12" is allowed in build.gradle. In this case, the version of the
 * found CMake must exactly match what is specified in build.gradle. This means, for example,
 * if build.gradle specifies 3.12 and only version 3.13 is found then 3.13 WON'T be used. User may
 * specify "3" if they want to match the highest version among 3.*.
 *
 * User may also append a "+" to the version. In this case, the highest version is accepted.
 *
 * If multiple are found in PATH then only the first CMake is considered for use.
 *
 * Error Handling:
 * A lot of the logic in this algorithm is dedicated toward giving good error messages in the case
 * that CMake can't be found.
 *
 * - If some CMake versions are found but they don't match the required version then the user is
 *   told what the versions of those CMakes are and where they were found.
 *
 * - If a requested CMake version looks like an SDK version (because it has a bid number in it) then
 *   a specifically constructed error message is emitted that Android Studio can use to
 *   automatically download that version.
 *
 * The various expected error messages are heavily tested in CmakeLocatorTests.kt.
 *
 * Warning:
 * Right now there is only one warning that may be emitted by this algorithm. This is in the case
 * that a CMake.exe is found but it cannot be executed to get its version number. The reason
 * it's not an error is that a matching CMake version may be found in another location. The reason
 * it's not a diagnostic info is that it's an unusual circumstance and the user may end up
 * confused when their expected CMake isn't found.
 *
 */

/**
 * This is the default CMake version to use for this Android Gradle Plugin.
 */
private const val FORK_CMAKE_SDK_VERSION = "3.6.4111459"
private val forkCmakeSdkVersionRevision = Revision.parseRevision(FORK_CMAKE_SDK_VERSION)

/**
 * List of as-yet unshipped canaries that may appear in prebuilts. The purpose of this is to
 * allow testing of SDK cmake code paths without actually publishing that CMake to the SDK.
 */
private val canarySdkPaths = listOf("3.10.4819442")

/**
 *  This is the base version that forked CMake (which has SDK version 3.6.4111459) reports
 *  when cmake --version is called. For backward compatibility we locate 3.6.4111459
 *  when this version is requested.
 *
 *  Note: cmake --version actually returns "3.6.0-rc2" rather than "3.6.0". Use the less precise
 *  version to avoid giving the impression that fork CMake is not a shipping version in Android
 *  Studio.
 */
private val forkCmakeReportedVersion = Revision.parseRevision("3.6.0")

private val newline = System.lineSeparator()

/**
 * Accumulated information about that is common to all search methodologies.
 */
private class CmakeSearchContext(
    val cmakeVersionFromDsl: String?) {
    var resultCmakeInstallFolder: File? = null
    var resultCmakeVersion: Revision? = null

    lateinit var requestedCmakeVersion: Revision
    var firstError: String? = null
    val unsuitableCmakeReasons = mutableListOf<String>()
    var requestDownloadFromAndroidStudio = false

    /**
     * Issue an error. Processing continues so also capture the firstError since this should
     * be the most interesting.
     */
    val error = { message: String ->
        if (firstError == null) {
            firstError = message
        }
        errorln(message)
    }

    private fun cmakeVersionFromDslNoPlus(): String? {
        if (cmakeVersionFromDsl == null) {
            return null
        }
        return cmakeVersionFromDsl.trimEnd('+')
    }

    private fun dslVersionHasPlus(): Boolean {
        if (cmakeVersionFromDsl == null) {
            return false
        }
        return cmakeVersionFromDsl.endsWith('+')
    }

    /**
     * @return true if left is equal to right, ignoring the preview component.
     */
    private fun versionEquals(left: Revision, right: Revision) =
        left.compareTo(right, Revision.PreviewComparison.IGNORE) == 0

    /**
     * @return true if left is greater than right, ignoring the preview component.
     */
    private fun versionGreaterThan(left: Revision, right: Revision) =
        left.compareTo(right, Revision.PreviewComparison.IGNORE) > 0

    fun tryAcceptFoundCmake(
        candidateCmakeInstallFolder: File,
        candidateVersion: Revision,
        locationTag: String
    ) {
        if (dslVersionHasPlus()) {
            if (versionGreaterThan(requestedCmakeVersion, candidateVersion)) {
                recordUnsuitableCmakeMessage(
                    "CMake '$candidateVersion' found " +
                            "$locationTag could not satisfy requested version " +
                            "'$requestedCmakeVersion' because it was lower."
                )
                return
            }
        } else {
            if (!versionEquals(requestedCmakeVersion, candidateVersion)) {
                recordUnsuitableCmakeMessage(
                    "CMake '$candidateVersion' found " +
                            "$locationTag did not match requested version " +
                            "'$requestedCmakeVersion'."
                )
                return
            }
        }

        // If the candidate matches the requested version exactly, then the highest version is taken.
        when {
            resultCmakeVersion == null -> {
                // There was no prior match so this one is automatically taken
                infoln(
                    "- CMake found $locationTag at '$candidateCmakeInstallFolder' had " +
                            "version '$candidateVersion'"
                )
                resultCmakeVersion = candidateVersion
                resultCmakeInstallFolder = candidateCmakeInstallFolder
            }
            candidateVersion > resultCmakeVersion!! -> {
                infoln(
                    "- CMake found $locationTag at '$candidateCmakeInstallFolder' had " +
                            "version '$candidateVersion' and replaces version '$resultCmakeVersion' " +
                            "found earlier"
                )
                resultCmakeVersion = candidateVersion
                resultCmakeInstallFolder = candidateCmakeInstallFolder
            }
            else -> infoln(
                "- CMake found and skipped $locationTag '$candidateCmakeInstallFolder' which had " +
                        "version '$candidateVersion' which was lower than or equal to a " +
                        "version found earlier."
            )
        }
    }

    /**
     * A CMake was found but it was unsuitable because the version didn't match what the user
     * requested. This function records a message about this to tell the user where CMake is
     * available.
     */
    fun recordUnsuitableCmakeMessage(message: String) {
        infoln(message)
        unsuitableCmakeReasons += "- $message"
    }

    /**
     * If the user hasn't specified a version of CMake in their build.gradle then choose a default
     * version for them.
     */
    internal fun useDefaultCmakeVersionIfNecessary(): CmakeSearchContext {
        val cmakeVersionFromDslNoPlus = cmakeVersionFromDslNoPlus()
        requestedCmakeVersion = if (cmakeVersionFromDslNoPlus == null) {
            infoln("No CMake version was specified in build.gradle. Choosing a suitable version.")
            forkCmakeReportedVersion
        } else {
            try {
                Revision.parseRevision(cmakeVersionFromDslNoPlus)
            } catch (e: NumberFormatException) {
                error("CMake version '$cmakeVersionFromDsl' is not formatted correctly.")
                forkCmakeReportedVersion
            }
        }
        return this
    }

    /**
     * If the CMake version is too low then it won't have features we need for processing.
     * In this case issue an error and recover by using forkCmakeSdkVersion.
     */
    internal fun checkForCmakeVersionTooLow(): CmakeSearchContext {
        if (requestedCmakeVersion.major < 3 ||
            (requestedCmakeVersion.major == 3 && requestedCmakeVersion.minor < 6)
        ) {
            // Fork CMake version 3.6.4111459 is lower than this message indicates because
            // it is a special case. Since we're trying to retire our fork the version
            // in the error message indicates the lowest non-deprecated version we can
            // work with.
            error("CMake version '$requestedCmakeVersion' is too low. Use 3.7.0 or higher.")
            requestedCmakeVersion = forkCmakeReportedVersion
        }
        return this
    }

    /**
     * If the CMake version does not contain minor/micro versions, then issue an error and recover.
     */
    internal fun checkForCmakeVersionAdequatePrecision(): CmakeSearchContext {
        if (requestedCmakeVersion.toIntArray(true).size < 3) {
            error("CMake version '$requestedCmakeVersion' does not have enough precision. Use major.minor.micro in version.")
            requestedCmakeVersion = forkCmakeReportedVersion
        }
        return this
    }

    /**
     * If there is a cmake.dir path in the user's local.properties then use it. If the version number
     * from build.gradle doesn't agree then that is an error.
     */
    internal fun tryPathFromLocalProperties(
        cmakeVersionGetter: (File) -> Revision?,
        pathFromLocalProperties: File?
    ): CmakeSearchContext {
        assert(resultCmakeInstallFolder == null)
        if (pathFromLocalProperties == null) {
            return this
        }
        val binDir = File(pathFromLocalProperties, "bin")
        val version = cmakeVersionGetter(binDir)
        if (version == null) {
            error("Could not get version from cmake.dir path '$pathFromLocalProperties'.")
            return this
        }

        if (cmakeVersionFromDsl == null) {
            infoln("- Found CMake '$version' via cmake.dir='$pathFromLocalProperties'.")
            resultCmakeInstallFolder = pathFromLocalProperties
            resultCmakeVersion = version
        } else {
            tryAcceptFoundCmake(pathFromLocalProperties, version, "from cmake.dir")
            if (resultCmakeInstallFolder == null) {
                error(
                    "CMake '$version' found via cmake.dir='$pathFromLocalProperties' does not match " +
                            "requested version '$requestedCmakeVersion'."
                )
            }
        }

        return this
    }

    /**
     * Search within the already-download SDK packages.
     */
    internal fun tryLocalRepositoryPackages(
        downloader: Consumer<String>,
        repositoryPackages: () -> List<LocalPackage>
    ): CmakeSearchContext {
        if (resultCmakeInstallFolder != null) {
            return this
        }
        infoln("Trying to locate CMake in local SDK repository.")

        // Iterate over the local packages and to identify the best match.
        repositoryPackages().onEach { pkg ->
            tryAcceptFoundCmake(
                pkg.location,
                convertSdkVersionToCmakeVersion(pkg.version),
                "in SDK"
            )
        }
        if (resultCmakeInstallFolder != null) {
            return this
        }

        // Cmake was not found in local packages. If the user asked the fork Cmake version, auto-download it.
        if (versionEquals(requestedCmakeVersion, forkCmakeReportedVersion)) {
            // The version is exactly the default version. Download it if possible.
            infoln("- Downloading '$forkCmakeSdkVersionRevision'.")
            downloader.accept(FORK_CMAKE_SDK_VERSION)

            val res = repositoryPackages().find { versionEquals(it.version, forkCmakeSdkVersionRevision) }
            if (res != null) {
                tryAcceptFoundCmake(
                    res.location,
                    convertSdkVersionToCmakeVersion(res.version),
                    "in SDK"
                )
            }

            if (resultCmakeInstallFolder == null) {
                requestDownloadFromAndroidStudio = true
            }
            return this
        }

        return this
    }

    /**
     * Recognizes the special fork SDK version and converts to "3.6.0"
     */
    private fun convertSdkVersionToCmakeVersion(version: Revision): Revision {
        if (version == forkCmakeSdkVersionRevision) {
            return forkCmakeReportedVersion
        }
        return version
    }

    /**
     * Look in $PATH for CMakes to use. If there is a version number in build.gradle then that
     * version will be used if possible. If there is no version in build.gradle then we take the
     * highest version from the set of CMakes found.
     */
    internal fun tryFindInPath(
        cmakeVersionGetter: (File) -> Revision?,
        environmentPaths: () -> List<File>,
        tag : String
    ): CmakeSearchContext {
        if (resultCmakeInstallFolder != null) {
            return this
        }
<<<<<<< HEAD
        info("Trying to locate CMake $tag.")
=======
        infoln("Trying to locate CMake $tag.")
>>>>>>> 86bcd624
        var found = false
        for (cmakeFolder in environmentPaths()) {
            try {
                val version = cmakeVersionGetter(cmakeFolder) ?: continue
                if (found) {
                    // Found a cmake.exe later in the path. Irrespective of whether it is a better match, or a total mismatch,
                    // we ignore it but issue a message.
<<<<<<< HEAD
                    info(
=======
                    infoln(
>>>>>>> 86bcd624
                        "- CMake $version was found $tag at $cmakeFolder after" +
                                " another version. Ignoring it."
                    )
                } else {
                    val cmakeInstallPath = cmakeFolder.parentFile
                    tryAcceptFoundCmake(cmakeInstallPath, version, tag)

                    // At this point, we found a cmake.exe on the PATH. We only look the first one.
                    // Any cmake.exe further down the path is ignored.
                    found = true
                }
            } catch (e: IOException) {
                warnln("Could not execute cmake at '$cmakeFolder' to get version. Skipping.")
            }
        }
        return this
    }

    /**
     * If no suitable CMake was found then issue a diagnostic error. If the requested CMake version
     * looks like an SDK version of CMake then issue a specifically constructed message that Android
     * Studio can recognize and prompt the user to download.
     */
    internal fun issueVersionNotFoundError(): File? {
        if (resultCmakeInstallFolder != null && !requestDownloadFromAndroidStudio) {
            return resultCmakeInstallFolder
        }

        val unsuitableCMakes = if (unsuitableCmakeReasons.isEmpty()) ""
        else newline + unsuitableCmakeReasons.joinToString(newline)

        if (firstError != null) {
            // Throw an exception to trigger Android Studio to consider the error message for the
            // purposes of downloading CMake from the SDK.
            throw RuntimeException("$firstError$unsuitableCMakes")
        }


        if (dslVersionHasPlus()) {
            throw RuntimeException(
                "CMake '$requestedCmakeVersion' or higher was not found in " +
                        "PATH or by cmake.dir property.$unsuitableCMakes"
            )
        } else {
            throw RuntimeException(
                "CMake '$requestedCmakeVersion' was not found in " +
                        "PATH or by cmake.dir property.$unsuitableCMakes"
            )
        }
    }

}

/**
 * @return list of folders (as Files) retrieved from PATH environment variable and from Sdk
 * cmake folder.
 */
private fun getEnvironmentPaths(): List<File> {
    val envPath = System.getenv("PATH") ?: ""
    val pathSeparator = System.getProperty("path.separator").toRegex()
    return envPath
        .split(pathSeparator)
        .asSequence()
        .filter { it.isNotEmpty() }
        .map { File(it) }
        .toList()
}

/**
 * @return list of folders (as Files) based on the specific known canary versions of CMake.
 */
private fun getCanarySdkPaths(sdkRoot : File?) : List<File> {
    if (sdkRoot == null) {
        return listOf()
    }
    return canarySdkPaths
        .asSequence()
        .map { version -> File(File(File(sdkRoot, "cmake"), version), "bin") }
        .toList()
}

private fun getSdkCmakePackages(
    sdkFolder: File?
): List<LocalPackage> {
    val androidSdkHandler = AndroidSdkHandler.getInstance(sdkFolder)
    val sdkManager = androidSdkHandler.getSdkManager(
        LoggerProgressIndicatorWrapper(ThreadLoggingEnvironment.getILogger()))
    val packages = sdkManager.packages
    return packages.getLocalPackagesForPrefix(FD_CMAKE).toList()
}

private fun getCmakeRevisionFromExecutable(cmakeFolder: File): Revision? {
    if (!cmakeFolder.exists()) {
        return null
    }
    val cmakeExecutableName = if (SdkConstants.CURRENT_PLATFORM == SdkConstants.PLATFORM_WINDOWS) {
        "cmake.exe"
    } else {
        "cmake"
    }
    val cmakeExecutable = File(cmakeFolder, cmakeExecutableName)
    if (!cmakeExecutable.exists()) {
        return null
    }
    return CmakeUtils.getVersion(cmakeFolder)
}



/**
 * This is the correct find-path logic that has callback for external dependencies like errors,
 * version of CMake file, and so forth. This is the entry-point for unit testing.
 */
fun findCmakePathLogic(
    cmakeVersionFromDsl: String?,
    cmakePathFromLocalProperties: File?,
    downloader: Consumer<String>,
    environmentPaths: () -> List<File>,
    canarySdkPaths: () -> List<File>,
    cmakeVersion: (File) -> Revision?,
    repositoryPackages: () -> List<LocalPackage>
): File? {
    return CmakeSearchContext(cmakeVersionFromDsl)
        .useDefaultCmakeVersionIfNecessary()
        .checkForCmakeVersionTooLow()
        .checkForCmakeVersionAdequatePrecision()
        .tryPathFromLocalProperties(cmakeVersion, cmakePathFromLocalProperties)
        .tryLocalRepositoryPackages(downloader, repositoryPackages)
        .tryFindInPath(cmakeVersion, environmentPaths, "in PATH")
        .tryFindInPath(cmakeVersion, canarySdkPaths, "in SDK canaries")
        .issueVersionNotFoundError()
}

/**
 * Locate CMake cmake path for the given build configuration.
 *
 * cmakeVersionFromDsl is the, possibly null, CMake version from the user's build.gradle.
 *   If it is null then a default version will be chosen.
 */
<<<<<<< HEAD
fun findCmakePath(
    cmakeVersionFromDsl: String?,
    sdkHandler: SdkHandler,
    variantName: String,
    issueReporter: EvalIssueReporter,
    logger: ILogger
): File? {
    return findCmakePathLogic(
        cmakeVersionFromDsl,
        sdkHandler.cmakePathInLocalProp,
        { message -> errorReporter(issueReporter, message, variantName) },
        { message -> warningReporter(issueReporter, message, variantName) },
        { message -> logger.info(message) },
        { version -> sdkHandler.installCMake(version) },
        { getEnvironmentPaths() },
        { getCanarySdkPaths(sdkHandler.sdkFolder) },
        { folder -> getCmakeRevisionFromExecutable(folder) },
        { getSdkCmakePackages(sdkHandler, logger) })
=======
class CmakeLocator {
    fun findCmakePath(
        cmakeVersionFromDsl: String?,
        cmakeFile: File?,
        sdkFolder: File?,
        downloader: Consumer<String>): File? {
        return findCmakePathLogic(
            cmakeVersionFromDsl,
            cmakeFile,
            downloader,
            { getEnvironmentPaths() },
            { getCanarySdkPaths(sdkFolder) },
            { folder -> getCmakeRevisionFromExecutable(folder) },
            { getSdkCmakePackages(sdkFolder) })
    }
>>>>>>> 86bcd624
}<|MERGE_RESOLUTION|>--- conflicted
+++ resolved
@@ -403,11 +403,7 @@
         if (resultCmakeInstallFolder != null) {
             return this
         }
-<<<<<<< HEAD
-        info("Trying to locate CMake $tag.")
-=======
         infoln("Trying to locate CMake $tag.")
->>>>>>> 86bcd624
         var found = false
         for (cmakeFolder in environmentPaths()) {
             try {
@@ -415,11 +411,7 @@
                 if (found) {
                     // Found a cmake.exe later in the path. Irrespective of whether it is a better match, or a total mismatch,
                     // we ignore it but issue a message.
-<<<<<<< HEAD
-                    info(
-=======
                     infoln(
->>>>>>> 86bcd624
                         "- CMake $version was found $tag at $cmakeFolder after" +
                                 " another version. Ignoring it."
                     )
@@ -559,26 +551,6 @@
  * cmakeVersionFromDsl is the, possibly null, CMake version from the user's build.gradle.
  *   If it is null then a default version will be chosen.
  */
-<<<<<<< HEAD
-fun findCmakePath(
-    cmakeVersionFromDsl: String?,
-    sdkHandler: SdkHandler,
-    variantName: String,
-    issueReporter: EvalIssueReporter,
-    logger: ILogger
-): File? {
-    return findCmakePathLogic(
-        cmakeVersionFromDsl,
-        sdkHandler.cmakePathInLocalProp,
-        { message -> errorReporter(issueReporter, message, variantName) },
-        { message -> warningReporter(issueReporter, message, variantName) },
-        { message -> logger.info(message) },
-        { version -> sdkHandler.installCMake(version) },
-        { getEnvironmentPaths() },
-        { getCanarySdkPaths(sdkHandler.sdkFolder) },
-        { folder -> getCmakeRevisionFromExecutable(folder) },
-        { getSdkCmakePackages(sdkHandler, logger) })
-=======
 class CmakeLocator {
     fun findCmakePath(
         cmakeVersionFromDsl: String?,
@@ -594,5 +566,4 @@
             { folder -> getCmakeRevisionFromExecutable(folder) },
             { getSdkCmakePackages(sdkFolder) })
     }
->>>>>>> 86bcd624
 }
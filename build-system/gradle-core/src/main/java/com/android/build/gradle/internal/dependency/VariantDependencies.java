/*
 * Copyright (C) 2012 The Android Open Source Project
 *
 * Licensed under the Apache License, Version 2.0 (the "License");
 * you may not use this file except in compliance with the License.
 * You may obtain a copy of the License at
 *
 *      http://www.apache.org/licenses/LICENSE-2.0
 *
 * Unless required by applicable law or agreed to in writing, software
 * distributed under the License is distributed on an "AS IS" BASIS,
 * WITHOUT WARRANTIES OR CONDITIONS OF ANY KIND, either express or implied.
 * See the License for the specific language governing permissions and
 * limitations under the License.
 */

package com.android.build.gradle.internal.dependency;

import com.android.annotations.NonNull;
import com.android.annotations.Nullable;
import com.android.build.gradle.internal.ConfigurationProvider;
import com.android.build.gradle.internal.core.GradleVariantConfiguration;
import com.android.build.gradle.internal.dsl.CoreProductFlavor;
import com.android.build.gradle.internal.scope.GlobalScope;
import com.android.builder.core.ErrorReporter;
import com.android.builder.core.VariantType;
import com.android.builder.dependency.level2.AndroidDependency;
import com.android.builder.dependency.level2.DependencyContainer;
import com.android.builder.dependency.level2.DependencyNode;
import com.google.common.base.MoreObjects;
import com.google.common.base.Preconditions;
import com.google.common.collect.Maps;
import com.google.common.collect.Sets;
import java.util.Collection;
import java.util.List;
import java.util.Map;
import java.util.Set;
import org.gradle.api.Project;
import org.gradle.api.artifacts.Configuration;

/**
 * Object that represents the dependencies of a "config", in the sense of defaultConfigs, build
 * type and flavors.
 *
 * <p>The dependencies are expressed as composite Gradle configuration objects that extends
 * all the configuration objects of the "configs".</p>
 *
 * <p>It optionally contains the dependencies for a test config for the given config.</p>
 */
public class VariantDependencies {

    public static final String CONFIG_ATTR_BUILD_TYPE = "android.buildType";
    public static final String CONFIG_ATTR_FLAVOR_PREFIX = "android.flavor.";

    @NonNull
    private final String variantName;

    @NonNull
    private final Configuration compileConfiguration;
    @NonNull
    private final Configuration packageConfiguration;
    @Nullable
    private final Configuration publishConfiguration;
    @NonNull
    private final Configuration annotationProcessorConfiguration;
    @NonNull
    private final Configuration jackPluginConfiguration;
    @NonNull
    private final Configuration wearAppConfiguration;

    private final VariantDependencies testedVariantDependencies;
    @Nullable
    private final AndroidDependency testedVariantOutput;

    private DependencyGraph compileGraph;
    private DependencyGraph packageGraph;
    private DependencyContainer compileContainer;
    private DependencyContainer packageContainer;

    /**
     *  Whether we have a direct dependency on com.android.support:support-annotations; this
     * is used to drive whether we extract annotations when building libraries for example
     */
    private boolean annotationsPresent;

    @NonNull
    private DependencyChecker checker;

    public static final class Builder {
        @NonNull
        private final Project project;
        @NonNull
        private final ErrorReporter errorReporter;
        @NonNull
        private final GradleVariantConfiguration variantConfiguration;
        private boolean publishVariant = false;
        private VariantType testedVariantType = null;
        private VariantDependencies testedVariantDependencies = null;
        private AndroidDependency testedVariantOutput = null;
        private Map<String, String> flavorMatching;

        // default size should be enough. It's going to be rare for a variant to include
        // more than a few configurations (main, build-type, flavors...)
        // At most it's going to be flavor dimension count + 5:
        // variant-specific, build type, multi-flavor, flavor1, ..., flavorN, defaultConfig, test.
        // Default hash-map size of 16 (w/ load factor of .75) should be enough.
        private final Set<Configuration> compileConfigs = Sets.newHashSet();
        private final Set<Configuration> apkConfigs = Sets.newHashSet();
        private final Set<Configuration> annotationConfigs = Sets.newHashSet();
        private final Set<Configuration> jackPluginConfigs = Sets.newHashSet();
        private final Set<Configuration> wearAppConfigs = Sets.newHashSet();

        protected Builder(
                @NonNull Project project,
                @NonNull ErrorReporter errorReporter,
                @NonNull GradleVariantConfiguration variantConfiguration) {

            this.project = project;
            this.errorReporter = errorReporter;
            this.variantConfiguration = variantConfiguration;
        }

        public Builder setPublishVariant(boolean publishVariant) {
            this.publishVariant = publishVariant;
            return this;
        }

        public Builder setTestedVariantType(@NonNull VariantType testedVariantType) {
            this.testedVariantType = testedVariantType;
            return this;
        }

        public Builder addProviders(@NonNull ConfigurationProvider... providers) {
            for (ConfigurationProvider provider : providers) {
                addProvider(provider);
            }
            return this;
        }

        public Builder addProviders(@NonNull Collection<ConfigurationProvider> providers) {
            for (ConfigurationProvider provider : providers) {
                addProvider(provider);
            }
            return this;
        }

        public Builder addProvider(@Nullable ConfigurationProvider provider) {
            if (provider != null) {
                compileConfigs.add(provider.getCompileConfiguration());
                if (provider.getProvidedConfiguration() != null) {
                    compileConfigs.add(provider.getProvidedConfiguration());
                }

                apkConfigs.add(provider.getCompileConfiguration());
                apkConfigs.add(provider.getPackageConfiguration());
                annotationConfigs.add(provider.getAnnotationProcessorConfiguration());
                jackPluginConfigs.add(provider.getJackPluginConfiguration());
                wearAppConfigs.add(provider.getWearAppConfiguration());
            }

            return this;
        }

        public Builder setFlavorMatching(Map<String,String> flavorMatching) {
            this.flavorMatching = flavorMatching;
            return this;
        }


        /**
         * Add a tested provider.
         *
         * In the case for tests of a library modules where the test must include the full
         * graph of the test + the library since there is a single apk that packages both.
         *
         * For app tests, we don't want to include the dependencies directly as there is two
         * apks and we need to make sure their graph are identical. Therefore we resolve them
         * independently and compare after.
         *
         * @param testedConfig the tested variant configuration
         * @param testedVariant the tested variant
         */
        public Builder addTestedVariant(
                @NonNull GradleVariantConfiguration testedConfig,
                @NonNull VariantDependencies testedVariant) {
            Preconditions.checkNotNull(testedVariantType,
                    "cannot call addTestedVariant before setTestedVariantType");

            // if the tested variant is a library, then we include its configurations to the
            // variant config
            if (testedVariantType == VariantType.LIBRARY) {
                compileConfigs.add(testedVariant.getCompileConfiguration());
                apkConfigs.add(testedVariant.getPackageConfiguration());
                annotationConfigs.add(testedVariant.getAnnotationProcessorConfiguration());
                jackPluginConfigs.add(testedVariant.getJackPluginConfiguration());

                // also record this so that we can resolve local jar conflict during flattening
                testedVariantOutput = testedConfig.getOutput();
            }

            // record this no matter what.
            testedVariantDependencies = testedVariant;

            return this;
        }

        public VariantDependencies build() {
            String variantName = variantConfiguration.getFullName();
            VariantType variantType = variantConfiguration.getType();
            String buildType = variantConfiguration.getBuildType().getName();
            Map<String, String> flavorMap = getFlavorAttributes(flavorMatching);

            Configuration compile = project.getConfigurations().maybeCreate("_" + variantName + "Compile");
            compile.setVisible(false);
            compile.setDescription("Resolved configuration for compilation for variant: " + variantName);
            compile.setExtendsFrom(compileConfigs);
            compile.setCanBeConsumed(false);
            applyAttributes(compile, buildType, flavorMap);

            Configuration annotationProcessor =
                    project.getConfigurations().maybeCreate("_" + variantName + "AnnotationProcessor");
            annotationProcessor.setVisible(false);
            annotationProcessor.setDescription("Resolved configuration for annotation-processor for variant: " + variantName);
            annotationProcessor.setExtendsFrom(annotationConfigs);
            annotationProcessor.setCanBeConsumed(false);

            Configuration jackPlugin =
                    project.getConfigurations().maybeCreate("_" + variantName + "JackPlugin");
            jackPlugin.setVisible(false);
            jackPlugin.setDescription("Resolved configuration for jack plugins for variant: " + variantName);
            jackPlugin.setExtendsFrom(jackPluginConfigs);
            jackPlugin.setCanBeConsumed(false);

            Configuration apk =
                    project.getConfigurations()
                            .maybeCreate(
                                    variantType == VariantType.LIBRARY
                                            ? "_" + variantName + "Publish"
                                            : "_" + variantName + "Apk");

            apk.setVisible(false);
            apk.setDescription("Resolved configuration for runtime for variant: " + variantName);
            apk.setExtendsFrom(apkConfigs);
            applyAttributes(apk, buildType, flavorMap);
            apk.setCanBeConsumed(false);

            Configuration wearApp = project.getConfigurations().maybeCreate(variantName + "WearBundling");
            wearApp.setDescription("Resolved Configuration for wear app bundling for variant: " + variantName);
            wearApp.setExtendsFrom(wearAppConfigs);
            applyAttributes(wearApp, buildType, flavorMap);
            wearApp.setCanBeConsumed(false);

            Configuration wearApp = project.getConfigurations().maybeCreate(variantName + "WearBundling");
            wearApp.setDescription("Resolved Configuration for wear app bundling for variant: " + variantName);
            wearApp.setExtendsFrom(wearAppConfigs);

            Configuration publish = null;

            if (publishVariant) {
                // this is the configuration that contains the artifacts for inter-module
                // dependencies and building.
                publish = project.getConfigurations().maybeCreate(variantName);
                publish.setDescription("Published Configuration for Variant " + variantName);
                Map<String, String> flavorMap2 = getFlavorAttributes(null);

                applyAttributes(publish, buildType, flavorMap2);
                publish.setCanBeResolved(false);

                // if the variant is not a library, then the publishing configuration should
                // not extend from the apkConfigs. It's mostly there to access the artifact from
                // another project but it shouldn't bring any dependencies with it.
                publish.setExtendsFrom(apkConfigs);
            }

            DependencyChecker checker = new DependencyChecker(
                    project.getPath().equals(":") ? project.getName() : project.getPath(),
                    variantName,
                    errorReporter,
                    variantType,
                    testedVariantType);

            return new VariantDependencies(
                    variantName,
                    checker,
                    compile,
                    apk,
                    publish,
                    annotationProcessor,
                    jackPlugin,
                    wearApp,
<<<<<<< HEAD
=======
                    mapping,
                    classes,
                    metadata,
                    manifest,
>>>>>>> 5b246e8b
                    testedVariantDependencies,
                    testedVariantOutput);
        }

        /**
         * Returns a map of Configuration attributes containing all the flavor values.
         * @param flavorMatching a list of override for flavor matching or for new attributes.
         */
        private Map<String, String> getFlavorAttributes(
                @Nullable Map<String, String> flavorMatching) {
            List<CoreProductFlavor> productFlavors = variantConfiguration.getProductFlavors();
            Map<String, String> map = Maps.newHashMapWithExpectedSize(productFlavors.size());

            // first go through the product flavors and add matching attributes
            for (CoreProductFlavor f : productFlavors) {
                map.put(CONFIG_ATTR_FLAVOR_PREFIX + f.getDimension(), f.getName());
            }

            // then go through the override or new attributes.
            if (flavorMatching != null) {
                map.putAll(flavorMatching);
            }

            return map;
        }

        private static void applyAttributes(
                @NonNull Configuration configuration,
                @NonNull String buildType,
                @NonNull Map<String, String> flavorMap) {
            configuration.attribute(CONFIG_ATTR_BUILD_TYPE, buildType);
            configuration.attributes(flavorMap);
        }
    }

    public static Builder builder(
            @NonNull Project project,
            @NonNull ErrorReporter errorReporter,
            @NonNull GradleVariantConfiguration variantConfiguration) {
        return new Builder(project, errorReporter, variantConfiguration);
    }

    private VariantDependencies(
            @NonNull String variantName,
            @NonNull DependencyChecker dependencyChecker,
            @NonNull Configuration compileConfiguration,
            @NonNull Configuration packageConfiguration,
            @Nullable Configuration publishConfiguration,
            @NonNull Configuration annotationProcessorConfiguration,
            @NonNull Configuration jackPluginConfiguration,
            @NonNull Configuration wearAppConfiguration,
<<<<<<< HEAD
=======
            @Nullable Configuration mappingConfiguration,
            @Nullable Configuration classesConfiguration,
            @Nullable Configuration metadataConfiguration,
            @Nullable Configuration manifestConfiguration,
>>>>>>> 5b246e8b
            @Nullable VariantDependencies testedVariantDependencies,
            @Nullable AndroidDependency testedVariantOutput) {
        this.variantName = variantName;
        this.checker = dependencyChecker;
        this.compileConfiguration = compileConfiguration;
        this.packageConfiguration = packageConfiguration;
        this.publishConfiguration = publishConfiguration;
        this.annotationProcessorConfiguration = annotationProcessorConfiguration;
        this.jackPluginConfiguration = jackPluginConfiguration;
        this.wearAppConfiguration = wearAppConfiguration;
<<<<<<< HEAD
=======
        this.mappingConfiguration = mappingConfiguration;
        this.classesConfiguration = classesConfiguration;
        this.metadataConfiguration = metadataConfiguration;
        this.manifestConfiguration = manifestConfiguration;
>>>>>>> 5b246e8b
        this.testedVariantDependencies = testedVariantDependencies;
        this.testedVariantOutput = testedVariantOutput;
    }

    public String getName() {
        return variantName;
    }

    @NonNull
    public Configuration getCompileConfiguration() {
        return compileConfiguration;
    }

    @NonNull
    public Configuration getPackageConfiguration() {
        return packageConfiguration;
    }

    @Nullable
    public Configuration getPublishConfiguration() {
        return publishConfiguration;
    }

    @NonNull
    public Configuration getAnnotationProcessorConfiguration() {
        return annotationProcessorConfiguration;
    }

    @NonNull
    public Configuration getJackPluginConfiguration() {
        return jackPluginConfiguration;
    }

    @NonNull
    public Configuration getWearAppConfiguration() {
        return wearAppConfiguration;
<<<<<<< HEAD
=======
    }

    @Nullable
    public Configuration getMappingConfiguration() {
        return mappingConfiguration;
    }

    @Nullable
    public Configuration getClassesConfiguration() {
        return classesConfiguration;
    }

    @Nullable
    public Configuration getMetadataConfiguration() {
        return metadataConfiguration;
    }

    @Nullable
    public Configuration getManifestConfiguration() {
        return manifestConfiguration;
>>>>>>> 5b246e8b
    }

    public void setDependencies(
            @NonNull DependencyGraph compileGraph,
            @NonNull DependencyGraph packageGraph,
            boolean validate) {
        this.compileGraph = compileGraph;
        this.packageGraph = packageGraph;

        FlatDependencyContainer flatCompileContainer = compileGraph.flatten(
                testedVariantOutput,
                testedVariantDependencies != null
                        ? testedVariantDependencies.getCompileDependencies() : null);
        FlatDependencyContainer flatPackageContainer = packageGraph.flatten(
                testedVariantOutput,
                testedVariantDependencies != null
                        ? testedVariantDependencies.getPackageDependencies() : null);

        if (validate) {
            //noinspection VariableNotUsedInsideIf
            if (testedVariantOutput != null) {
                // in this case (test of a library module), we don't want to compare to the tested
                // variant. it's guaranteed that the current and tested graphs have common dependencies
                // because the former extends the latter. We don't want to start removing (skipping)
                // items because they are not going to be installed via the 1st of 2 apk (there is
                // only one apk for the test + aar)
                checker.validate(flatCompileContainer, flatPackageContainer, null);
            } else {
                checker.validate(
                        flatCompileContainer,
                        flatPackageContainer,
                        testedVariantDependencies);
            }
        }

        compileContainer = flatCompileContainer.filterSkippedLibraries();
        packageContainer = flatPackageContainer.filterSkippedLibraries();
    }


    DependencyGraph getCompileGraph() {
        return compileGraph;
    }

    DependencyGraph getPackageGraph() {
        return packageGraph;
    }

    public DependencyContainer getCompileDependencies() {
        return compileContainer;
    }

    public DependencyContainer getPackageDependencies() {
        return packageContainer;
    }

    @NonNull
    public DependencyChecker getChecker() {
        return checker;
    }

    public void setAnnotationsPresent(boolean annotationsPresent) {
        this.annotationsPresent = annotationsPresent;
    }

    public boolean isAnnotationsPresent() {
        return annotationsPresent;
    }

    public boolean hasNonOptionalLibraries() {
        // non optional libraries mean that there is some libraries in the package
        // dependencies
        // TODO this will go away when the user of this is removed.
        return packageGraph.getDependencies().stream()
                .anyMatch(node -> node.getNodeType() == DependencyNode.NodeType.ANDROID);
    }

    @Override
    public String toString() {
        return MoreObjects.toStringHelper(this)
                .add("name", variantName)
                .toString();
    }
}<|MERGE_RESOLUTION|>--- conflicted
+++ resolved
@@ -21,7 +21,6 @@
 import com.android.build.gradle.internal.ConfigurationProvider;
 import com.android.build.gradle.internal.core.GradleVariantConfiguration;
 import com.android.build.gradle.internal.dsl.CoreProductFlavor;
-import com.android.build.gradle.internal.scope.GlobalScope;
 import com.android.builder.core.ErrorReporter;
 import com.android.builder.core.VariantType;
 import com.android.builder.dependency.level2.AndroidDependency;
@@ -250,10 +249,6 @@
             applyAttributes(wearApp, buildType, flavorMap);
             wearApp.setCanBeConsumed(false);
 
-            Configuration wearApp = project.getConfigurations().maybeCreate(variantName + "WearBundling");
-            wearApp.setDescription("Resolved Configuration for wear app bundling for variant: " + variantName);
-            wearApp.setExtendsFrom(wearAppConfigs);
-
             Configuration publish = null;
 
             if (publishVariant) {
@@ -288,13 +283,6 @@
                     annotationProcessor,
                     jackPlugin,
                     wearApp,
-<<<<<<< HEAD
-=======
-                    mapping,
-                    classes,
-                    metadata,
-                    manifest,
->>>>>>> 5b246e8b
                     testedVariantDependencies,
                     testedVariantOutput);
         }
@@ -346,13 +334,6 @@
             @NonNull Configuration annotationProcessorConfiguration,
             @NonNull Configuration jackPluginConfiguration,
             @NonNull Configuration wearAppConfiguration,
-<<<<<<< HEAD
-=======
-            @Nullable Configuration mappingConfiguration,
-            @Nullable Configuration classesConfiguration,
-            @Nullable Configuration metadataConfiguration,
-            @Nullable Configuration manifestConfiguration,
->>>>>>> 5b246e8b
             @Nullable VariantDependencies testedVariantDependencies,
             @Nullable AndroidDependency testedVariantOutput) {
         this.variantName = variantName;
@@ -363,13 +344,6 @@
         this.annotationProcessorConfiguration = annotationProcessorConfiguration;
         this.jackPluginConfiguration = jackPluginConfiguration;
         this.wearAppConfiguration = wearAppConfiguration;
-<<<<<<< HEAD
-=======
-        this.mappingConfiguration = mappingConfiguration;
-        this.classesConfiguration = classesConfiguration;
-        this.metadataConfiguration = metadataConfiguration;
-        this.manifestConfiguration = manifestConfiguration;
->>>>>>> 5b246e8b
         this.testedVariantDependencies = testedVariantDependencies;
         this.testedVariantOutput = testedVariantOutput;
     }
@@ -406,29 +380,6 @@
     @NonNull
     public Configuration getWearAppConfiguration() {
         return wearAppConfiguration;
-<<<<<<< HEAD
-=======
-    }
-
-    @Nullable
-    public Configuration getMappingConfiguration() {
-        return mappingConfiguration;
-    }
-
-    @Nullable
-    public Configuration getClassesConfiguration() {
-        return classesConfiguration;
-    }
-
-    @Nullable
-    public Configuration getMetadataConfiguration() {
-        return metadataConfiguration;
-    }
-
-    @Nullable
-    public Configuration getManifestConfiguration() {
-        return manifestConfiguration;
->>>>>>> 5b246e8b
     }
 
     public void setDependencies(

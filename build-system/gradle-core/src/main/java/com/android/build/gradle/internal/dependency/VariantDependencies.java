--- conflicted
+++ resolved
@@ -16,7 +16,6 @@
 
 package com.android.build.gradle.internal.dependency;
 
-import com.android.SdkConstants;
 import com.android.annotations.NonNull;
 import com.android.annotations.Nullable;
 import com.android.build.api.attributes.BuildTypeAttr;
@@ -26,44 +25,26 @@
 import com.android.build.gradle.internal.dsl.CoreProductFlavor;
 import com.android.builder.core.ErrorReporter;
 import com.android.builder.core.VariantType;
-<<<<<<< HEAD
-import com.android.builder.dependency.level2.AndroidDependency;
-import com.android.builder.dependency.level2.DependencyContainer;
-import com.android.builder.dependency.level2.DependencyNode;
-=======
->>>>>>> b805f832
 import com.android.builder.model.SyncIssue;
 import com.google.common.base.MoreObjects;
 import com.google.common.base.Preconditions;
 import com.google.common.collect.ImmutableList;
 import com.google.common.collect.Maps;
 import com.google.common.collect.Sets;
-<<<<<<< HEAD
-import java.io.File;
-import java.util.Collection;
-import java.util.Collections;
-import java.util.Set;
-import java.util.stream.Collectors;
-=======
 import java.util.Collection;
 import java.util.List;
 import java.util.Map;
 import java.util.Set;
 import org.gradle.api.Action;
->>>>>>> b805f832
 import org.gradle.api.Project;
 import org.gradle.api.artifacts.ComponentSelectionRules;
 import org.gradle.api.artifacts.Configuration;
-<<<<<<< HEAD
-import org.gradle.api.artifacts.ResolvedConfiguration;
-=======
 import org.gradle.api.artifacts.ConfigurationContainer;
 import org.gradle.api.artifacts.ResolutionStrategy;
 import org.gradle.api.attributes.Attribute;
 import org.gradle.api.attributes.AttributeContainer;
 import org.gradle.api.attributes.Usage;
 import org.gradle.api.model.ObjectFactory;
->>>>>>> b805f832
 
 /**
  * Object that represents the dependencies of variant.
@@ -513,145 +494,8 @@
     }
 
     @Nullable
-<<<<<<< HEAD
-    public Configuration getManifestConfiguration() {
-        return manifestConfiguration;
-    }
-
-    public void setDependencies(
-            @NonNull DependencyGraph compileGraph,
-            @NonNull DependencyGraph packageGraph,
-            boolean validate) {
-        this.compileGraph = compileGraph;
-        this.packageGraph = packageGraph;
-
-        FlatDependencyContainer flatCompileContainer = compileGraph.flatten(
-                testedVariantOutput,
-                testedVariantDependencies != null
-                        ? testedVariantDependencies.getCompileDependencies() : null);
-        FlatDependencyContainer flatPackageContainer = packageGraph.flatten(
-                testedVariantOutput,
-                testedVariantDependencies != null
-                        ? testedVariantDependencies.getPackageDependencies() : null);
-
-        if (validate) {
-            //noinspection VariableNotUsedInsideIf
-            if (testedVariantOutput != null) {
-                // in this case (test of a library module), we don't want to compare to the tested
-                // variant. it's guaranteed that the current and tested graphs have common dependencies
-                // because the former extends the latter. We don't want to start removing (skipping)
-                // items because they are not going to be installed via the 1st of 2 apk (there is
-                // only one apk for the test + aar)
-                checker.validate(flatCompileContainer, flatPackageContainer, null);
-            } else {
-                checker.validate(
-                        flatCompileContainer,
-                        flatPackageContainer,
-                        testedVariantDependencies);
-            }
-        }
-
-        compileContainer = flatCompileContainer.filterSkippedLibraries();
-        packageContainer = flatPackageContainer.filterSkippedLibraries();
-    }
-
-
-    DependencyGraph getCompileGraph() {
-        return compileGraph;
-    }
-
-    DependencyGraph getPackageGraph() {
-        return packageGraph;
-    }
-
-    public DependencyContainer getCompileDependencies() {
-        return compileContainer;
-    }
-
-    public DependencyContainer getPackageDependencies() {
-        return packageContainer;
-    }
-
-    @NonNull
-    public Set<File> resolveAndGetAnnotationProcessorClassPath(
-            boolean includeClasspath,
-            @NonNull ErrorReporter errorReporter) {
-        if (getAnnotationProcessorConfiguration().getAllDependencies().isEmpty()) {
-            return Collections.emptySet();
-        }
-
-        if (getAnnotationProcessorConfiguration().getState() != Configuration.State.RESOLVED
-                && includeClasspath) {
-            getAnnotationProcessorConfiguration().extendsFrom(
-                    getCompileConfiguration(),
-                    getPackageConfiguration());
-        }
-        ResolvedConfiguration resolvedConfiguration =
-                getAnnotationProcessorConfiguration().getResolvedConfiguration();
-        if (resolvedConfiguration.hasError()) {
-            try {
-                resolvedConfiguration.rethrowFailure();
-            } catch (Exception e) {
-                errorReporter.handleSyncError(
-                        "annotationProcessor",
-                        SyncIssue.TYPE_UNRESOLVED_DEPENDENCY,
-                        e.getMessage());
-                return Collections.emptySet();
-            }
-        }
-        return getAnnotationProcessorConfiguration()
-                .getFiles()
-                .stream()
-                .filter(file -> !file.getPath().endsWith(SdkConstants.DOT_AAR))
-                .collect(Collectors.toSet());
-    }
-
-    @NonNull
-    public Set<File> resolveAndGetJackPluginClassPath(
-            @NonNull ErrorReporter errorReporter) {
-        if (getJackPluginConfiguration().getAllDependencies().isEmpty()) {
-            return Collections.emptySet();
-        }
-
-        ResolvedConfiguration resolvedConfiguration =
-                getJackPluginConfiguration().getResolvedConfiguration();
-        if (resolvedConfiguration.hasError()) {
-            try {
-                resolvedConfiguration.rethrowFailure();
-            } catch (Exception e) {
-                errorReporter.handleSyncError(
-                        "jackPlugin",
-                        SyncIssue.TYPE_UNRESOLVED_DEPENDENCY,
-                        "Unable to find Jack plugin. " + e.getMessage());
-                return Collections.emptySet();
-            }
-        }
-        return getJackPluginConfiguration().getFiles();
-    }
-
-    @NonNull
-    public DependencyChecker getChecker() {
-        return checker;
-    }
-
-    public void setAnnotationsPresent(boolean annotationsPresent) {
-        this.annotationsPresent = annotationsPresent;
-    }
-
-    public boolean isAnnotationsPresent() {
-        return annotationsPresent;
-    }
-
-    public boolean hasNonOptionalLibraries() {
-        // non optional libraries mean that there is some libraries in the package
-        // dependencies
-        // TODO this will go away when the user of this is removed.
-        return packageGraph.getDependencies().stream()
-                .anyMatch(node -> node.getNodeType() == DependencyNode.NodeType.ANDROID);
-=======
     public Configuration getMetadataValuesConfiguration() {
         return metadataValuesConfiguration;
->>>>>>> b805f832
     }
 
     @Override

/*
 * Copyright (C) 2016 The Android Open Source Project
 *
 * Licensed under the Apache License, Version 2.0 (the "License");
 * you may not use this file except in compliance with the License.
 * You may obtain a copy of the License at
 *
 *      http://www.apache.org/licenses/LICENSE-2.0
 *
 * Unless required by applicable law or agreed to in writing, software
 * distributed under the License is distributed on an "AS IS" BASIS,
 * WITHOUT WARRANTIES OR CONDITIONS OF ANY KIND, either express or implied.
 * See the License for the specific language governing permissions and
 * limitations under the License.
 */

package com.android.build.gradle.internal.dsl;

import com.android.annotations.NonNull;
import com.android.annotations.Nullable;
import com.android.build.gradle.internal.model.CoreCmakeOptions;
import java.io.File;
import javax.inject.Inject;
import org.gradle.api.Project;

/**
 * DSL object for per-module CMake configurations, such as the path to your <code>CMakeLists.txt
 * </code> build script and external native build output directory.
 *
 * <p>To include CMake projects in your Gradle build, you need to use Android Studio 2.2 and higher
 * with Android plugin for Gradle 2.2.0 and higher. To learn more about Android Studio's support for
 * external native builds, read <a
 * href="https://developer.android.com/studio/projects/add-native-code.html">Add C and C++ Code to
 * Your Project</a>.
 *
 * <p>If you want to instead build your native libraries using ndk-build, see {@link
 * com.android.build.gradle.internal.dsl.NdkBuildOptions}.
 */
public class CmakeOptions implements CoreCmakeOptions {
    @NonNull
    private final Project project;

    @Nullable
    private File path;

    @Nullable private File buildStagingDirectory;

    // CMake version to use. If it's null, it'll default to the CMake shipped with the SDK
    @Nullable private String version;

<<<<<<< HEAD
=======
    @Inject
>>>>>>> 9762cc2c
    public CmakeOptions(@NonNull Project project) {
        this.project = project;
    }

    /**
     * Specifies the relative path to your <code>CMakeLists.txt</code> build script.
     *
     * <p>For example, if your CMake build script is in the same folder as your module-level <code>
     * build.gradle</code> file, you simply pass the following:
     *
     * <pre>
     * android {
     *     ...
     *     externalNativeBuild {
     *         cmake {
     *             ...
     *             // Tells Gradle to find the root CMake build script in the same
     *             // directory as the module's build.gradle file. Gradle requires this
     *             // build script to add your CMake project as a build dependency and
     *             // pull your native sources into your Android project.
     *             path "CMakeLists.txt"
     *         }
     *     }
     * }
     * </pre>
     *
     * @since 2.2.0
     */
    @Nullable
    @Override
    public File getPath() {
        return this.path;
    }

    public void setPath(@Nullable Object path) {
        this.path = project.file(path);
    }

    @Override
    public void setPath(@NonNull File path) {
        this.path = path;
    }

    /**
     * Specifies the path to your external native build output directory.
     *
     * <p>This directory also includes other build system files that should persist when performing
     * clean builds, such as <a href="https://ninja-build.org/">Ninja build files</a>. If you do not
     * specify a value for this property, the Android plugin uses the <code>
     * &lt;project_dir&gt;/&lt;module&gt;/.externalNativeBuild/</code> directory by default.
     *
     * <p>If you specify a path that does not exist, the Android plugin creates it for you. Relative
     * paths are relative to the <code>build.gradle</code> file, as shown below:
     *
     * <pre>
     * android {
     *     ...
     *     externalNativeBuild {
     *         cmake {
     *             ...
     *             // Tells Gradle to put outputs from external native
     *             // builds in the path specified below.
     *             buildStagingDirectory "./outputs/cmake"
     *         }
     *     }
     * }
     * </pre>
     *
     * <p>If you specify a path that's a subdirectory of your project's temporary <code>build/
     * </code> directory, you get a build error. That's because files in this directory do not
     * persist through clean builds. So, you should either keep using the default <code>
     * &lt;project_dir&gt;/&lt;module&gt;/.externalNativeBuild/</code> directory or specify a path
     * outside the temporary build directory.
     *
     * @since 3.0.0
     */
    @Nullable
    @Override
    public File getBuildStagingDirectory() {
        return buildStagingDirectory;
    }

    @Override
    public void setBuildStagingDirectory(@NonNull File buildStagingDirectory) {
        this.buildStagingDirectory = project.file(buildStagingDirectory);
    }

    /**
     * The version of CMake that the Android plugin should use when building your CMake project.
     *
     * <p>When you specify a version of CMake, as shown below, the plugin searches for the
     * appropriate CMake binary within your PATH environmental variable. So, make sure you add the
     * path to the target CMake binary to your PATH environmental variable.
     *
     * <pre>
     * android {
     *     ...
     *     externalNativeBuild {
     *         cmake {
     *             ...
     *             // Specifies the version of CMake the Android plugin should use. You need to
     *             // include the path to the CMake binary of this version to your PATH
     *             // environmental variable.
     *             version "3.7.1"
     *         }
     *     }
     * }
     * </pre>
     *
     * <p>If you do not configure this property, the plugin uses the version of CMake available from
     * the <a href="https://developer.android.com/studio/intro/update.html#sdk-manager">SDK
     * manager</a>. (Android Studio prompts you to download this version of CMake if you haven't
     * already done so).
     *
     * <p>Alternatively, you can specify a version of CMake in your project's <code>local.properties
     * </code> file, as shown below:
     *
     * <pre>
     * // The path may be either absolute or relative to the the local.properties file
     * // you are editing.
     * cmake.dir="&lt;path-to-cmake&gt;"
     * </pre>
     *
     * @since 3.0.0
     */
    @Nullable
    @Override
    public String getVersion() {
        return version;
    }

    @Override
    public void setVersion(@NonNull String version) {
        this.version = version;
    }

    public void setBuildStagingDirectory(@Nullable Object buildStagingDirectory) {
        this.buildStagingDirectory = project.file(buildStagingDirectory);
    }
}<|MERGE_RESOLUTION|>--- conflicted
+++ resolved
@@ -48,10 +48,7 @@
     // CMake version to use. If it's null, it'll default to the CMake shipped with the SDK
     @Nullable private String version;
 
-<<<<<<< HEAD
-=======
     @Inject
->>>>>>> 9762cc2c
     public CmakeOptions(@NonNull Project project) {
         this.project = project;
     }

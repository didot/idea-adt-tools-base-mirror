/*
 * Copyright (C) 2017 The Android Open Source Project
 *
 * Licensed under the Apache License, Version 2.0 (the "License");
 * you may not use this file except in compliance with the License.
 * You may obtain a copy of the License at
 *
 *      http://www.apache.org/licenses/LICENSE-2.0
 *
 * Unless required by applicable law or agreed to in writing, software
 * distributed under the License is distributed on an "AS IS" BASIS,
 * WITHOUT WARRANTIES OR CONDITIONS OF ANY KIND, either express or implied.
 * See the License for the specific language governing permissions and
 * limitations under the License.
 */

package com.android.build.gradle.internal.dsl;

import com.android.annotations.NonNull;
import com.android.build.gradle.internal.VariantManager;
<<<<<<< HEAD
import com.android.builder.core.ErrorReporter;
import com.android.builder.model.BaseConfig;
import com.google.common.collect.ImmutableList;
import java.util.List;
=======
import com.android.build.gradle.internal.errors.DeprecationReporter;
import com.android.builder.model.BaseConfig;
import com.google.common.collect.ImmutableList;
import java.util.List;
import javax.inject.Inject;
>>>>>>> 9762cc2c
import org.gradle.api.Project;
import org.gradle.api.logging.Logger;
import org.gradle.api.model.ObjectFactory;

/**
 * Encapsulates all product flavors properties for this project.
 *
 * <p>Product flavors represent different versions of your project that you expect to co-exist on a
 * single device, the Google Play store, or repository. For example, you can configure 'demo' and
 * 'full' product flavors for your app, and each of those flavors can specify different features,
 * device requirements, resources, and application ID's--while sharing common source code and
 * resources. So, product flavors allow you to output different versions of your project by simply
 * changing only the components and settings that are different between them.
 *
 * <p>Configuring product flavors is similar to <a
 * href="https://developer.android.com/studio/build/build-variants.html#build-types">configuring
 * build types</a>: add them to the <code>productFlavors</code> block of your module's <code>
 * build.gradle</code> file and configure the settings you want. Product flavors support the same
 * properties as the {@link com.android.build.gradle.BaseExtension#getDefaultConfig} block—this is
 * because <code>defaultConfig</code> defines a {@link ProductFlavor} object that the plugin uses as
 * the base configuration for all other flavors. Each flavor you configure can then override any of
 * the default values in <code>defaultConfig</code>, such as the <a
 * href="https://d.android.com/studio/build/application-id.html"><code>applicationId</code></a>.
 *
 * <p>When using Android plugin 3.0.0 and higher, <a
 * href="com.android.build.gradle.internal.dsl.ProductFlavor.html#com.android.build.gradle.internal.dsl.ProductFlavor:dimension"><em>each
 * flavor must belong to a <code>dimension</code></a></em>.
 *
 * <p>When you configure product flavors, the Android plugin automatically combines them with your
 * {@link com.android.build.gradle.internal.dsl.BuildType} configurations to <a
 * href="https://developer.android.com/studio/build/build-variants.html">create build variants</a>.
 * If the plugin creates certain build variants that you don't want, you can <a
 * href="https://developer.android.com/studio/build/build-variants.html#filter-variants">filter
 * variants using <code>android.variantFilter</code></a>.
 */
public class ProductFlavor extends BaseFlavor {

    @Inject
    public ProductFlavor(
            @NonNull String name,
            @NonNull Project project,
<<<<<<< HEAD
            @NonNull Instantiator instantiator,
            @NonNull Logger logger,
            @NonNull ErrorReporter errorReporter) {
        super(name, project, instantiator, logger, errorReporter);
=======
            @NonNull ObjectFactory objectFactory,
            @NonNull DeprecationReporter deprecationReporter,
            @NonNull Logger logger) {
        super(name, project, objectFactory, deprecationReporter, logger);
>>>>>>> 9762cc2c
    }

    private ImmutableList<String> matchingFallbacks;

    public void setMatchingFallbacks(String... fallbacks) {
        this.matchingFallbacks = ImmutableList.copyOf(fallbacks);
    }

    public void setMatchingFallbacks(String fallback) {
        this.matchingFallbacks = ImmutableList.of(fallback);
    }

    public void setMatchingFallbacks(List<String> fallbacks) {
        this.matchingFallbacks = ImmutableList.copyOf(fallbacks);
    }

    /**
     * Specifies a sorted list of product flavors that the plugin should try to use when a direct
     * variant match with a local module dependency is not possible.
     *
     * <p>Android plugin 3.0.0 and higher try to match each variant of your module with the same one
     * from its dependencies. For example, when you build a "freeDebug" version of your app, the
     * plugin tries to match it with "freeDebug" versions of the local library modules the app
     * depends on.
     *
     * <p>However, there may be situations in which, for a given flavor dimension that exists in
     * both the app and its library dependencies, <b>your app includes flavors that a dependency
     * does not</b>. For example, consider if both your app and its library dependencies include a
     * "tier" flavor dimension. However, the "tier" dimension in the app includes "free" and "paid"
     * flavors, but one of its dependencies includes only "demo" and "paid" flavors for the same
     * dimension. When the plugin tries to build the "free" version of your app, it won't know which
     * version of the dependency to use, and you'll see an error message similar to the following:
     *
     * <pre>
     * Error:Failed to resolve: Could not resolve project :mylibrary.
     * Required by:
     *     project :app
     * </pre>
     *
     * <p>In this situation, you should use <code>matchingFallbacks</code> to specify alternative
     * matches for the app's "free" product flavor, as shown below:
     *
     * <pre>
     * // In the app's build.gradle file.
     * android {
     *     flavorDimensions 'tier'
     *     productFlavors {
     *         paid {
     *             dimension 'tier'
     *             // Because the dependency already includes a "paid" flavor in its
     *             // "tier" dimension, you don't need to provide a list of fallbacks
     *             // for the "paid" flavor.
     *         }
     *         free {
     *             dimension 'tier'
     *             // Specifies a sorted list of fallback flavors that the plugin
     *             // should try to use when a dependency's matching dimension does
     *             // not include a "free" flavor. You may specify as many
     *             // fallbacks as you like, and the plugin selects the first flavor
     *             // that's available in the dependency's "tier" dimension.
     *             matchingFallbacks = ['demo', 'trial']
     *         }
     *     }
     * }
     * </pre>
     *
     * <p>Note that, for a given flavor dimension that exists in both the app and its library
     * dependencies, there is no issue when a library includes a product flavor that your app does
     * not. That's because the plugin simply never requests that flavor from the dependency.
     *
     * <p>If instead you are trying to resolve an issue in which <b>a library dependency includes a
     * flavor dimension that your app does not</b>, use <a
     * href="com.android.build.gradle.internal.dsl.DefaultConfig.html#com.android.build.gradle.internal.dsl.DefaultConfig:missingDimensionStrategy(java.lang.String,
     * java.lang.String)"> <code>missingDimensionStrategy</code></a>.
     *
     * @return the names of product flavors to use, in descending priority order
     */
    public List<String> getMatchingFallbacks() {
        if (matchingFallbacks == null) {
            return ImmutableList.of();
        }
        return matchingFallbacks;
    }

    @Override
    @NonNull
    protected DimensionRequest computeRequestedAndFallBacks(@NonNull List<String> requestedValues) {
        // in order to have different fallbacks per variant for missing dimensions, we are
        // going to actually have the flavor request itself (in the other dimension), with
        // a modified name (in order to not have collision in case 2 dimensions have the same
        // flavor names). So we will always fail to find the actual request and try for
        // the fallbacks.
        return new DimensionRequest(
                VariantManager.getModifiedName(getName()), ImmutableList.copyOf(requestedValues));
    }

    @Override
    protected void _initWith(@NonNull BaseConfig that) {
        super._initWith(that);

        if (that instanceof ProductFlavor) {
            matchingFallbacks = ((ProductFlavor) that).matchingFallbacks;
        }
    }
}<|MERGE_RESOLUTION|>--- conflicted
+++ resolved
@@ -18,18 +18,11 @@
 
 import com.android.annotations.NonNull;
 import com.android.build.gradle.internal.VariantManager;
-<<<<<<< HEAD
-import com.android.builder.core.ErrorReporter;
-import com.android.builder.model.BaseConfig;
-import com.google.common.collect.ImmutableList;
-import java.util.List;
-=======
 import com.android.build.gradle.internal.errors.DeprecationReporter;
 import com.android.builder.model.BaseConfig;
 import com.google.common.collect.ImmutableList;
 import java.util.List;
 import javax.inject.Inject;
->>>>>>> 9762cc2c
 import org.gradle.api.Project;
 import org.gradle.api.logging.Logger;
 import org.gradle.api.model.ObjectFactory;
@@ -71,17 +64,10 @@
     public ProductFlavor(
             @NonNull String name,
             @NonNull Project project,
-<<<<<<< HEAD
-            @NonNull Instantiator instantiator,
-            @NonNull Logger logger,
-            @NonNull ErrorReporter errorReporter) {
-        super(name, project, instantiator, logger, errorReporter);
-=======
             @NonNull ObjectFactory objectFactory,
             @NonNull DeprecationReporter deprecationReporter,
             @NonNull Logger logger) {
         super(name, project, objectFactory, deprecationReporter, logger);
->>>>>>> 9762cc2c
     }
 
     private ImmutableList<String> matchingFallbacks;

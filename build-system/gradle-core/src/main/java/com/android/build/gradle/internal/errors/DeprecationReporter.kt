--- conflicted
+++ resolved
@@ -30,23 +30,14 @@
     /** Enum for deprecated element removal target.  */
     enum class DeprecationTarget  constructor(val removalTime: String) {
         // deprecation of compile in favor of api/implementation
-        CONFIG_NAME("at the end of 2018."),
+        CONFIG_NAME("at the end of 2018"),
         // deprecation due to the move to the new DSL.
-        OLD_DSL("at the end of 2018."),
+        OLD_DSL("at the end of 2018"),
         // Obsolete Dex Options
-<<<<<<< HEAD
-        DEX_OPTIONS("at the end of 2018."),
-        // "auto" in splits and resConfigs.
-        AUTO_SPLITS_OR_RES_CONFIG("at the end of 2018."),
-=======
         DEX_OPTIONS("at the end of 2018"),
->>>>>>> 2c0ed8da
         // Deprecation of AAPT, replaced by AAPT2.
-        AAPT("at the end of 2018."),
+        AAPT("at the end of 2018"),
         // When legacy dexer will be removed and fully replaced by D8.
-<<<<<<< HEAD
-        LEGACY_DEXER("in AGP version 3.3")
-=======
         LEGACY_DEXER(
             "in the future AGP versions. For more details, see " +
                     "https://d.android.com/r/studio-ui/d8-overview.html"),
@@ -54,7 +45,6 @@
         DESUGAR_TOOL("in AGP version 3.4"),
         // Deprecation of Task Access in the variant API
         TASK_ACCESS_VIA_VARIANT("at the end of 2019"),
->>>>>>> 2c0ed8da
     }
 
     /**
@@ -161,8 +151,6 @@
             oldConfiguration: String,
             deprecationTarget: DeprecationTarget,
             url: String? = null)
-<<<<<<< HEAD
-=======
 
     /**
      * Reports a deprecated Configuration, that gets replaced by an optional DSL element
@@ -176,7 +164,6 @@
         newDslElement: String,
         oldConfiguration: String,
         deprecationTarget: DeprecationTarget)
->>>>>>> 2c0ed8da
 
     /**
      * Reports a deprecated option usage.

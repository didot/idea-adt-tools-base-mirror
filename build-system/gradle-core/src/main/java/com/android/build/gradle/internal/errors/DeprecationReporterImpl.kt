--- conflicted
+++ resolved
@@ -115,11 +115,7 @@
 
                 } + "\nWARNING: Debugging obsolete API calls can take time during configuration. It's recommended to not keep it on at all times."
             } else {
-<<<<<<< HEAD
-                messageEnd = "To determine what is calling $oldApiElement, use -P${BooleanOption.DEBUG_OBSOLETE_API.propertyName}=true on the command line to display a stack trace."
-=======
                 messageEnd = "To determine what is calling $oldApiElement, use -P${BooleanOption.DEBUG_OBSOLETE_API.propertyName}=true on the command line to display more information."
->>>>>>> 86bcd624
             }
 
             issueReporter.reportIssue(

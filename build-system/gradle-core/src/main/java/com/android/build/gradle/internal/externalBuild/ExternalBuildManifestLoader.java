--- conflicted
+++ resolved
@@ -96,11 +96,8 @@
                         // TODO: Put dx.jar in the proto
                         BuildToolInfo.PathId.DX_JAR,
                         getAbsoluteFile(executionRoot, sdk.getDx()),
-<<<<<<< HEAD
-=======
                         BuildToolInfo.PathId.ZIP_ALIGN,
                         zipAlign,
->>>>>>> fdf07a2c
                         BuildToolInfo.PathId.AAPT,
                         getAbsoluteFile(executionRoot, sdk.getAapt())));
 

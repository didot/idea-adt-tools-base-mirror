/*
 * Copyright (C) 2016 The Android Open Source Project
 *
 * Licensed under the Apache License, Version 2.0 (the "License");
 * you may not use this file except in compliance with the License.
 * You may obtain a copy of the License at
 *
 *      http://www.apache.org/licenses/LICENSE-2.0
 *
 * Unless required by applicable law or agreed to in writing, software
 * distributed under the License is distributed on an "AS IS" BASIS,
 * WITHOUT WARRANTIES OR CONDITIONS OF ANY KIND, either express or implied.
 * See the License for the specific language governing permissions and
 * limitations under the License.
 */

package com.android.build.gradle.internal.externalBuild;

import static com.google.common.base.Preconditions.checkState;

import com.android.annotations.NonNull;
import com.android.build.VariantOutput;
import com.android.build.api.transform.QualifiedContent;
import com.android.build.gradle.internal.ExtraModelInfo;
import com.android.build.gradle.internal.InstantRunTaskManager;
import com.android.build.gradle.internal.TaskContainerAdaptor;
import com.android.build.gradle.internal.aapt.AaptGeneration;
import com.android.build.gradle.internal.dsl.DexOptions;
import com.android.build.gradle.internal.dsl.SigningConfig;
import com.android.build.gradle.internal.incremental.BuildInfoLoaderTask;
import com.android.build.gradle.internal.incremental.BuildInfoWriterTask;
import com.android.build.gradle.internal.incremental.InstantRunPatchingPolicy;
import com.android.build.gradle.internal.pipeline.ExtendedContentType;
import com.android.build.gradle.internal.pipeline.OriginalStream;
import com.android.build.gradle.internal.pipeline.TransformManager;
import com.android.build.gradle.internal.pipeline.TransformTask;
import com.android.build.gradle.internal.scope.AndroidTask;
import com.android.build.gradle.internal.scope.AndroidTaskRegistry;
import com.android.build.gradle.internal.scope.BuildOutput;
import com.android.build.gradle.internal.scope.BuildOutputs;
import com.android.build.gradle.internal.scope.OutputFactory;
import com.android.build.gradle.internal.scope.OutputScope;
import com.android.build.gradle.internal.scope.PackagingScope;
import com.android.build.gradle.internal.scope.TaskOutputHolder;
import com.android.build.gradle.internal.scope.VariantScope;
import com.android.build.gradle.internal.transforms.ExtractJarsTransform;
import com.android.build.gradle.internal.transforms.InstantRunSliceSplitApkBuilder;
import com.android.build.gradle.internal.transforms.PreDexTransform;
import com.android.build.gradle.tasks.PackageApplication;
import com.android.build.gradle.tasks.PreColdSwapTask;
import com.android.builder.core.AndroidBuilder;
import com.android.builder.core.BuilderConstants;
import com.android.builder.core.DefaultDexOptions;
import com.android.builder.core.DefaultManifestParser;
import com.android.builder.dexing.DexingType;
import com.android.builder.internal.aapt.AaptOptions;
import com.android.builder.profile.Recorder;
import com.android.builder.signing.DefaultSigningConfig;
import com.android.ide.common.build.ApkData;
import com.android.utils.FileUtils;
import com.google.common.collect.ImmutableList;
import com.google.common.collect.ImmutableSet;
import com.google.common.collect.ImmutableSetMultimap;
import com.google.common.io.Files;
import java.io.File;
import java.io.IOException;
import java.util.EnumSet;
import java.util.Optional;
import org.apache.commons.io.Charsets;
import org.gradle.api.DefaultTask;
import org.gradle.api.Project;
import org.gradle.api.logging.Logger;
import org.gradle.api.logging.Logging;

/**
 * Task Manager for External Build system integration.
 */
class ExternalBuildTaskManager {

    @NonNull private final ExternalBuildGlobalScope globalScope;
    @NonNull private final Project project;
    @NonNull private final AndroidTaskRegistry androidTasks;
    @NonNull private final TaskContainerAdaptor tasks;
    @NonNull private final Recorder recorder;

    ExternalBuildTaskManager(
            @NonNull ExternalBuildGlobalScope globalScope,
            @NonNull Project project,
            @NonNull Recorder recorder) {
        this.globalScope = globalScope;
        this.project = project;
        this.tasks = new TaskContainerAdaptor(project.getTasks());
        this.recorder = recorder;
        this.androidTasks = new AndroidTaskRegistry();
    }

    void createTasks(@NonNull ExternalBuildExtension externalBuildExtension) throws Exception {

        // anchor task
        AndroidTask<ExternalBuildAnchorTask> externalBuildAnchorTask =
                androidTasks.create(tasks, new ExternalBuildAnchorTask.ConfigAction());

        ExternalBuildContext externalBuildContext = new ExternalBuildContext(
                externalBuildExtension);

        File file = project.file(externalBuildExtension.buildManifestPath);
        ExternalBuildManifestLoader.loadAndPopulateContext(
                new File(externalBuildExtension.getExecutionRoot()),
                file,
                project,
                globalScope.getProjectOptions(),
                externalBuildContext);

        ExtraModelInfo modelInfo =
                new ExtraModelInfo(globalScope.getProjectOptions(), project.getLogger());
        TransformManager transformManager = new TransformManager(
                project, androidTasks, modelInfo, recorder);

        transformManager.addStream(
                OriginalStream.builder(project, "project-classes")
                        .addContentType(QualifiedContent.DefaultContentType.CLASSES)
                        .addScope(QualifiedContent.Scope.PROJECT)
                        .setJars(externalBuildContext::getInputJarFiles)
                        .build());

        // add an empty java resources directory for now.
        // the folder itself doesn't actually matter, but it has to be consistent
        // for gradle's up-to-date check
        transformManager.addStream(
                OriginalStream.builder(project, "project-res")
                        .addContentType(QualifiedContent.DefaultContentType.RESOURCES)
                        .addScope(QualifiedContent.Scope.PROJECT)
                        .setFolder(new File(project.getBuildDir(), "temp/streams/resources"))
                        .build());

        // add an empty native libraries resources directory for now.
        // the folder itself doesn't actually matter, but it has to be consistent
        // for gradle's up-to-date check
        transformManager.addStream(
                OriginalStream.builder(project, "project-jni–libs")
                        .addContentType(ExtendedContentType.NATIVE_LIBS)
                        .addScope(QualifiedContent.Scope.PROJECT)
                        .setFolder(new File(project.getBuildDir(), "temp/streams/native_libs"))
                        .build());

        File androidManifestFile =
                new File(externalBuildContext.getExecutionRoot(),
                        externalBuildContext
                                .getBuildManifest()
                                .getAndroidManifest()
                                .getExecRootPath());

        File processedAndroidResourcesFile =
                new File(externalBuildContext.getExecutionRoot(),
                        externalBuildContext.getBuildManifest().getResourceApk().getExecRootPath());

        ApkData mainApkData =
                new OutputFactory.DefaultApkData(
                        VariantOutput.OutputType.MAIN,
                        "",
                        "main",
                        "main",
                        "main",
                        "debug.apk",
                        ImmutableList.of());

        ExternalBuildVariantScope variantScope =
                new ExternalBuildVariantScope(
                        globalScope,
                        project.getBuildDir(),
                        externalBuildContext,
                        new AaptOptions(null, false, null),
                        new DefaultManifestParser(androidManifestFile),
                        ImmutableList.of(mainApkData));

        // massage the manifest file.

        // Extract the passed jars into folders as the InstantRun transforms can only handle folders.
        ExtractJarsTransform extractJarsTransform = new ExtractJarsTransform(
                ImmutableSet.of(QualifiedContent.DefaultContentType.CLASSES),
                ImmutableSet.of(QualifiedContent.Scope.PROJECT));
        Optional<AndroidTask<TransformTask>> extractJarsTask =
                transformManager.addTransform(tasks, variantScope, extractJarsTransform);

        InstantRunTaskManager instantRunTaskManager =
                new InstantRunTaskManager(
                        project.getLogger(),
                        variantScope,
                        transformManager,
                        androidTasks,
                        tasks,
                        recorder);

        // create output.json for the provided built artifacts.
        File manifest =
                createBuildOutputs(
                        androidManifestFile.getParentFile(),
                        mainApkData,
                        TaskOutputHolder.TaskOutputType.INSTANT_RUN_MERGED_MANIFESTS,
                        androidManifestFile);

        File resources =
                createBuildOutputs(
                        processedAndroidResourcesFile.getParentFile(),
                        mainApkData,
                        TaskOutputHolder.TaskOutputType.PROCESSED_RES,
                        processedAndroidResourcesFile);

        AndroidTask<BuildInfoLoaderTask> buildInfoLoaderTask =
                instantRunTaskManager.createInstantRunAllTasks(
                        new DexOptions(modelInfo),
                        externalBuildContext.getAndroidBuilder()::getDexByteCodeConverter,
                        extractJarsTask.orElse(null),
                        externalBuildAnchorTask,
                        EnumSet.of(QualifiedContent.Scope.PROJECT),
                        project.files(manifest),
                        project.files(resources),
                        false /* addResourceVerifier */,
                        1);

        extractJarsTask.ifPresent(t -> t.dependsOn(tasks, buildInfoLoaderTask));

        AndroidTask<PreColdSwapTask> preColdswapTask =
                instantRunTaskManager.createPreColdswapTask(globalScope.getProjectOptions());

        if (variantScope.getInstantRunBuildContext().getPatchingPolicy()
                != InstantRunPatchingPolicy.PRE_LOLLIPOP) {
            instantRunTaskManager.createSlicerTask();
        }

        createDexTasks(externalBuildContext, transformManager, variantScope);

        SigningConfig manifestSigningConfig = createManifestSigningConfig(externalBuildContext);

        PackagingScope packagingScope =
                new ExternalBuildPackagingScope(
                        project, externalBuildContext, variantScope, transformManager,
                        manifestSigningConfig);

        OutputScope outputScope = packagingScope.getOutputScope();
        outputScope.addOutputForSplit(
                TaskOutputHolder.TaskOutputType.MERGED_MANIFESTS, mainApkData, androidManifestFile);
        outputScope.addOutputForSplit(
                TaskOutputHolder.TaskOutputType.INSTANT_RUN_MERGED_MANIFESTS,
                mainApkData,
                androidManifestFile);
        outputScope.addOutputForSplit(
                TaskOutputHolder.TaskOutputType.PROCESSED_RES,
                mainApkData,
                processedAndroidResourcesFile);

        packagingScope.addTaskOutput(
                TaskOutputHolder.TaskOutputType.MERGED_MANIFESTS, androidManifestFile, null);

        // TODO: Where should assets come from?
        // For now, we need to fake an assets task output since we don't have one, use a
        // non-existing folder name.
        File assetsFolder = FileUtils.join(project.getBuildDir(), "__external_assets__");
        packagingScope.addTaskOutput(
                TaskOutputHolder.TaskOutputType.MERGED_ASSETS, assetsFolder, null);

        Logger logger = Logging.getLogger(ExternalBuildTaskManager.class);

        InstantRunSliceSplitApkBuilder slicesApkBuilder =
                new InstantRunSliceSplitApkBuilder(
                        logger,
                        project,
                        variantScope.getInstantRunBuildContext(),
                        externalBuildContext.getAndroidBuilder(),
                        globalScope.getBuildCache(),
                        packagingScope,
                        packagingScope.getSigningConfig(),
                        AaptGeneration.fromProjectOptions(globalScope.getProjectOptions()),
                        packagingScope.getAaptOptions(),
                        packagingScope.getInstantRunSplitApkOutputFolder(),
<<<<<<< HEAD
                        packagingScope.getInstantRunSupportDir());
=======
                        packagingScope.getInstantRunSupportDir(),
                        new File(
                                packagingScope.getIncrementalDir("InstantRunSliceSplitApkBuilder"),
                                "aapt-temp"),
                        null);
>>>>>>> b805f832

        Optional<AndroidTask<TransformTask>> transformTaskAndroidTask =
                transformManager.addTransform(tasks, variantScope, slicesApkBuilder);

        AndroidTask<PackageApplication> packageApp =
                androidTasks.create(
                        tasks,
                        new PackageApplication.StandardConfigAction(
                                packagingScope,
                                FileUtils.join(globalScope.getBuildDir(), "outputs", "apk"),
                                variantScope.getInstantRunBuildContext().getPatchingPolicy(),
                                VariantScope.TaskOutputType.MERGED_RES,
                                project.files(processedAndroidResourcesFile),
                                project.files(androidManifestFile),
                                VariantScope.TaskOutputType.INSTANT_RUN_MERGED_MANIFESTS,
                                variantScope.getOutputScope(),
                                globalScope.getBuildCache(),
                                TaskOutputHolder.TaskOutputType.APK));

        transformTaskAndroidTask.ifPresent(
                transformTaskAndroidTask1 ->
                        packageApp.dependsOn(tasks, transformTaskAndroidTask1));

        variantScope.setPackageApplicationTask(packageApp);

        AndroidTask<BuildInfoWriterTask> buildInfoWriterTask = androidTasks.create(tasks,
                new BuildInfoWriterTask.ConfigAction(variantScope, logger));

        // finally, generate the build-info.xml
        instantRunTaskManager.configureBuildInfoWriterTask(buildInfoWriterTask, packageApp);

        externalBuildAnchorTask.dependsOn(tasks, packageApp);
        externalBuildAnchorTask.dependsOn(tasks, buildInfoWriterTask);

        for (AndroidTask<? extends DefaultTask> task : variantScope.getColdSwapBuildTasks()) {
            task.dependsOn(tasks, preColdswapTask);
        }
    }

    private File createBuildOutputs(
            File parentFolder,
            ApkData apkData,
            TaskOutputHolder.TaskOutputType outputType,
            File file)
            throws IOException {

        File output = new File(parentFolder, outputType.name());
        FileUtils.mkdirs(output);
        BuildOutput buildOutput = new BuildOutput(outputType, apkData, file);
        String buildOutputs =
                BuildOutputs.persist(
                        output.toPath(),
                        ImmutableList.of(outputType),
                        ImmutableSetMultimap.of(outputType, buildOutput));
        Files.write(buildOutputs, BuildOutputs.getMetadataFile(output), Charsets.UTF_8);
        return output;
    }

    private void createDexTasks(
            @NonNull ExternalBuildContext externalBuildContext,
            @NonNull TransformManager transformManager,
            @NonNull ExternalBuildVariantScope variantScope) {
        AndroidBuilder androidBuilder = externalBuildContext.getAndroidBuilder();
        final DexingType dexingType = DexingType.NATIVE_MULTIDEX;

        PreDexTransform preDexTransform =
                new PreDexTransform(
                        new DefaultDexOptions(),
                        androidBuilder,
                        variantScope.getGlobalScope().getBuildCache(),
                        dexingType,
                        1);
        transformManager.addTransform(tasks, variantScope, preDexTransform);
    }

    private static SigningConfig createManifestSigningConfig(
            ExternalBuildContext externalBuildContext) {
        SigningConfig config = new SigningConfig(BuilderConstants.EXTERNAL_BUILD);
        config.setStorePassword(DefaultSigningConfig.DEFAULT_PASSWORD);
        config.setKeyAlias(DefaultSigningConfig.DEFAULT_ALIAS);
        config.setKeyPassword(DefaultSigningConfig.DEFAULT_PASSWORD);

        File keystore =
                new File(
                        externalBuildContext.getExecutionRoot(),
                        externalBuildContext
                                .getBuildManifest()
                                .getDebugKeystore()
                                .getExecRootPath());
        checkState(
                keystore.isFile(),
                "Keystore file from the manifest (%s) does not exist.",
                keystore.getAbsolutePath());
        config.setStoreFile(keystore);

        return config;
    }
}<|MERGE_RESOLUTION|>--- conflicted
+++ resolved
@@ -273,15 +273,11 @@
                         AaptGeneration.fromProjectOptions(globalScope.getProjectOptions()),
                         packagingScope.getAaptOptions(),
                         packagingScope.getInstantRunSplitApkOutputFolder(),
-<<<<<<< HEAD
-                        packagingScope.getInstantRunSupportDir());
-=======
                         packagingScope.getInstantRunSupportDir(),
                         new File(
                                 packagingScope.getIncrementalDir("InstantRunSliceSplitApkBuilder"),
                                 "aapt-temp"),
                         null);
->>>>>>> b805f832
 
         Optional<AndroidTask<TransformTask>> transformTaskAndroidTask =
                 transformManager.addTransform(tasks, variantScope, slicesApkBuilder);

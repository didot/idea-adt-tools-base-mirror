--- conflicted
+++ resolved
@@ -262,12 +262,8 @@
     public static Set<HashableResolvedArtifactResult> getAllArtifacts(
             @NonNull VariantScope variantScope,
             @NonNull AndroidArtifacts.ConsumedConfigType consumedConfigType,
-<<<<<<< HEAD
-            @Nullable DependencyFailureHandler dependencyFailureHandler) {
-=======
             @Nullable DependencyFailureHandler dependencyFailureHandler,
             @NonNull ImmutableMap<String, String> buildMapping) {
->>>>>>> 9762cc2c
         // FIXME change the way we compare dependencies b/64387392
 
         // we need to figure out the following:
@@ -435,15 +431,11 @@
         try {
             // get the compile artifact first.
             Set<HashableResolvedArtifactResult> compileArtifacts =
-<<<<<<< HEAD
-                    getAllArtifacts(variantScope, COMPILE_CLASSPATH, dependencyFailureHandler);
-=======
                     getAllArtifacts(
                             variantScope,
                             COMPILE_CLASSPATH,
                             dependencyFailureHandler,
                             buildMapping);
->>>>>>> 9762cc2c
 
             // force download the javadoc/source artifacts of compile scope only, since the
             // the runtime-only is never used from the IDE.
@@ -507,15 +499,11 @@
             // in this mode, compute GraphItem for the runtime configuration
             // get the runtime artifacts.
             Set<HashableResolvedArtifactResult> runtimeArtifacts =
-<<<<<<< HEAD
-                    getAllArtifacts(variantScope, RUNTIME_CLASSPATH, dependencyFailureHandler);
-=======
                     getAllArtifacts(
                             variantScope,
                             RUNTIME_CLASSPATH,
                             dependencyFailureHandler,
                             buildMapping);
->>>>>>> 9762cc2c
 
             List<GraphItem> runtimeItems = Lists.newArrayListWithCapacity(runtimeArtifacts.size());
             for (HashableResolvedArtifactResult artifact : runtimeArtifacts) {
@@ -578,16 +566,12 @@
             }
 
             Set<HashableResolvedArtifactResult> artifacts =
-<<<<<<< HEAD
-                    getAllArtifacts(variantScope, COMPILE_CLASSPATH, dependencyFailureHandler);
-=======
                     getAllArtifacts(
                             variantScope,
                             COMPILE_CLASSPATH,
                             dependencyFailureHandler,
                             buildMapping);
 
->>>>>>> 9762cc2c
 
             for (HashableResolvedArtifactResult artifact : artifacts) {
                 ComponentIdentifier id = artifact.getId().getComponentIdentifier();
@@ -665,8 +649,6 @@
         }
     }
 
-<<<<<<< HEAD
-=======
     @NonNull
     private static String getBuildId(
             @NonNull ProjectComponentIdentifier projectId,
@@ -677,7 +659,6 @@
                         : projectId.getBuild().getName());
     }
 
->>>>>>> 9762cc2c
     @NonNull
     public static Dependencies clone(@NonNull Dependencies dependencies, int modelLevel) {
         if (modelLevel >= AndroidProject.MODEL_LEVEL_4_NEW_DEP_MODEL) {

--- conflicted
+++ resolved
@@ -144,21 +144,9 @@
 import org.gradle.api.file.FileCollection;
 import org.gradle.tooling.provider.model.ParameterizedToolingModelBuilder;
 
-<<<<<<< HEAD
-/**
- * Builder for the custom Android model.
- */
-public class ModelBuilder implements ToolingModelBuilder {
-    public static final String CURRENT_BUILD_NAME = "__current_build__";
-
-    @NonNull
-    static final DependenciesImpl EMPTY_DEPENDENCIES_IMPL =
-            new DependenciesImpl(ImmutableList.of(), ImmutableList.of(), ImmutableList.of());
-=======
 /** Builder for the custom Android model. */
 public class ModelBuilder<Extension extends AndroidConfig>
         implements ParameterizedToolingModelBuilder<ModelBuilderParameter> {
->>>>>>> 2c0ed8da
 
     @NonNull protected final GlobalScope globalScope;
     @NonNull protected final Extension extension;
@@ -1336,42 +1324,4 @@
         }
     }
 
-<<<<<<< HEAD
-    @NonNull
-    public static ImmutableMap<String, String> computeBuildMapping(@NonNull Gradle gradle) {
-        ImmutableMap.Builder<String, String> builder = ImmutableMap.builder();
-
-        // Get the root dir for current build.
-        // This is necessary to handle the case when dependency comes from the same build with consumer,
-        // i.e. when BuildIdentifier.isCurrentBuild returns true. In that case, BuildIdentifier.getName
-        // returns ":" instead of the actual build name.
-        String currentBuildPath = gradle.getRootProject().getProjectDir().getAbsolutePath();
-        builder.put(CURRENT_BUILD_NAME, currentBuildPath);
-
-        Gradle rootGradleProject = gradle;
-        // first, ensure we are starting from the root Gradle object.
-        //noinspection ConstantConditions
-        while (rootGradleProject.getParent() != null) {
-            rootGradleProject = rootGradleProject.getParent();
-        }
-
-        // get the root dir for the top project if different from current project.
-        if (rootGradleProject != gradle) {
-            builder.put(
-                    rootGradleProject.getRootProject().getName(),
-                    rootGradleProject.getRootProject().getProjectDir().getAbsolutePath());
-        }
-
-        for (IncludedBuild includedBuild : rootGradleProject.getIncludedBuilds()) {
-            String includedBuildPath = includedBuild.getProjectDir().getAbsolutePath();
-            // current build has been added with key CURRENT_BUIlD_NAME, avoid redundant entry.
-            if (!includedBuildPath.equals(currentBuildPath)) {
-                builder.put(includedBuild.getName(), includedBuildPath);
-            }
-        }
-
-        return builder.build();
-    }
-=======
->>>>>>> 2c0ed8da
 }
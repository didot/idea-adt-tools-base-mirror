/*
 * Copyright (C) 2012 The Android Open Source Project
 *
 * Licensed under the Apache License, Version 2.0 (the "License");
 * you may not use this file except in compliance with the License.
 * You may obtain a copy of the License at
 *
 *      http://www.apache.org/licenses/LICENSE-2.0
 *
 * Unless required by applicable law or agreed to in writing, software
 * distributed under the License is distributed on an "AS IS" BASIS,
 * WITHOUT WARRANTIES OR CONDITIONS OF ANY KIND, either express or implied.
 * See the License for the specific language governing permissions and
 * limitations under the License.
 */

package com.android.build.gradle.internal.ide;

import static com.android.build.gradle.internal.scope.TaskOutputHolder.TaskOutputType.DATA_BINDING_BASE_CLASS_SOURCE_OUT;
import static com.android.build.gradle.internal.scope.TaskOutputHolder.TaskOutputType.JAVAC;
import static com.android.build.gradle.options.BooleanOption.ENABLE_DATA_BINDING_V2;
import static com.android.builder.model.AndroidProject.ARTIFACT_MAIN;
import static com.android.builder.model.AndroidProject.PROJECT_TYPE_FEATURE;

import com.android.SdkConstants;
import com.android.annotations.NonNull;
import com.android.annotations.Nullable;
import com.android.annotations.VisibleForTesting;
import com.android.build.VariantOutput;
import com.android.build.gradle.AndroidConfig;
import com.android.build.gradle.TestAndroidConfig;
import com.android.build.gradle.internal.BuildTypeData;
import com.android.build.gradle.internal.ExtraModelInfo;
import com.android.build.gradle.internal.ProductFlavorData;
import com.android.build.gradle.internal.TaskManager;
import com.android.build.gradle.internal.VariantManager;
import com.android.build.gradle.internal.core.Abi;
import com.android.build.gradle.internal.core.GradleVariantConfiguration;
import com.android.build.gradle.internal.dsl.CoreNdkOptions;
import com.android.build.gradle.internal.dsl.TestOptions;
import com.android.build.gradle.internal.ide.level2.EmptyDependencyGraphs;
import com.android.build.gradle.internal.ide.level2.GlobalLibraryMapImpl;
import com.android.build.gradle.internal.incremental.BuildInfoWriterTask;
import com.android.build.gradle.internal.model.NativeLibraryFactory;
import com.android.build.gradle.internal.ndk.NdkHandler;
import com.android.build.gradle.internal.publishing.AndroidArtifacts;
import com.android.build.gradle.internal.publishing.VariantPublishingSpec;
import com.android.build.gradle.internal.scope.GlobalScope;
import com.android.build.gradle.internal.scope.TaskOutputHolder;
import com.android.build.gradle.internal.scope.VariantScope;
import com.android.build.gradle.internal.tasks.DeviceProviderInstrumentTestTask;
import com.android.build.gradle.internal.variant.BaseVariantData;
import com.android.build.gradle.internal.variant.TaskContainer;
import com.android.build.gradle.internal.variant.TestVariantData;
import com.android.build.gradle.internal.variant.TestedVariantData;
import com.android.build.gradle.options.BooleanOption;
import com.android.build.gradle.options.ProjectOptions;
import com.android.build.gradle.options.SyncOptions;
import com.android.builder.core.AndroidBuilder;
import com.android.builder.core.VariantType;
import com.android.builder.errors.EvalIssueReporter;
import com.android.builder.errors.EvalIssueReporter.Type;
import com.android.builder.model.AaptOptions;
import com.android.builder.model.AndroidArtifact;
import com.android.builder.model.AndroidProject;
import com.android.builder.model.ArtifactMetaData;
import com.android.builder.model.BuildTypeContainer;
import com.android.builder.model.Dependencies;
import com.android.builder.model.JavaArtifact;
import com.android.builder.model.LintOptions;
import com.android.builder.model.NativeLibrary;
import com.android.builder.model.NativeToolchain;
import com.android.builder.model.ProductFlavor;
import com.android.builder.model.ProductFlavorContainer;
import com.android.builder.model.ProjectBuildOutput;
import com.android.builder.model.SigningConfig;
import com.android.builder.model.SourceProvider;
import com.android.builder.model.SourceProviderContainer;
import com.android.builder.model.SyncIssue;
import com.android.builder.model.TestVariantBuildOutput;
import com.android.builder.model.TestedTargetVariant;
import com.android.builder.model.Variant;
import com.android.builder.model.VariantBuildOutput;
import com.android.builder.model.Version;
import com.android.builder.model.level2.DependencyGraphs;
import com.android.builder.model.level2.GlobalLibraryMap;
import com.android.ide.common.build.ApkInfo;
import com.android.utils.Pair;
import com.google.common.collect.ArrayListMultimap;
import com.google.common.collect.ImmutableList;
import com.google.common.collect.ImmutableMap;
import com.google.common.collect.Iterables;
import com.google.common.collect.Lists;
import com.google.common.collect.Maps;
import com.google.common.collect.Multimap;
import com.google.common.collect.Sets;
import java.io.File;
import java.util.ArrayList;
import java.util.Collection;
import java.util.Collections;
import java.util.HashSet;
import java.util.List;
import java.util.Map;
import java.util.Objects;
import java.util.Optional;
import java.util.Set;
import java.util.function.Function;
import java.util.stream.Collectors;
import org.gradle.api.Project;
import org.gradle.api.artifacts.ArtifactCollection;
import org.gradle.api.artifacts.Configuration;
import org.gradle.api.artifacts.component.BuildIdentifier;
import org.gradle.api.artifacts.result.ResolvedArtifactResult;
import org.gradle.api.file.FileCollection;
import org.gradle.api.initialization.IncludedBuild;
import org.gradle.api.invocation.Gradle;
import org.gradle.tooling.provider.model.ToolingModelBuilder;

/**
 * Builder for the custom Android model.
 */
public class ModelBuilder implements ToolingModelBuilder {
    public static final String CURRENT_BUILD_NAME = "__current_build__";

    @NonNull
    static final DependenciesImpl EMPTY_DEPENDENCIES_IMPL =
            new DependenciesImpl(ImmutableList.of(), ImmutableList.of(), ImmutableList.of());

    @NonNull static final DependencyGraphs EMPTY_DEPENDENCY_GRAPH = new EmptyDependencyGraphs();
    @NonNull private final GlobalScope globalScope;
    @NonNull private final AndroidBuilder androidBuilder;
    @NonNull private final AndroidConfig config;
    @NonNull private final ExtraModelInfo extraModelInfo;
    @NonNull private final VariantManager variantManager;
    @NonNull private final TaskManager taskManager;
    @NonNull private final NdkHandler ndkHandler;
    @NonNull private Map<Abi, NativeToolchain> toolchains;
    @NonNull private NativeLibraryFactory nativeLibFactory;
    private final int projectType;
    private final int generation;
    private int modelLevel = AndroidProject.MODEL_LEVEL_0_ORIGINAL;
    private boolean modelWithFullDependency = false;
    /**
     * a map that goes from build name ({@link BuildIdentifier#getName()} to the root dir of the
     * build.
     */
    private ImmutableMap<String, String> buildMapping = null;

    private Set<SyncIssue> syncIssues = Sets.newLinkedHashSet();

    public ModelBuilder(
            @NonNull GlobalScope globalScope,
            @NonNull AndroidBuilder androidBuilder,
            @NonNull VariantManager variantManager,
            @NonNull TaskManager taskManager,
            @NonNull AndroidConfig config,
            @NonNull ExtraModelInfo extraModelInfo,
            @NonNull NdkHandler ndkHandler,
            @NonNull NativeLibraryFactory nativeLibraryFactory,
            int projectType,
            int generation) {
        this.globalScope = globalScope;
        this.androidBuilder = androidBuilder;
        this.config = config;
        this.extraModelInfo = extraModelInfo;
        this.variantManager = variantManager;
        this.taskManager = taskManager;
        this.ndkHandler = ndkHandler;
        this.nativeLibFactory = nativeLibraryFactory;
        this.projectType = projectType;
        this.generation = generation;

    }

    public static void clearCaches() {
        ArtifactDependencyGraph.clearCaches();
    }

    @Override
    public boolean canBuild(@NonNull String modelName) {
        // The default name for a model is the name of the Java interface.
        return modelName.equals(AndroidProject.class.getName())
                || modelName.equals(GlobalLibraryMap.class.getName())
                || modelName.equals(ProjectBuildOutput.class.getName());
    }

    @Override
    public Object buildAll(@NonNull String modelName, @NonNull Project project) {
        // build a map from included build name to rootDir (as rootDir is the only thing
        // that we have access to on the tooling API side).
        initBuildMapping(project);

        if (modelName.equals(AndroidProject.class.getName())) {
            return buildAndroidProject(project);
        }
        if (modelName.equals(ProjectBuildOutput.class.getName())) {
            return buildMinimalisticModel();
        }

        return buildGlobalLibraryMap();
    }

    @VisibleForTesting
    ProjectBuildOutput buildMinimalisticModel() {

        ImmutableList.Builder<VariantBuildOutput> variantsOutput = ImmutableList.builder();

        // gather the testingVariants per testedVariant
        Multimap<VariantScope, VariantScope> sortedVariants = ArrayListMultimap.create();
        for (VariantScope variantScope : variantManager.getVariantScopes()) {
            boolean isForTesting = variantScope.getVariantData().getType().isForTesting();

            if (isForTesting && variantScope.getTestedVariantData() != null) {
                sortedVariants.put(variantScope.getTestedVariantData().getScope(), variantScope);
            }
        }

        for (VariantScope variantScope : variantManager.getVariantScopes()) {
            boolean isForTesting = variantScope.getVariantData().getType().isForTesting();

            if (!isForTesting) {
                Collection<VariantScope> testingVariants = sortedVariants.get(variantScope);
                Collection<TestVariantBuildOutput> testVariantBuildOutputs;
                if (testingVariants == null) {
                    testVariantBuildOutputs = ImmutableList.of();
                } else {
                    testVariantBuildOutputs =
                            testingVariants
                                    .stream()
                                    .map(
                                            testVariantScope ->
                                                    new DefaultTestVariantBuildOutput(
                                                            testVariantScope.getFullVariantName(),
                                                            getBuildOutputSupplier(
                                                                            testVariantScope
                                                                                    .getVariantData())
                                                                    .get(),
                                                            variantScope.getFullVariantName(),
                                                            testVariantScope
                                                                                    .getVariantData()
                                                                                    .getType()
                                                                            == VariantType
                                                                                    .ANDROID_TEST
                                                                    ? TestVariantBuildOutput
                                                                            .TestType.ANDROID_TEST
                                                                    : TestVariantBuildOutput
                                                                            .TestType.UNIT))
                                    .collect(Collectors.toList());
                }
                variantsOutput.add(
                        new DefaultVariantBuildOutput(
                                variantScope.getFullVariantName(),
                                getBuildOutputSupplier(variantScope.getVariantData()).get(),
                                testVariantBuildOutputs));
            }
        }

        return new DefaultProjectBuildOutput(variantsOutput.build());
    }

    private static Object buildGlobalLibraryMap() {
        return new GlobalLibraryMapImpl(ArtifactDependencyGraph.getGlobalLibMap());
    }

    private Object buildAndroidProject(Project project) {
        // Cannot be injected, as the project might not be the same as the project used to construct
        // the model builder e.g. when lint explicitly builds the model.
        ProjectOptions projectOptions = new ProjectOptions(project);
        Integer modelLevelInt = SyncOptions.buildModelOnlyVersion(projectOptions);
        if (modelLevelInt != null) {
            modelLevel = modelLevelInt;
        }

        if (modelLevel < AndroidProject.MODEL_LEVEL_3_VARIANT_OUTPUT_POST_BUILD) {
            throw new RuntimeException(
                    "This Gradle plugin requires a newer IDE able to request IDE model level 3. For Android Studio this means version 3.0+");
        }

        modelWithFullDependency =
                projectOptions.get(BooleanOption.IDE_BUILD_MODEL_FEATURE_FULL_DEPENDENCIES);

        // Get the boot classpath. This will ensure the target is configured.
        List<String> bootClasspath;
        if (androidBuilder.getTargetInfo() != null) {
            bootClasspath = androidBuilder.getBootClasspathAsStrings(false);
        } else {
            // SDK not set up, error will be reported as a sync issue.
            bootClasspath = Collections.emptyList();
        }
        List<File> frameworkSource = Collections.emptyList();

        // List of extra artifacts, with all test variants added.
        List<ArtifactMetaData> artifactMetaDataList = Lists.newArrayList(
                extraModelInfo.getExtraArtifacts());

        for (VariantType variantType : VariantType.getTestingTypes()) {
            artifactMetaDataList.add(new ArtifactMetaDataImpl(
                    variantType.getArtifactName(),
                    true /*isTest*/,
                    variantType.getArtifactType()));
        }

        LintOptions lintOptions = com.android.build.gradle.internal.dsl.LintOptions.create(
                config.getLintOptions());

        AaptOptions aaptOptions = AaptOptionsImpl.create(config.getAaptOptions());

        syncIssues.addAll(extraModelInfo.getSyncIssueHandler().getSyncIssues());

        List<String> flavorDimensionList = config.getFlavorDimensionList() != null ?
                config.getFlavorDimensionList() : Lists.newArrayList();

        toolchains = createNativeToolchainModelMap(ndkHandler);

        ProductFlavorContainer defaultConfig = ProductFlavorContainerImpl
                .createProductFlavorContainer(
                        variantManager.getDefaultConfig(),
                        extraModelInfo.getExtraFlavorSourceProviders(
                                variantManager.getDefaultConfig().getProductFlavor().getName()));

        Collection<BuildTypeContainer> buildTypes = Lists.newArrayList();
        Collection<ProductFlavorContainer> productFlavors = Lists.newArrayList();
        Collection<Variant> variants = Lists.newArrayList();


        for (BuildTypeData btData : variantManager.getBuildTypes().values()) {
            buildTypes.add(BuildTypeContainerImpl.create(
                    btData,
                    extraModelInfo.getExtraBuildTypeSourceProviders(btData.getBuildType().getName())));
        }
        for (ProductFlavorData pfData : variantManager.getProductFlavors().values()) {
            productFlavors.add(ProductFlavorContainerImpl.createProductFlavorContainer(
                    pfData,
                    extraModelInfo.getExtraFlavorSourceProviders(pfData.getProductFlavor().getName())));
        }

        for (VariantScope variantScope : variantManager.getVariantScopes()) {
            if (!variantScope.getVariantData().getType().isForTesting()) {
                variants.add(createVariant(variantScope.getVariantData()));
            }
        }

        return new DefaultAndroidProject(
                project.getName(),
                defaultConfig,
                flavorDimensionList,
                buildTypes,
                productFlavors,
                variants,
                androidBuilder.getTargetInfo() != null
                        ? androidBuilder.getTarget().hashString()
                        : "",
                bootClasspath,
                frameworkSource,
                cloneSigningConfigs(config.getSigningConfigs()),
                aaptOptions,
                artifactMetaDataList,
                syncIssues,
                config.getCompileOptions(),
                lintOptions,
                project.getBuildDir(),
                config.getResourcePrefix(),
                ImmutableList.copyOf(toolchains.values()),
                config.getBuildToolsVersion(),
                projectType,
                Version.BUILDER_MODEL_API_VERSION,
                generation,
                projectType == PROJECT_TYPE_FEATURE && config.getBaseFeature());
    }

    /**
     * Create a map of ABI to NativeToolchain
     */
    public static Map<Abi, NativeToolchain> createNativeToolchainModelMap(
            @NonNull NdkHandler ndkHandler) {
        if (!ndkHandler.isConfigured()) {
            return ImmutableMap.of();
        }

        Map<Abi, NativeToolchain> toolchains = Maps.newHashMap();

        for (Abi abi : ndkHandler.getSupportedAbis()) {
            toolchains.put(
                    abi,
                    new NativeToolchainImpl(
                            ndkHandler.getToolchain().getName() + "-" + abi.getName(),
                            ndkHandler.getCCompiler(abi),
                            ndkHandler.getCppCompiler(abi)));
        }
        return toolchains;
    }

    @NonNull
    private VariantImpl createVariant(@NonNull BaseVariantData variantData) {
        AndroidArtifact mainArtifact = createAndroidArtifact(ARTIFACT_MAIN, variantData);

        GradleVariantConfiguration variantConfiguration = variantData.getVariantConfiguration();

        String variantName = variantConfiguration.getFullName();

        List<AndroidArtifact> extraAndroidArtifacts = Lists.newArrayList(
                extraModelInfo.getExtraAndroidArtifacts(variantName));
        // Make sure all extra artifacts are serializable.
        List<JavaArtifact> clonedExtraJavaArtifacts =
                extraModelInfo
                        .getExtraJavaArtifacts(variantName)
                        .stream()
                        .map(
                                javaArtifact ->
                                        JavaArtifactImpl.clone(
                                                javaArtifact, modelLevel, modelWithFullDependency))
                        .collect(Collectors.toList());

        if (variantData instanceof TestedVariantData) {
            for (VariantType variantType : VariantType.getTestingTypes()) {
                TestVariantData testVariantData = ((TestedVariantData) variantData).getTestVariantData(variantType);
                if (testVariantData != null) {
                    VariantType type = testVariantData.getType();
                    if (type != null) {
                        switch (type) {
                            case ANDROID_TEST:
                                extraAndroidArtifacts.add(createAndroidArtifact(
                                        variantType.getArtifactName(),
                                        testVariantData));
                                break;
                            case UNIT_TEST:
                                clonedExtraJavaArtifacts.add(createUnitTestsJavaArtifact(
                                        variantType,
                                        testVariantData));
                                break;
                            default:
                                throw new IllegalArgumentException(
                                        "Unsupported test variant type ${variantType}.");
                        }
                    }
                }
            }
        }

        // used for test only modules
        Collection<TestedTargetVariant> testTargetVariants = getTestTargetVariants(variantData);

        return new VariantImpl(
                variantName,
                variantConfiguration.getBaseName(),
                variantConfiguration.getBuildType().getName(),
                getProductFlavorNames(variantData),
                new ProductFlavorImpl(variantConfiguration.getMergedFlavor()),
                mainArtifact,
                extraAndroidArtifacts,
                clonedExtraJavaArtifacts,
                testTargetVariants);
    }

    @NonNull
    private Collection<TestedTargetVariant> getTestTargetVariants(BaseVariantData variantData) {
        if (config instanceof TestAndroidConfig) {
            TestAndroidConfig testConfig = (TestAndroidConfig) config;

            // to get the target variant we need to get the result of the dependency resolution
            ArtifactCollection apkArtifacts =
                    variantData
                            .getScope()
                            .getArtifactCollection(
                                    AndroidArtifacts.ConsumedConfigType.COMPILE_CLASSPATH,
                                    AndroidArtifacts.ArtifactScope.ALL,
                                    AndroidArtifacts.ArtifactType.MANIFEST_METADATA);

            // while there should be single result, if the variant matching is broken, then
            // we need to support this.
            if (apkArtifacts.getArtifacts().size() == 1) {
                ResolvedArtifactResult result =
                        Iterables.getOnlyElement(apkArtifacts.getArtifacts());
                String variant = ArtifactDependencyGraph.getVariant(result);

                return ImmutableList.of(
                        new TestedTargetVariantImpl(testConfig.getTargetProjectPath(), variant));
            } else if (!apkArtifacts.getFailures().isEmpty()) {
                VariantScope variantScope = variantData.getScope();

                // probably there was an error...
                syncIssues.addAll(
                        new DependencyFailureHandler()
                                .addErrors(
                                        variantScope.getGlobalScope().getProject().getPath()
                                                + "@"
                                                + variantScope.getFullVariantName()
                                                + "/testTarget",
                                        apkArtifacts.getFailures())
                                .collectIssues());
            }
        }

        return ImmutableList.of();
    }

    private JavaArtifactImpl createUnitTestsJavaArtifact(
            @NonNull VariantType variantType, @NonNull BaseVariantData variantData) {
        SourceProviders sourceProviders = determineSourceProviders(variantData);

        final VariantScope scope = variantData.getScope();
        Pair<Dependencies, DependencyGraphs> result =
                getDependencies(
                        scope,
                        buildMapping,
                        extraModelInfo,
                        syncIssues,
                        modelLevel,
                        modelWithFullDependency);

        Set<File> additionalTestClasses = new HashSet<>();
        additionalTestClasses.addAll(variantData.getAllPreJavacGeneratedBytecode().getFiles());
        additionalTestClasses.addAll(variantData.getAllPostJavacGeneratedBytecode().getFiles());
        if (scope.hasOutput(TaskOutputHolder.TaskOutputType.UNIT_TEST_CONFIG_DIRECTORY)) {
            additionalTestClasses.add(
                    scope.getOutput(TaskOutputHolder.TaskOutputType.UNIT_TEST_CONFIG_DIRECTORY)
                            .getSingleFile());
        }
        // The separately compile R class, if applicable.
        VariantScope testedScope = Objects.requireNonNull(scope.getTestedVariantData()).getScope();
        if (testedScope.hasOutput(
                TaskOutputHolder.TaskOutputType.COMPILE_ONLY_NOT_NAMESPACED_R_CLASS_JAR)) {
            additionalTestClasses.add(
                    testedScope
                            .getOutput(
                                    TaskOutputHolder.TaskOutputType
                                            .COMPILE_ONLY_NOT_NAMESPACED_R_CLASS_JAR)
                            .getSingleFile());
        }

        return new JavaArtifactImpl(
                variantType.getArtifactName(),
                scope.getAssembleTask().getName(),
                scope.getCompileTask().getName(),
                Sets.newHashSet(taskManager.createMockableJar.getName()),
                getGeneratedSourceFoldersForUnitTests(variantData),
                scope.getOutput(JAVAC).getSingleFile(),
                additionalTestClasses,
                variantData.getJavaResourcesForUnitTesting(),
                globalScope.getMockableAndroidJarFile(),
                result.getFirst(),
                result.getSecond(),
                sourceProviders.variantSourceProvider,
                sourceProviders.multiFlavorSourceProvider);
    }

    /** Gather the dependency graph for the specified <code>variantScope</code>. */
    @NonNull
    public static Pair<Dependencies, DependencyGraphs> getDependencies(
            @NonNull VariantScope variantScope,
            @NonNull ImmutableMap<String, String> buildMapping,
            @NonNull ExtraModelInfo extraModelInfo,
            @NonNull Set<SyncIssue> syncIssues,
            int modelLevel,
            boolean modelWithFullDependency) {
        Pair<Dependencies, DependencyGraphs> result;

        // If there is a missing flavor dimension then we don't even try to resolve dependencies
        // as it may fail due to improperly setup configuration attributes.
        if (extraModelInfo.getSyncIssueHandler().hasSyncIssue(Type.UNNAMED_FLAVOR_DIMENSION)) {
            result = Pair.of(EMPTY_DEPENDENCIES_IMPL, EMPTY_DEPENDENCY_GRAPH);
        } else {
            final Project project = variantScope.getGlobalScope().getProject();
            ArtifactDependencyGraph graph = new ArtifactDependencyGraph();
            // can't use ProjectOptions as this is likely to change from the initialization of
            // ProjectOptions due to how lint dynamically add/remove this property.
            boolean downloadSources =
                    !project.hasProperty(AndroidProject.PROPERTY_BUILD_MODEL_DISABLE_SRC_DOWNLOAD)
                            || !Boolean.TRUE.equals(
                                    project.getProperties()
                                            .get(
                                                    AndroidProject
                                                            .PROPERTY_BUILD_MODEL_DISABLE_SRC_DOWNLOAD));

            if (modelLevel >= AndroidProject.MODEL_LEVEL_4_NEW_DEP_MODEL) {
                result =
                        Pair.of(
                                EMPTY_DEPENDENCIES_IMPL,
                                graph.createLevel4DependencyGraph(
                                        variantScope,
                                        modelWithFullDependency,
                                        downloadSources,
                                        buildMapping,
                                        syncIssues::add));
            } else {
                result =
                        Pair.of(
                                graph.createDependencies(
                                        variantScope,
                                        downloadSources,
                                        buildMapping,
                                        syncIssues::add),
                                EMPTY_DEPENDENCY_GRAPH);
            }
        }

        return result;
    }

    /**
     * Create a NativeLibrary for each ABI.
     */
    private Collection<NativeLibrary> createNativeLibraries(
            @NonNull Collection<Abi> abis,
            @NonNull VariantScope scope) {
        Collection<NativeLibrary> nativeLibraries = Lists.newArrayListWithCapacity(abis.size());
        for (Abi abi : abis) {
            NativeToolchain toolchain = toolchains.get(abi);
            if (toolchain == null) {
                continue;
            }
            Optional<NativeLibrary> lib = nativeLibFactory.create(scope, toolchain.getName(), abi);
            if (lib.isPresent()) {
                nativeLibraries.add(lib.get());
            }
        }
        return nativeLibraries;
    }

    private AndroidArtifact createAndroidArtifact(
            @NonNull String name, @NonNull BaseVariantData variantData) {
        VariantScope scope = variantData.getScope();
        GradleVariantConfiguration variantConfiguration = variantData.getVariantConfiguration();

        SigningConfig signingConfig = variantConfiguration.getSigningConfig();
        String signingConfigName = null;
        if (signingConfig != null) {
            signingConfigName = signingConfig.getName();
        }

        SourceProviders sourceProviders = determineSourceProviders(variantData);

        // get the outputs
        BuildOutputSupplier<Collection<EarlySyncBuildOutput>> splitOutputsProxy =
                getBuildOutputSupplier(variantData);
        BuildOutputSupplier<Collection<EarlySyncBuildOutput>> manifestsProxy =
                getManifestsSupplier(variantData);

        CoreNdkOptions ndkConfig = variantData.getVariantConfiguration().getNdkConfig();
        Collection<NativeLibrary> nativeLibraries = ImmutableList.of();
        if (ndkHandler.isConfigured()) {
            if (config.getSplits().getAbi().isEnable()) {
                nativeLibraries = createNativeLibraries(
                        config.getSplits().getAbi().isUniversalApk()
                                ? ndkHandler.getSupportedAbis()
                                : createAbiList(config.getSplits().getAbiFilters()),
                        scope);
            } else {
                if (ndkConfig.getAbiFilters() == null || ndkConfig.getAbiFilters().isEmpty()) {
                    nativeLibraries = createNativeLibraries(
                            ndkHandler.getSupportedAbis(),
                            scope);
                } else {
                    nativeLibraries = createNativeLibraries(
                            createAbiList(ndkConfig.getAbiFilters()),
                            scope);
                }
            }
        }

        InstantRunImpl instantRun = new InstantRunImpl(
                BuildInfoWriterTask.ConfigAction.getBuildInfoFile(scope),
                variantConfiguration.getInstantRunSupportStatus());

        Pair<Dependencies, DependencyGraphs> dependencies =
                getDependencies(
                        scope,
                        buildMapping,
                        extraModelInfo,
                        syncIssues,
                        modelLevel,
                        modelWithFullDependency);

        Set<File> additionalTestClasses = new HashSet<>();
        additionalTestClasses.addAll(variantData.getAllPreJavacGeneratedBytecode().getFiles());
        additionalTestClasses.addAll(variantData.getAllPostJavacGeneratedBytecode().getFiles());

        List<File> additionalRuntimeApks = new ArrayList<>();
        TestOptionsImpl testOptions = null;

        if (variantData.getType().isForTesting()) {
            Configuration testHelpers =
                    scope.getGlobalScope()
                            .getProject()
                            .getConfigurations()
                            .findByName(SdkConstants.GRADLE_ANDROID_TEST_UTIL_CONFIGURATION);

            // This may be the case with the experimental plugin.
            if (testHelpers != null) {
                additionalRuntimeApks.addAll(testHelpers.getFiles());
            }

            DeviceProviderInstrumentTestTask.checkForNonApks(
                    additionalRuntimeApks,
                    message ->
                            syncIssues.add(
                                    new SyncIssueImpl(
                                            Type.GENERIC,
                                            EvalIssueReporter.Severity.ERROR,
                                            null,
                                            message)));

            TestOptions testOptionsDsl = scope.getGlobalScope().getExtension().getTestOptions();
            testOptions =
                    new TestOptionsImpl(
                            testOptionsDsl.getAnimationsDisabled(),
                            testOptionsDsl.getExecutionEnum());
        }

        return new AndroidArtifactImpl(
                name,
                scope.getGlobalScope().getProjectBaseName()
                        + "-"
                        + variantConfiguration.getBaseName(),
                variantData.getTaskByKind(TaskContainer.TaskKind.ASSEMBLE) == null
                        ? scope.getTaskName("assemble")
                        : variantData.getTaskByKind(TaskContainer.TaskKind.ASSEMBLE).getName(),
                variantConfiguration.isSigningReady() || variantData.outputsAreSigned,
                signingConfigName,
                variantConfiguration.getApplicationId(),
                // TODO: Need to determine the tasks' name when the tasks may not be created
                // in component plugin.
                scope.getSourceGenTask() == null
                        ? scope.getTaskName("generate", "Sources")
                        : scope.getSourceGenTask().getName(),
                scope.getCompileTask() == null
                        ? scope.getTaskName("compile", "Sources")
                        : scope.getCompileTask().getName(),
                getGeneratedSourceFolders(variantData),
                getGeneratedResourceFolders(variantData),
                scope.getOutput(JAVAC).getSingleFile(),
                additionalTestClasses,
                scope.getVariantData().getJavaResourcesForUnitTesting(),
                dependencies.getFirst(),
                dependencies.getSecond(),
                additionalRuntimeApks,
                sourceProviders.variantSourceProvider,
                sourceProviders.multiFlavorSourceProvider,
                variantConfiguration.getSupportedAbis(),
                nativeLibraries,
                variantConfiguration.getMergedBuildConfigFields(),
                variantConfiguration.getMergedResValues(),
                instantRun,
                splitOutputsProxy,
                manifestsProxy,
                testOptions,
                scope.getConnectedTask() == null ? null : scope.getConnectedTask().getName());
    }

    private static BuildOutputSupplier<Collection<EarlySyncBuildOutput>> getBuildOutputSupplier(
            BaseVariantData variantData) {
        final VariantScope variantScope = variantData.getScope();

        switch (variantData.getType()) {
            case DEFAULT:
            case FEATURE:
                return new BuildOutputsSupplier(
                        ImmutableList.of(
                                VariantScope.TaskOutputType.APK,
                                VariantScope.TaskOutputType.ABI_PACKAGED_SPLIT,
                                VariantScope.TaskOutputType.DENSITY_OR_LANGUAGE_PACKAGED_SPLIT),
                        ImmutableList.of(variantScope.getApkLocation()));
            case LIBRARY:
                ApkInfo mainApkInfo =
                        ApkInfo.of(VariantOutput.OutputType.MAIN, ImmutableList.of(), 0);
                return BuildOutputSupplier.of(
                        ImmutableList.of(
                                new EarlySyncBuildOutput(
                                        VariantScope.TaskOutputType.AAR,
                                        mainApkInfo.getType(),
                                        mainApkInfo.getFilters(),
                                        mainApkInfo.getVersionCode(),
                                        variantScope
                                                .getOutput(TaskOutputHolder.TaskOutputType.AAR)
                                                .getSingleFile())));
            case ANDROID_TEST:
                return new BuildOutputsSupplier(
                        ImmutableList.of(VariantScope.TaskOutputType.APK),
                        ImmutableList.of(variantScope.getApkLocation()));
            case UNIT_TEST:
                return (BuildOutputSupplier<Collection<EarlySyncBuildOutput>>)
                        () -> {
                            final BaseVariantData testedVariantData =
                                    variantScope.getTestedVariantData();
                            //noinspection ConstantConditions
                            final VariantScope testedVariantScope = testedVariantData.getScope();

                            VariantPublishingSpec testedSpec =
                                    testedVariantScope
                                            .getPublishingSpec()
                                            .getTestingSpec(
                                                    variantScope
                                                            .getVariantConfiguration()
                                                            .getType());

                            // get the OutputPublishingSpec from the ArtifactType for this particular variant spec
                            VariantPublishingSpec.OutputPublishingSpec taskOutputSpec =
                                    testedSpec.getSpec(AndroidArtifacts.ArtifactType.CLASSES);
                            // now get the output type
                            TaskOutputHolder.OutputType testedOutputType =
                                    taskOutputSpec.getOutputType();

                            return ImmutableList.of(
                                    new EarlySyncBuildOutput(
                                            JAVAC,
                                            VariantOutput.OutputType.MAIN,
                                            ImmutableList.of(),
                                            variantData.getVariantConfiguration().getVersionCode(),
                                            variantScope
                                                    .getOutput(testedOutputType)
                                                    // We used to call .getSingleFile() but Kotlin projects
                                                    // currently have 2 output dirs specified for test classes.
                                                    // This supplier is going away in beta3, so this is obsolete
                                                    // in any case.
                                                    .iterator()
                                                    .next()));
                        };
            case INSTANTAPP:
            default:
                throw new RuntimeException("Unhandled build type " + variantData.getType());
        }
    }

    private static BuildOutputSupplier<Collection<EarlySyncBuildOutput>> getManifestsSupplier(
            BaseVariantData variantData) {

        switch (variantData.getType()) {
            case DEFAULT:
            case ANDROID_TEST:
            case FEATURE:
                return new BuildOutputsSupplier(
                        ImmutableList.of(VariantScope.TaskOutputType.MERGED_MANIFESTS),
                        ImmutableList.of(variantData.getScope().getManifestOutputDirectory()));
            case LIBRARY:
                ApkInfo mainApkInfo =
                        ApkInfo.of(VariantOutput.OutputType.MAIN, ImmutableList.of(), 0);
                return BuildOutputSupplier.of(
                        ImmutableList.of(
                                new EarlySyncBuildOutput(
                                        VariantScope.TaskOutputType.MERGED_MANIFESTS,
                                        mainApkInfo.getType(),
                                        mainApkInfo.getFilters(),
                                        mainApkInfo.getVersionCode(),
                                        new File(
                                                variantData.getScope().getManifestOutputDirectory(),
                                                SdkConstants.ANDROID_MANIFEST_XML))));
            case INSTANTAPP:
            default:
                throw new RuntimeException("Unhandled build type " + variantData.getType());
        }
    }

    private static Collection<Abi> createAbiList(Collection<String> abiNames) {
        ImmutableList.Builder<Abi> builder = ImmutableList.builder();
        for (String abiName : abiNames) {
            Abi abi = Abi.getByName(abiName);
            if (abi != null) {
                builder.add(abi);
            }
        }
        return builder.build();
    }

    private static SourceProviders determineSourceProviders(@NonNull BaseVariantData variantData) {
        SourceProvider variantSourceProvider =
                variantData.getVariantConfiguration().getVariantSourceProvider();
        SourceProvider multiFlavorSourceProvider =
                variantData.getVariantConfiguration().getMultiFlavorSourceProvider();

        return new SourceProviders(
                variantSourceProvider != null ?
                        new SourceProviderImpl(variantSourceProvider) :
                        null,
                multiFlavorSourceProvider != null ?
                        new SourceProviderImpl(multiFlavorSourceProvider) :
                        null);
    }

    @NonNull
    private static List<String> getProductFlavorNames(@NonNull BaseVariantData variantData) {
        return variantData.getVariantConfiguration().getProductFlavors().stream()
                .map((Function<ProductFlavor, String>) ProductFlavor::getName)
                .collect(Collectors.toList());
    }

    @NonNull
    private static List<File> getGeneratedSourceFoldersForUnitTests(
            @Nullable BaseVariantData variantData) {
        if (variantData == null) {
            return Collections.emptyList();
        }

        List<File> folders = Lists.newArrayList(variantData.getExtraGeneratedSourceFolders());
        folders.add(variantData.getScope().getAnnotationProcessorOutputDir());
        return folders;
    }

    @NonNull
    private static List<File> getGeneratedSourceFolders(@Nullable BaseVariantData variantData) {
        if (variantData == null) {
            return Collections.emptyList();
        }
<<<<<<< HEAD

        List<File> extraFolders = getGeneratedSourceFoldersForUnitTests(variantData);

        // Set this to the number of folders you expect to add explicitly in the code below.
        int additionalFolders = 4;
        List<File> folders =
                Lists.newArrayListWithExpectedSize(additionalFolders + extraFolders.size());
        folders.addAll(extraFolders);

=======
>>>>>>> 9762cc2c
        VariantScope scope = variantData.getScope();
        GlobalScope globalScope = variantData.getScope().getGlobalScope();

        boolean useDataBindingV2 = globalScope.getProjectOptions().get(ENABLE_DATA_BINDING_V2);
        boolean addDataBindingSources =
                globalScope.getExtension().getDataBinding().isEnabled()
                        && useDataBindingV2
                        && scope.hasOutput(DATA_BINDING_BASE_CLASS_SOURCE_OUT);
        List<File> extraFolders = getGeneratedSourceFoldersForUnitTests(variantData);

        // Set this to the number of folders you expect to add explicitly in the code below.
        int additionalFolders = 4;
        if (addDataBindingSources) {
            additionalFolders += 1;
        }
        List<File> folders =
                Lists.newArrayListWithExpectedSize(additionalFolders + extraFolders.size());
        folders.addAll(extraFolders);

        // The R class is only generated by the first output.
        folders.add(scope.getRClassSourceOutputDir());

        folders.add(scope.getAidlSourceOutputDir());
        folders.add(scope.getBuildConfigSourceOutputDir());
        Boolean ndkMode = variantData.getVariantConfiguration().getMergedFlavor().getRenderscriptNdkModeEnabled();
        if (ndkMode == null || !ndkMode) {
            folders.add(scope.getRenderscriptSourceOutputDir());
        }
<<<<<<< HEAD

=======
        if (addDataBindingSources) {
            FileCollection output = scope.getOutput(DATA_BINDING_BASE_CLASS_SOURCE_OUT);
            folders.add(output.getSingleFile());
        }
>>>>>>> 9762cc2c
        return folders;
    }

    @NonNull
    private static List<File> getGeneratedResourceFolders(@Nullable BaseVariantData variantData) {
        if (variantData == null) {
            return Collections.emptyList();
        }

        List<File> result;

        final FileCollection extraResFolders = variantData.getExtraGeneratedResFolders();
        Set<File> extraFolders = extraResFolders != null ? extraResFolders.getFiles() : null;
        if (extraFolders != null && !extraFolders.isEmpty()) {
            result = Lists.newArrayListWithCapacity(extraFolders.size() + 2);
            result.addAll(extraFolders);
        } else {
            result = Lists.newArrayListWithCapacity(2);
        }

        VariantScope scope = variantData.getScope();

        result.add(scope.getRenderscriptResOutputDir());
        result.add(scope.getGeneratedResOutputDir());

        return result;
    }

    @NonNull
    private static Collection<SigningConfig> cloneSigningConfigs(
            @NonNull Collection<? extends SigningConfig> signingConfigs) {
        return signingConfigs.stream()
                .map((Function<SigningConfig, SigningConfig>)
                        SigningConfigImpl::createSigningConfig)
                .collect(Collectors.toList());
    }

    @Nullable
    private static SourceProviderContainer getSourceProviderContainer(
            @NonNull Collection<SourceProviderContainer> items,
            @NonNull String name) {
        for (SourceProviderContainer item : items) {
            if (name.equals(item.getArtifactName())) {
                return item;
            }
        }

        return null;
    }

    private static class SourceProviders {
        protected SourceProviderImpl variantSourceProvider;
        protected SourceProviderImpl multiFlavorSourceProvider;

        public SourceProviders(
                SourceProviderImpl variantSourceProvider,
                SourceProviderImpl multiFlavorSourceProvider) {
            this.variantSourceProvider = variantSourceProvider;
            this.multiFlavorSourceProvider = multiFlavorSourceProvider;
        }
    }

    private void initBuildMapping(@NonNull Project project) {
        if (buildMapping == null) {
            buildMapping = computeBuildMapping(project.getGradle());
        }
    }

    @NonNull
    public static ImmutableMap<String, String> computeBuildMapping(@NonNull Gradle gradle) {
        ImmutableMap.Builder<String, String> builder = ImmutableMap.builder();

        // Get the root dir for current build.
        // This is necessary to handle the case when dependency comes from the same build with consumer,
        // i.e. when BuildIdentifier.isCurrentBuild returns true. In that case, BuildIdentifier.getName
        // returns ":" instead of the actual build name.
        String currentBuildPath = gradle.getRootProject().getProjectDir().getAbsolutePath();
        builder.put(CURRENT_BUILD_NAME, currentBuildPath);

        Gradle rootGradleProject = gradle;
        // first, ensure we are starting from the root Gradle object.
        //noinspection ConstantConditions
        while (rootGradleProject.getParent() != null) {
            rootGradleProject = rootGradleProject.getParent();
        }

        // get the root dir for the top project if different from current project.
        if (rootGradleProject != gradle) {
            builder.put(
                    rootGradleProject.getRootProject().getName(),
                    rootGradleProject.getRootProject().getProjectDir().getAbsolutePath());
        }

        for (IncludedBuild includedBuild : rootGradleProject.getIncludedBuilds()) {
            String includedBuildPath = includedBuild.getProjectDir().getAbsolutePath();
            // current build has been added with key CURRENT_BUIlD_NAME, avoid redundant entry.
            if (!includedBuildPath.equals(currentBuildPath)) {
                builder.put(includedBuild.getName(), includedBuildPath);
            }
        }

        return builder.build();
    }
}<|MERGE_RESOLUTION|>--- conflicted
+++ resolved
@@ -900,18 +900,6 @@
         if (variantData == null) {
             return Collections.emptyList();
         }
-<<<<<<< HEAD
-
-        List<File> extraFolders = getGeneratedSourceFoldersForUnitTests(variantData);
-
-        // Set this to the number of folders you expect to add explicitly in the code below.
-        int additionalFolders = 4;
-        List<File> folders =
-                Lists.newArrayListWithExpectedSize(additionalFolders + extraFolders.size());
-        folders.addAll(extraFolders);
-
-=======
->>>>>>> 9762cc2c
         VariantScope scope = variantData.getScope();
         GlobalScope globalScope = variantData.getScope().getGlobalScope();
 
@@ -940,14 +928,10 @@
         if (ndkMode == null || !ndkMode) {
             folders.add(scope.getRenderscriptSourceOutputDir());
         }
-<<<<<<< HEAD
-
-=======
         if (addDataBindingSources) {
             FileCollection output = scope.getOutput(DATA_BINDING_BASE_CLASS_SOURCE_OUT);
             folders.add(output.getSingleFile());
         }
->>>>>>> 9762cc2c
         return folders;
     }
 

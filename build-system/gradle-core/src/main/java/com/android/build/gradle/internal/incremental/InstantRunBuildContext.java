--- conflicted
+++ resolved
@@ -268,37 +268,6 @@
         }
     }
 
-<<<<<<< HEAD
-    private final long[] taskStartTime = new long[TaskType.values().length];
-    private final long[] taskDurationInMs = new long[TaskType.values().length];
-    private InstantRunPatchingPolicy patchingPolicy;
-    /** Null until setApiLevel is called. */
-    @Nullable private Integer featureLevel = null;
-
-    private String density = null;
-    private String abi = null;
-    private final Build currentBuild;
-    private final TreeMap<Long, Build> previousBuilds = new TreeMap<>();
-    private boolean isInstantRunMode = false;
-    private final AtomicLong token = new AtomicLong(0);
-    private boolean buildHasFailed = false;
-
-    public InstantRunBuildContext() {
-        this(defaultBuildIdAllocator);
-    }
-
-    @VisibleForTesting
-    InstantRunBuildContext(@NonNull BuildIdAllocator buildIdAllocator) {
-        currentBuild =  new Build(
-                buildIdAllocator.allocatedBuildId(),
-                InstantRunVerifierStatus.NO_CHANGES,
-                InstantRunBuildMode.HOT_WARM);
-    }
-
-
-    public void setInstantRunMode(boolean instantRunMode) {
-        isInstantRunMode = instantRunMode;
-=======
     @NonNull private final long[] taskStartTime = new long[TaskType.values().length];
     @NonNull private final long[] taskDurationInMs = new long[TaskType.values().length];
     @NonNull private final InstantRunPatchingPolicy patchingPolicy;
@@ -355,7 +324,6 @@
         this.abi = targetAbi;
         this.density = density;
         this.createSeparateApkForResources = createSeparateApkForResources;
->>>>>>> b805f832
     }
 
     public boolean isInInstantRunMode() {
@@ -656,27 +624,18 @@
 
         // check if we are using split apks on L or M, in that case, we need to add the main split
         // so deployment can be successful.
-<<<<<<< HEAD
-        boolean inMultiAPKOnBefore24 = patchingPolicy == InstantRunPatchingPolicy.MULTI_APK
-                && featureLevel != null && featureLevel < 24;
-        if (inMultiAPKOnBefore24) {
-=======
         boolean inMultiAPKOnBefore24 =
                 patchingPolicy == InstantRunPatchingPolicy.MULTI_APK
                         && androidVersion.getFeatureLevel() < 24;
         if (inMultiAPKOnBefore24) {
             LOG.debug("Adding split main if a split is present as deploying to a device < 24");
->>>>>>> b805f832
             // Re-add the SPLIT_MAIN if any SPLIT is present.
             if (currentBuild.getArtifactForType(FileType.SPLIT_MAIN) == null) {
                 boolean anySplitInCurrentBuild = currentBuild.artifacts.stream()
                         .anyMatch(artifact -> artifact.fileType == FileType.SPLIT);
 
                 if (anySplitInCurrentBuild) {
-<<<<<<< HEAD
-=======
                     LOG.debug("No split main and a split, re-adding split main.");
->>>>>>> b805f832
                     // find the SPLIT_MAIN, any is fine since the location does not vary.
                     for (Build previousBuild : previousBuilds.values()) {
                         Artifact main = previousBuild.getArtifactForType(FileType.SPLIT_MAIN);
@@ -688,10 +647,6 @@
                 }
             }
         }
-<<<<<<< HEAD
-        if (currentBuild.buildMode == InstantRunBuildMode.FULL) {
-            collapseMainArtifactsIntoCurrentBuild();
-=======
         switch (currentBuild.buildMode) {
             case HOT_WARM:
                 break;
@@ -712,7 +667,6 @@
             case FULL:
                 collapseMainArtifactsIntoCurrentBuild();
                 break;
->>>>>>> b805f832
         }
     }
 

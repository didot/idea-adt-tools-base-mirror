--- conflicted
+++ resolved
@@ -106,11 +106,7 @@
      * @return true if the file was part of this input.
      */
     boolean checkRemovedFolderFile(
-<<<<<<< HEAD
-            @NonNull Set<QualifiedContent.Scope> transformScopes,
-=======
             @NonNull Set<? super QualifiedContent.Scope> transformScopes,
->>>>>>> fdf07a2c
             @NonNull Set<QualifiedContent.ContentType> transformInputTypes,
             @NonNull File file, @NonNull List<String> fileSegments) {
         // first check for removed files in existing folders.
@@ -134,11 +130,7 @@
      * @param fileSegments the removed file path segments for faster checks.   @return true if the file was part of this input.
      */
     abstract boolean checkRemovedJarFile(
-<<<<<<< HEAD
-            @NonNull Set<QualifiedContent.Scope> transformScopes,
-=======
             @NonNull Set<? super QualifiedContent.Scope> transformScopes,
->>>>>>> fdf07a2c
             @NonNull Set<QualifiedContent.ContentType> transformInputTypes,
             @NonNull File file,
             @NonNull List<String> fileSegments);
@@ -148,23 +140,14 @@
      *
      *
      *
-<<<<<<< HEAD
-     * @param transformScopes
-     * @param transformInputTypes
-=======
      * @param transformScopes transform scopes
      * @param transformInputTypes transform input types
->>>>>>> fdf07a2c
      * @param file the removed file
      * @param fileSegments the removed file path segments for faster checks.
      * @return true if the file was part of this input.
      */
     protected abstract boolean checkRemovedFolder(
-<<<<<<< HEAD
-            @NonNull Set<QualifiedContent.Scope> transformScopes,
-=======
             @NonNull Set<? super QualifiedContent.Scope> transformScopes,
->>>>>>> fdf07a2c
             @NonNull Set<QualifiedContent.ContentType> transformInputTypes,
             @NonNull File file,
             @NonNull List<String> fileSegments);

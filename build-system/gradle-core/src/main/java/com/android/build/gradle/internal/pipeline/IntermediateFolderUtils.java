/*
 * Copyright (C) 2015 The Android Open Source Project
 *
 * Licensed under the Apache License, Version 2.0 (the "License");
 * you may not use this file except in compliance with the License.
 * You may obtain a copy of the License at
 *
 *      http://www.apache.org/licenses/LICENSE-2.0
 *
 * Unless required by applicable law or agreed to in writing, software
 * distributed under the License is distributed on an "AS IS" BASIS,
 * WITHOUT WARRANTIES OR CONDITIONS OF ANY KIND, either express or implied.
 * See the License for the specific language governing permissions and
 * limitations under the License.
 */

package com.android.build.gradle.internal.pipeline;

import static com.android.SdkConstants.DOT_JAR;
import static com.google.common.base.Preconditions.checkNotNull;
import static com.google.common.base.Preconditions.checkState;

import com.android.annotations.NonNull;
import com.android.annotations.Nullable;
import com.android.build.api.transform.DirectoryInput;
import com.android.build.api.transform.Format;
import com.android.build.api.transform.JarInput;
import com.android.build.api.transform.QualifiedContent;
import com.android.build.api.transform.QualifiedContent.ContentType;
import com.android.build.api.transform.QualifiedContent.Scope;
import com.android.build.api.transform.Status;
import com.android.build.api.transform.TransformInput;
import com.android.build.gradle.internal.InternalScope;
import com.android.utils.FileUtils;
import com.google.common.base.Splitter;
import com.google.common.collect.ImmutableList;
import com.google.common.collect.ImmutableSet;
import com.google.common.collect.Lists;
import com.google.common.collect.Sets;

<<<<<<< HEAD
import org.gradle.api.logging.Logger;
=======
>>>>>>> fdf07a2c
import org.gradle.api.logging.Logging;
import org.gradle.api.tasks.incremental.InputFileDetails;

import java.io.File;
import java.util.List;
import java.util.Set;

/**
 * Helper to handle the folder structure in the output of transforms.
 */
public class IntermediateFolderUtils {

    public static final String FOLDERS = "folders";
    public static final String JARS = "jars";

    /**
     * Returns the location of content for a given set of Scopes, Content Types, and format.
     *
     * If the format is {@link Format#DIRECTORY} then the result is the file location of the folder.
     * If the format is {@link Format#JAR} then the result is a file representing the jar to create.
     *
     * @param rootLocation the root location from which to create the content.
     * @param name a unique name for the content. For a given set of scopes/types/format it must
     *             be unique.
     * @param types the content types associated with this content.
     * @param scopes the scopes associated with this content.
     * @param format the format of the content.
     * @return the location of the content.
     */
    @NonNull
    public static File getContentLocation(
            @NonNull File rootLocation,
            @NonNull String name,
            @NonNull Set<ContentType> types,
            @NonNull Set<? super Scope> scopes,
            @NonNull Format format) {
        // runtime check these since it's (indirectly) called by 3rd party transforms.
        checkNotNull(name);
        checkNotNull(types);
        checkNotNull(scopes);
        checkNotNull(format);
        checkState(!name.isEmpty());
        checkState(!types.isEmpty());
        checkState(!scopes.isEmpty());

        switch (format) {
            case DIRECTORY: {
                File location = FileUtils.join(rootLocation,
                        FOLDERS,
                        typesToString(types),
                        scopesToString(scopes),
                        name);
                return location;
            }
            case JAR: {
                File location = FileUtils.join(rootLocation,
                        JARS,
                        typesToString(types),
                        scopesToString(scopes),
                        name + DOT_JAR);
                return location;
            }
            default:
                throw new RuntimeException("Unexpected Format: " + format);
        }
    }

    @NonNull
    public static TransformInput computeNonIncrementalInputFromFolder(
            @NonNull File folder,
            @NonNull Set<ContentType> requiredTypes,
            @NonNull Set<? super Scope> requiredScopes) {
        final List<JarInput> jarInputs = Lists.newArrayList();
        final List<DirectoryInput> directoryInputs = Lists.newArrayList();

        File jarsFolder = new File(folder, JARS);
        if (jarsFolder.isDirectory()) {
            parseTypeLevelFolders(
                    jarsFolder,
                    requiredTypes,
                    requiredScopes,
                    new InputGenerator() {
                        @Override
                        public boolean accept(@NonNull File file) {
                            return file.isFile() && file.getName().endsWith(DOT_JAR);
                        }

                        @Override
                        public void generate(
                                @NonNull File file,
                                @NonNull Set<ContentType> types,
                                @NonNull Set<QualifiedContent.ScopeType> scopes) {
                            jarInputs.add(new ImmutableJarInput(
                                    file.getName().substring(0,
                                            file.getName().length() - DOT_JAR.length()),
                                    file,
                                    Status.NOTCHANGED,
                                    types,
                                    scopes));

                        }
                    });
        }

        File foldersFolder = new File(folder, FOLDERS);
        if (foldersFolder.isDirectory()) {
            parseTypeLevelFolders(
                    foldersFolder,
                    requiredTypes,
                    requiredScopes,
                    new InputGenerator() {
                        @Override
                        public boolean accept(@NonNull File file) {
                            return file.isDirectory();
                        }

                        @Override
                        public void generate(@NonNull File file, @NonNull Set<ContentType> types,
                                @NonNull Set<QualifiedContent.ScopeType> scopes) {
                            directoryInputs.add(new ImmutableDirectoryInput(
                                    file.getName(),
                                    file,
                                    types,
                                    scopes));
                        }
                    });
        }

        return new ImmutableTransformInput(jarInputs, directoryInputs, folder);
    }

    static class IntermediateTransformInput extends IncrementalTransformInput {

        @NonNull
        private final File inputRoot;
        private List<String> rootLocationSegments = null;

        IntermediateTransformInput(@NonNull File inputRoot) {
            this.inputRoot = inputRoot;
        }

        @Override
        protected boolean checkRemovedFolder(
<<<<<<< HEAD
                @NonNull Set<Scope> transformScopes,
=======
                @NonNull Set<? super Scope> transformScopes,
>>>>>>> fdf07a2c
                @NonNull Set<ContentType> transformInputTypes,
                @NonNull File file,
                @NonNull List<String> fileSegments) {
            if (!checkRootSegments(fileSegments)) {
                return false;
            }

            // there must be at least 5 additional segments (4 to the root of the folder and 1 for
            // the file inside.
            if (fileSegments.size() <= rootLocationSegments.size() + 4) {
                return false;
            }

            // now check that the segments after the root are what we expect.
            int index = rootLocationSegments.size();
            if (!fileSegments.get(index++).equals(FOLDERS)) {
                return false;
            }

            // get the types.
            Set<ContentType> types = stringToTypes(fileSegments.get(index++));
            if (types == null) {
                return false;
            }

            // if the transform is not interested in this folder type, we don't care about those
            // changes
            if (Sets.intersection(transformInputTypes, types).isEmpty()) {
                return true;
            }

            // get the scopes.
            Set<QualifiedContent.ScopeType> scopes = stringToScopes(fileSegments.get(index++));
            if (scopes == null) {
                return false;
            }

            // if the scopes do not match the transform scope, we don't care about those changes.
            if (Sets.intersection(transformScopes, scopes).isEmpty()) {
                return true;
            }

            String name = fileSegments.get(index);

            // create the folder input. a mutable one so that it can be directly used
            // for other removed files from the same folder.
            // The root location of this folder is fileSegments, up to rootLocation + 4 (as the
            // rest is the changed file.
            File root = new File(FileUtils.join(
                    fileSegments.subList(0, rootLocationSegments.size() + 4)));
            MutableDirectoryInput folder = new MutableDirectoryInput(name, root, types, scopes);
            // add this file to it.
            Logging.getLogger(TransformManager.class).info(
                    "Tagged" + file.getAbsolutePath() + " as removed");
            folder.addChangedFile(file, Status.REMOVED);

            // add it to the list.
            addFolderInput(folder);

            return true;
        }

        @Override
        boolean checkRemovedJarFile(
<<<<<<< HEAD
                @NonNull Set<Scope> transformScopes,
=======
                @NonNull Set<? super Scope> transformScopes,
>>>>>>> fdf07a2c
                @NonNull Set<ContentType> transformInputTypes,
                @NonNull File file,
                @NonNull List<String> fileSegments) {
            if (!checkRootSegments(fileSegments)) {
                return false;
            }

            // there must be only 4 additional segments.
            if (fileSegments.size() != rootLocationSegments.size() + 4) {
                return false;
            }

            // last segment must end in .jar
            if (!file.getPath().endsWith(DOT_JAR)) {
                return false;
            }

            // now check that the segments after the root are what we expect.
            int index = rootLocationSegments.size();
            if (!fileSegments.get(index++).equals(JARS)) {
                return false;
            }

            // get the types.
            Set<ContentType> types = stringToTypes(fileSegments.get(index++));
            if (types == null) {
                return false;
            }
            // if the transform is not interested in this jar type, we don't care about those
            // changes
            if (Sets.intersection(transformInputTypes, types).isEmpty()) {
                return true;
            }

            // get the scopes.
            Set<QualifiedContent.ScopeType> scopes = stringToScopes(fileSegments.get(index++));
            if (scopes == null) {
                return false;
            }

            // if the scopes do not match the transform scope, we don't care about those changes.
            if (Sets.intersection(transformScopes, scopes).isEmpty()) {
                return true;
            }

            String name = fileSegments.get(index);

            // create the jar input
            addImmutableJar(new ImmutableJarInput(name, file, Status.REMOVED, types, scopes));

            return true;
        }

        private boolean checkRootSegments(@NonNull List<String> fileSegments) {
            if (rootLocationSegments == null) {
                rootLocationSegments = Lists.newArrayList(
                        Splitter.on(File.separatorChar).split(inputRoot.getAbsolutePath()));
            }

            if (fileSegments.size() <= rootLocationSegments.size()) {
                return false;
            }

            // compare segments going backward as the leafs are more likely to be different.
            // We can ignore the segments of the file that are beyond the segments for the folder.
            for (int i = rootLocationSegments.size() - 1 ; i >= 0 ; i--) {
                if (!rootLocationSegments.get(i).equals(fileSegments.get(i))) {
                    return false;
                }
            }

            return true;
        }

    }

    @NonNull
    public static IncrementalTransformInput computeIncrementalInputFromFolder(
            @NonNull File rootLocation,
            @NonNull Set<ContentType> requiredTypes,
            @NonNull Set<? super Scope> requiredScopes) {
        final IncrementalTransformInput input = new IntermediateTransformInput(rootLocation);

        File jarsFolder = new File(rootLocation, JARS);
        if (jarsFolder.isDirectory()) {
            parseTypeLevelFolders(
                    jarsFolder,
                    requiredTypes,
                    requiredScopes,
                    new InputGenerator() {
                        @Override
                        public boolean accept(@NonNull File file) {
                            return file.isFile() && file.getName().endsWith(DOT_JAR);
                        }

                        @Override
                        public void generate(
                                @NonNull File file,
                                @NonNull Set<ContentType> types,
                                @NonNull Set<QualifiedContent.ScopeType> scopes) {
                            input.addJarInput(new QualifiedContentImpl(
                                    file.getName().substring(0,
                                            file.getName().length() - DOT_JAR.length()),
                                    file,
                                    types,
                                    scopes) {
                            });

                        }
                    });
        }

        File foldersFolder = new File(rootLocation, FOLDERS);
        if (foldersFolder.isDirectory()) {
            parseTypeLevelFolders(
                    foldersFolder,
                    requiredTypes,
                    requiredScopes,
                    new InputGenerator() {
                        @Override
                        public boolean accept(@NonNull File file) {
                            return file.isDirectory();
                        }

                        @Override
                        public void generate(@NonNull File file, @NonNull Set<ContentType> types,
                                @NonNull Set<QualifiedContent.ScopeType> scopes) {
                            input.addFolderInput(new MutableDirectoryInput(
                                    file.getName(),
                                    file,
                                    types,
                                    scopes));
                        }
                    });
        }

        return input;
    }

    private interface InputGenerator {
        boolean accept(@NonNull File file);
        void generate(
                @NonNull File file,
                @NonNull Set<ContentType> types,
                @NonNull Set<QualifiedContent.ScopeType> scopes);
    }

    private static void parseTypeLevelFolders(
            @NonNull File rootFolder,
            @NonNull Set<ContentType> requiredTypes,
            @NonNull Set<? super Scope> requiredScopes,
            @NonNull InputGenerator generator) {
        File[] files = rootFolder.listFiles(File::isDirectory);

        if (files != null && files.length > 0) {
            for (File file : files) {
                Set<ContentType> types = stringToTypes(file.getName());
                if (types != null) {
                    // check these are types we care about and only pass down types we care about.
                    // In this case we can safely return the content with a limited type,
                    // as file extension allows for differentiation.
                    Set<ContentType> limitedTypes = Sets.intersection(requiredTypes, types);
                    if (!limitedTypes.isEmpty()) {
                        parseScopeLevelFolders(file, limitedTypes, requiredScopes, generator);
                    }
                }
            }
        }
    }

    private static void parseScopeLevelFolders(
            @NonNull File rootFolder,
            @NonNull Set<ContentType> types,
            @NonNull Set<? super Scope> requiredScopes,
            @NonNull InputGenerator generator) {
        File[] files = rootFolder.listFiles(File::isDirectory);

        if (files != null && files.length > 0) {
            for (File file : files) {
                Set<QualifiedContent.ScopeType> scopes = stringToScopes(file.getName());
                if (scopes != null) {
                    // we need up to the requiredScopes, but no more.
                    // content that only contains unwanted Scope can be safely dropped, however
                    // content that is both in and out of Scope will trigger a runtime error.
                    // check these are the scope we want, and only pass down scopes we care about.
                    Set<QualifiedContent.ScopeType> limitedScopes = Sets.newHashSetWithExpectedSize(requiredScopes.size());
                    boolean foundUnwanted = false;
                    for (QualifiedContent.ScopeType scope : scopes) {
                        if (requiredScopes.contains(scope)) {
                            limitedScopes.add(scope);
                        } else {
                            foundUnwanted = true;
                        }
                    }
                    if (!limitedScopes.isEmpty()) {
                        if (foundUnwanted) {
                            throw new RuntimeException("error");
                        }
                        parseContentLevelFolders(file, types, limitedScopes,
                                generator);
                    }
                }
            }
        }
    }

    private static void parseContentLevelFolders(
            @NonNull File rootFolder,
            @NonNull Set<ContentType> types,
            @NonNull Set<QualifiedContent.ScopeType> scopes,
            @NonNull final InputGenerator generator) {

        File[] files = rootFolder.listFiles(generator::accept);

        if (files != null && files.length > 0) {
            for (File file : files) {
                generator.generate(file, types, scopes);
            }
        }
    }

    @Nullable
    private static Set<ContentType> stringToTypes(String folderName) {
        int value;
        try {
            value = Integer.parseInt(folderName, 16);
        } catch (NumberFormatException e) {
            return null;
        }

        ImmutableSet.Builder<ContentType> typesBuilder = ImmutableSet.builder();

        for (ContentType type : ExtendedContentType.getAllContentTypes()) {
            if ((type.getValue() & value) != 0) {
                typesBuilder.add(type);
            }
        }

        Set<ContentType> types = typesBuilder.build();
        if (types.isEmpty()) {
            return null;
        }

        return types;
    }

    private static String typesToString(@NonNull Set<ContentType> types) {
        int value = 0;
        for (ContentType type : types) {
            value += type.getValue();
        }

        return String.format("%x", value);
    }

    @Nullable
    private static Set<QualifiedContent.ScopeType> stringToScopes(String folderName) {
        int value;
        try {
            value = Integer.parseInt(folderName, 16);
        } catch (NumberFormatException e) {
            return null;
        }

        ImmutableSet.Builder<QualifiedContent.ScopeType> scopesBuilder = ImmutableSet.builder();

        for (QualifiedContent.ScopeType scope : allScopes()) {
            if ((scope.getValue() & value) != 0) {
                scopesBuilder.add(scope);
            }
        }
        ImmutableSet<QualifiedContent.ScopeType> scopes = scopesBuilder.build();

        if (scopes.isEmpty()) {
            return null;
        }

        return scopes;
    }

    private static List<QualifiedContent.ScopeType> allScopes() {
        ImmutableList.Builder<QualifiedContent.ScopeType> scopeTypes = ImmutableList.builder();
        for (QualifiedContent.ScopeType scopeType : Scope.values()) {
            scopeTypes.add(scopeType);
        }
        for (QualifiedContent.ScopeType scopeType : InternalScope.values()) {
            scopeTypes.add(scopeType);
        }
        return scopeTypes.build();
    }

    private static String scopesToString(@NonNull Set<? super Scope> scopes) {
        int value = 0;
        for (QualifiedContent.ScopeType scope : (Set<QualifiedContent.ScopeType>) scopes) {
            value += scope.getValue();
        }

        return String.format("%x", value);
    }

    @NonNull
    static Status inputFileDetailsToStatus(@NonNull InputFileDetails inputFileDetails) {
        if (inputFileDetails.isAdded()) return Status.ADDED;
        if (inputFileDetails.isModified()) return Status.CHANGED;
        if (inputFileDetails.isRemoved()) return Status.REMOVED;
        return Status.NOTCHANGED;
    }
}<|MERGE_RESOLUTION|>--- conflicted
+++ resolved
@@ -38,10 +38,6 @@
 import com.google.common.collect.Lists;
 import com.google.common.collect.Sets;
 
-<<<<<<< HEAD
-import org.gradle.api.logging.Logger;
-=======
->>>>>>> fdf07a2c
 import org.gradle.api.logging.Logging;
 import org.gradle.api.tasks.incremental.InputFileDetails;
 
@@ -185,11 +181,7 @@
 
         @Override
         protected boolean checkRemovedFolder(
-<<<<<<< HEAD
-                @NonNull Set<Scope> transformScopes,
-=======
                 @NonNull Set<? super Scope> transformScopes,
->>>>>>> fdf07a2c
                 @NonNull Set<ContentType> transformInputTypes,
                 @NonNull File file,
                 @NonNull List<String> fileSegments) {
@@ -254,11 +246,7 @@
 
         @Override
         boolean checkRemovedJarFile(
-<<<<<<< HEAD
-                @NonNull Set<Scope> transformScopes,
-=======
                 @NonNull Set<? super Scope> transformScopes,
->>>>>>> fdf07a2c
                 @NonNull Set<ContentType> transformInputTypes,
                 @NonNull File file,
                 @NonNull List<String> fileSegments) {

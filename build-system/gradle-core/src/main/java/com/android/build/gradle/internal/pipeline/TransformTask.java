--- conflicted
+++ resolved
@@ -27,12 +27,6 @@
 import com.android.build.api.transform.TransformInput;
 import com.android.build.gradle.internal.profile.AnalyticsUtil;
 import com.android.build.gradle.internal.scope.TaskConfigAction;
-<<<<<<< HEAD
-import com.google.common.base.CaseFormat;
-import com.google.wireless.android.sdk.stats.AndroidStudioStats;
-import com.google.wireless.android.sdk.stats.AndroidStudioStats.GradleBuildProfileSpan.ExecutionType;
-=======
->>>>>>> fdf07a2c
 import com.android.builder.profile.Recorder;
 import com.android.ide.common.util.ReferenceHolder;
 import com.google.common.base.Splitter;
@@ -42,21 +36,8 @@
 import com.google.common.collect.Lists;
 import com.google.common.collect.Maps;
 import com.google.common.collect.Sets;
-<<<<<<< HEAD
-
-import org.gradle.api.logging.Logger;
-import org.gradle.api.tasks.Input;
-import org.gradle.api.tasks.InputFiles;
-import org.gradle.api.tasks.OutputDirectories;
-import org.gradle.api.tasks.OutputFiles;
-import org.gradle.api.tasks.ParallelizableTask;
-import org.gradle.api.tasks.TaskAction;
-import org.gradle.api.tasks.incremental.IncrementalTaskInputs;
-
-=======
 import com.google.wireless.android.sdk.stats.GradleBuildProfileSpan.ExecutionType;
 import com.google.wireless.android.sdk.stats.GradleTransformExecution;
->>>>>>> fdf07a2c
 import java.io.File;
 import java.io.IOException;
 import java.util.Collection;
@@ -125,16 +106,6 @@
 
         isIncremental.setValue(transform.isIncremental() && incrementalTaskInputs.isIncremental());
 
-<<<<<<< HEAD
-        AndroidStudioStats.GradleTransformExecution preExecutionInfo =
-                AndroidStudioStats.GradleTransformExecution.newBuilder()
-                        .setType(getTransformType(transform.getClass()))
-                        .setIsIncremental(isIncremental.getValue())
-                .build();
-
-        ThreadRecorder.get().record(ExecutionType.TASK_TRANSFORM_PREPARATION, preExecutionInfo,
-                getProject().getPath(), getVariantName(), new Recorder.Block<Void>() {
-=======
         GradleTransformExecution preExecutionInfo =
                 GradleTransformExecution.newBuilder()
                         .setType(AnalyticsUtil.getTransformType(transform.getClass()))
@@ -147,7 +118,6 @@
                 getProject().getPath(),
                 getVariantName(),
                 new Recorder.Block<Void>() {
->>>>>>> fdf07a2c
                     @Override
                     public Void call() throws Exception {
 
@@ -155,12 +125,8 @@
                         Set<File> removedFiles = Sets.newHashSet();
                         if (isIncremental.getValue()) {
                             // gather the changed files first.
-<<<<<<< HEAD
-                            gatherChangedFiles(getLogger(), incrementalTaskInputs, changedMap, removedFiles);
-=======
                             gatherChangedFiles(
                                     getLogger(), incrementalTaskInputs, changedMap, removedFiles);
->>>>>>> fdf07a2c
 
                             // and check against secondary files, which disables
                             // incremental mode.
@@ -203,14 +169,6 @@
                         return null;
                     }
                 });
-<<<<<<< HEAD
-
-        AndroidStudioStats.GradleTransformExecution executionInfo =
-                preExecutionInfo.toBuilder().setIsIncremental(isIncremental.getValue()).build();
-
-        ThreadRecorder.get().record(ExecutionType.TASK_TRANSFORM, executionInfo,
-                getProject().getPath(), getVariantName(), new Recorder.Block<Void>() {
-=======
 
         GradleTransformExecution executionInfo =
                 preExecutionInfo.toBuilder().setIsIncremental(isIncremental.getValue()).build();
@@ -221,7 +179,6 @@
                 getProject().getPath(),
                 getVariantName(),
                 new Recorder.Block<Void>() {
->>>>>>> fdf07a2c
                     @Override
                     public Void call() throws Exception {
 
@@ -239,26 +196,6 @@
                         return null;
                     }
                 });
-<<<<<<< HEAD
-    }
-
-    private static AndroidStudioStats.GradleTransformExecution.Type getTransformType(
-            @NonNull Class<? extends Transform> taskClass) {
-        String taskImpl = taskClass.getSimpleName();
-        if (taskImpl.endsWith("Transform")) {
-            taskImpl = taskImpl.substring(0, taskImpl.length() - "Transform".length());
-        }
-        String potentialExecutionTypeName =
-                CaseFormat.LOWER_CAMEL.to(CaseFormat.UPPER_UNDERSCORE, taskImpl);
-
-        try {
-            return AndroidStudioStats.GradleTransformExecution.Type.valueOf(
-                    potentialExecutionTypeName);
-        } catch (IllegalArgumentException ignored) {
-            return AndroidStudioStats.GradleTransformExecution.Type.UNKNOWN_TRANSFORM_TYPE;
-        }
-=======
->>>>>>> fdf07a2c
     }
 
     private Collection<SecondaryInput> gatherSecondaryInputChanges(

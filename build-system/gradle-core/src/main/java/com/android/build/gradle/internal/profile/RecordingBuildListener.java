--- conflicted
+++ resolved
@@ -20,15 +20,6 @@
 import com.android.annotations.NonNull;
 import com.android.annotations.Nullable;
 import com.android.build.gradle.internal.tasks.DefaultAndroidTask;
-<<<<<<< HEAD
-import com.android.builder.profile.Recorder;
-import com.google.common.annotations.VisibleForTesting;
-import com.google.common.base.CaseFormat;
-import com.google.wireless.android.sdk.stats.AndroidStudioStats;
-import com.google.wireless.android.sdk.stats.AndroidStudioStats.GradleBuildProfileSpan;
-import com.google.wireless.android.sdk.stats.AndroidStudioStats.GradleBuildProfileSpan.ExecutionType;
-
-=======
 import com.android.builder.profile.ProcessProfileWriter;
 import com.android.builder.profile.ProfileRecordWriter;
 import com.android.builder.profile.Recorder;
@@ -37,94 +28,16 @@
 import com.google.wireless.android.sdk.stats.GradleTaskExecution;
 import java.util.Map;
 import java.util.concurrent.ConcurrentHashMap;
->>>>>>> fdf07a2c
 import org.gradle.api.Task;
 import org.gradle.api.execution.TaskExecutionListener;
 import org.gradle.api.tasks.TaskState;
 
-<<<<<<< HEAD
-import java.util.Map;
-import java.util.concurrent.ConcurrentHashMap;
-
-=======
->>>>>>> fdf07a2c
 /**
  * Implementation of the {@link TaskExecutionListener} that records the execution span of
  * tasks execution and records such spans using the {@link Recorder} facilities.
  */
 public class RecordingBuildListener implements TaskExecutionListener {
 
-<<<<<<< HEAD
-    @NonNull
-    private final Recorder mRecorder;
-    // map of outstanding tasks executing, keyed by their name.
-    @NonNull
-    private final Map<String, GradleBuildProfileSpan.Builder> mTaskRecords =
-            new ConcurrentHashMap<>();
-
-    RecordingBuildListener(@NonNull Recorder recorder) {
-        mRecorder = recorder;
-    }
-
-    @Override
-    public void beforeExecute(@NonNull Task task) {
-        GradleBuildProfileSpan.Builder builder = GradleBuildProfileSpan.newBuilder();
-        builder.setType(ExecutionType.TASK_EXECUTION);
-        builder.setId(mRecorder.allocationRecordId());
-        builder.setStartTimeInMs(System.currentTimeMillis());
-
-        mTaskRecords.put(task.getName(), builder);
-    }
-
-    @Override
-    public void afterExecute(@NonNull Task task, @NonNull TaskState taskState) {
-        GradleBuildProfileSpan.Builder record = mTaskRecords.get(task.getName());
-
-        record.setDurationInMs(System.currentTimeMillis() - record.getStartTimeInMs());
-
-        //noinspection ThrowableResultOfMethodCallIgnored Just logging the failure.
-        record.setTask(
-                AndroidStudioStats.GradleTaskExecution.newBuilder()
-                        .setType(getExecutionType(task.getClass()))
-                        .setDidWork(taskState.getDidWork())
-                        .setSkipped(taskState.getSkipped())
-                        .setUpToDate(taskState.getUpToDate())
-                        .setFailed(taskState.getFailure() != null));
-
-        mRecorder.closeRecord(task.getProject().getPath(), getVariantName(task), record);
-    }
-
-    @VisibleForTesting
-    @NonNull
-    static AndroidStudioStats.GradleTaskExecution.Type getExecutionType(@NonNull Class<?> taskClass) {
-        // find the right ExecutionType.
-        String taskImpl = taskClass.getSimpleName();
-        if (taskImpl.endsWith("_Decorated")) {
-            taskImpl = taskImpl.substring(0, taskImpl.length() - "_Decorated".length());
-        }
-        String potentialExecutionTypeName =
-                CaseFormat.LOWER_CAMEL.to(CaseFormat.UPPER_UNDERSCORE, taskImpl);
-        try {
-            return AndroidStudioStats.GradleTaskExecution.Type.valueOf(potentialExecutionTypeName);
-        } catch (IllegalArgumentException ignored) {
-            return AndroidStudioStats.GradleTaskExecution.Type.UNKNOWN_TASK_TYPE;
-        }
-    }
-
-    @Nullable
-    private static String getVariantName(@NonNull Task task) {
-        if (!(task instanceof DefaultAndroidTask)) {
-            return null;
-        }
-        String variantName = ((DefaultAndroidTask) task).getVariantName();
-        if (variantName == null) {
-            throw new IllegalStateException("Task with type " + task.getClass().getName() +
-                    " does not include a variantName");
-        }
-        if (variantName.isEmpty()) {
-            return null;
-        }
-=======
     @NonNull private final ProfileRecordWriter recordWriter;
     // map of outstanding tasks executing, keyed by their path.
     @NonNull
@@ -177,7 +90,6 @@
         if (variantName.isEmpty()) {
             return null;
         }
->>>>>>> fdf07a2c
         return variantName;
     }
 }
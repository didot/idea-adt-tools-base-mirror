--- conflicted
+++ resolved
@@ -101,11 +101,8 @@
             ImmutableList.of(API_ELEMENTS, RUNTIME_ELEMENTS);
     private static final ImmutableList<PublishedConfigType> METADATA_ELEMENTS_ONLY =
             ImmutableList.of(METADATA_ELEMENTS);
-<<<<<<< HEAD
-=======
     private static final ImmutableList<PublishedConfigType> BUNDLE_ELEMENTS_ONLY =
             ImmutableList.of(BUNDLE_ELEMENTS);
->>>>>>> 9762cc2c
 
     private static final Map<VariantType, VariantPublishingSpec> variantMap =
             Maps.newEnumMap(VariantType.class);

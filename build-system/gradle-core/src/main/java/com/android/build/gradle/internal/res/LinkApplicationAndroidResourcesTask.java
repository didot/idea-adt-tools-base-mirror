--- conflicted
+++ resolved
@@ -186,12 +186,7 @@
         return applicationId.get();
     }
 
-<<<<<<< HEAD
-    FileCollection splitListInput;
-
-=======
     SplitList splitList;
->>>>>>> 2c0ed8da
 
     private OutputFactory outputFactory;
 

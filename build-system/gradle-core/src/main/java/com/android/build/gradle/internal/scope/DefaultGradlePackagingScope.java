/*
 * Copyright (C) 2016 The Android Open Source Project
 *
 * Licensed under the Apache License, Version 2.0 (the "License");
 * you may not use this file except in compliance with the License.
 * You may obtain a copy of the License at
 *
 *      http://www.apache.org/licenses/LICENSE-2.0
 *
 * Unless required by applicable law or agreed to in writing, software
 * distributed under the License is distributed on an "AS IS" BASIS,
 * WITHOUT WARRANTIES OR CONDITIONS OF ANY KIND, either express or implied.
 * See the License for the specific language governing permissions and
 * limitations under the License.
 */

package com.android.build.gradle.internal.scope;

import com.android.annotations.NonNull;
import com.android.annotations.Nullable;
import com.android.build.gradle.api.ApkOutputFile;
import com.android.build.gradle.internal.dsl.CoreSigningConfig;
import com.android.build.gradle.internal.dsl.PackagingOptions;
import com.android.build.gradle.internal.incremental.InstantRunBuildContext;
import com.android.build.gradle.internal.pipeline.StreamFilter;
import com.android.build.gradle.internal.variant.SplitHandlingPolicy;
import com.android.builder.core.AndroidBuilder;
import com.android.builder.core.VariantType;
import com.android.builder.model.AaptOptions;
import com.android.builder.model.ApiVersion;

import org.gradle.api.Project;

import java.io.File;
import java.util.Set;

/**
 * Implementation of {@link PackagingScope} which delegates to *Scope objects available during
 * normal Gradle builds.
 */
public class DefaultGradlePackagingScope implements PackagingScope {

    private final VariantOutputScope mVariantOutputScope;
    private final VariantScope mVariantScope;
    private final GlobalScope mGlobalScope;

    public DefaultGradlePackagingScope(@NonNull VariantOutputScope variantOutputScope) {
        mVariantOutputScope = variantOutputScope;
        mVariantScope = mVariantOutputScope.getVariantScope();
        mGlobalScope = mVariantScope.getGlobalScope();
    }

    @NonNull
    @Override
    public AndroidBuilder getAndroidBuilder() {
        return mGlobalScope.getAndroidBuilder();
    }

    @NonNull
    @Override
    public File getFinalResourcesFile() {
        return mVariantOutputScope.getFinalResourcesFile();
    }

    @NonNull
    @Override
    public String getFullVariantName() {
        return mVariantScope.getFullVariantName();
    }

    @NonNull
    @Override
    public ApiVersion getMinSdkVersion() {
        return mVariantScope.getMinSdkVersion();
    }

    @NonNull
    @Override
    public InstantRunBuildContext getInstantRunBuildContext() {
        return mVariantScope.getInstantRunBuildContext();
    }

    @NonNull
    @Override
    public File getInstantRunSupportDir() {
        return mVariantScope.getInstantRunSupportDir();
    }

    @NonNull
    @Override
    public File getIncrementalDir(@NonNull String name) {
        return mVariantScope.getIncrementalDir(name);
    }

    @NonNull
    @Override
    public Set<File> getDexFolders() {
        return mVariantScope.getTransformManager()
                .getPipelineOutput(StreamFilter.DEX)
                .keySet();
    }


    @NonNull
    @Override
    public Set<File> getJavaResources() {
        return mVariantScope.getTransformManager()
                .getPipelineOutput(StreamFilter.RESOURCES)
                .keySet();
    }

    @NonNull
    @Override
    public Set<File> getJniFolders() {
        return mVariantScope.getTransformManager()
                .getPipelineOutput(StreamFilter.NATIVE_LIBS)
                .keySet();
    }

    @NonNull
    @Override
    public SplitHandlingPolicy getSplitHandlingPolicy() {
        return mVariantScope.getVariantData().getSplitHandlingPolicy();
    }

    @NonNull
    @Override
    public Set<String> getAbiFilters() {
        return mGlobalScope.getExtension().getSplits().getAbiFilters();
    }

    @NonNull
    @Override
    public ApkOutputFile getMainOutputFile() {
        return mVariantOutputScope.getMainOutputFile();
    }

    @Nullable
    @Override
    public Set<String> getSupportedAbis() {
        return mVariantScope.getVariantConfiguration().getSupportedAbis();
    }

    @Override
    public boolean isDebuggable() {
        return mVariantScope.getVariantConfiguration().getBuildType().isDebuggable();
    }

    @Override
    public boolean isJniDebuggable() {
        return mVariantScope.getVariantConfiguration().getBuildType().isJniDebuggable();
    }

    @Nullable
    @Override
    public CoreSigningConfig getSigningConfig() {
        return mVariantScope.getVariantConfiguration().getSigningConfig();
    }

    @NonNull
    @Override
    public PackagingOptions getPackagingOptions() {
        return mGlobalScope.getExtension().getPackagingOptions();
    }

    @NonNull
    @Override
    public String getTaskName(@NonNull String name) {
        return mVariantOutputScope.getTaskName(name);
    }

    @NonNull
    @Override
    public String getTaskName(@NonNull String prefix, @NonNull String suffix) {
        return mVariantOutputScope.getTaskName(prefix, suffix);
    }

    @NonNull
    @Override
    public Project getProject() {
        return mGlobalScope.getProject();
    }

    @NonNull
    @Override
<<<<<<< HEAD
    public File getOutputApk() {
        return mVariantOutputScope.getFinalApk();
=======
    public File getOutputPackage() {
        return mVariantOutputScope.getFinalPackage();
>>>>>>> fdf07a2c
    }

    @NonNull
    @Override
    public File getIntermediateApk() {
        return mVariantOutputScope.getIntermediateApk();
    }

    @NonNull
    @Override
    public File getAssetsDir() {
        return mVariantScope.getMergeAssetsOutputDir();
    }

    @NonNull
    @Override
    public File getInstantRunSplitApkOutputFolder() {
        return mVariantScope.getInstantRunSplitApkOutputFolder();
    }

    @Nullable
    @Override
    public File getAtomMetadataBaseFolder() {
        return mVariantOutputScope.getAtomMetadataBaseFolder();
    }

    @NonNull
    @Override
    public String getApplicationId() {
        return mVariantScope.getVariantConfiguration().getApplicationId();
    }

    @Override
    public int getVersionCode() {
        return mVariantOutputScope.getVariantOutputData().getVersionCode();
    }

    @Nullable
    @Override
    public String getVersionName() {
        return mVariantScope.getVariantConfiguration().getVersionName();
    }

    @NonNull
    @Override
    public AaptOptions getAaptOptions() {
        return mGlobalScope.getExtension().getAaptOptions();
    }

    @NonNull
    @Override
    public VariantType getVariantType() {
        return mVariantScope.getVariantConfiguration().getType();
    }

    @NonNull
    @Override
    public File getManifestFile() {
        return mVariantOutputScope.getManifestOutputFile();
    }
}<|MERGE_RESOLUTION|>--- conflicted
+++ resolved
@@ -183,13 +183,8 @@
 
     @NonNull
     @Override
-<<<<<<< HEAD
-    public File getOutputApk() {
-        return mVariantOutputScope.getFinalApk();
-=======
     public File getOutputPackage() {
         return mVariantOutputScope.getFinalPackage();
->>>>>>> fdf07a2c
     }
 
     @NonNull

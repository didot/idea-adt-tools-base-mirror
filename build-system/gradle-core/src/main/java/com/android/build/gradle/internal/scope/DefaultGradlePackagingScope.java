--- conflicted
+++ resolved
@@ -208,13 +208,8 @@
     }
 
     @Override
-<<<<<<< HEAD
-    public int getVersionCode() {
-        return mVariantOutputScope.getVariantOutputData().getVersionCode();
-=======
     public ProjectOptions getProjectOptions() {
         return mGlobalScope.getProjectOptions();
->>>>>>> b805f832
     }
 
     @Override

/*
 * Copyright (C) 2016 The Android Open Source Project
 *
 * Licensed under the Apache License, Version 2.0 (the "License");
 * you may not use this file except in compliance with the License.
 * You may obtain a copy of the License at
 *
 *      http://www.apache.org/licenses/LICENSE-2.0
 *
 * Unless required by applicable law or agreed to in writing, software
 * distributed under the License is distributed on an "AS IS" BASIS,
 * WITHOUT WARRANTIES OR CONDITIONS OF ANY KIND, either express or implied.
 * See the License for the specific language governing permissions and
 * limitations under the License.
 */

package com.android.build.gradle.internal.scope;

import com.android.annotations.NonNull;
import com.android.annotations.Nullable;
import com.android.build.gradle.api.ApkOutputFile;
import com.android.build.gradle.internal.dsl.CoreSigningConfig;
import com.android.build.gradle.internal.dsl.PackagingOptions;
import com.android.build.gradle.internal.incremental.InstantRunBuildContext;
import com.android.build.gradle.internal.variant.SplitHandlingPolicy;
import com.android.builder.core.AndroidBuilder;
import com.android.builder.core.VariantType;
import com.android.builder.model.AaptOptions;
import com.android.builder.model.ApiVersion;

import org.gradle.api.Project;

import java.io.File;
import java.util.Set;

/**
 * Data needed by the packaging tasks.
 */
public interface PackagingScope {

    /**
     * The {@link AndroidBuilder} to use.
     */
    @NonNull
    AndroidBuilder getAndroidBuilder();

    /**
     * Location of the *.ap_ file with processed resources.
     */
    @NonNull
    File getFinalResourcesFile();

    /**
     * Full name of the variant.
     */
    @NonNull
    String getFullVariantName();

    /**
     * Min SDK version of the artifact to create.
     */
    @NonNull
    ApiVersion getMinSdkVersion();

    @NonNull
    InstantRunBuildContext getInstantRunBuildContext();

    /**
     * Directory with instant run support files.
     */
    @NonNull
    File getInstantRunSupportDir();

    /**
     * Returns the directory for storing incremental files.
     */
    @NonNull
    File getIncrementalDir(@NonNull String name);

    @NonNull
    Set<File> getDexFolders();

    @NonNull
    Set<File> getJavaResources();

    @NonNull
    File getAssetsDir();

    @NonNull
    Set<File> getJniFolders();

    @NonNull
    SplitHandlingPolicy getSplitHandlingPolicy();

    @NonNull
    Set<String> getAbiFilters();

    @NonNull
    ApkOutputFile getMainOutputFile();

    @Nullable
    Set<String> getSupportedAbis();

    boolean isDebuggable();

    boolean isJniDebuggable();

    @Nullable
    CoreSigningConfig getSigningConfig();

    @NonNull
    PackagingOptions getPackagingOptions();

    @NonNull
    String getTaskName(@NonNull String name);

    @NonNull
    String getTaskName(@NonNull String prefix, @NonNull String suffix);

    @NonNull
    Project getProject();

    /**
     * Returns the output package file.
     */
    @NonNull
<<<<<<< HEAD
    File getOutputApk();

=======
    File getOutputPackage();

    /**
     * Returns the intermediate APK file.
     */
>>>>>>> fdf07a2c
    @NonNull
    File getIntermediateApk();

    @NonNull
    File getInstantRunSplitApkOutputFolder();

    @Nullable
    File getAtomMetadataBaseFolder();

    @NonNull
    String getApplicationId();

    int getVersionCode();

    @Nullable
    String getVersionName();

    @NonNull
    AaptOptions getAaptOptions();

    @NonNull
    VariantType getVariantType();

    @NonNull
    File getManifestFile();
}<|MERGE_RESOLUTION|>--- conflicted
+++ resolved
@@ -124,16 +124,11 @@
      * Returns the output package file.
      */
     @NonNull
-<<<<<<< HEAD
-    File getOutputApk();
-
-=======
     File getOutputPackage();
 
     /**
      * Returns the intermediate APK file.
      */
->>>>>>> fdf07a2c
     @NonNull
     File getIntermediateApk();
 

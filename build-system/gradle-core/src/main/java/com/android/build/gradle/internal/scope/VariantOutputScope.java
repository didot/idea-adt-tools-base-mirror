--- conflicted
+++ resolved
@@ -122,46 +122,6 @@
     }
 
     /**
-<<<<<<< HEAD
-     * Final APK, signed and zipaligned (if enabled), ready to be installed on the device.
-     */
-    @NonNull
-    public File getFinalApk() {
-        if (AndroidGradleOptions.useOldPackaging(getGlobalScope().getProject())) {
-            if (isSignedApk() && isZipAlignApk()) {
-                return buildApkPath(".apk");
-            } else {
-                return getIntermediateApk();
-            }
-        } else {
-            return buildApkPath(isSignedApk() ? ".apk" : "-unsigned.apk");
-        }
-    }
-
-    /**
-     * Path to the intermediate APK, created by old packaging and optionally consumed by zipalign.
-     */
-    @NonNull
-    public File getIntermediateApk() {
-        return buildApkPath(isSignedApk() ? "-unaligned.apk" : "-unsigned.apk");
-    }
-
-    @NonNull
-    private File buildApkPath(String suffix) {
-        return new File(
-                getGlobalScope().getApkLocation(),
-                getGlobalScope().getProjectBaseName()
-                        + "-"
-                        + variantOutputData.getBaseName()
-                        + suffix);
-    }
-
-    private boolean isSignedApk() {
-        ApkVariantData apkVariantData = (ApkVariantData) variantScope.getVariantData();
-        return apkVariantData.isSigned();
-    }
-
-=======
      * Final package file, signed and zipaligned (if enabled), ready to be installed on the device.
      */
     @NonNull
@@ -196,7 +156,6 @@
         return apkVariantData.isSigned();
     }
 
->>>>>>> fdf07a2c
     private boolean isZipAlignApk() {
         ApkVariantData apkVariantData = (ApkVariantData) variantScope.getVariantData();
         return apkVariantData.getZipAlignEnabled();

--- conflicted
+++ resolved
@@ -484,7 +484,6 @@
     InstantRunTaskManager getInstantRunTaskManager();
     void setInstantRunTaskManager(InstantRunTaskManager taskManager);
 
-<<<<<<< HEAD
     @NonNull
     File getProcessResourcePackageOutputDirectory();
 
@@ -499,7 +498,7 @@
 
     @NonNull
     VariantDependencies getVariantDependencies();
-=======
+
     enum Java8LangSupport {
         NONE,
         DESUGAR,
@@ -509,5 +508,4 @@
 
     @NonNull
     Java8LangSupport getJava8LangSupportType();
->>>>>>> 1d884446
 }
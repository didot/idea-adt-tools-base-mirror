--- conflicted
+++ resolved
@@ -311,10 +311,7 @@
 
     @NonNull
     FileCollection getSigningConfigFileCollection();
-<<<<<<< HEAD
-=======
 
     @NonNull
     File getSymbolTableFile();
->>>>>>> 86bcd624
 }
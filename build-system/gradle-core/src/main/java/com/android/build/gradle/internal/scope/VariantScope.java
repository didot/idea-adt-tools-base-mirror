--- conflicted
+++ resolved
@@ -164,9 +164,6 @@
     File getJavaOutputDir();
 
     @NonNull
-<<<<<<< HEAD
-    File getPreDexOutputDir();
-=======
     FileCollection getArtifactFileCollection(
             @NonNull AndroidArtifacts.ConsumedConfigType configType,
             @NonNull AndroidArtifacts.ArtifactScope scope,
@@ -177,7 +174,6 @@
             @NonNull AndroidArtifacts.ConsumedConfigType configType,
             @NonNull AndroidArtifacts.ArtifactScope scope,
             @NonNull ArtifactType artifactType);
->>>>>>> b805f832
 
     @NonNull
     Supplier<Collection<File>> getLocalPackagedJars();

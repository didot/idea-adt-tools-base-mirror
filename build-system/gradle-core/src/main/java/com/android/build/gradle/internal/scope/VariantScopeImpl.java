--- conflicted
+++ resolved
@@ -335,11 +335,7 @@
         if (configTypes.contains(API_ELEMENTS)) {
             Preconditions.checkNotNull(
                     variantDependency.getApiElements(),
-<<<<<<< HEAD
-                    "Publishing to API Element with no ApiElement configuration object");
-=======
                     "Publishing to API Element with no ApiElements configuration object");
->>>>>>> 9762cc2c
             publishArtifactToConfiguration(
                     variantDependency.getApiElements(), file, builtBy, artifactType);
         }
@@ -347,11 +343,7 @@
         if (configTypes.contains(RUNTIME_ELEMENTS)) {
             Preconditions.checkNotNull(
                     variantDependency.getRuntimeElements(),
-<<<<<<< HEAD
-                    "Publishing to Runtime Element with no RuntimeElement configuration object");
-=======
                     "Publishing to Runtime Element with no RuntimeElements configuration object");
->>>>>>> 9762cc2c
             publishArtifactToConfiguration(
                     variantDependency.getRuntimeElements(), file, builtBy, artifactType);
         }
@@ -359,11 +351,7 @@
         if (configTypes.contains(METADATA_ELEMENTS)) {
             Preconditions.checkNotNull(
                     variantDependency.getMetadataElements(),
-<<<<<<< HEAD
-                    "Publishing to Metadata Element with no MetaDataElement configuration object");
-=======
                     "Publishing to Metadata Element with no MetaDataElements configuration object");
->>>>>>> 9762cc2c
             publishArtifactToConfiguration(
                     variantDependency.getMetadataElements(), file, builtBy, artifactType);
         }
@@ -1624,15 +1612,12 @@
 
     @NonNull
     @Override
-<<<<<<< HEAD
-=======
     public File getIntermediateDir(@NonNull TaskOutputType taskOutputType) {
         return intermediate(taskOutputType.name().toLowerCase(Locale.US));
     }
 
     @NonNull
     @Override
->>>>>>> 9762cc2c
     public File getMicroApkManifestFile() {
         return FileUtils.join(
                 globalScope.getGeneratedDir(),
@@ -2126,15 +2111,6 @@
             // We do have to however keep the Android resources.
             if (tested instanceof ApplicationVariantData
                     && configType == RUNTIME_CLASSPATH
-<<<<<<< HEAD
-                    && variantType == VariantType.ANDROID_TEST
-                    && artifactType != ArtifactType.ANDROID_RES) {
-                result =
-                        minusFunction.apply(
-                                result,
-                                testedScope.getArtifactCollection(
-                                        configType, artifactScope, artifactType));
-=======
                     && variantType == VariantType.ANDROID_TEST) {
                 if (artifactType == ArtifactType.ANDROID_RES) {
                     result =
@@ -2149,7 +2125,6 @@
                                     testedScope.getArtifactCollection(
                                             configType, artifactScope, artifactType));
                 }
->>>>>>> 9762cc2c
             }
         }
 

/*
 * Copyright (C) 2015 The Android Open Source Project
 *
 * Licensed under the Apache License, Version 2.0 (the "License");
 * you may not use this file except in compliance with the License.
 * You may obtain a copy of the License at
 *
 *      http://www.apache.org/licenses/LICENSE-2.0
 *
 * Unless required by applicable law or agreed to in writing, software
 * distributed under the License is distributed on an "AS IS" BASIS,
 * WITHOUT WARRANTIES OR CONDITIONS OF ANY KIND, either express or implied.
 * See the License for the specific language governing permissions and
 * limitations under the License.
 */

package com.android.build.gradle.internal.scope;

import static com.android.SdkConstants.FD_COMPILED;
import static com.android.SdkConstants.FD_MERGED;
import static com.android.SdkConstants.FD_RES;
import static com.android.SdkConstants.FN_ANDROID_MANIFEST_XML;
import static com.android.SdkConstants.FN_CLASSES_JAR;
import static com.android.build.gradle.internal.dsl.BuildType.PostprocessingConfiguration.POSTPROCESSING_BLOCK;
import static com.android.build.gradle.internal.publishing.AndroidArtifacts.ARTIFACT_TYPE;
import static com.android.build.gradle.internal.publishing.AndroidArtifacts.ArtifactScope.ALL;
import static com.android.build.gradle.internal.publishing.AndroidArtifacts.ArtifactScope.MODULE;
import static com.android.build.gradle.internal.publishing.AndroidArtifacts.ArtifactType.CLASSES;
import static com.android.build.gradle.internal.publishing.AndroidArtifacts.ArtifactType.COMPILE_ONLY_NAMESPACED_R_CLASS_JAR;
import static com.android.build.gradle.internal.publishing.AndroidArtifacts.ArtifactType.SHARED_CLASSES;
import static com.android.build.gradle.internal.publishing.AndroidArtifacts.ConsumedConfigType.COMPILE_CLASSPATH;
import static com.android.build.gradle.internal.publishing.AndroidArtifacts.ConsumedConfigType.RUNTIME_CLASSPATH;
import static com.android.build.gradle.internal.scope.ArtifactPublishingUtil.publishArtifactToConfiguration;
import static com.android.build.gradle.internal.scope.CodeShrinker.PROGUARD;
import static com.android.build.gradle.internal.scope.CodeShrinker.R8;
import static com.android.build.gradle.options.BooleanOption.ENABLE_D8;
import static com.android.build.gradle.options.BooleanOption.ENABLE_D8_DESUGARING;
import static com.android.build.gradle.options.BooleanOption.ENABLE_R8;
import static com.android.build.gradle.options.BooleanOption.ENABLE_R8_DESUGARING;
import static com.android.builder.model.AndroidProject.FD_GENERATED;
import static com.android.builder.model.AndroidProject.FD_OUTPUTS;

import com.android.SdkConstants;
import com.android.annotations.NonNull;
import com.android.annotations.Nullable;
import com.android.build.api.artifact.BuildableArtifact;
import com.android.build.gradle.FeaturePlugin;
import com.android.build.gradle.ProguardFiles;
import com.android.build.gradle.internal.InstantRunTaskManager;
import com.android.build.gradle.internal.LoggerWrapper;
import com.android.build.gradle.internal.PostprocessingFeatures;
import com.android.build.gradle.internal.SdkHandler;
import com.android.build.gradle.internal.TaskManager;
import com.android.build.gradle.internal.core.Abi;
import com.android.build.gradle.internal.core.GradleVariantConfiguration;
import com.android.build.gradle.internal.dependency.AndroidTestResourceArtifactCollection;
import com.android.build.gradle.internal.dependency.ArtifactCollectionWithExtraArtifact;
import com.android.build.gradle.internal.dependency.FilteredArtifactCollection;
import com.android.build.gradle.internal.dependency.SubtractingArtifactCollection;
import com.android.build.gradle.internal.dependency.VariantDependencies;
import com.android.build.gradle.internal.dsl.BuildType;
import com.android.build.gradle.internal.dsl.CoreBuildType;
import com.android.build.gradle.internal.dsl.CoreProductFlavor;
import com.android.build.gradle.internal.dsl.PostprocessingOptions;
import com.android.build.gradle.internal.incremental.InstantRunBuildContext;
import com.android.build.gradle.internal.pipeline.TransformManager;
import com.android.build.gradle.internal.publishing.AndroidArtifacts;
import com.android.build.gradle.internal.publishing.AndroidArtifacts.ArtifactScope;
import com.android.build.gradle.internal.publishing.AndroidArtifacts.ArtifactType;
import com.android.build.gradle.internal.publishing.AndroidArtifacts.ConsumedConfigType;
import com.android.build.gradle.internal.publishing.AndroidArtifacts.PublishedConfigType;
import com.android.build.gradle.internal.publishing.PublishingSpecs;
import com.android.build.gradle.internal.publishing.PublishingSpecs.OutputSpec;
import com.android.build.gradle.internal.publishing.PublishingSpecs.VariantSpec;
import com.android.build.gradle.internal.variant.ApplicationVariantData;
import com.android.build.gradle.internal.variant.BaseVariantData;
import com.android.build.gradle.internal.variant.TestVariantData;
import com.android.build.gradle.internal.variant.TestedVariantData;
import com.android.build.gradle.options.BooleanOption;
import com.android.build.gradle.options.DeploymentDevice;
import com.android.build.gradle.options.IntegerOption;
import com.android.build.gradle.options.OptionalBooleanOption;
import com.android.build.gradle.options.ProjectOptions;
import com.android.build.gradle.options.StringOption;
import com.android.builder.core.AndroidBuilder;
import com.android.builder.core.BootClasspathBuilder;
import com.android.builder.core.BuilderConstants;
import com.android.builder.core.VariantType;
import com.android.builder.dexing.DexMergerTool;
import com.android.builder.dexing.DexerTool;
import com.android.builder.dexing.DexingType;
import com.android.builder.errors.EvalIssueException;
import com.android.builder.errors.EvalIssueReporter.Type;
import com.android.builder.model.BaseConfig;
import com.android.repository.api.ProgressIndicator;
import com.android.sdklib.AndroidTargetHash;
import com.android.sdklib.AndroidVersion;
import com.android.sdklib.BuildToolInfo;
import com.android.sdklib.IAndroidTarget;
import com.android.sdklib.repository.AndroidSdkHandler;
import com.android.sdklib.repository.LoggerProgressIndicatorWrapper;
import com.android.utils.FileUtils;
import com.android.utils.ILogger;
import com.android.utils.StringHelper;
import com.google.common.base.MoreObjects;
import com.google.common.base.Preconditions;
import com.google.common.base.Strings;
import com.google.common.collect.ImmutableList;
import com.google.common.collect.Iterables;
import com.google.common.collect.Lists;
import com.google.common.collect.Maps;
import java.io.File;
import java.util.ArrayList;
import java.util.Collection;
import java.util.Collections;
import java.util.List;
import java.util.Locale;
import java.util.Map;
import java.util.concurrent.Callable;
import java.util.function.BiFunction;
import java.util.function.Function;
import java.util.stream.Collectors;
import org.gradle.api.Action;
import org.gradle.api.JavaVersion;
import org.gradle.api.Project;
import org.gradle.api.artifacts.ArtifactCollection;
import org.gradle.api.artifacts.Configuration;
<<<<<<< HEAD
import org.gradle.api.artifacts.ConfigurationVariant;
=======
>>>>>>> 2c0ed8da
import org.gradle.api.artifacts.ProjectDependency;
import org.gradle.api.artifacts.SelfResolvingDependency;
import org.gradle.api.artifacts.component.ComponentIdentifier;
import org.gradle.api.artifacts.component.ProjectComponentIdentifier;
import org.gradle.api.attributes.Attribute;
import org.gradle.api.attributes.AttributeContainer;
import org.gradle.api.file.ConfigurableFileCollection;
import org.gradle.api.file.FileCollection;
import org.gradle.api.provider.Provider;
import org.gradle.api.specs.Spec;

/**
 * A scope containing data for a specific variant.
 */
public class VariantScopeImpl extends GenericVariantScopeImpl implements VariantScope {

    private static final ILogger LOGGER = LoggerWrapper.getLogger(VariantScopeImpl.class);
    private static final String PUBLISH_ERROR_MSG =
            "Publishing to %1$s with no %1$s configuration object. VariantType: %2$s";

    @NonNull private final PublishingSpecs.VariantSpec variantPublishingSpec;

    @NonNull private final GlobalScope globalScope;
    @NonNull private final BaseVariantData variantData;
    @NonNull private final TransformManager transformManager;
    @Nullable private Collection<File> ndkSoFolder;
    @NonNull private final Map<Abi, File> ndkDebuggableLibraryFolders = Maps.newHashMap();

    @NonNull private BuildArtifactsHolder buildArtifactsHolder;

    private final MutableTaskContainer taskContainer = new MutableTaskContainer();

    private InstantRunTaskManager instantRunTaskManager;

    private ConfigurableFileCollection desugarTryWithResourcesRuntimeJar;

    private FileCollection bootClasspath;

    public VariantScopeImpl(
            @NonNull GlobalScope globalScope,
            @NonNull TransformManager transformManager,
            @NonNull BaseVariantData variantData) {
        this.globalScope = globalScope;
        this.transformManager = transformManager;
        this.variantData = variantData;
        this.variantPublishingSpec = PublishingSpecs.getVariantSpec(variantData.getType());
        ProjectOptions projectOptions = globalScope.getProjectOptions();
        this.instantRunBuildContext =
                new InstantRunBuildContext(
                        variantData.getVariantConfiguration().isInstantRunBuild(globalScope),
                        DeploymentDevice.getDeploymentDeviceAndroidVersion(projectOptions),
                        projectOptions.get(StringOption.IDE_BUILD_TARGET_ABI),
                        projectOptions.get(StringOption.IDE_BUILD_TARGET_DENSITY),
                        projectOptions.get(BooleanOption.ENABLE_SEPARATE_APK_RESOURCES));
        this.buildArtifactsHolder =
                new VariantBuildArtifactsHolder(
                        getProject(),
                        getFullVariantName(),
                        globalScope.getBuildDir(),
                        globalScope.getDslScope());
    }

    protected Project getProject() {
        return globalScope.getProject();
    }

    @Override
    @NonNull
    public PublishingSpecs.VariantSpec getPublishingSpec() {
        return variantPublishingSpec;
    }

    @NonNull
    @Override
    public MutableTaskContainer getTaskContainer() {
        return taskContainer;
    }

    /**
     * Publish an intermediate artifact.
     *
     * @param artifact BuildableArtifact to be published. Must not be an appendable
     *     BuildableArtifact.
     * @param artifactType the artifact type.
     * @param configTypes the PublishedConfigType. (e.g. api, runtime, etc)
     */
    @Override
    public void publishIntermediateArtifact(
            @NonNull BuildableArtifact artifact,
            @NonNull ArtifactType artifactType,
            @NonNull Collection<PublishedConfigType> configTypes) {
        // Create Provider so that the BuildableArtifact is not resolved until needed.
        Provider<File> file =
                getProject().provider(() -> Iterables.getOnlyElement(artifact.getFiles()));

        Preconditions.checkState(!configTypes.isEmpty());

        // FIXME this needs to be parameterized based on the variant's publishing type.
        final VariantDependencies variantDependency = getVariantData().getVariantDependency();

        for (PublishedConfigType configType : PublishedConfigType.values()) {
            if (configTypes.contains(configType)) {
                Configuration config = variantDependency.getElements(configType);
                Preconditions.checkNotNull(
                        config, String.format(PUBLISH_ERROR_MSG, configType, getType()));
                publishArtifactToConfiguration(config, file, artifact, artifactType);
            }
        }
    }

    @Override
    @NonNull
    public GlobalScope getGlobalScope() {
        return globalScope;
    }

    @Override
    @NonNull
    public BaseVariantData getVariantData() {
        return variantData;
    }

    @Override
    @NonNull
    public GradleVariantConfiguration getVariantConfiguration() {
        return variantData.getVariantConfiguration();
    }

    @NonNull
    @Override
    public String getFullVariantName() {
        return getVariantConfiguration().getFullName();
    }

    /** Returns the {@link PostprocessingOptions} if they should be used, null otherwise. */
    @Nullable
    private PostprocessingOptions getPostprocessingOptionsIfUsed() {
        CoreBuildType coreBuildType = getCoreBuildType();

        // This may not be the case with the experimental plugin.
        if (coreBuildType instanceof BuildType) {
            BuildType dslBuildType = (BuildType) coreBuildType;
            if (dslBuildType.getPostprocessingConfiguration() == POSTPROCESSING_BLOCK) {
                return dslBuildType.getPostprocessing();
            }
        }

        return null;
    }

    @NonNull
    private CoreBuildType getCoreBuildType() {
        return getVariantConfiguration().getBuildType();
    }

    @Override
    public boolean useResourceShrinker() {
        if (variantData.getType().isForTesting()
                || getInstantRunBuildContext().isInInstantRunMode()) {
            return false;
        }

        PostprocessingOptions postprocessingOptions = getPostprocessingOptionsIfUsed();

        boolean userEnabledShrinkResources;
        if (postprocessingOptions != null) {
            userEnabledShrinkResources = postprocessingOptions.isRemoveUnusedResources();
        } else {
            //noinspection deprecation - this needs to use the old DSL methods.
            userEnabledShrinkResources = getCoreBuildType().isShrinkResources();
        }

        if (!userEnabledShrinkResources) {
            return false;
        }

        // TODO: support resource shrinking for multi-apk applications http://b/78119690
        if (variantData.getType().isFeatureSplit() || globalScope.hasDynamicFeatures()) {
            globalScope
                    .getErrorHandler()
                    .reportError(
                            Type.GENERIC,
                            new EvalIssueException(
                                    "Resource shrinker cannot be used for multi-apk applications"));
            return false;
        }

        if (variantData.getType().isAar()) {
            if (!getProject().getPlugins().hasPlugin("com.android.feature")) {
                globalScope
                        .getErrorHandler()
                        .reportError(
                                Type.GENERIC,
                                new EvalIssueException(
                                        "Resource shrinker cannot be used for libraries."));
            }
            return false;
        }

        if (getCodeShrinker() == null) {
            globalScope
                    .getErrorHandler()
                    .reportError(
                            Type.GENERIC,
                            new EvalIssueException(
                                    "Removing unused resources requires unused code shrinking to be turned on. See "
                                            + "http://d.android.com/r/tools/shrink-resources.html "
                                            + "for more information."));

            return false;
        }

        return true;
    }

    @Override
    public boolean isCrunchPngs() {
        // If set for this build type, respect that.
        Boolean buildTypeOverride = getVariantConfiguration().getBuildType().isCrunchPngs();
        if (buildTypeOverride != null) {
            return buildTypeOverride;
        }
        // Otherwise, if set globally, respect that.
        Boolean globalOverride =
                globalScope.getExtension().getAaptOptions().getCruncherEnabledOverride();
        if (globalOverride != null) {
            return globalOverride;
        }
        // If not overridden, use the default from the build type.
        //noinspection deprecation TODO: Remove once the global cruncher enabled flag goes away.
        return getVariantConfiguration().getBuildType().isCrunchPngsDefault();
    }

    @Override
    public boolean consumesFeatureJars() {
        return getVariantData().getType().isBaseModule()
                && getVariantConfiguration().getBuildType().isMinifyEnabled()
                && globalScope.hasDynamicFeatures();
    }

    @Override
    public boolean getNeedsMainDexListForBundle() {
        return getVariantData().getType().isBaseModule()
                && globalScope.hasDynamicFeatures()
                && getVariantConfiguration().getDexingType().getNeedsMainDexList();
    }

    @Nullable
    @Override
    public CodeShrinker getCodeShrinker() {
        boolean isTestComponent = getVariantConfiguration().getType().isTestComponent();

        //noinspection ConstantConditions - getType() will not return null for a testing variant.
        if (isTestComponent && getTestedVariantData().getType().isAar()) {
            // For now we seem to include the production library code as both program and library
            // input to the test ProGuard run, which confuses it.
            return null;
        }

        PostprocessingOptions postprocessingOptions = getPostprocessingOptionsIfUsed();

        if (postprocessingOptions == null) { // Old DSL used:
            CoreBuildType coreBuildType = getCoreBuildType();
            //noinspection deprecation - this needs to use the old DSL methods.
            if (!coreBuildType.isMinifyEnabled()) {
                return null;
            }

            CodeShrinker shrinkerForBuildType;

            //noinspection deprecation - this needs to use the old DSL methods.
            Boolean useProguard = coreBuildType.isUseProguard();
            if (globalScope.getProjectOptions().get(ENABLE_R8)) {
                shrinkerForBuildType = R8;
            } else if (useProguard == null) {
                shrinkerForBuildType = getDefaultCodeShrinker();
            } else {
                shrinkerForBuildType = useProguard ? PROGUARD : R8;
            }

            if (!isTestComponent) {
                return shrinkerForBuildType;
            } else {
                if (shrinkerForBuildType == PROGUARD || shrinkerForBuildType == R8) {
                    // ProGuard or R8 is used for main app code and we don't know if it gets
                    // obfuscated, so we need to run the same tool on test code just in case.
                    return shrinkerForBuildType;
                } else {
                    return null;
                }
            }
        } else { // New DSL used:
            CodeShrinker chosenShrinker = postprocessingOptions.getCodeShrinkerEnum();
            if (globalScope.getProjectOptions().get(ENABLE_R8)) {
                chosenShrinker = R8;
            }
            if (chosenShrinker == null) {
                chosenShrinker = getDefaultCodeShrinker();
            }

            switch (chosenShrinker) {
                case R8:
                    // fall through
                case PROGUARD:
                    if (!isTestComponent) {
                        boolean somethingToDo =
                                postprocessingOptions.isRemoveUnusedCode()
                                        || postprocessingOptions.isObfuscate()
                                        || postprocessingOptions.isOptimizeCode();
                        return somethingToDo ? chosenShrinker : null;
                    } else {
                        // For testing code, we only run ProGuard/R8 if main code is obfuscated.
                        return postprocessingOptions.isObfuscate() ? chosenShrinker : null;
                    }
                default:
                    throw new AssertionError("Unknown value " + chosenShrinker);
            }
        }
    }

    @NonNull
    @Override
    public List<File> getProguardFiles() {
        List<File> result = getExplicitProguardFiles();

        if (getPostprocessingOptionsIfUsed() == null) {
            // For backwards compatibility, we keep the old behavior: if there are no files
            // specified, use a default one.
            if (result.isEmpty()) {
                result.add(
                        ProguardFiles.getDefaultProguardFile(
                                ProguardFiles.ProguardFile.DONT_OPTIMIZE.fileName, getProject()));
            }
        }

        return result;
    }

    @NonNull
    @Override
    public List<File> getExplicitProguardFiles() {
        return gatherProguardFiles(
                PostprocessingOptions::getProguardFiles, BaseConfig::getProguardFiles);
    }

    @NonNull
    @Override
    public List<File> getTestProguardFiles() {
        return gatherProguardFiles(
                PostprocessingOptions::getTestProguardFiles, BaseConfig::getTestProguardFiles);
    }

    @NonNull
    @Override
    public List<File> getConsumerProguardFiles() {
        return gatherProguardFiles(
                PostprocessingOptions::getConsumerProguardFiles,
                BaseConfig::getConsumerProguardFiles);
    }

    @NonNull
    @Override
    public List<File> getConsumerProguardFilesForFeatures() {
        final boolean hasFeaturePlugin =
                getGlobalScope().getProject().getPlugins().hasPlugin(FeaturePlugin.class);
        // We include proguardFiles if we're in a dynamic-feature or feature module. For feature
        // modules, we check for the presence of the FeaturePlugin, because we want to include
        // proguardFiles even when we're in the library variant.
        final boolean includeProguardFiles = hasFeaturePlugin || getType().isDynamicFeature();
        final Collection<File> consumerProguardFiles = getConsumerProguardFiles();
        if (includeProguardFiles) {
            consumerProguardFiles.addAll(getExplicitProguardFiles());
        }

        return ImmutableList.copyOf(consumerProguardFiles);
    }

    @NonNull
    private List<File> gatherProguardFiles(
            @NonNull Function<PostprocessingOptions, List<File>> postprocessingGetter,
            @NonNull Function<BaseConfig, Collection<File>> baseConfigGetter) {
        GradleVariantConfiguration variantConfiguration = getVariantConfiguration();

        List<File> result =
                new ArrayList<>(baseConfigGetter.apply(variantConfiguration.getDefaultConfig()));

        PostprocessingOptions postprocessingOptions = getPostprocessingOptionsIfUsed();
        if (postprocessingOptions == null) {
            result.addAll(baseConfigGetter.apply(variantConfiguration.getBuildType()));
        } else {
            result.addAll(postprocessingGetter.apply(postprocessingOptions));
        }

        for (CoreProductFlavor flavor : variantConfiguration.getProductFlavors()) {
            result.addAll(baseConfigGetter.apply(flavor));
        }

        return result;
    }

    @Override
    @Nullable
    public PostprocessingFeatures getPostprocessingFeatures() {
        // If the new DSL block is not used, all these flags need to be in the config files.
        PostprocessingOptions postprocessingOptions = getPostprocessingOptionsIfUsed();
        if (postprocessingOptions != null) {
            return new PostprocessingFeatures(
                    postprocessingOptions.isRemoveUnusedCode(),
                    postprocessingOptions.isObfuscate(),
                    postprocessingOptions.isOptimizeCode());
        } else {
            return null;
        }
    }

    @NonNull
    private CodeShrinker getDefaultCodeShrinker() {
        return CodeShrinker.PROGUARD;
    }

    /**
     * Determine if the final output should be marked as testOnly to prevent uploading to Play
     * store.
     *
     * <p>Uploading to Play store is disallowed if:
     *
     * <ul>
     *   <li>An injected option is set (usually by the IDE for testing purposes).
     *   <li>compileSdkVersion, minSdkVersion or targetSdkVersion is a preview
     * </ul>
     *
     * <p>This value can be overridden by the OptionalBooleanOption.IDE_TEST_ONLY property.
     */
    @Override
    public boolean isTestOnly() {
        ProjectOptions projectOptions = globalScope.getProjectOptions();
        Boolean isTestOnlyOverride = projectOptions.get(OptionalBooleanOption.IDE_TEST_ONLY);

        if (isTestOnlyOverride != null) {
            return isTestOnlyOverride;
        }

        return !Strings.isNullOrEmpty(projectOptions.get(StringOption.IDE_BUILD_TARGET_ABI))
                || !Strings.isNullOrEmpty(projectOptions.get(StringOption.IDE_BUILD_TARGET_DENSITY))
                || projectOptions.get(IntegerOption.IDE_TARGET_DEVICE_API) != null
                || globalScope.getAndroidBuilder().isPreviewTarget()
                || getMinSdkVersion().getCodename() != null
                || getVariantConfiguration().getTargetSdkVersion().getCodename() != null;
    }

    @NonNull
    @Override
    public VariantType getType() {
        return variantData.getVariantConfiguration().getType();
    }

    @NonNull
    @Override
    public DexingType getDexingType() {
        if (getInstantRunBuildContext().isInInstantRunMode()) {
            return DexingType.NATIVE_MULTIDEX;
        } else {
            return variantData.getVariantConfiguration().getDexingType();
        }
    }

    @Override
    public boolean getNeedsMainDexList() {
        return getDexingType().getNeedsMainDexList();
    }

    @NonNull
    @Override
    public AndroidVersion getMinSdkVersion() {
        return getVariantConfiguration().getMinSdkVersion();
    }

    @NonNull
    @Override
    public String getDirName() {
        return variantData.getVariantConfiguration().getDirName();
    }

    @NonNull
    @Override
    public Collection<String> getDirectorySegments() {
        return variantData.getVariantConfiguration().getDirectorySegments();
    }

    @NonNull
    @Override
    public TransformManager getTransformManager() {
        return transformManager;
    }

    @Override
    @NonNull
    public String getTaskName(@NonNull String prefix) {
        return getTaskName(prefix, "");
    }

    @Override
    @NonNull
    public String getTaskName(@NonNull String prefix, @NonNull String suffix) {
        return variantData.getTaskName(prefix, suffix);
    }

    @Override
    @Nullable
    public Collection<File> getNdkSoFolder() {
        return ndkSoFolder;
    }

    @Override
    public void setNdkSoFolder(@NonNull Collection<File> ndkSoFolder) {
        this.ndkSoFolder = ndkSoFolder;
    }

    /**
     * Return the folder containing the shared object with debugging symbol for the specified ABI.
     */
    @Override
    @Nullable
    public File getNdkDebuggableLibraryFolders(@NonNull Abi abi) {
        return ndkDebuggableLibraryFolders.get(abi);
    }

    @Override
    public void addNdkDebuggableLibraryFolders(@NonNull Abi abi, @NonNull File searchPath) {
        this.ndkDebuggableLibraryFolders.put(abi, searchPath);
    }

    @Override
    @Nullable
    public BaseVariantData getTestedVariantData() {
        return variantData instanceof TestVariantData ?
                (BaseVariantData) ((TestVariantData) variantData).getTestedVariantData() :
                null;
    }

    @NonNull
    @Override
    public File getBuildInfoOutputFolder() {
        return new File(globalScope.getIntermediatesDir(), "/build-info/" + getVariantConfiguration().getDirName());
    }

    @Override
    @NonNull
    public File getReloadDexOutputFolder() {
        return new File(globalScope.getIntermediatesDir(), "/reload-dex/" + getVariantConfiguration().getDirName());
    }

    @Override
    @NonNull
    public File getRestartDexOutputFolder() {
        return new File(globalScope.getIntermediatesDir(), "/restart-dex/" + getVariantConfiguration().getDirName());
    }

    @NonNull
    @Override
    public File getInstantRunSplitApkOutputFolder() {
        return new File(globalScope.getIntermediatesDir(), "/split-apk/" + getVariantConfiguration().getDirName());
    }

    @NonNull
    @Override
    public File getDefaultInstantRunApkLocation() {
        return FileUtils.join(globalScope.getIntermediatesDir(), "instant-run-apk");
    }

    @NonNull
    @Override
    public File getInstantRunPastIterationsFolder() {
        return new File(globalScope.getIntermediatesDir(), "/builds/" + getVariantConfiguration().getDirName());
    }

    // Precomputed file paths.

    @Override
    @NonNull
    public FileCollection getJavaClasspath(
            @NonNull ConsumedConfigType configType, @NonNull ArtifactType classesType) {
        return getJavaClasspath(configType, classesType, null);
    }

    @Override
    @NonNull
    public FileCollection getJavaClasspath(
            @NonNull ConsumedConfigType configType,
            @NonNull ArtifactType classesType,
            @Nullable Object generatedBytecodeKey) {
        FileCollection mainCollection = getArtifactFileCollection(configType, ALL, classesType);

        mainCollection =
                mainCollection.plus(getVariantData().getGeneratedBytecode(generatedBytecodeKey));

        if (globalScope.getExtension().getAaptOptions().getNamespaced()) {
            mainCollection =
                    mainCollection.plus(
                            buildArtifactsHolder
                                    .getFinalArtifactFiles(
                                            InternalArtifactType
                                                    .COMPILE_ONLY_NAMESPACED_R_CLASS_JAR)
                                    .get());
            mainCollection =
                    mainCollection.plus(
                            getArtifactFileCollection(
                                    configType, ALL, COMPILE_ONLY_NAMESPACED_R_CLASS_JAR));
            mainCollection =
                    mainCollection.plus(getArtifactFileCollection(configType, ALL, SHARED_CLASSES));

            if (globalScope
                    .getProjectOptions()
                    .get(BooleanOption.CONVERT_NON_NAMESPACED_DEPENDENCIES)) {
                FileCollection namespacedClasses =
                        buildArtifactsHolder
                                .getFinalArtifactFiles(InternalArtifactType.NAMESPACED_CLASSES_JAR)
                                .get();
                mainCollection = mainCollection.plus(namespacedClasses);

                FileCollection namespacedRClasses =
                        buildArtifactsHolder
                                .getFinalArtifactFiles(
                                        InternalArtifactType
                                                .COMPILE_ONLY_NAMESPACED_DEPENDENCIES_R_JAR)
                                .get();
                mainCollection = mainCollection.plus(namespacedRClasses);
            }

            BaseVariantData tested = getTestedVariantData();
            if (tested != null) {
                mainCollection =
                        mainCollection.plus(
                                tested.getScope()
                                        .getArtifacts()
                                        .getFinalArtifactFiles(
                                                InternalArtifactType
                                                        .COMPILE_ONLY_NAMESPACED_R_CLASS_JAR)
                                        .get());
            }
        } else {
            if (buildArtifactsHolder.hasArtifact(
                    InternalArtifactType.COMPILE_ONLY_NOT_NAMESPACED_R_CLASS_JAR)) {
                BuildableArtifact rJar =
                        buildArtifactsHolder.getFinalArtifactFiles(
                                InternalArtifactType.COMPILE_ONLY_NOT_NAMESPACED_R_CLASS_JAR);
                mainCollection = mainCollection.plus(rJar.get());
            }
            BaseVariantData tested = getTestedVariantData();
            if (tested != null
                    && tested.getScope()
                            .getArtifacts()
                            .hasArtifact(
                                    InternalArtifactType.COMPILE_ONLY_NOT_NAMESPACED_R_CLASS_JAR)) {
                BuildableArtifact rJar =
                        tested.getScope()
                                .getArtifacts()
                                .getFinalArtifactFiles(
                                        InternalArtifactType
                                                .COMPILE_ONLY_NOT_NAMESPACED_R_CLASS_JAR);
                mainCollection = mainCollection.plus(rJar.get());
            }
        }

        return mainCollection;
    }

    @NonNull
    @Override
    public ArtifactCollection getJavaClasspathArtifacts(
            @NonNull ConsumedConfigType configType,
            @NonNull ArtifactType classesType,
            @Nullable Object generatedBytecodeKey) {
        ArtifactCollection mainCollection = getArtifactCollection(configType, ALL, classesType);

        return ArtifactCollectionWithExtraArtifact.makeExtraCollection(
                mainCollection,
                getVariantData().getGeneratedBytecode(generatedBytecodeKey),
                getProject().getPath());
    }

    @Override
    public boolean keepDefaultBootstrap() {
        // javac 1.8 may generate code that uses class not available in android.jar.  This is fine
        // if desugar is used to compile code for the app or compile task is created only
        // for unit test. In those cases, we want to keep the default bootstrap classpath.
        if (!JavaVersion.current().isJava8Compatible()) {
            return false;
        }

        VariantScope.Java8LangSupport java8LangSupport = getJava8LangSupportType();

        // only if target and source is explicitly specified to 1.8 (and above), we keep the
        // default bootclasspath with Desugar. Otherwise, we use android.jar.
        return java8LangSupport == VariantScope.Java8LangSupport.DESUGAR
                || java8LangSupport == VariantScope.Java8LangSupport.D8
                || java8LangSupport == VariantScope.Java8LangSupport.R8;
    }

    @NonNull
    @Override
    public File getManifestCheckerDir() {
        return new File(
                globalScope.getIntermediatesDir(),
                "/manifest-checker/" + variantData.getVariantConfiguration().getDirName());
    }

    @NonNull
    @Override
    public File getIncrementalRuntimeSupportJar() {
        return new File(globalScope.getIntermediatesDir(), "/incremental-runtime-classes/" +
                variantData.getVariantConfiguration().getDirName() + "/instant-run.jar");
    }

    @NonNull
    @Override
    public File getInstantRunResourcesFile() {
        return FileUtils.join(
                globalScope.getIntermediatesDir(),
                "instant-run-resources",
                "resources-" + variantData.getVariantConfiguration().getDirName() + ".ir.ap_");
    }

    @Override
    @NonNull
    public File getIncrementalVerifierDir() {
        return new File(globalScope.getIntermediatesDir(), "/incremental-verifier/" +
                variantData.getVariantConfiguration().getDirName());
    }

    @NonNull
    @Override
    public BuildArtifactsHolder getArtifacts() {
        return buildArtifactsHolder;
    }

    @Override
    @NonNull
    public FileCollection getArtifactFileCollection(
            @NonNull ConsumedConfigType configType,
            @NonNull ArtifactScope scope,
            @NonNull ArtifactType artifactType) {
        return getArtifactFileCollection(configType, scope, artifactType, null);
    }

    @Override
    @NonNull
    public FileCollection getArtifactFileCollection(
            @NonNull ConsumedConfigType configType,
            @NonNull ArtifactScope scope,
            @NonNull ArtifactType artifactType,
            @Nullable Map<Attribute<String>, String> attributeMap) {
        ArtifactCollection artifacts =
                computeArtifactCollection(configType, scope, artifactType, attributeMap);

        FileCollection fileCollection;

        final VariantType type = getVariantConfiguration().getType();
        if (configType == RUNTIME_CLASSPATH
                && type.isFeatureSplit()
                && artifactType != ArtifactType.FEATURE_TRANSITIVE_DEPS) {
            fileCollection =
                    new FilteredArtifactCollection(
                                    globalScope.getProject(),
                                    artifacts,
                                    computeArtifactCollection(
                                                    RUNTIME_CLASSPATH,
                                                    MODULE,
                                                    ArtifactType.FEATURE_TRANSITIVE_DEPS,
                                                    attributeMap)
                                            .getArtifactFiles())
                            .getArtifactFiles();
        } else {
            fileCollection = artifacts.getArtifactFiles();
        }

        if (configType.needsTestedComponents()) {
            return handleTestedComponent(
                    fileCollection,
                    configType,
                    scope,
                    artifactType,
                    attributeMap,
                    (mainCollection, testedCollection, unused) ->
                            mainCollection.plus(testedCollection),
                    (collection, artifactCollection) ->
                            collection.minus(artifactCollection.getArtifactFiles()),
                    (collection, artifactCollection) -> {
                        throw new RuntimeException(
                                "Can't do smart subtraction on a file collection");
                    });
        }

        return fileCollection;
    }

    @Override
    @NonNull
    public ArtifactCollection getArtifactCollection(
            @NonNull ConsumedConfigType configType,
            @NonNull ArtifactScope scope,
            @NonNull ArtifactType artifactType) {
        ArtifactCollection artifacts = computeArtifactCollection(configType, scope, artifactType);

        final VariantType type = getVariantConfiguration().getType();
        if (configType == RUNTIME_CLASSPATH
                && type.isFeatureSplit()
                && artifactType != ArtifactType.FEATURE_TRANSITIVE_DEPS) {
            artifacts =
                    new FilteredArtifactCollection(
                            globalScope.getProject(),
                            artifacts,
                            computeArtifactCollection(
                                            RUNTIME_CLASSPATH,
                                            MODULE,
                                            ArtifactType.FEATURE_TRANSITIVE_DEPS)
                                    .getArtifactFiles());
        }

        if (configType.needsTestedComponents()) {
            return handleTestedComponent(
                    artifacts,
                    configType,
                    scope,
                    artifactType,
                    Collections.emptyMap(),
                    (artifactResults, collection, variantName) ->
                            ArtifactCollectionWithExtraArtifact.makeExtraCollectionForTest(
                                    artifactResults,
                                    collection,
                                    getProject().getPath(),
                                    variantName),
                    SubtractingArtifactCollection::new,
                    (testArtifact, testedArtifact) ->
                            new AndroidTestResourceArtifactCollection(
                                    testArtifact,
                                    getVariantData()
                                            .getVariantDependency()
                                            .getIncomingRuntimeDependencies(),
                                    getVariantData()
                                            .getVariantDependency()
                                            .getRuntimeClasspath()
                                            .getIncoming()));
        }

        return artifacts;
    }

    @NonNull
    @Override
    public ArtifactCollection getArtifactCollection(
            @NonNull ConsumedConfigType configType,
            @NonNull ArtifactScope scope,
            @NonNull ArtifactType artifactType,
            @Nullable Map<Attribute<String>, String> attributeMap) {
        return computeArtifactCollection(configType, scope, artifactType, attributeMap);
    }

    @NonNull
    private Configuration getConfiguration(@NonNull ConsumedConfigType configType) {
        switch (configType) {
            case COMPILE_CLASSPATH:
                return getVariantData().getVariantDependency().getCompileClasspath();
            case RUNTIME_CLASSPATH:
                return getVariantData().getVariantDependency().getRuntimeClasspath();
            case ANNOTATION_PROCESSOR:
                return getVariantData()
                        .getVariantDependency()
                        .getAnnotationProcessorConfiguration();
            case METADATA_VALUES:
                return Preconditions.checkNotNull(
                        getVariantData().getVariantDependency().getMetadataValuesConfiguration());
            default:
                throw new RuntimeException("unknown ConfigType value " + configType);
        }
    }

    @NonNull
    private ArtifactCollection computeArtifactCollection(
            @NonNull ConsumedConfigType configType,
            @NonNull ArtifactScope scope,
            @NonNull ArtifactType artifactType) {
        return computeArtifactCollection(configType, scope, artifactType, null);
    }

    @NonNull
    private ArtifactCollection computeArtifactCollection(
            @NonNull ConsumedConfigType configType,
            @NonNull ArtifactScope scope,
            @NonNull ArtifactType artifactType,
            @Nullable Map<Attribute<String>, String> attributeMap) {

        Configuration configuration = getConfiguration(configType);

        Action<AttributeContainer> attributes =
                container -> {
                    container.attribute(ARTIFACT_TYPE, artifactType.getType());
                    if (attributeMap != null) {
                        for (Attribute<String> attribute : attributeMap.keySet()) {
                            container.attribute(attribute, attributeMap.get(attribute));
                        }
                    }
                };

        Spec<ComponentIdentifier> filter = getComponentFilter(scope);

        boolean lenientMode =
                Boolean.TRUE.equals(
                        globalScope.getProjectOptions().get(BooleanOption.IDE_BUILD_MODEL_ONLY));

        return configuration
                .getIncoming()
                .artifactView(
                        config -> {
                            config.attributes(attributes);
                            if (filter != null) {
                                config.componentFilter(filter);
                            }
                            // TODO somehow read the unresolved dependencies?
                            config.lenient(lenientMode);
                        })
                .getArtifacts();
    }

    @Nullable
    private static Spec<ComponentIdentifier> getComponentFilter(
            @NonNull AndroidArtifacts.ArtifactScope scope) {
        switch (scope) {
            case ALL:
                return null;
            case EXTERNAL:
                // since we want both Module dependencies and file based dependencies in this case
                // the best thing to do is search for non ProjectComponentIdentifier.
                return id -> !(id instanceof ProjectComponentIdentifier);
            case MODULE:
                return id -> id instanceof ProjectComponentIdentifier;
            default:
                throw new RuntimeException("unknown ArtifactScope value");
        }
    }

    /**
     * Returns the packaged local Jars
     *
     * @return a non null, but possibly empty set.
     */
    @NonNull
    @Override
    public FileCollection getLocalPackagedJars() {
        Configuration configuration = getVariantData().getVariantDependency().getRuntimeClasspath();

        // Get a list of local Jars dependencies.
        Callable<Collection<SelfResolvingDependency>> dependencies =
                () ->
                        configuration
                                .getAllDependencies()
                                .stream()
                                .filter((it) -> it instanceof SelfResolvingDependency)
                                .filter((it) -> !(it instanceof ProjectDependency))
                                .map((it) -> (SelfResolvingDependency) it)
                                .collect(ImmutableList.toImmutableList());

        // Create a file collection builtBy the dependencies.  The files are resolved later.
        return getGlobalScope()
                .getProject()
                .files(
<<<<<<< HEAD
                        TaskInputHelper.bypassFileCallable(
                                () -> {
                                    try {
                                        return dependencies
                                                .call()
                                                .stream()
                                                .flatMap((it) -> it.resolve().stream())
                                                .collect(Collectors.toList());
                                    } catch (Exception e) {
                                        throw new RuntimeException(e);
                                    }
                                }))
=======
                        (Callable<Collection<File>>)
                                () ->
                                        dependencies
                                                .call()
                                                .stream()
                                                .flatMap((it) -> it.resolve().stream())
                                                .collect(Collectors.toList()))
>>>>>>> 2c0ed8da
                .builtBy(dependencies);
    }

    @NonNull
    @Override
    public FileCollection getProvidedOnlyClasspath() {
        FileCollection compile = getArtifactFileCollection(COMPILE_CLASSPATH, ALL, CLASSES);
        FileCollection pkg = getArtifactFileCollection(RUNTIME_CLASSPATH, ALL, CLASSES);
        return compile.minus(pkg);
    }

    /**
     * An intermediate directory for this variant.
     *
     * <p>Of the form build/intermediates/dirName/variant/
     */
    @NonNull
    private File intermediate(@NonNull String directoryName) {
        return FileUtils.join(
                globalScope.getIntermediatesDir(),
                directoryName,
                getVariantConfiguration().getDirName());
    }

    /**
     * An intermediate file for this variant.
     *
     * <p>Of the form build/intermediates/directoryName/variant/filename
     */
    @NonNull
    private File intermediate(@NonNull String directoryName, @NonNull String fileName) {
        return FileUtils.join(
                globalScope.getIntermediatesDir(),
                directoryName,
                getVariantConfiguration().getDirName(),
                fileName);
    }

    @Override
    @NonNull
    public File getIntermediateJarOutputFolder() {
        return new File(globalScope.getIntermediatesDir(), "/intermediate-jars/" +
                variantData.getVariantConfiguration().getDirName());
    }

    @Override
    @NonNull
    public File getRenderscriptLibOutputDir() {
        return new File(globalScope.getIntermediatesDir(),
                "rs/" + variantData.getVariantConfiguration().getDirName() + "/lib");
    }

    @Override
    @NonNull
    public File getDefaultMergeResourcesOutputDir() {
        return FileUtils.join(
                getGlobalScope().getIntermediatesDir(),
                FD_RES,
                FD_MERGED,
                getVariantConfiguration().getDirName());
    }

    @Override
    @NonNull
    public File getCompiledResourcesOutputDir() {
        return FileUtils.join(
                getGlobalScope().getIntermediatesDir(),
                FD_RES,
                FD_COMPILED,
                getVariantConfiguration().getDirName());
    }

    @NonNull
    @Override
    public File getResourceBlameLogDir() {
        return FileUtils.join(
                globalScope.getIntermediatesDir(),
                StringHelper.toStrings(
                        "blame", "res", getDirectorySegments()));
    }

    @NonNull
    @Override
    public File getMergeNativeLibsOutputDir() {
        return FileUtils.join(globalScope.getIntermediatesDir(),
                "/jniLibs/" + getVariantConfiguration().getDirName());
    }

    @NonNull
    @Override
    public File getMergeShadersOutputDir() {
        return FileUtils.join(globalScope.getIntermediatesDir(),
                "/shaders/" + getVariantConfiguration().getDirName());
    }

    @Override
    @NonNull
    public File getBuildConfigSourceOutputDir() {
        return new File(globalScope.getBuildDir() + "/"  + FD_GENERATED + "/source/buildConfig/"
                + variantData.getVariantConfiguration().getDirName());
    }

    @NonNull
    private File getGeneratedResourcesDir(String name) {
        return FileUtils.join(
                globalScope.getGeneratedDir(),
                StringHelper.toStrings(
                        "res",
                        name,
                        getDirectorySegments()));
    }

    @Override
    @NonNull
    public File getGeneratedResOutputDir() {
        return getGeneratedResourcesDir("resValues");
    }

    @Override
    @NonNull
    public File getGeneratedPngsOutputDir() {
        return getGeneratedResourcesDir("pngs");
    }

    @Override
    @NonNull
    public File getRenderscriptResOutputDir() {
        return getGeneratedResourcesDir("rs");
    }

    @NonNull
    @Override
    public File getRenderscriptObjOutputDir() {
        return FileUtils.join(
                globalScope.getIntermediatesDir(),
                StringHelper.toStrings(
                        "rs",
                        getDirectorySegments(),
                        "obj"));
    }

    @Override
    @NonNull
    public File getSourceFoldersJavaResDestinationDir() {
        return new File(globalScope.getIntermediatesDir(),
                "sourceFolderJavaResources/" + getVariantConfiguration().getDirName());
    }

    @Override
    @NonNull
    public File getIncrementalDir(String name) {
        return FileUtils.join(
                globalScope.getIntermediatesDir(),
                "incremental",
                name);
    }

    @NonNull
    @Override
    public File getAarClassesJar() {
        return intermediate("packaged-classes", FN_CLASSES_JAR);
    }

    @NonNull
    @Override
    public File getAarLibsDirectory() {
        return intermediate("packaged-classes", SdkConstants.LIBS_FOLDER);
    }

    @NonNull
    @Override
    public File getCoverageReportDir() {
        return new File(globalScope.getReportsDir(), "coverage/" + getDirName());
    }

    @Override
    @NonNull
    public File getClassOutputForDataBinding() {
        return new File(
                globalScope.getGeneratedDir(),
                "source/dataBinding/trigger/" + getVariantConfiguration().getDirName());
    }

    @Override
    @NonNull
    public File getGeneratedClassListOutputFileForDataBinding() {
        return new File(dataBindingIntermediate("class-list"), "_generated.txt");
    }

    @NonNull
    @Override
    public File getBundleArtifactFolderForDataBinding() {
        return dataBindingIntermediate("bundle-bin");
    }

    private File dataBindingIntermediate(String name) {
        return intermediate("data-binding", name);
    }

    @Override
    @NonNull
    public File getProcessAndroidResourcesProguardOutputFile() {
        return FileUtils.join(
                globalScope.getIntermediatesDir(),
                "proguard-rules",
                getVariantConfiguration().getDirName(),
                SdkConstants.FN_AAPT_RULES);
    }

    @NonNull
    @Override
    public File getFullApkPackagesOutputDirectory() {
        return new File(
                globalScope.getBuildDir(),
                FileUtils.join(
                        FD_OUTPUTS, "splits", "full", getVariantConfiguration().getDirName()));
    }

    @NonNull
    @Override
    public File getInstantRunResourceApkFolder() {
        return FileUtils.join(
                globalScope.getIntermediatesDir(),
                "resources",
                "instant-run",
                getVariantConfiguration().getDirName());
    }

    @NonNull
    @Override
    public File getIntermediateDir(@NonNull InternalArtifactType taskOutputType) {
        return intermediate(taskOutputType.name().toLowerCase(Locale.US));
    }

    @NonNull
    @Override
    public File getMicroApkManifestFile() {
        return FileUtils.join(
                globalScope.getGeneratedDir(),
                "manifests",
                "microapk",
                getVariantConfiguration().getDirName(),
                FN_ANDROID_MANIFEST_XML);
    }

    @NonNull
    @Override
    public File getMicroApkResDirectory() {
        return FileUtils.join(
                globalScope.getGeneratedDir(),
                "res",
                "microapk",
                getVariantConfiguration().getDirName());
    }

    @NonNull
    @Override
    public File getManifestOutputDirectory() {
        final VariantType variantType = getVariantConfiguration().getType();

        if (variantType.isTestComponent()) {
            if (variantType.isApk()) { // ANDROID_TEST
                return FileUtils.join(
                        getGlobalScope().getIntermediatesDir(),
                        "manifest",
                        getVariantConfiguration().getDirName());
            }
        } else {
            return FileUtils.join(
                    getGlobalScope().getIntermediatesDir(),
                    "manifests",
                    "full",
                    getVariantConfiguration().getDirName());
        }

        throw new RuntimeException("getManifestOutputDirectory called for an unexpected variant.");
    }

    /**
     * Obtains the location where APKs should be placed.
     *
     * @return the location for APKs
     */
    @NonNull
    @Override
    public File getApkLocation() {
        String override = globalScope.getProjectOptions().get(StringOption.IDE_APK_LOCATION);
        File defaultLocation =
                getInstantRunBuildContext().isInInstantRunMode()
                        ? getDefaultInstantRunApkLocation()
                        : getDefaultApkLocation();

        File baseDirectory =
                override != null && !variantData.getType().isHybrid()
                        ? globalScope.getProject().file(override)
                        : defaultLocation;

        return new File(baseDirectory, getVariantConfiguration().getDirName());
    }

    /**
     * Obtains the default location for APKs.
     *
     * @return the default location for APKs
     */
    @NonNull
    private File getDefaultApkLocation() {
        return FileUtils.join(globalScope.getBuildDir(), FD_OUTPUTS, "apk");
    }

    /**
     * Returns the location of the jar file containing the merged classes from the module and the
     * runtime dependencies.
     */
    @NonNull
    @Override
    public File getMergedClassesJarFile() {
        String fileName =
                variantData.getType().isBaseModule()
                        ? "base.jar"
                        : TaskManager.getFeatureFileName(
                                globalScope.getProject().getPath(), SdkConstants.DOT_JAR);
        return FileUtils.join(
                globalScope.getIntermediatesDir(),
                "merged-classes",
                getVariantConfiguration().getDirName(),
                fileName);
    }

    @NonNull
    @Override
    public File getAarLocation() {
        return FileUtils.join(globalScope.getOutputsDir(), BuilderConstants.EXT_LIB_ARCHIVE);
    }

    @NonNull
    @Override
    public File getAnnotationProcessorOutputDir() {
        return FileUtils.join(
                globalScope.getGeneratedDir(),
                "source",
                "apt",
                getVariantConfiguration().getDirName());
    }

    @NonNull private final InstantRunBuildContext instantRunBuildContext;

    @Override
    @NonNull
    public InstantRunBuildContext getInstantRunBuildContext() {
        return instantRunBuildContext;
    }

    @NonNull
    @Override
    public ImmutableList<File> getInstantRunBootClasspath() {
        SdkHandler sdkHandler = getGlobalScope().getSdkHandler();
        AndroidBuilder androidBuilder = globalScope.getAndroidBuilder();
        IAndroidTarget androidBuilderTarget = androidBuilder.getTarget();

        File annotationsJar = sdkHandler.getSdkLoader().getSdkInfo(LOGGER).getAnnotationsJar();

        AndroidVersion targetDeviceVersion =
                DeploymentDevice.getDeploymentDeviceAndroidVersion(
                        getGlobalScope().getProjectOptions());

        if (targetDeviceVersion.equals(androidBuilderTarget.getVersion())) {
            // Compile SDK and the target device match, re-use the target that we have already
            // found earlier.
            return BootClasspathBuilder.computeFullBootClasspath(
                    androidBuilderTarget, annotationsJar);
        }

        IAndroidTarget targetToUse =
                getAndroidTarget(
                        sdkHandler, AndroidTargetHash.getPlatformHashString(targetDeviceVersion));

        if (targetToUse == null) {
            // The device platform is not installed, Studio should have done this already, so fail.
            throw new RuntimeException(
                    String.format(
                            ""
                                    + "In order to use Instant Run with this device running %1$S, "
                                    + "you must install platform %1$S in your SDK",
                            targetDeviceVersion.toString()));
        }

        return BootClasspathBuilder.computeFullBootClasspath(targetToUse, annotationsJar);
    }

    /**
     * Calls the sdklib machinery to construct the {@link IAndroidTarget} for the given hash string.
     *
     * @return appropriate {@link IAndroidTarget} or null if the matching platform package is not
     *         installed.
     */
    @Nullable
    private static IAndroidTarget getAndroidTarget(
            @NonNull SdkHandler sdkHandler,
            @NonNull String targetHash) {
        File sdkLocation = sdkHandler.getSdkFolder();
        ProgressIndicator progressIndicator = new LoggerProgressIndicatorWrapper(LOGGER);
        IAndroidTarget target = AndroidSdkHandler.getInstance(sdkLocation)
                .getAndroidTargetManager(progressIndicator)
                .getTargetFromHashString(targetHash, progressIndicator);
        if (target != null) {
            return target;
        }
        // reset the cached AndroidSdkHandler, next time a target is looked up,
        // this will force the re-parsing of the SDK.
        AndroidSdkHandler.resetInstance(sdkLocation);

        // and let's try immediately, it's possible the platform was installed since the SDK
        // handler was initialized in the this VM, since we reset the instance just above, it's
        // possible we find it.
        return AndroidSdkHandler.getInstance(sdkLocation)
                .getAndroidTargetManager(progressIndicator)
                .getTargetFromHashString(targetHash, progressIndicator);
    }


    @Nullable
    @Override
    public InstantRunTaskManager getInstantRunTaskManager() {
        return instantRunTaskManager;
    }

    @Override
    public void setInstantRunTaskManager(InstantRunTaskManager instantRunTaskManager) {
        this.instantRunTaskManager = instantRunTaskManager;
    }

    @NonNull
    @Override
    public TransformVariantScope getTransformVariantScope() {
        return this;
    }

    @FunctionalInterface
    public interface TriFunction<T, U, V, R> {
        R apply(T t, U u, V v);
    }

    /**
     * adds or removes the tested artifact and dependencies to ensure the test build is correct.
     *
     * @param <T> the type of the collection
     * @param collection the collection to add or remove the artifact and dependencies.
     * @param configType the configuration from which to look at dependencies
     * @param artifactType the type of the artifact to add or remove
     * @param plusFunction a function that adds the tested artifact to the collection
     * @param minusFunction a function that removes the tested dependencies from the collection
     * @param resourceMinusFunction a function that keeps only the test resources in the collection
     * @return a new collection containing the result
     */
    @NonNull
    private <T> T handleTestedComponent(
            @NonNull final T collection,
            @NonNull final ConsumedConfigType configType,
            @NonNull final ArtifactScope artifactScope,
            @NonNull final ArtifactType artifactType,
            @Nullable Map<Attribute<String>, String> attributeMap,
            @NonNull final TriFunction<T, FileCollection, String, T> plusFunction,
            @NonNull final BiFunction<T, ArtifactCollection, T> minusFunction,
            @NonNull final BiFunction<T, ArtifactCollection, T> resourceMinusFunction) {
        // this only handles Android Test, not unit tests.
        VariantType variantType = getVariantConfiguration().getType();
        if (!variantType.isTestComponent()) {
            return collection;
        }

        T result = collection;

        // get the matching file collection for the tested variant, if any.
        if (variantData instanceof TestVariantData) {
            TestedVariantData tested = ((TestVariantData) variantData).getTestedVariantData();
            final VariantScope testedScope = tested.getScope();

            // we only add the tested component to the MODULE | ALL scopes.
            if (artifactScope == ArtifactScope.MODULE || artifactScope == ALL) {
                VariantSpec testedSpec =
                        testedScope.getPublishingSpec().getTestingSpec(variantType);

                // get the OutputPublishingSpec from the ArtifactType for this particular variant spec
                OutputSpec taskOutputSpec = testedSpec.getSpec(artifactType);

                if (taskOutputSpec != null) {
                    Collection<PublishedConfigType> publishedConfigs =
                            taskOutputSpec.getPublishedConfigTypes();

                    // check that we are querying for a config type that the tested artifact
                    // was published to.
                    if (publishedConfigs.contains(configType.getPublishedTo())) {
                        // if it's the case then we add the tested artifact.
                        final com.android.build.api.artifact.ArtifactType taskOutputType =
                                taskOutputSpec.getOutputType();
                        if (testedScope.getArtifacts().hasArtifact(taskOutputType)) {
                            result =
                                    plusFunction.apply(
                                            result,
                                            testedScope
                                                    .getArtifacts()
                                                    .getFinalArtifactFiles(taskOutputType)
                                                    .get(),
                                            testedScope.getFullVariantName());
                        }
                    }
                }
            }

            // We remove the transitive dependencies coming from the
            // tested app to avoid having the same artifact on each app and tested app.
            // This applies only to the package scope since we do want these in the compile
            // scope in order to compile.
            // We only do this for the AndroidTest.
            // We do have to however keep the Android resources.
            if (tested instanceof ApplicationVariantData
                    && configType == RUNTIME_CLASSPATH
                    && variantType.isTestComponent()
                    && variantType.isApk()) {
                ArtifactCollection testedArtifactCollection =
                        testedScope.getArtifactCollection(
                                configType, artifactScope, artifactType, attributeMap);
                if (artifactType == ArtifactType.ANDROID_RES) {
                    result = resourceMinusFunction.apply(result, testedArtifactCollection);
                } else {
                    result = minusFunction.apply(result, testedArtifactCollection);
                }
            }
        }

        return result;
    }

<<<<<<< HEAD
    @NonNull
    @Override
    public File getProcessResourcePackageOutputDirectory() {
        return FileUtils.join(getGlobalScope().getIntermediatesDir(), FD_RES, getDirName());
    }

    ProcessAndroidResources processAndroidResourcesTask;

    @Override
    public void setProcessResourcesTask(
            ProcessAndroidResources processAndroidResourcesAndroidTask) {
        this.processAndroidResourcesTask = processAndroidResourcesAndroidTask;
    }

    @Override
    public ProcessAndroidResources getProcessResourcesTask() {
        return processAndroidResourcesTask;
    }

    @Override
    public void setDataBindingExportBuildInfoTask(DataBindingExportBuildInfoTask task) {
        this.dataBindingExportBuildInfoTask = task;
    }

    @Override
    public DataBindingExportBuildInfoTask getDataBindingExportBuildInfoTask() {
        return dataBindingExportBuildInfoTask;
    }

=======
>>>>>>> 2c0ed8da
    @Override
    @NonNull
    public OutputScope getOutputScope() {
        return variantData.getOutputScope();
    }

    @NonNull
    @Override
    public VariantDependencies getVariantDependencies() {
        return variantData.getVariantDependency();
    }

    @NonNull
    @Override
    public Java8LangSupport getJava8LangSupportType() {
        // in order of precedence
        if (!getGlobalScope()
                .getExtension()
                .getCompileOptions()
                .getTargetCompatibility()
                .isJava8Compatible()) {
            return Java8LangSupport.UNUSED;
        }

        if (globalScope.getProject().getPlugins().hasPlugin("me.tatarka.retrolambda")) {
            return Java8LangSupport.RETROLAMBDA;
        }

        CodeShrinker shrinker = getCodeShrinker();
        if (shrinker == R8) {
            if (globalScope.getProjectOptions().get(ENABLE_R8_DESUGARING)) {
                return Java8LangSupport.R8;
            }
        } else {
            // D8 cannot be used if R8 is used
            if (globalScope.getProjectOptions().get(ENABLE_D8_DESUGARING)
                    && isValidJava8Flag(ENABLE_D8_DESUGARING, ENABLE_D8)) {
                return Java8LangSupport.D8;
            }
        }

        if (globalScope.getProjectOptions().get(BooleanOption.ENABLE_DESUGAR)) {
            return Java8LangSupport.DESUGAR;
        }

        BooleanOption missingFlag = shrinker == R8 ? ENABLE_R8_DESUGARING : ENABLE_D8_DESUGARING;
        globalScope
                .getErrorHandler()
                .reportError(
                        Type.GENERIC,
                        new EvalIssueException(
                                String.format(
                                        "Please add '%s=true' to your "
                                                + "gradle.properties file to enable Java 8 "
                                                + "language support.",
                                        missingFlag.name()),
                                getVariantConfiguration().getFullName()));
        return Java8LangSupport.INVALID;
    }

    private boolean isValidJava8Flag(
            @NonNull BooleanOption flag, @NonNull BooleanOption... dependsOn) {
        List<String> invalid = null;
        for (BooleanOption requiredFlag : dependsOn) {
            if (!globalScope.getProjectOptions().get(requiredFlag)) {
                if (invalid == null) {
                    invalid = Lists.newArrayList();
                }
                invalid.add("'" + requiredFlag.getPropertyName() + "= false'");
            }
        }

        if (invalid == null) {
            return true;
        } else {
            String template =
                    "Java 8 language support, as requested by '%s= true' in your "
                            + "gradle.properties file, is not supported when %s.";
            String msg =
                    String.format(
                            template,
                            flag.getPropertyName(),
                            invalid.stream().collect(Collectors.joining(",")));
            globalScope
                    .getErrorHandler()
                    .reportError(
                            Type.GENERIC,
                            new EvalIssueException(msg, getVariantConfiguration().getFullName()));
            return false;
        }
    }

    @NonNull
    @Override
    public ConfigurableFileCollection getTryWithResourceRuntimeSupportJar() {
        if (desugarTryWithResourcesRuntimeJar == null) {
            desugarTryWithResourcesRuntimeJar =
                    getProject()
                            .files(
                                    FileUtils.join(
                                            globalScope.getIntermediatesDir(),
                                            "processing-tools",
                                            "runtime-deps",
                                            variantData.getVariantConfiguration().getDirName(),
                                            "desugar_try_with_resources.jar"));
        }
        return desugarTryWithResourcesRuntimeJar;
    }

    @Override
    public String toString() {
        return MoreObjects.toStringHelper(this).addValue(getFullVariantName()).toString();
    }

    @NonNull
    @Override
    public DexerTool getDexer() {
        if (globalScope.getProjectOptions().get(BooleanOption.ENABLE_D8)) {
            return DexerTool.D8;
        } else {
            return DexerTool.DX;
        }
    }

    @NonNull
    @Override
    public DexMergerTool getDexMerger() {
        if (globalScope.getProjectOptions().get(BooleanOption.ENABLE_D8)) {
            return DexMergerTool.D8;
        } else {
            return DexMergerTool.DX;
        }
    }

    @NonNull
    @Override
    public File getOutputProguardMappingFile() {
        return FileUtils.join(
                globalScope.getBuildDir(),
                FD_OUTPUTS,
                "mapping",
                "r8",
                getVariantConfiguration().getDirName(),
                "mapping.txt");
    }

    @NonNull
    @Override
    public FileCollection getBootClasspath() {
        if (bootClasspath != null) {
            return bootClasspath;
        }

        File coreLambdaStubsJar =
                new File(
                        globalScope
                                .getAndroidBuilder()
                                .getBuildToolInfo()
                                .getPath(BuildToolInfo.PathId.CORE_LAMBDA_STUBS));
        bootClasspath =
                getProject()
                        .files(
                                globalScope.getAndroidBuilder().getBootClasspath(false),
                                coreLambdaStubsJar);

        return bootClasspath;
    }

    @NonNull
    @Override
    public InternalArtifactType getManifestArtifactType() {
        return globalScope.getProjectOptions().get(BooleanOption.DEPLOY_AS_INSTANT_APP)
                ? InternalArtifactType.INSTANT_APP_MANIFEST
                : getInstantRunBuildContext().isInInstantRunMode()
                        ? InternalArtifactType.INSTANT_RUN_MERGED_MANIFESTS
                        : InternalArtifactType.MERGED_MANIFESTS;
    }

    @NonNull
    @Override
    public FileCollection getSigningConfigFileCollection() {
        VariantType variantType = getType();
        if (variantType.isTestComponent()) {
            // Only androidTest APKs need a signing config
            Preconditions.checkState(
                    variantType.isApk(), "Unexpected variant type: " + variantType);
            if (this.getTestedVariantData()
                    .getVariantConfiguration()
                    .getType()
                    .isDynamicFeature()) {
                return getArtifactFileCollection(
                        ConsumedConfigType.COMPILE_CLASSPATH,
                        AndroidArtifacts.ArtifactScope.MODULE,
                        AndroidArtifacts.ArtifactType.FEATURE_SIGNING_CONFIG);
            } else {
                return getArtifacts()
                        .getFinalArtifactFiles(InternalArtifactType.SIGNING_CONFIG)
                        .get();
            }
        } else {
            return variantType.isBaseModule()
                    ? getArtifacts()
                            .getFinalArtifactFiles(InternalArtifactType.SIGNING_CONFIG)
                            .get()
                    : getArtifactFileCollection(
                            ConsumedConfigType.COMPILE_CLASSPATH,
                            AndroidArtifacts.ArtifactScope.MODULE,
                            AndroidArtifacts.ArtifactType.FEATURE_SIGNING_CONFIG);
        }
    }
}<|MERGE_RESOLUTION|>--- conflicted
+++ resolved
@@ -125,10 +125,6 @@
 import org.gradle.api.Project;
 import org.gradle.api.artifacts.ArtifactCollection;
 import org.gradle.api.artifacts.Configuration;
-<<<<<<< HEAD
-import org.gradle.api.artifacts.ConfigurationVariant;
-=======
->>>>>>> 2c0ed8da
 import org.gradle.api.artifacts.ProjectDependency;
 import org.gradle.api.artifacts.SelfResolvingDependency;
 import org.gradle.api.artifacts.component.ComponentIdentifier;
@@ -1095,20 +1091,6 @@
         return getGlobalScope()
                 .getProject()
                 .files(
-<<<<<<< HEAD
-                        TaskInputHelper.bypassFileCallable(
-                                () -> {
-                                    try {
-                                        return dependencies
-                                                .call()
-                                                .stream()
-                                                .flatMap((it) -> it.resolve().stream())
-                                                .collect(Collectors.toList());
-                                    } catch (Exception e) {
-                                        throw new RuntimeException(e);
-                                    }
-                                }))
-=======
                         (Callable<Collection<File>>)
                                 () ->
                                         dependencies
@@ -1116,7 +1098,6 @@
                                                 .stream()
                                                 .flatMap((it) -> it.resolve().stream())
                                                 .collect(Collectors.toList()))
->>>>>>> 2c0ed8da
                 .builtBy(dependencies);
     }
 
@@ -1651,38 +1632,6 @@
         return result;
     }
 
-<<<<<<< HEAD
-    @NonNull
-    @Override
-    public File getProcessResourcePackageOutputDirectory() {
-        return FileUtils.join(getGlobalScope().getIntermediatesDir(), FD_RES, getDirName());
-    }
-
-    ProcessAndroidResources processAndroidResourcesTask;
-
-    @Override
-    public void setProcessResourcesTask(
-            ProcessAndroidResources processAndroidResourcesAndroidTask) {
-        this.processAndroidResourcesTask = processAndroidResourcesAndroidTask;
-    }
-
-    @Override
-    public ProcessAndroidResources getProcessResourcesTask() {
-        return processAndroidResourcesTask;
-    }
-
-    @Override
-    public void setDataBindingExportBuildInfoTask(DataBindingExportBuildInfoTask task) {
-        this.dataBindingExportBuildInfoTask = task;
-    }
-
-    @Override
-    public DataBindingExportBuildInfoTask getDataBindingExportBuildInfoTask() {
-        return dataBindingExportBuildInfoTask;
-    }
-
-=======
->>>>>>> 2c0ed8da
     @Override
     @NonNull
     public OutputScope getOutputScope() {

/*
 * Copyright (C) 2018 The Android Open Source Project
 *
 * Licensed under the Apache License, Version 2.0 (the "License");
 * you may not use this file except in compliance with the License.
 * You may obtain a copy of the License at
 *
 *      http://www.apache.org/licenses/LICENSE-2.0
 *
 * Unless required by applicable law or agreed to in writing, software
 * distributed under the License is distributed on an "AS IS" BASIS,
 * WITHOUT WARRANTIES OR CONDITIONS OF ANY KIND, either express or implied.
 * See the License for the specific language governing permissions and
 * limitations under the License.
 */

package com.android.build.gradle.internal.tasks

import com.android.SdkConstants
import com.android.build.api.artifact.BuildableArtifact
import com.android.build.gradle.internal.api.artifact.singleFile
<<<<<<< HEAD
import com.android.build.gradle.internal.dsl.CoreSigningConfig
import com.android.build.gradle.internal.publishing.AndroidArtifacts
import com.android.build.gradle.internal.res.getAapt2FromMaven
=======
import com.android.build.gradle.internal.res.getAapt2FromMavenAndVersion
>>>>>>> 86bcd624
import com.android.build.gradle.internal.scope.InternalArtifactType
import com.android.build.gradle.internal.scope.VariantScope
import com.android.build.gradle.internal.tasks.factory.VariantTaskCreationAction
import com.android.tools.build.bundletool.commands.BuildApksCommand
import com.android.tools.build.bundletool.model.Aapt2Command
import com.android.utils.FileUtils
import com.google.common.util.concurrent.MoreExecutors
import org.gradle.api.file.ConfigurableFileCollection
import org.gradle.api.file.FileCollection
import org.gradle.api.tasks.Input
import org.gradle.api.tasks.InputFiles
import org.gradle.api.tasks.Internal
import org.gradle.api.tasks.OutputFile
import org.gradle.api.tasks.PathSensitive
import org.gradle.api.tasks.PathSensitivity
import org.gradle.api.tasks.TaskAction
import org.gradle.workers.WorkerExecutor
import java.io.File
import java.io.Serializable
import java.util.concurrent.ForkJoinPool
import javax.inject.Inject

/**
 * Task that generates APKs from a bundle. All the APKs are bundled into a single zip file.
 */
abstract class BundleToApkTask @Inject constructor(workerExecutor: WorkerExecutor) : NonIncrementalTask() {

    @get:InputFiles
    @get:PathSensitive(PathSensitivity.NONE)
    lateinit var bundle: BuildableArtifact
        private set

<<<<<<< HEAD
    @get:InputFiles
    @get:org.gradle.api.tasks.Optional
    @get:PathSensitive(PathSensitivity.NONE)
    lateinit var aapt2FromMaven: FileCollection
        private set
=======
    @get:Input
    lateinit var aapt2Version: String
        private set
    @get:Internal
    abstract val aapt2FromMaven: ConfigurableFileCollection
>>>>>>> 86bcd624

    @get:InputFiles
    @get:PathSensitive(PathSensitivity.ABSOLUTE)
    lateinit var signingConfig: FileCollection
        private set

    @get:OutputFile
    lateinit var outputFile: File
        private set

<<<<<<< HEAD
    private val workers = Workers.getWorker(workerExecutor)

    @TaskAction
    fun generateApk() {
=======
    private val workers = Workers.preferWorkers(project.name, path, workerExecutor)

    override fun doTaskAction() {
>>>>>>> 86bcd624
        val config = SigningConfigMetadata.load(signingConfig)
        workers.use {
            it.submit(
                BundleToolRunnable::class.java,
                Params(
                    bundle.singleFile(),
                    File(aapt2FromMaven.singleFile, SdkConstants.FN_AAPT2),
                    outputFile,
                    config?.storeFile,
                    config?.storePassword,
                    config?.keyAlias,
                    config?.keyPassword
                )
            )
        }
    }

    private data class Params(
        val bundleFile: File,
        val aapt2File: File,
        val outputFile: File,
        val keystoreFile: File?,
        val keystorePassword: String?,
        val keyAlias: String?,
        val keyPassword: String?
    ) : Serializable

    private class BundleToolRunnable @Inject constructor(private val params: Params): Runnable {
        override fun run() {
            FileUtils.deleteIfExists(params.outputFile)

            val command = BuildApksCommand
                .builder()
                .setExecutorService(MoreExecutors.listeningDecorator(ForkJoinPool.commonPool()))
                .setBundlePath(params.bundleFile.toPath())
                .setOutputFile(params.outputFile.toPath())
                .setAapt2Command(Aapt2Command.createFromExecutablePath(params.aapt2File.toPath()))
                .setSigningConfiguration(
                    keystoreFile = params.keystoreFile,
                    keystorePassword = params.keystorePassword,
                    keyAlias = params.keyAlias,
                    keyPassword = params.keyPassword
                )

            command.build().execute()
        }
    }

    class CreationAction(variantScope: VariantScope) :
        VariantTaskCreationAction<BundleToApkTask>(variantScope) {

        override val name: String
            get() = variantScope.getTaskName("makeApkFromBundleFor")
        override val type: Class<BundleToApkTask>
            get() = BundleToApkTask::class.java

        private lateinit var outputFile: File

        override fun preConfigure(taskName: String) {
            super.preConfigure(taskName)

            outputFile = variantScope.artifacts.appendArtifact(
                InternalArtifactType.APKS_FROM_BUNDLE,
                taskName,
                "bundle.apks"
            )
        }

        override fun configure(task: BundleToApkTask) {
            super.configure(task)

            task.outputFile = outputFile
<<<<<<< HEAD
            task.bundle = variantScope.artifacts.getFinalArtifactFiles(InternalArtifactType.BUNDLE)
            task.aapt2FromMaven = getAapt2FromMaven(variantScope.globalScope)
=======
            task.bundle = variantScope.artifacts.getFinalArtifactFiles(InternalArtifactType.INTERMEDIARY_BUNDLE)
            val (aapt2FromMaven, aapt2Version) = getAapt2FromMavenAndVersion(variantScope.globalScope)
            task.aapt2FromMaven.from(aapt2FromMaven)
            task.aapt2Version = aapt2Version
>>>>>>> 86bcd624
            task.signingConfig = variantScope.signingConfigFileCollection
        }
    }
}<|MERGE_RESOLUTION|>--- conflicted
+++ resolved
@@ -19,13 +19,7 @@
 import com.android.SdkConstants
 import com.android.build.api.artifact.BuildableArtifact
 import com.android.build.gradle.internal.api.artifact.singleFile
-<<<<<<< HEAD
-import com.android.build.gradle.internal.dsl.CoreSigningConfig
-import com.android.build.gradle.internal.publishing.AndroidArtifacts
-import com.android.build.gradle.internal.res.getAapt2FromMaven
-=======
 import com.android.build.gradle.internal.res.getAapt2FromMavenAndVersion
->>>>>>> 86bcd624
 import com.android.build.gradle.internal.scope.InternalArtifactType
 import com.android.build.gradle.internal.scope.VariantScope
 import com.android.build.gradle.internal.tasks.factory.VariantTaskCreationAction
@@ -58,19 +52,11 @@
     lateinit var bundle: BuildableArtifact
         private set
 
-<<<<<<< HEAD
-    @get:InputFiles
-    @get:org.gradle.api.tasks.Optional
-    @get:PathSensitive(PathSensitivity.NONE)
-    lateinit var aapt2FromMaven: FileCollection
-        private set
-=======
     @get:Input
     lateinit var aapt2Version: String
         private set
     @get:Internal
     abstract val aapt2FromMaven: ConfigurableFileCollection
->>>>>>> 86bcd624
 
     @get:InputFiles
     @get:PathSensitive(PathSensitivity.ABSOLUTE)
@@ -81,16 +67,9 @@
     lateinit var outputFile: File
         private set
 
-<<<<<<< HEAD
-    private val workers = Workers.getWorker(workerExecutor)
-
-    @TaskAction
-    fun generateApk() {
-=======
     private val workers = Workers.preferWorkers(project.name, path, workerExecutor)
 
     override fun doTaskAction() {
->>>>>>> 86bcd624
         val config = SigningConfigMetadata.load(signingConfig)
         workers.use {
             it.submit(
@@ -163,15 +142,10 @@
             super.configure(task)
 
             task.outputFile = outputFile
-<<<<<<< HEAD
-            task.bundle = variantScope.artifacts.getFinalArtifactFiles(InternalArtifactType.BUNDLE)
-            task.aapt2FromMaven = getAapt2FromMaven(variantScope.globalScope)
-=======
             task.bundle = variantScope.artifacts.getFinalArtifactFiles(InternalArtifactType.INTERMEDIARY_BUNDLE)
             val (aapt2FromMaven, aapt2Version) = getAapt2FromMavenAndVersion(variantScope.globalScope)
             task.aapt2FromMaven.from(aapt2FromMaven)
             task.aapt2Version = aapt2Version
->>>>>>> 86bcd624
             task.signingConfig = variantScope.signingConfigFileCollection
         }
     }

--- conflicted
+++ resolved
@@ -19,12 +19,7 @@
 import com.android.SdkConstants
 import com.android.build.api.artifact.BuildableArtifact
 import com.android.build.gradle.internal.api.artifact.singleFile
-<<<<<<< HEAD
-import com.android.build.gradle.internal.publishing.AndroidArtifacts
-import com.android.build.gradle.internal.res.getAapt2FromMaven
-=======
 import com.android.build.gradle.internal.res.getAapt2FromMavenAndVersion
->>>>>>> 86bcd624
 import com.android.build.gradle.internal.scope.BuildArtifactsHolder
 import com.android.build.gradle.internal.scope.InternalArtifactType
 import com.android.build.gradle.internal.scope.VariantScope
@@ -89,16 +84,9 @@
     lateinit var signingConfig: FileCollection
         private set
 
-<<<<<<< HEAD
-    private val workers = Workers.getWorker(workerExecutor)
-
-    @TaskAction
-    fun generateApk() {
-=======
     private val workers = Workers.preferWorkers(project.name, path, workerExecutor)
 
     override fun doTaskAction() {
->>>>>>> 86bcd624
         val config = SigningConfigMetadata.load(signingConfig)
         workers.use {
             it.submit(

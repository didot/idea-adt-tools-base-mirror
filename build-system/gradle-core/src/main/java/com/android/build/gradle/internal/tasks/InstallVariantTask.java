--- conflicted
+++ resolved
@@ -27,11 +27,6 @@
 import com.android.build.gradle.internal.variant.ApkVariantData;
 import com.android.build.gradle.internal.variant.BaseVariantData;
 import com.android.build.gradle.internal.variant.BaseVariantOutputData;
-<<<<<<< HEAD
-import com.android.builder.core.VariantConfiguration;
-=======
-import com.android.build.gradle.tasks.InputSupplier;
->>>>>>> deda5e56
 import com.android.builder.internal.InstallUtils;
 import com.android.builder.model.ApiVersion;
 import com.android.builder.sdk.SdkInfo;
@@ -52,11 +47,8 @@
 import java.io.File;
 import java.util.Collection;
 import java.util.List;
-<<<<<<< HEAD
 import java.util.function.Supplier;
-=======
 import java.util.Set;
->>>>>>> deda5e56
 import org.gradle.api.GradleException;
 import org.gradle.api.logging.Logger;
 import org.gradle.api.tasks.Input;
@@ -135,13 +127,6 @@
             if (InstallUtils.checkDeviceApiLevel(
                     device, minSkdVersion, iLogger, projectName, variantName)) {
                 // When InstallUtils.checkDeviceApiLevel returns false, it logs the reason.
-<<<<<<< HEAD
-                final List<File> apkFiles = SplitOutputMatcher.computeBestOutput(processExecutor,
-                        splitSelectExe.get(),
-                        new DeviceConfigProviderImpl(device),
-                        variantData.getOutputs(),
-                        variantData.getVariantConfiguration().getSupportedAbis());
-=======
                 final List<File> apkFiles =
                         SplitOutputMatcher.computeBestOutput(
                                 processExecutor,
@@ -149,7 +134,6 @@
                                 new DeviceConfigProviderImpl(device),
                                 outputs,
                                 supportedAbis);
->>>>>>> deda5e56
 
                 if (apkFiles.isEmpty()) {
                     logger.lifecycle(

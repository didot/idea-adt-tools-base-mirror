--- conflicted
+++ resolved
@@ -31,14 +31,10 @@
 import com.google.common.util.concurrent.MoreExecutors
 import org.gradle.api.file.ConfigurableFileCollection
 import org.gradle.api.file.Directory
-<<<<<<< HEAD
-import org.gradle.api.model.ObjectFactory
-=======
 import org.gradle.api.file.RegularFileProperty
 import org.gradle.api.logging.Logging
 import org.gradle.api.model.ObjectFactory
 import org.gradle.api.provider.Property
->>>>>>> 86bcd624
 import org.gradle.api.provider.Provider
 import org.gradle.api.tasks.CacheableTask
 import org.gradle.api.tasks.Classpath
@@ -70,11 +66,7 @@
     abstract val classes: RegularFileProperty
 
     @get:OutputDirectory
-<<<<<<< HEAD
-    var output: Provider<Directory>? = null
-=======
     var output: Provider<Directory> = objectFactory.directoryProperty()
->>>>>>> 86bcd624
         private set
 
     @get:Input
@@ -100,18 +92,12 @@
                 DexingRunnable::class.java,
                 DexParams(
                     minSdkVersion,
-<<<<<<< HEAD
-                    SerializableMessageReceiver(messageReceiver),
-                    classes.single(),
-                    output?.get()!!.asFile
-=======
                     errorFormatMode,
                     classes.get().asFile,
                     output.get().asFile,
                     enableDesugaring = enableDesugaring.get(),
                     bootClasspath = bootClasspath.files,
                     classpath = classpath.files
->>>>>>> 86bcd624
                 )
             )
         }

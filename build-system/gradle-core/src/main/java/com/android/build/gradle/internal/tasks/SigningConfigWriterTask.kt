/*
 * Copyright (C) 2018 The Android Open Source Project
 *
 * Licensed under the Apache License, Version 2.0 (the "License");
 * you may not use this file except in compliance with the License.
 * You may obtain a copy of the License at
 *
 *      http://www.apache.org/licenses/LICENSE-2.0
 *
 * Unless required by applicable law or agreed to in writing, software
 * distributed under the License is distributed on an "AS IS" BASIS,
 * WITHOUT WARRANTIES OR CONDITIONS OF ANY KIND, either express or implied.
 * See the License for the specific language governing permissions and
 * limitations under the License.
 */

package com.android.build.gradle.internal.tasks

<<<<<<< HEAD
=======
import com.android.build.api.artifact.BuildableArtifact
>>>>>>> 86bcd624
import com.android.build.gradle.internal.dsl.SigningConfig
import com.android.build.gradle.internal.scope.InternalArtifactType
import com.android.build.gradle.internal.scope.VariantScope
import com.android.build.gradle.tasks.AnnotationProcessingTaskCreationAction
<<<<<<< HEAD
import org.gradle.api.Task
import org.gradle.api.file.Directory
import org.gradle.api.provider.Provider
import java.io.IOException
import org.gradle.api.tasks.Input
import org.gradle.api.tasks.Optional
import org.gradle.api.tasks.OutputDirectory
import org.gradle.api.tasks.TaskAction
import org.gradle.api.tasks.TaskProvider
=======
import org.gradle.api.file.Directory
import org.gradle.api.provider.Provider
import org.gradle.api.tasks.CacheableTask
import org.gradle.api.tasks.InputFiles
import org.gradle.api.tasks.Nested
import org.gradle.api.tasks.Optional
import org.gradle.api.tasks.OutputDirectory
import org.gradle.api.tasks.PathSensitive
import org.gradle.api.tasks.PathSensitivity
>>>>>>> 86bcd624

/**
 * Task that writes the SigningConfig information and publish it for dynamic-feature modules.
 */
<<<<<<< HEAD
open class SigningConfigWriterTask : AndroidVariantTask() {

    @get:OutputDirectory
    var outputDirectory: Provider<Directory>? = null
        internal set

    @get:Input
=======
@CacheableTask
open class SigningConfigWriterTask : NonIncrementalTask() {

    @get:OutputDirectory
    var outputDirectory: Provider<Directory>? = null
        internal set

    @get:InputFiles
    @get:PathSensitive(PathSensitivity.NONE)
    lateinit var validatedSigningOutput: BuildableArtifact
        internal set

    @get:Nested
>>>>>>> 86bcd624
    @get:Optional
    var signingConfig: SigningConfig? = null
        internal set

<<<<<<< HEAD
    @TaskAction
    @Throws(IOException::class)
    fun fullTaskAction() {
=======

    public override fun doTaskAction() {
>>>>>>> 86bcd624
        val out = outputDirectory
            ?: throw RuntimeException("OutputDirectory not set.")
        SigningConfigMetadata.save(out.get().asFile, signingConfig)
    }

    class CreationAction(
<<<<<<< HEAD
        variantScope: VariantScope,
        private val validateSigningTask: TaskProvider<out Task>?
    ) :
=======
        variantScope: VariantScope) :
>>>>>>> 86bcd624
        AnnotationProcessingTaskCreationAction<SigningConfigWriterTask>(
            variantScope,
            variantScope.getTaskName("signingConfigWriter"),
            SigningConfigWriterTask::class.java
        ) {

        private var outputDirectory: Provider<Directory>? = null

        override fun preConfigure(taskName: String) {
            super.preConfigure(taskName)
            outputDirectory = variantScope.artifacts.createDirectory(
                InternalArtifactType.SIGNING_CONFIG,
                taskName
            )
        }

        override fun configure(task: SigningConfigWriterTask) {
            super.configure(task)

            task.outputDirectory = outputDirectory
<<<<<<< HEAD
=======
            task.validatedSigningOutput = variantScope.artifacts
                .getFinalArtifactFiles(InternalArtifactType.VALIDATE_SIGNING_CONFIG)

>>>>>>> 86bcd624
            // convert to a serializable signing config. Objects from DSL are not serializable.
            task.signingConfig = variantScope.variantConfiguration.signingConfig?.let {
                SigningConfig(it.name).initWith(it)
            }
<<<<<<< HEAD

            // make the signingConfigWriterTask depend on the validate signing task to ensure that
            // the keystore is created if it's a debug one.
            if (validateSigningTask != null) {
                task.dependsOn(validateSigningTask)
            }
=======
>>>>>>> 86bcd624
        }
    }
}<|MERGE_RESOLUTION|>--- conflicted
+++ resolved
@@ -16,25 +16,11 @@
 
 package com.android.build.gradle.internal.tasks
 
-<<<<<<< HEAD
-=======
 import com.android.build.api.artifact.BuildableArtifact
->>>>>>> 86bcd624
 import com.android.build.gradle.internal.dsl.SigningConfig
 import com.android.build.gradle.internal.scope.InternalArtifactType
 import com.android.build.gradle.internal.scope.VariantScope
 import com.android.build.gradle.tasks.AnnotationProcessingTaskCreationAction
-<<<<<<< HEAD
-import org.gradle.api.Task
-import org.gradle.api.file.Directory
-import org.gradle.api.provider.Provider
-import java.io.IOException
-import org.gradle.api.tasks.Input
-import org.gradle.api.tasks.Optional
-import org.gradle.api.tasks.OutputDirectory
-import org.gradle.api.tasks.TaskAction
-import org.gradle.api.tasks.TaskProvider
-=======
 import org.gradle.api.file.Directory
 import org.gradle.api.provider.Provider
 import org.gradle.api.tasks.CacheableTask
@@ -44,20 +30,10 @@
 import org.gradle.api.tasks.OutputDirectory
 import org.gradle.api.tasks.PathSensitive
 import org.gradle.api.tasks.PathSensitivity
->>>>>>> 86bcd624
 
 /**
  * Task that writes the SigningConfig information and publish it for dynamic-feature modules.
  */
-<<<<<<< HEAD
-open class SigningConfigWriterTask : AndroidVariantTask() {
-
-    @get:OutputDirectory
-    var outputDirectory: Provider<Directory>? = null
-        internal set
-
-    @get:Input
-=======
 @CacheableTask
 open class SigningConfigWriterTask : NonIncrementalTask() {
 
@@ -71,32 +47,19 @@
         internal set
 
     @get:Nested
->>>>>>> 86bcd624
     @get:Optional
     var signingConfig: SigningConfig? = null
         internal set
 
-<<<<<<< HEAD
-    @TaskAction
-    @Throws(IOException::class)
-    fun fullTaskAction() {
-=======
 
     public override fun doTaskAction() {
->>>>>>> 86bcd624
         val out = outputDirectory
             ?: throw RuntimeException("OutputDirectory not set.")
         SigningConfigMetadata.save(out.get().asFile, signingConfig)
     }
 
     class CreationAction(
-<<<<<<< HEAD
-        variantScope: VariantScope,
-        private val validateSigningTask: TaskProvider<out Task>?
-    ) :
-=======
         variantScope: VariantScope) :
->>>>>>> 86bcd624
         AnnotationProcessingTaskCreationAction<SigningConfigWriterTask>(
             variantScope,
             variantScope.getTaskName("signingConfigWriter"),
@@ -117,25 +80,13 @@
             super.configure(task)
 
             task.outputDirectory = outputDirectory
-<<<<<<< HEAD
-=======
             task.validatedSigningOutput = variantScope.artifacts
                 .getFinalArtifactFiles(InternalArtifactType.VALIDATE_SIGNING_CONFIG)
 
->>>>>>> 86bcd624
             // convert to a serializable signing config. Objects from DSL are not serializable.
             task.signingConfig = variantScope.variantConfiguration.signingConfig?.let {
                 SigningConfig(it.name).initWith(it)
             }
-<<<<<<< HEAD
-
-            // make the signingConfigWriterTask depend on the validate signing task to ensure that
-            // the keystore is created if it's a debug one.
-            if (validateSigningTask != null) {
-                task.dependsOn(validateSigningTask)
-            }
-=======
->>>>>>> 86bcd624
         }
     }
 }
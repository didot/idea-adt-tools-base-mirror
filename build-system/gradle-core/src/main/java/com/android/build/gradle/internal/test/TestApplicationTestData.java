/*
 * Copyright (C) 2015 The Android Open Source Project
 *
 * Licensed under the Apache License, Version 2.0 (the "License");
 * you may not use this file except in compliance with the License.
 * You may obtain a copy of the License at
 *
 *      http://www.apache.org/licenses/LICENSE-2.0
 *
 * Unless required by applicable law or agreed to in writing, software
 * distributed under the License is distributed on an "AS IS" BASIS,
 * WITHOUT WARRANTIES OR CONDITIONS OF ANY KIND, either express or implied.
 * See the License for the specific language governing permissions and
 * limitations under the License.
 */

package com.android.build.gradle.internal.test;

import com.android.annotations.NonNull;
import com.android.annotations.Nullable;
<<<<<<< HEAD
import com.android.build.gradle.api.ApkOutputFile;
import com.android.build.gradle.internal.core.GradleVariantConfiguration;
import com.android.build.gradle.internal.publishing.FilterDataPersistence;
import com.android.build.gradle.internal.variant.BaseVariantData;
import com.android.build.gradle.internal.variant.BaseVariantOutputData;
import com.android.builder.core.AndroidBuilder;
import com.android.builder.core.ApkInfoParser;
=======
import com.android.build.VariantOutput;
import com.android.build.gradle.internal.core.GradleVariantConfiguration;
import com.android.build.gradle.internal.scope.BuildOutput;
import com.android.build.gradle.internal.scope.BuildOutputs;
import com.android.build.gradle.internal.scope.OutputScope;
import com.android.build.gradle.internal.scope.TaskOutputHolder;
import com.android.build.gradle.internal.scope.VariantScope;
import com.android.build.gradle.internal.variant.MultiOutputPolicy;
>>>>>>> b805f832
import com.android.builder.model.SourceProvider;
import com.android.builder.testing.TestData;
import com.android.builder.testing.api.DeviceConfigProvider;
import com.android.ide.common.build.SplitOutputMatcher;
import com.android.ide.common.process.ProcessException;
import com.android.ide.common.process.ProcessExecutor;
import com.android.utils.ILogger;
<<<<<<< HEAD
import com.google.common.base.Joiner;
import com.google.common.base.Preconditions;
import com.google.common.collect.ImmutableList;
import com.google.common.collect.Iterables;
import com.google.common.collect.Lists;
=======
import com.google.common.collect.ImmutableList;
>>>>>>> b805f832
import java.io.File;
import java.io.IOException;
import java.util.Collection;
import java.util.HashMap;
import java.util.List;
<<<<<<< HEAD
import java.util.Set;
import org.gradle.api.artifacts.Configuration;
=======
import java.util.Map;
import java.util.Optional;
import java.util.stream.Collectors;
import javax.xml.parsers.ParserConfigurationException;
import org.gradle.api.file.FileCollection;
import org.xml.sax.SAXException;
>>>>>>> b805f832

/** Implementation of {@link TestData} for separate test modules. */
public class TestApplicationTestData extends AbstractTestDataImpl {

    private final String testApplicationId;
    private final Map<String, String> testedProperties;
    private final GradleVariantConfiguration variantConfiguration;

    public TestApplicationTestData(
            GradleVariantConfiguration variantConfiguration,
            String testApplicationId,
            @NonNull FileCollection testApkDir,
            @NonNull FileCollection testedApksDir) {
        super(variantConfiguration, testApkDir, testedApksDir);
        this.variantConfiguration = variantConfiguration;
        this.testedProperties = new HashMap<>();
        this.testApplicationId = testApplicationId;
    }

    @Override
    public void loadFromMetadataFile(File metadataFile)
            throws ParserConfigurationException, SAXException, IOException {
        Collection<BuildOutput> testedManifests =
                BuildOutputs.load(
                        TaskOutputHolder.TaskOutputType.MERGED_MANIFESTS,
                        metadataFile.getParentFile());
        // all published manifests have the same package so first one will do.
        Optional<BuildOutput> splitOutput = testedManifests.stream().findFirst();

        if (splitOutput.isPresent()) {
            testedProperties.putAll(splitOutput.get().getProperties());
        } else {
            throw new RuntimeException(
                    "No merged manifest metadata at " + metadataFile.getAbsolutePath());
        }
    }

    @NonNull
    @Override
    public String getApplicationId() {
        return testApplicationId;
    }

    @Nullable
    @Override
    public String getTestedApplicationId() {
        return testedProperties.get("packageId");
    }

    @Override
    public boolean isLibrary() {
        return false;
    }

    @NonNull
    @Override
    public ImmutableList<File> getTestedApks(
            @NonNull ProcessExecutor processExecutor,
            @Nullable File splitSelectExe,
            @NonNull DeviceConfigProvider deviceConfigProvider,
            @NonNull ILogger logger) throws ProcessException {

        // use a Set to remove duplicate entries.
        ImmutableList.Builder<File> selectedApks = ImmutableList.builder();
        // retrieve all the published files.
        Collection<BuildOutput> testedApkFiles =
                BuildOutputs.load(VariantScope.TaskOutputType.APK, testedApksDir);

        // if we have more than one, that means pure splits are in the equation.
        if (testedApkFiles.size() > 1 && splitSelectExe != null) {
            OutputScope testedOutputScope = new OutputScope(MultiOutputPolicy.MULTI_APK);
            List<String> testedSplitApksPath = getSplitApks(testedOutputScope);
            selectedApks.addAll(
                    SplitOutputMatcher.computeBestOutput(
                            processExecutor,
                            splitSelectExe,
                            deviceConfigProvider,
                            getMainApk(testedOutputScope),
                            testedSplitApksPath));
        } else {
            // if we have only one or no split-select tool available, just install them all
            // it's not efficient but it's correct.
            if (testedApkFiles.size() > 1) {
                logger.warning("split-select tool unavailable, all split APKs will be installed");
            }
            selectedApks.addAll(
                    testedApkFiles
                            .stream()
                            .map(BuildOutput::getOutputFile)
                            .collect(Collectors.toList()));
        }
<<<<<<< HEAD
        return testedApks.build();
    }

    @NonNull
    @Override
    public File getTestApk() {
        ImmutableList<ApkOutputFile> outputs = testVariant.getMainOutput().getOutputs();
        Preconditions.checkState(outputs.size() == 1, "There must be exactly one output");
        return outputs.get(0).getOutputFile();
=======
        return selectedApks.build();
>>>>>>> b805f832
    }

    @NonNull
    @Override
    public List<File> getTestDirectories() {
        // For now we check if there are any test sources. We could inspect the test classes and
        // apply JUnit logic to see if there's something to run, but that would not catch the case
        // where user makes a typo in a test name or forgets to inherit from a JUnit class
        ImmutableList.Builder<File> javaDirectories = ImmutableList.builder();
        for (SourceProvider sourceProvider : variantConfiguration.getSortedSourceProviders()) {
            javaDirectories.addAll(sourceProvider.getJavaDirectories());
        }
        return javaDirectories.build();
    }

    @NonNull
    private static List<String> getSplitApks(OutputScope outputScope) {
        return outputScope
                .getOutputs(TaskOutputHolder.TaskOutputType.APK)
                .stream()
                .filter(
                        splitOutput ->
                                splitOutput.getApkInfo().getType()
                                        == VariantOutput.OutputType.SPLIT)
                .map(splitOutput -> splitOutput.getOutputFile().getAbsolutePath())
                .collect(Collectors.toList());
    }

    /**
     * Retrieve the main APK from the list of APKs published by the tested configuration. There can
     * be multiple split APKs along the main APK returned by the configuration.
     *
     * @return the tested main APK
     */
    @NonNull
    private static File getMainApk(OutputScope outputScope) {

        Optional<File> mainApk =
                outputScope
                        .getOutputs(TaskOutputHolder.TaskOutputType.APK)
                        .stream()
                        .filter(
                                splitOutput ->
                                        splitOutput.getApkInfo().getType()
                                                != VariantOutput.OutputType.SPLIT)
                        .map(BuildOutput::getOutputFile)
                        .findFirst();

        if (mainApk.isPresent()) {
            return mainApk.get();
        }
        throw new RuntimeException("Cannot retrieve main APK");
    }
}<|MERGE_RESOLUTION|>--- conflicted
+++ resolved
@@ -18,15 +18,6 @@
 
 import com.android.annotations.NonNull;
 import com.android.annotations.Nullable;
-<<<<<<< HEAD
-import com.android.build.gradle.api.ApkOutputFile;
-import com.android.build.gradle.internal.core.GradleVariantConfiguration;
-import com.android.build.gradle.internal.publishing.FilterDataPersistence;
-import com.android.build.gradle.internal.variant.BaseVariantData;
-import com.android.build.gradle.internal.variant.BaseVariantOutputData;
-import com.android.builder.core.AndroidBuilder;
-import com.android.builder.core.ApkInfoParser;
-=======
 import com.android.build.VariantOutput;
 import com.android.build.gradle.internal.core.GradleVariantConfiguration;
 import com.android.build.gradle.internal.scope.BuildOutput;
@@ -35,7 +26,6 @@
 import com.android.build.gradle.internal.scope.TaskOutputHolder;
 import com.android.build.gradle.internal.scope.VariantScope;
 import com.android.build.gradle.internal.variant.MultiOutputPolicy;
->>>>>>> b805f832
 import com.android.builder.model.SourceProvider;
 import com.android.builder.testing.TestData;
 import com.android.builder.testing.api.DeviceConfigProvider;
@@ -43,31 +33,18 @@
 import com.android.ide.common.process.ProcessException;
 import com.android.ide.common.process.ProcessExecutor;
 import com.android.utils.ILogger;
-<<<<<<< HEAD
-import com.google.common.base.Joiner;
-import com.google.common.base.Preconditions;
 import com.google.common.collect.ImmutableList;
-import com.google.common.collect.Iterables;
-import com.google.common.collect.Lists;
-=======
-import com.google.common.collect.ImmutableList;
->>>>>>> b805f832
 import java.io.File;
 import java.io.IOException;
 import java.util.Collection;
 import java.util.HashMap;
 import java.util.List;
-<<<<<<< HEAD
-import java.util.Set;
-import org.gradle.api.artifacts.Configuration;
-=======
 import java.util.Map;
 import java.util.Optional;
 import java.util.stream.Collectors;
 import javax.xml.parsers.ParserConfigurationException;
 import org.gradle.api.file.FileCollection;
 import org.xml.sax.SAXException;
->>>>>>> b805f832
 
 /** Implementation of {@link TestData} for separate test modules. */
 public class TestApplicationTestData extends AbstractTestDataImpl {
@@ -159,19 +136,7 @@
                             .map(BuildOutput::getOutputFile)
                             .collect(Collectors.toList()));
         }
-<<<<<<< HEAD
-        return testedApks.build();
-    }
-
-    @NonNull
-    @Override
-    public File getTestApk() {
-        ImmutableList<ApkOutputFile> outputs = testVariant.getMainOutput().getOutputs();
-        Preconditions.checkState(outputs.size() == 1, "There must be exactly one output");
-        return outputs.get(0).getOutputFile();
-=======
         return selectedApks.build();
->>>>>>> b805f832
     }
 
     @NonNull

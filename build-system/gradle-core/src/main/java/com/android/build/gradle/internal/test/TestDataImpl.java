/*
 * Copyright (C) 2014 The Android Open Source Project
 *
 * Licensed under the Apache License, Version 2.0 (the "License");
 * you may not use this file except in compliance with the License.
 * You may obtain a copy of the License at
 *
 *      http://www.apache.org/licenses/LICENSE-2.0
 *
 * Unless required by applicable law or agreed to in writing, software
 * distributed under the License is distributed on an "AS IS" BASIS,
 * WITHOUT WARRANTIES OR CONDITIONS OF ANY KIND, either express or implied.
 * See the License for the specific language governing permissions and
 * limitations under the License.
 */

package com.android.build.gradle.internal.test;

import com.android.annotations.NonNull;
import com.android.annotations.Nullable;
import com.android.build.OutputFile;
import com.android.build.VariantOutput;
import com.android.build.gradle.internal.core.GradleVariantConfiguration;
import com.android.build.gradle.internal.scope.BuildOutputs;
import com.android.build.gradle.internal.scope.VariantScope;
import com.android.build.gradle.internal.variant.BaseVariantData;
import com.android.build.gradle.internal.variant.TestVariantData;
import com.android.build.gradle.internal.variant.TestedVariantData;
import com.android.builder.core.VariantConfiguration;
import com.android.builder.core.VariantType;
import com.android.builder.model.SourceProvider;
import com.android.builder.testing.TestData;
import com.android.builder.testing.api.DeviceConfigProvider;
import com.android.ide.common.build.SplitOutputMatcher;
import com.android.ide.common.process.ProcessException;
import com.android.ide.common.process.ProcessExecutor;
import com.android.utils.ILogger;
import com.google.common.collect.ImmutableList;
import java.io.File;
import java.io.IOException;
import java.util.Collection;
import java.util.List;
import javax.xml.parsers.ParserConfigurationException;
import org.gradle.api.file.FileCollection;
import org.xml.sax.SAXException;

/**
 * Implementation of {@link TestData} on top of a {@link TestVariantData}
 */
public class TestDataImpl extends AbstractTestDataImpl {

    @NonNull
    private final TestVariantData testVariantData;

    @NonNull
    private final VariantConfiguration testVariantConfig;

    public TestDataImpl(
            @NonNull TestVariantData testVariantData,
            @NonNull FileCollection testApkDir,
            @Nullable FileCollection testedApksDir) {
        super(testVariantData.getVariantConfiguration(), testApkDir, testedApksDir);
        this.testVariantData = testVariantData;
        this.testVariantConfig = testVariantData.getVariantConfiguration();
        if (testVariantData
                        .getOutputScope()
                        .getSplitsByType(VariantOutput.OutputType.FULL_SPLIT)
                        .size()
                > 1) {
            throw new RuntimeException("Multi-output in test variant not yet supported");
        }
    }

    @Override
    public void loadFromMetadataFile(File metadataFile)
            throws ParserConfigurationException, SAXException, IOException {
        // do nothing, there is nothing in the metadata file we cannot get from the tested scope.
    }

    @NonNull
    @Override
    public String getApplicationId() {
        return testVariantData.getApplicationId();
    }

    @Nullable
    @Override
    public String getTestedApplicationId() {
        return testVariantConfig.getTestedApplicationId();
    }

    @Override
    public boolean isLibrary() {
        TestedVariantData testedVariantData = testVariantData.getTestedVariantData();
        BaseVariantData testedVariantData2 = (BaseVariantData) testedVariantData;
        return testedVariantData2.getVariantConfiguration().getType() == VariantType.LIBRARY;
    }

    @NonNull
    @Override
    public ImmutableList<File> getTestedApks(
            @NonNull ProcessExecutor processExecutor,
            @Nullable File splitSelectExe,
            @NonNull DeviceConfigProvider deviceConfigProvider,
            @NonNull ILogger logger) throws ProcessException {
        BaseVariantData testedVariantData =
                (BaseVariantData) testVariantData.getTestedVariantData();

        ImmutableList.Builder<File> apks = ImmutableList.builder();
        // FIX ME : there has to be a better way...
        Collection<OutputFile> splitOutputs =
                ImmutableList.copyOf(
                        BuildOutputs.load(
                                VariantScope.TaskOutputType.APK,
                                testedVariantData
                                        .getScope()
                                        .getOutput(VariantScope.TaskOutputType.APK)));
        apks.addAll(
                SplitOutputMatcher.computeBestOutput(
                        processExecutor,
                        splitSelectExe,
                        deviceConfigProvider,
                        splitOutputs,
                        testedVariantData.getVariantConfiguration().getSupportedAbis()));
        return apks.build();
    }

    @NonNull
    @Override
<<<<<<< HEAD
    public File getTestApk() {
        return testVariantData.getMainOutput().getOutputFile();
    }

    @NonNull
    @Override
=======
>>>>>>> b805f832
    public List<File> getTestDirectories() {
        // For now we check if there are any test sources. We could inspect the test classes and
        // apply JUnit logic to see if there's something to run, but that would not catch the case
        // where user makes a typo in a test name or forgets to inherit from a JUnit class
        GradleVariantConfiguration variantConfiguration = testVariantData.getVariantConfiguration();
        ImmutableList.Builder<File> javaDirectories = ImmutableList.builder();
        for (SourceProvider sourceProvider : variantConfiguration.getSortedSourceProviders()) {
            javaDirectories.addAll(sourceProvider.getJavaDirectories());
        }
        return javaDirectories.build();
    }
}<|MERGE_RESOLUTION|>--- conflicted
+++ resolved
@@ -127,15 +127,6 @@
 
     @NonNull
     @Override
-<<<<<<< HEAD
-    public File getTestApk() {
-        return testVariantData.getMainOutput().getOutputFile();
-    }
-
-    @NonNull
-    @Override
-=======
->>>>>>> b805f832
     public List<File> getTestDirectories() {
         // For now we check if there are any test sources. We could inspect the test classes and
         // apply JUnit logic to see if there's something to run, but that would not catch the case

/*
 * Copyright (C) 2017 The Android Open Source Project
 *
 * Licensed under the Apache License, Version 2.0 (the "License");
 * you may not use this file except in compliance with the License.
 * You may obtain a copy of the License at
 *
 *      http://www.apache.org/licenses/LICENSE-2.0
 *
 * Unless required by applicable law or agreed to in writing, software
 * distributed under the License is distributed on an "AS IS" BASIS,
 * WITHOUT WARRANTIES OR CONDITIONS OF ANY KIND, either express or implied.
 * See the License for the specific language governing permissions and
 * limitations under the License.
 */

package com.android.build.gradle.internal.transforms;

import static com.android.SdkConstants.DOT_CLASS;
import static com.android.build.api.transform.QualifiedContent.Scope;

import com.android.SdkConstants;
import com.android.annotations.NonNull;
import com.android.annotations.Nullable;
import com.android.annotations.VisibleForTesting;
import com.android.build.api.transform.DirectoryInput;
import com.android.build.api.transform.Format;
import com.android.build.api.transform.JarInput;
import com.android.build.api.transform.QualifiedContent;
import com.android.build.api.transform.SecondaryFile;
import com.android.build.api.transform.Status;
import com.android.build.api.transform.Transform;
import com.android.build.api.transform.TransformException;
import com.android.build.api.transform.TransformInput;
import com.android.build.api.transform.TransformInvocation;
import com.android.build.api.transform.TransformOutputProvider;
import com.android.build.gradle.internal.LoggerWrapper;
import com.android.build.gradle.internal.pipeline.TransformManager;
import com.android.builder.core.DesugarProcessArgs;
import com.android.builder.core.DesugarProcessBuilder;
import com.android.builder.model.Version;
import com.android.builder.utils.FileCache;
import com.android.ide.common.internal.WaitableExecutor;
import com.android.ide.common.process.JavaProcessExecutor;
import com.android.ide.common.process.LoggedProcessOutputHandler;
import com.android.utils.FileUtils;
import com.android.utils.PathUtils;
import com.google.common.base.Preconditions;
import com.google.common.base.Throwables;
import com.google.common.collect.ArrayListMultimap;
import com.google.common.collect.ImmutableList;
import com.google.common.collect.ImmutableMap;
import com.google.common.collect.ImmutableSet;
<<<<<<< HEAD
=======
import com.google.common.collect.Iterables;
>>>>>>> 9762cc2c
import com.google.common.collect.Maps;
import com.google.common.collect.Multimap;
import com.google.common.collect.Sets;
import com.google.common.hash.Hashing;
import com.google.common.hash.HashingInputStream;
import java.io.File;
import java.io.IOException;
import java.io.InputStream;
import java.net.URL;
import java.nio.file.Files;
import java.nio.file.Path;
import java.nio.file.StandardCopyOption;
import java.util.ArrayList;
import java.util.Collection;
import java.util.Collections;
import java.util.List;
import java.util.Map;
import java.util.Objects;
import java.util.Set;
import java.util.concurrent.ExecutionException;
import java.util.concurrent.atomic.AtomicReference;
import java.util.function.Supplier;
import java.util.stream.Collectors;
import org.gradle.workers.WorkerExecutor;

/** Desugar all Java 8 bytecode. */
public class DesugarTransform extends Transform {

    private enum FileCacheInputParams {

        /** The input file. */
        FILE,

        /** Version of the plugin containing Desugar used to generate the output. */
        PLUGIN_VERSION,

        /** Minimum sdk version passed to Desugar, affects output. */
        MIN_SDK_VERSION,
    }

    @VisibleForTesting
    static class InputEntry {
        @Nullable private final FileCache cache;
        @Nullable private final FileCache.Inputs inputs;
        @NonNull private final Path inputPath;
        @NonNull private final Path outputPath;

        public InputEntry(
                @Nullable FileCache cache,
                @Nullable FileCache.Inputs inputs,
                @NonNull Path inputPath,
                @NonNull Path outputPath) {
            this.cache = cache;
            this.inputs = inputs;
            this.inputPath = inputPath;
            this.outputPath = outputPath;
        }

        @Nullable
        public FileCache getCache() {
            return cache;
        }

        @Nullable
        public FileCache.Inputs getInputs() {
            return inputs;
        }

        @NonNull
        public Path getInputPath() {
            return inputPath;
        }

        @NonNull
        public Path getOutputPath() {
            return outputPath;
        }
    }

    private static final LoggerWrapper logger = LoggerWrapper.getLogger(DesugarTransform.class);

    @SuppressWarnings("FieldAccessedSynchronizedAndUnsynchronized")
    // we initialize this field only once, so having unsynchronized reads is fine
    private static final AtomicReference<Path> desugarJar = new AtomicReference<Path>(null);

    private static final String DESUGAR_JAR = "desugar_deploy.jar";
    /**
     * Minimum number of files in the directory (including subdirectories), for which we may
     * consider copying the changed class files to a temporary directory. This is in order to avoid
     * processing entire directory if only a few class files change.
     */
    static final int MIN_INPUT_SIZE_TO_COPY_TO_TMP = 400;

    @NonNull private final Supplier<List<File>> androidJarClasspath;
    @NonNull private final List<Path> compilationBootclasspath;
    @Nullable private final FileCache userCache;
    private final int minSdk;
    @NonNull private final JavaProcessExecutor executor;
    @NonNull private final Path tmpDir;
    @NonNull private final WaitableExecutor waitableExecutor;
    private boolean verbose;
    private final boolean enableGradleWorkers;
    @NonNull private final String projectVariant;
    private final boolean enableIncrementalDesugaring;

    @NonNull private Set<InputEntry> cacheMisses = Sets.newConcurrentHashSet();

    public DesugarTransform(
            @NonNull Supplier<List<File>> androidJarClasspath,
            @NonNull String compilationBootclasspath,
            @Nullable FileCache userCache,
            int minSdk,
            @NonNull JavaProcessExecutor executor,
            boolean verbose,
            boolean enableGradleWorkers,
<<<<<<< HEAD
            @NonNull Path tmpDir) {
=======
            @NonNull Path tmpDir,
            @NonNull String projectVariant,
            boolean enableIncrementalDesugaring) {
        this(
                androidJarClasspath,
                compilationBootclasspath,
                userCache,
                minSdk,
                executor,
                verbose,
                enableGradleWorkers,
                tmpDir,
                projectVariant,
                enableIncrementalDesugaring,
                WaitableExecutor.useGlobalSharedThreadPool());
    }

    @VisibleForTesting
    DesugarTransform(
            @NonNull Supplier<List<File>> androidJarClasspath,
            @NonNull String compilationBootclasspath,
            @Nullable FileCache userCache,
            int minSdk,
            @NonNull JavaProcessExecutor executor,
            boolean verbose,
            boolean enableGradleWorkers,
            @NonNull Path tmpDir,
            @NonNull String projectVariant,
            boolean enableIncrementalDesugaring,
            @NonNull WaitableExecutor waitableExecutor) {
>>>>>>> 9762cc2c
        this.androidJarClasspath = androidJarClasspath;
        this.compilationBootclasspath = PathUtils.getClassPathItems(compilationBootclasspath);
        this.userCache = null;
        this.minSdk = minSdk;
        this.executor = executor;
        this.waitableExecutor = waitableExecutor;
        this.verbose = verbose;
        this.enableGradleWorkers = enableGradleWorkers;
        this.tmpDir = tmpDir;
<<<<<<< HEAD
=======
        this.projectVariant = projectVariant;
        this.enableIncrementalDesugaring = enableIncrementalDesugaring;
>>>>>>> 9762cc2c
    }

    @NonNull
    @Override
    public String getName() {
        return "desugar";
    }

    @NonNull
    @Override
    public Set<QualifiedContent.ContentType> getInputTypes() {
        return TransformManager.CONTENT_CLASS;
    }

    @NonNull
    @Override
    public Set<? super Scope> getScopes() {
        return TransformManager.SCOPE_FULL_PROJECT;
    }

    @NonNull
    @Override
    public Set<? super Scope> getReferencedScopes() {
        return ImmutableSet.of(Scope.PROVIDED_ONLY, Scope.TESTED_CODE);
    }

    @NonNull
    @Override
    public Map<String, Object> getParameterInputs() {
        return ImmutableMap.of("Min sdk", minSdk);
    }

    @NonNull
    @Override
    public Collection<SecondaryFile> getSecondaryFiles() {
        ImmutableList.Builder<SecondaryFile> files = ImmutableList.builder();
        androidJarClasspath.get().forEach(file -> files.add(SecondaryFile.nonIncremental(file)));

        compilationBootclasspath.forEach(
                file -> files.add(SecondaryFile.nonIncremental(file.toFile())));

        return files.build();
    }

    @Override
    public boolean isIncremental() {
<<<<<<< HEAD
        return false;
=======
        return enableIncrementalDesugaring;
>>>>>>> 9762cc2c
    }

    @Override
    public void transform(@NonNull TransformInvocation transformInvocation)
            throws TransformException, InterruptedException, IOException {
        try {
            Set<File> additionalPaths = incrementalAnalysis(transformInvocation);

            initDesugarJar(userCache);
            processInputs(transformInvocation, additionalPaths);
            waitableExecutor.waitForTasksWithQuickFail(true);

            List<String> classpath = getClasspath(transformInvocation);
            List<String> bootclasspath = getBootclasspath();
            List<DesugarProcessArgs> processArgs = getProcessArgs(classpath, bootclasspath);
            if (enableGradleWorkers) {
                processNonCachedOnesWithGradleExecutor(
                        transformInvocation.getContext().getWorkerExecutor(), processArgs);
            } else {
                processNonCachedOnes(processArgs);
            }
            // feed the entries to the cache
            for (InputEntry e : cacheMisses) {
                if (e.getCache() != null && e.getInputs() != null) {
                    e.getCache()
                            .createFileInCacheIfAbsent(
                                    e.getInputs(),
                                    in -> Files.copy(e.getOutputPath(), in.toPath()));
                }
            }
        } catch (InterruptedException e) {
            Thread.currentThread().interrupt();
            throw new TransformException(e);
        } catch (Exception e) {
            throw new TransformException(e);
        }
    }

    @NonNull
    private Set<File> incrementalAnalysis(@NonNull TransformInvocation invocation)
            throws InterruptedException {
        if (!enableIncrementalDesugaring) {
            return ImmutableSet.of();
        }

        DesugarIncrementalTransformHelper helper =
                new DesugarIncrementalTransformHelper(projectVariant, invocation, waitableExecutor);
        Set<Path> additionalPaths = helper.getAdditionalPaths();
        return additionalPaths.stream().map(Path::toFile).collect(Collectors.toSet());
    }

    @VisibleForTesting
    void processInputs(
            @NonNull TransformInvocation transformInvocation, @NonNull Set<File> additionalPaths)
            throws Exception {
        TransformOutputProvider outputProvider = transformInvocation.getOutputProvider();
        Preconditions.checkNotNull(outputProvider);

        if (!transformInvocation.isIncremental()) {
            outputProvider.deleteAll();
        }

        for (TransformInput input : transformInvocation.getInputs()) {
            for (DirectoryInput dirInput : input.getDirectoryInputs()) {
                Path output = getOutputPath(transformInvocation.getOutputProvider(), dirInput);
                if (!dirInput.getFile().isDirectory()) {
                    PathUtils.deleteIfExists(output);
                }
                processDirectory(
                        output, additionalPaths, dirInput, transformInvocation.isIncremental());
            }

            for (JarInput jarInput : input.getJarInputs()) {
                if (transformInvocation.isIncremental()
                        && jarInput.getStatus() == Status.NOTCHANGED
                        && !additionalPaths.contains(jarInput.getFile())) {
                    continue;
                }

                Path output = getOutputPath(outputProvider, jarInput);
                PathUtils.deleteIfExists(output);
                processSingle(jarInput.getFile().toPath(), output, jarInput.getScopes());
            }
        }
    }

    @VisibleForTesting
    @NonNull
    Set<InputEntry> getCacheMisses() {
        return cacheMisses;
    }

    private void processDirectory(
            @NonNull Path output,
            @NonNull Set<File> additionalPaths,
            @NonNull DirectoryInput dirInput,
            boolean isIncremental)
            throws Exception {
        Path dirPath = dirInput.getFile().toPath();

        if (!isIncremental) {
            PathUtils.deleteIfExists(output);
            processSingle(dirPath, output, dirInput.getScopes());
            return;
        }

        List<File> additionalFromThisDir = getAllInDir(dirInput.getFile(), additionalPaths);
        Map<Status, Set<File>> byStatus = TransformInputUtil.getByStatus(dirInput);
        if (byStatus.get(Status.ADDED).isEmpty()
                && byStatus.get(Status.REMOVED).isEmpty()
                && byStatus.get(Status.CHANGED).isEmpty()
                && additionalFromThisDir.isEmpty()) {
            // nothing changed
            return;
        }

        int cntFilesToProcess =
                byStatus.get(Status.ADDED).size()
                        + byStatus.get(Status.CHANGED).size()
                        + additionalFromThisDir.size();
        int totalSize = FileUtils.getAllFiles(dirPath.toFile()).size();

        if (totalSize < MIN_INPUT_SIZE_TO_COPY_TO_TMP || cntFilesToProcess > totalSize / 10) {
            // input size too small, or too many files changed
            PathUtils.deleteIfExists(output);
            processSingle(dirPath, output, dirInput.getScopes());
            return;
        }

        // All files in the same directory whose name starts as the changed one will be copied to
        // the temporary dir, and all outputs whose name starts as the changed one will be removed.
        Files.createDirectories(tmpDir);
        Path changedClasses = Files.createTempDirectory(tmpDir, "desugar_changed");
        for (File file :
                Iterables.concat(
                        byStatus.get(Status.ADDED),
                        byStatus.get(Status.CHANGED),
                        byStatus.get(Status.REMOVED),
                        additionalFromThisDir)) {
            String name = file.getName();
            if (!name.endsWith(DOT_CLASS)) {
                continue;
            }
            File parentFile = file.getParentFile();
            if (!parentFile.isDirectory()) {
                // parent dir was removed, just remove the output mapped to that dir
                Path relativeDirPath = dirPath.relativize(parentFile.toPath());
                PathUtils.deleteIfExists(relativeDirPath);
                continue;
            }

            Path parentRelativePathToInput = dirPath.relativize(parentFile.toPath());
            Path tmpCopyDir = changedClasses.resolve(parentRelativePathToInput);
            Files.createDirectories(tmpCopyDir);

            String nameNoExt = name.substring(0, name.length() - DOT_CLASS.length());
            for (File sibling : Objects.requireNonNull(parentFile.listFiles())) {
                if (sibling.getName().startsWith(nameNoExt)
                        && sibling.getName().endsWith(DOT_CLASS)) {
                    Path finalPath = tmpCopyDir.resolve(sibling.getName());

                    if (Files.notExists(finalPath)) {
                        Files.copy(sibling.toPath(), finalPath);
                    }
                }
            }

            File outputDirForFile = output.resolve(parentRelativePathToInput).toFile();
            if (outputDirForFile.isDirectory()) {
                for (File outputSibling : Objects.requireNonNull(outputDirForFile.listFiles())) {
                    if (outputSibling.getName().startsWith(nameNoExt)
                            && outputSibling.getName().endsWith(DOT_CLASS)) {
                        FileUtils.deleteIfExists(outputSibling);
                    }
                }
            }
        }
        processSingle(changedClasses, output, dirInput.getScopes());
    }

    @NonNull
    private static List<File> getAllInDir(@NonNull File dir, @NonNull Set<File> additionalPaths) {
        List<File> inDir = new ArrayList<>();
        for (File additionalPath : additionalPaths) {
            if (FileUtils.isFileInDirectory(additionalPath, dir)) {
                inDir.add(additionalPath);
            }
        }
        return inDir;
    }

    private void processNonCachedOnes(@NonNull List<DesugarProcessArgs> args)
            throws InterruptedException {
        for (DesugarProcessArgs arg : args) {
            waitableExecutor.execute(
                    () -> {
                        DesugarProcessBuilder processBuilder =
<<<<<<< HEAD
                                new DesugarProcessBuilder(
                                        desugarJar.get(),
                                        verbose,
                                        inToOut,
                                        classpath,
                                        desugarBootclasspath,
                                        minSdk,
                                        tmpDir);
=======
                                new DesugarProcessBuilder(arg, desugarJar.get());
>>>>>>> 9762cc2c
                        boolean isWindows =
                                SdkConstants.currentPlatform() == SdkConstants.PLATFORM_WINDOWS;
                        executor.execute(
                                        processBuilder.build(isWindows),
                                        new LoggedProcessOutputHandler(logger))
                                .rethrowFailure()
                                .assertNormalExitValue();
                        return null;
                    });
        }
        waitableExecutor.waitForTasksWithQuickFail(true);
    }

    @SuppressWarnings("MethodMayBeStatic")
    private void processNonCachedOnesWithGradleExecutor(
            @NonNull WorkerExecutor workerExecutor, @NonNull List<DesugarProcessArgs> processArgs)
            throws IOException {
        for (DesugarProcessArgs processArg : processArgs) {
            DesugarWorkerItem workerItem =
                    new DesugarWorkerItem(
                            desugarJar.get(),
<<<<<<< HEAD
                            PathUtils.createTmpDirToRemoveOnShutdown("gradle_lambdas"),
                            true,
                            pathPathEntry.getInputPath(),
                            pathPathEntry.getOutputPath(),
                            classpath,
                            desugarBootclasspath,
                            minSdk);
=======
                            processArg,
                            PathUtils.createTmpDirToRemoveOnShutdown("gradle_lambdas"));
>>>>>>> 9762cc2c

            workerExecutor.submit(DesugarWorkerItem.DesugarAction.class, workerItem::configure);
        }
        workerExecutor.await();
    }

    @NonNull
    private List<DesugarProcessArgs> getProcessArgs(
            @NonNull List<String> classpath, @NonNull List<String> bootclasspath) {
        int parallelExecutions = waitableExecutor.getParallelism();

        int index = 0;
        Multimap<Integer, InputEntry> procBuckets = ArrayListMultimap.create();
        for (InputEntry pathPathEntry : cacheMisses) {
            int bucketId = index % parallelExecutions;
            procBuckets.put(bucketId, pathPathEntry);
            index++;
        }

        List<DesugarProcessArgs> args = new ArrayList<>(procBuckets.keySet().size());
        for (Integer bucketId : procBuckets.keySet()) {
            Map<String, String> inToOut = Maps.newHashMap();
            for (InputEntry e : procBuckets.get(bucketId)) {
                inToOut.put(e.getInputPath().toString(), e.getOutputPath().toString());
            }

            DesugarProcessArgs processArgs =
                    new DesugarProcessArgs(
                            inToOut, classpath, bootclasspath, tmpDir.toString(), verbose, minSdk);
            args.add(processArgs);
        }
        return args;
    }

    @NonNull
    private static List<String> getClasspath(@NonNull TransformInvocation transformInvocation) {
        ImmutableList.Builder<String> classpathEntries = ImmutableList.builder();

        classpathEntries.addAll(
                TransformInputUtil.getAllFiles(transformInvocation.getInputs())
                        .stream()
                        .map(File::toString)
                        .iterator());

        classpathEntries.addAll(
                TransformInputUtil.getAllFiles(transformInvocation.getReferencedInputs())
                        .stream()
                        .map(File::toString)
                        .iterator());

        return classpathEntries.build();
    }

    @NonNull
    private List<String> getBootclasspath() {
        List<String> desugarBootclasspath =
                androidJarClasspath.get().stream().map(File::toString).collect(Collectors.toList());
        compilationBootclasspath.forEach(p -> desugarBootclasspath.add(p.toString()));

        return desugarBootclasspath;
    }

    private void processSingle(
            @NonNull Path input, @NonNull Path output, @NonNull Set<? super Scope> scopes) {
        waitableExecutor.execute(
                () -> {
                    if (Files.notExists(input)) {
                        return null;
                    }

                    if (output.toString().endsWith(SdkConstants.DOT_JAR)) {
                        Files.createDirectories(output.getParent());
                    } else {
                        Files.createDirectories(output);
                    }

                    FileCache cacheToUse;
                    if (Files.isRegularFile(input)
                            && Objects.equals(
                                    scopes, Collections.singleton(Scope.EXTERNAL_LIBRARIES))) {
                        cacheToUse = userCache;
                    } else {
                        cacheToUse = null;
                    }

                    processUsingCache(input, output, cacheToUse);
                    return null;
                });
    }

    private void processUsingCache(
            @NonNull Path input, @NonNull Path output, @Nullable FileCache cache) {
        if (cache != null) {
            try {
                FileCache.Inputs cacheKey = getBuildCacheInputs(input, minSdk);
                if (cache.cacheEntryExists(cacheKey)) {
                    FileCache.QueryResult result =
                            cache.createFile(
                                    output.toFile(),
                                    cacheKey,
                                    () -> {
                                        throw new AssertionError("Entry should exist.");
                                    });

                    if (result.getQueryEvent().equals(FileCache.QueryEvent.CORRUPTED)) {
                        Objects.requireNonNull(result.getCauseOfCorruption());
                        logger.verbose(
                                "The build cache at '%1$s' contained an invalid cache entry.\n"
                                        + "Cause: %2$s\n"
                                        + "We have recreated the cache entry.\n",
                                cache.getCacheDirectory().getAbsolutePath(),
                                Throwables.getStackTraceAsString(result.getCauseOfCorruption()));
                    }

                    if (Files.notExists(output)) {
                        throw new RuntimeException(
                                String.format(
                                        "Entry for %s is invalid. Please clean your build cache "
                                                + "under %s.",
                                        output.toString(),
                                        cache.getCacheDirectory().getAbsolutePath()));
                    }
                } else {
                    cacheMissAction(cache, cacheKey, input, output);
                }
            } catch (Exception exception) {
                logger.error(
                        null,
                        String.format(
                                "Unable to Desugar '%1$s' to '%2$s' using the build cache at"
                                        + " '%3$s'.\n",
                                input.toString(),
                                output.toString(),
                                cache.getCacheDirectory().getAbsolutePath()));
                throw new RuntimeException(exception);
            }
        } else {
            cacheMissAction(null, null, input, output);
        }
    }

    private void cacheMissAction(
            @Nullable FileCache cache,
            @Nullable FileCache.Inputs inputs,
            @NonNull Path input,
            @NonNull Path output) {
        // add it to the list of cache misses, that will be processed
        cacheMisses.add(new InputEntry(cache, inputs, input, output));
    }

    @NonNull
    private static Path getOutputPath(
            @NonNull TransformOutputProvider outputProvider, @NonNull QualifiedContent content) {
        return outputProvider
                .getContentLocation(
                        content.getName(),
                        content.getContentTypes(),
                        content.getScopes(),
                        content instanceof DirectoryInput ? Format.DIRECTORY : Format.JAR)
                .toPath();
    }

    @NonNull
    private static FileCache.Inputs getBuildCacheInputs(@NonNull Path input, int minSdkVersion) {
        FileCache.Inputs.Builder buildCacheInputs =
                new FileCache.Inputs.Builder(FileCache.Command.DESUGAR_LIBRARY);

        buildCacheInputs
                .putFile(
                        FileCacheInputParams.FILE.name(),
                        input.toFile(),
                        FileCache.FileProperties.PATH_HASH)
                .putString(
                        FileCacheInputParams.PLUGIN_VERSION.name(),
                        Version.ANDROID_GRADLE_PLUGIN_VERSION)
                .putLong(FileCacheInputParams.MIN_SDK_VERSION.name(), minSdkVersion);

        return buildCacheInputs.build();
    }

    /** Set this location of extracted desugar jar that is used for processing. */
    private static void initDesugarJar(@Nullable FileCache cache) throws IOException {
        if (isDesugarJarInitialized()) {
            return;
        }

        URL url = DesugarProcessBuilder.class.getClassLoader().getResource(DESUGAR_JAR);
        Preconditions.checkNotNull(url);

        Path extractedDesugar = null;
        if (cache != null) {
            try {
                String fileHash;
                try (HashingInputStream stream =
                        new HashingInputStream(Hashing.sha256(), url.openStream())) {
                    fileHash = stream.hash().toString();
                }
                FileCache.Inputs inputs =
                        new FileCache.Inputs.Builder(FileCache.Command.EXTRACT_DESUGAR_JAR)
                                .putString("pluginVersion", Version.ANDROID_GRADLE_PLUGIN_VERSION)
                                .putString("jarUrl", url.toString())
                                .putString("fileHash", fileHash)
                                .build();

                File cachedFile =
                        cache.createFileInCacheIfAbsent(
                                        inputs, file -> copyDesugarJar(url, file.toPath()))
                                .getCachedFile();
                Preconditions.checkNotNull(cachedFile);
                extractedDesugar = cachedFile.toPath();
            } catch (IOException | ExecutionException e) {
                logger.error(e, "Unable to cache Desugar jar. Extracting to temp dir.");
            }
        }

        synchronized (desugarJar) {
            if (isDesugarJarInitialized()) {
                return;
            }

            if (extractedDesugar == null) {
                extractedDesugar = PathUtils.createTmpToRemoveOnShutdown(DESUGAR_JAR);
                copyDesugarJar(url, extractedDesugar);
            }
            desugarJar.set(extractedDesugar);
        }
    }

    private static void copyDesugarJar(@NonNull URL inputUrl, @NonNull Path targetPath)
            throws IOException {
        try (InputStream inputStream = inputUrl.openConnection().getInputStream()) {
            Files.copy(inputStream, targetPath, StandardCopyOption.REPLACE_EXISTING);
        }
    }

    private static boolean isDesugarJarInitialized() {
        return desugarJar.get() != null && Files.isRegularFile(desugarJar.get());
    }
}<|MERGE_RESOLUTION|>--- conflicted
+++ resolved
@@ -51,10 +51,7 @@
 import com.google.common.collect.ImmutableList;
 import com.google.common.collect.ImmutableMap;
 import com.google.common.collect.ImmutableSet;
-<<<<<<< HEAD
-=======
 import com.google.common.collect.Iterables;
->>>>>>> 9762cc2c
 import com.google.common.collect.Maps;
 import com.google.common.collect.Multimap;
 import com.google.common.collect.Sets;
@@ -170,9 +167,6 @@
             @NonNull JavaProcessExecutor executor,
             boolean verbose,
             boolean enableGradleWorkers,
-<<<<<<< HEAD
-            @NonNull Path tmpDir) {
-=======
             @NonNull Path tmpDir,
             @NonNull String projectVariant,
             boolean enableIncrementalDesugaring) {
@@ -203,7 +197,6 @@
             @NonNull String projectVariant,
             boolean enableIncrementalDesugaring,
             @NonNull WaitableExecutor waitableExecutor) {
->>>>>>> 9762cc2c
         this.androidJarClasspath = androidJarClasspath;
         this.compilationBootclasspath = PathUtils.getClassPathItems(compilationBootclasspath);
         this.userCache = null;
@@ -213,11 +206,8 @@
         this.verbose = verbose;
         this.enableGradleWorkers = enableGradleWorkers;
         this.tmpDir = tmpDir;
-<<<<<<< HEAD
-=======
         this.projectVariant = projectVariant;
         this.enableIncrementalDesugaring = enableIncrementalDesugaring;
->>>>>>> 9762cc2c
     }
 
     @NonNull
@@ -264,11 +254,7 @@
 
     @Override
     public boolean isIncremental() {
-<<<<<<< HEAD
-        return false;
-=======
         return enableIncrementalDesugaring;
->>>>>>> 9762cc2c
     }
 
     @Override
@@ -466,18 +452,7 @@
             waitableExecutor.execute(
                     () -> {
                         DesugarProcessBuilder processBuilder =
-<<<<<<< HEAD
-                                new DesugarProcessBuilder(
-                                        desugarJar.get(),
-                                        verbose,
-                                        inToOut,
-                                        classpath,
-                                        desugarBootclasspath,
-                                        minSdk,
-                                        tmpDir);
-=======
                                 new DesugarProcessBuilder(arg, desugarJar.get());
->>>>>>> 9762cc2c
                         boolean isWindows =
                                 SdkConstants.currentPlatform() == SdkConstants.PLATFORM_WINDOWS;
                         executor.execute(
@@ -499,18 +474,8 @@
             DesugarWorkerItem workerItem =
                     new DesugarWorkerItem(
                             desugarJar.get(),
-<<<<<<< HEAD
-                            PathUtils.createTmpDirToRemoveOnShutdown("gradle_lambdas"),
-                            true,
-                            pathPathEntry.getInputPath(),
-                            pathPathEntry.getOutputPath(),
-                            classpath,
-                            desugarBootclasspath,
-                            minSdk);
-=======
                             processArg,
                             PathUtils.createTmpDirToRemoveOnShutdown("gradle_lambdas"));
->>>>>>> 9762cc2c
 
             workerExecutor.submit(DesugarWorkerItem.DesugarAction.class, workerItem::configure);
         }

--- conflicted
+++ resolved
@@ -80,15 +80,12 @@
     private final int minSdkVersion;
     private final boolean isDebuggable;
     @NonNull private final DexerTool dexer;
-<<<<<<< HEAD
-=======
     /**
      * A cache session to share between all cache access. We can do that because each {@link
      * DexArchiveBuilderCacheHandler} is used only by one DexArchiveBuilderTransform and all files
      * we use as cache inputs are left unchanged during the DexArchiveBuilderTransform.
      */
     @NonNull private final FileCache.CacheSession cacheSession = FileCache.newSession();
->>>>>>> 9762cc2c
 
     DexArchiveBuilderCacheHandler(
             @Nullable FileCache userLevelCache,
@@ -116,9 +113,6 @@
 
         FileCache.Inputs buildCacheInputs =
                 DexArchiveBuilderCacheHandler.getBuildCacheInputs(
-<<<<<<< HEAD
-                        input.getFile(), dexOptions, dexer, minSdkVersion, isDebuggable);
-=======
                         input.getFile(),
                         dexOptions,
                         dexer,
@@ -126,7 +120,6 @@
                         isDebuggable,
                         dependencies,
                         cacheSession);
->>>>>>> 9762cc2c
         return cache.cacheEntryExists(buildCacheInputs)
                 ? cache.getFileInCache(buildCacheInputs)
                 : null;
@@ -144,9 +137,6 @@
             if (cache != null) {
                 FileCache.Inputs buildCacheInputs =
                         DexArchiveBuilderCacheHandler.getBuildCacheInputs(
-<<<<<<< HEAD
-                                input.getFile(), dexOptions, dexer, minSdkVersion, isDebuggable);
-=======
                                 cacheableItem.input.getFile(),
                                 dexOptions,
                                 dexer,
@@ -154,7 +144,6 @@
                                 isDebuggable,
                                 cacheableItem.dependencies,
                                 cacheSession);
->>>>>>> 9762cc2c
                 FileCache.QueryResult result =
                         cache.createFileInCacheIfAbsent(
                                 buildCacheInputs,
@@ -275,12 +264,8 @@
         // To use the cache, we need to specify all the inputs that affect the outcome of a pre-dex
         // (see DxDexKey for an exhaustive list of these inputs)
         FileCache.Inputs.Builder buildCacheInputs =
-<<<<<<< HEAD
-                new FileCache.Inputs.Builder(FileCache.Command.PREDEX_LIBRARY_TO_DEX_ARCHIVE);
-=======
                 new FileCache.Inputs.Builder(
                         FileCache.Command.PREDEX_LIBRARY_TO_DEX_ARCHIVE, cacheSession);
->>>>>>> 9762cc2c
 
         buildCacheInputs
                 .putFile(

/*
 * Copyright (C) 2017 The Android Open Source Project
 *
 * Licensed under the Apache License, Version 2.0 (the "License");
 * you may not use this file except in compliance with the License.
 * You may obtain a copy of the License at
 *
 *      http://www.apache.org/licenses/LICENSE-2.0
 *
 * Unless required by applicable law or agreed to in writing, software
 * distributed under the License is distributed on an "AS IS" BASIS,
 * WITHOUT WARRANTIES OR CONDITIONS OF ANY KIND, either express or implied.
 * See the License for the specific language governing permissions and
 * limitations under the License.
 */

package com.android.build.gradle.internal.transforms;

import static com.android.build.gradle.internal.workeractions.WorkerActionServiceRegistry.INSTANCE;

import com.android.SdkConstants;
import com.android.annotations.NonNull;
import com.android.annotations.Nullable;
import com.android.annotations.VisibleForTesting;
import com.android.build.api.transform.Context;
import com.android.build.api.transform.DirectoryInput;
import com.android.build.api.transform.Format;
import com.android.build.api.transform.JarInput;
import com.android.build.api.transform.QualifiedContent;
import com.android.build.api.transform.QualifiedContent.ContentType;
import com.android.build.api.transform.QualifiedContent.Scope;
import com.android.build.api.transform.Status;
import com.android.build.api.transform.Transform;
import com.android.build.api.transform.TransformException;
import com.android.build.api.transform.TransformInput;
import com.android.build.api.transform.TransformInvocation;
import com.android.build.api.transform.TransformOutputProvider;
import com.android.build.gradle.internal.InternalScope;
import com.android.build.gradle.internal.LoggerWrapper;
import com.android.build.gradle.internal.crash.PluginCrashReporter;
import com.android.build.gradle.internal.pipeline.ExtendedContentType;
import com.android.build.gradle.internal.pipeline.TransformManager;
import com.android.build.gradle.internal.scope.VariantScope;
import com.android.build.gradle.internal.workeractions.WorkerActionServiceRegistry;
import com.android.builder.core.DefaultDexOptions;
import com.android.builder.core.DexOptions;
import com.android.builder.core.SerializableMessageReceiver;
import com.android.builder.dexing.ClassFileEntry;
import com.android.builder.dexing.ClassFileInput;
import com.android.builder.dexing.ClassFileInputs;
import com.android.builder.dexing.DexArchiveBuilder;
import com.android.builder.dexing.DexArchiveBuilderConfig;
import com.android.builder.dexing.DexArchiveBuilderException;
import com.android.builder.dexing.DexerTool;
import com.android.builder.dexing.r8.ClassFileProviderFactory;
import com.android.builder.utils.FileCache;
import com.android.dx.command.dexer.DxContext;
import com.android.ide.common.blame.Message;
import com.android.ide.common.blame.MessageReceiver;
import com.android.ide.common.blame.ParsingProcessOutputHandler;
import com.android.ide.common.blame.parser.DexParser;
import com.android.ide.common.blame.parser.ToolOutputParser;
import com.android.ide.common.internal.WaitableExecutor;
import com.android.ide.common.process.ProcessException;
import com.android.ide.common.process.ProcessOutput;
import com.android.ide.common.process.ProcessOutputHandler;
import com.android.utils.FileUtils;
import com.google.common.base.Preconditions;
import com.google.common.base.Throwables;
import com.google.common.collect.ImmutableList;
import com.google.common.collect.ImmutableSet;
import com.google.common.collect.Iterables;
import com.google.common.collect.Maps;
import com.google.common.collect.Sets;
import com.google.common.collect.Streams;
import java.io.Closeable;
import java.io.File;
import java.io.IOException;
import java.io.OutputStream;
import java.io.Serializable;
import java.net.URI;
import java.net.URISyntaxException;
import java.nio.file.Files;
import java.nio.file.Path;
import java.nio.file.Paths;
import java.nio.file.StandardCopyOption;
import java.util.ArrayList;
import java.util.Collections;
import java.util.List;
import java.util.Map;
import java.util.Objects;
import java.util.Set;
import java.util.function.Predicate;
import java.util.function.Supplier;
import java.util.stream.Collectors;
import java.util.stream.Stream;
import javax.annotation.Nonnull;
import javax.inject.Inject;
import org.gradle.tooling.BuildException;
import org.gradle.workers.IsolationMode;

/**
 * Transform that converts CLASS files to dex archives, {@link
 * com.android.builder.dexing.DexArchive}. This will consume {@link TransformManager#CONTENT_CLASS},
 * and for each of the inputs, corresponding dex archive will be produced.
 *
 * <p>This transform is incremental, only changed streams will be converted again. Additionally, if
 * an input stream is able to provide a list of individual files that were changed, only those files
 * will be processed. Their corresponding dex archives will be updated.
 */
public class DexArchiveBuilderTransform extends Transform {

    /**
     * Classpath resources provider is shared between invocations, and this key uniquely identifies
     * it.
     */
    public static final class ClasspathServiceKey
            implements WorkerActionServiceRegistry.ServiceKey<ClassFileProviderFactory> {
        private final long id;

        public ClasspathServiceKey(long id) {
            this.id = id;
        }

        @NonNull
        @Override
        public Class<ClassFileProviderFactory> getType() {
            return ClassFileProviderFactory.class;
        }

        @Override
        public boolean equals(Object o) {
            if (this == o) {
                return true;
            }
            if (o == null || getClass() != o.getClass()) {
                return false;
            }
            ClasspathServiceKey that = (ClasspathServiceKey) o;
            return id == that.id;
        }

        @Override
        public int hashCode() {
            return Objects.hash(id);
        }
    }

    /** Wrapper around the {@link com.android.builder.dexing.r8.ClassFileProviderFactory}. */
    public static final class ClasspathService
            implements WorkerActionServiceRegistry.RegisteredService<ClassFileProviderFactory> {

        private final ClassFileProviderFactory providerFactory;

        public ClasspathService(ClassFileProviderFactory providerFactory) {
            this.providerFactory = providerFactory;
        }

        @NonNull
        @Override
        public ClassFileProviderFactory getService() {
            return providerFactory;
        }

        @Override
        public void shutdown() {
            // nothing to be done, as providerFactory is a closable
        }
    }

    private static final LoggerWrapper logger =
            LoggerWrapper.getLogger(DexArchiveBuilderTransform.class);

    public static final int DEFAULT_BUFFER_SIZE_IN_KB = 100;

<<<<<<< HEAD
    // No more than 5 buckets should ever be necessary.
    public static final int NUMBER_OF_BUCKETS =
            Integer.min(4, Runtime.getRuntime().availableProcessors() / 2) + 1;
=======
    public static final int NUMBER_OF_SLICES_FOR_PROJECT_CLASSES = 10;

    private static final int DEFAULT_NUM_BUCKETS =
            Math.max(Runtime.getRuntime().availableProcessors() / 2, 1);
>>>>>>> 2c0ed8da

    @NonNull private final Supplier<List<File>> androidJarClasspath;
    @NonNull private final DexOptions dexOptions;
    @NonNull private final MessageReceiver messageReceiver;
    @VisibleForTesting @NonNull final WaitableExecutor executor;
    private final int minSdkVersion;
    @NonNull private final DexerTool dexer;
    @NonNull private String projectVariant;
    @NonNull private final DexArchiveBuilderCacheHandler cacheHandler;
    private final boolean useGradleWorkers;
    private final int inBufferSize;
    private final int outBufferSize;
    private final boolean isDebuggable;
    @NonNull private final VariantScope.Java8LangSupport java8LangSupportType;
    private final int numberOfBuckets;
    private final boolean includeFeaturesInScopes;
    private boolean isInstantRun;

    private boolean enableDexingArtifactTransform;

    DexArchiveBuilderTransform(
            @NonNull Supplier<List<File>> androidJarClasspath,
            @NonNull DexOptions dexOptions,
            @NonNull MessageReceiver messageReceiver,
            @Nullable FileCache userLevelCache,
            int minSdkVersion,
            @NonNull DexerTool dexer,
            boolean useGradleWorkers,
            @Nullable Integer inBufferSize,
            @Nullable Integer outBufferSize,
            boolean isDebuggable,
            @NonNull VariantScope.Java8LangSupport java8LangSupportType,
            @NonNull String projectVariant,
            @Nullable Integer numberOfBuckets,
            boolean includeFeaturesInScopes,
            boolean isInstantRun,
            boolean enableDexingArtifactTransform) {
        this.androidJarClasspath = androidJarClasspath;
        this.dexOptions = dexOptions;
        this.messageReceiver = messageReceiver;
        this.minSdkVersion = minSdkVersion;
        this.dexer = dexer;
        this.projectVariant = projectVariant;
        this.executor = WaitableExecutor.useGlobalSharedThreadPool();
        this.cacheHandler =
                new DexArchiveBuilderCacheHandler(
                        userLevelCache, dexOptions, minSdkVersion, isDebuggable, dexer);
        this.useGradleWorkers = useGradleWorkers;
        this.inBufferSize =
                (inBufferSize == null ? DEFAULT_BUFFER_SIZE_IN_KB : inBufferSize) * 1024;
        this.outBufferSize =
                (outBufferSize == null ? DEFAULT_BUFFER_SIZE_IN_KB : outBufferSize) * 1024;
        this.isDebuggable = isDebuggable;
        this.java8LangSupportType = java8LangSupportType;
        if (isInstantRun) {
            this.numberOfBuckets = NUMBER_OF_SLICES_FOR_PROJECT_CLASSES;
        } else {
            this.numberOfBuckets = numberOfBuckets == null ? DEFAULT_NUM_BUCKETS : numberOfBuckets;
        }
        this.includeFeaturesInScopes = includeFeaturesInScopes;
        this.isInstantRun = isInstantRun;
        this.enableDexingArtifactTransform = enableDexingArtifactTransform;
    }

    @NonNull
    @Override
    public String getName() {
        return "dexBuilder";
    }

    @NonNull
    @Override
    public Set<ContentType> getInputTypes() {
        return TransformManager.CONTENT_CLASS;
    }

    @NonNull
    @Override
    public Set<ContentType> getOutputTypes() {
        return ImmutableSet.of(ExtendedContentType.DEX_ARCHIVE);
    }

    @NonNull
    @Override
    public Set<? super Scope> getScopes() {
        if (enableDexingArtifactTransform) {
            return Sets.immutableEnumSet(Scope.PROJECT);
        } else if (includeFeaturesInScopes) {
            return TransformManager.SCOPE_FULL_WITH_IR_AND_FEATURES;
        } else {
            return TransformManager.SCOPE_FULL_WITH_IR_FOR_DEXING;
        }
    }

    @NonNull
    @Override
    public Set<? super Scope> getReferencedScopes() {
        Set<? super QualifiedContent.ScopeType> referenced =
                Sets.newHashSet(Scope.PROVIDED_ONLY, Scope.TESTED_CODE);
        if (enableDexingArtifactTransform) {
            referenced.add(Scope.SUB_PROJECTS);
            referenced.add(Scope.EXTERNAL_LIBRARIES);
            referenced.add(InternalScope.MAIN_SPLIT);
            if (includeFeaturesInScopes) {
                referenced.add(InternalScope.FEATURES);
            }
        }

        return referenced;
    }

    @NonNull
    @Override
    public Map<String, Object> getParameterInputs() {
        try {
            Map<String, Object> params = Maps.newHashMapWithExpectedSize(6);
            params.put("optimize", !dexOptions.getAdditionalParameters().contains("--no-optimize"));
            params.put("jumbo", dexOptions.getJumboMode());
            params.put("min-sdk-version", minSdkVersion);
            params.put("dex-builder-tool", dexer.name());
            params.put("instant-run", isInstantRun);
            params.put("enable-dexing-artifact-transform", enableDexingArtifactTransform);

            return params;
        } catch (Exception e) {
            throw new RuntimeException(e);
        }
    }

    @Override
    public boolean isIncremental() {
        return true;
    }

    @Override
    public void transform(@NonNull TransformInvocation transformInvocation)
            throws TransformException, IOException, InterruptedException {
        TransformOutputProvider outputProvider = transformInvocation.getOutputProvider();
        Preconditions.checkNotNull(outputProvider, "Missing output provider.");
        if (dexOptions.getAdditionalParameters().contains("--no-optimize")) {
            logger.warning(DefaultDexOptions.OPTIMIZE_WARNING);
        }

        logger.verbose("Task is incremental : %b ", transformInvocation.isIncremental());

        if (!transformInvocation.isIncremental()) {
            outputProvider.deleteAll();
        }

        Set<File> additionalPaths;
        DesugarIncrementalTransformHelper desugarIncrementalTransformHelper;
        if (java8LangSupportType != VariantScope.Java8LangSupport.D8) {
            additionalPaths = ImmutableSet.of();
            desugarIncrementalTransformHelper = null;
        } else {
            desugarIncrementalTransformHelper =
                    new DesugarIncrementalTransformHelper(
                            projectVariant, transformInvocation, executor);
            additionalPaths =
                    desugarIncrementalTransformHelper
                            .getAdditionalPaths()
                            .stream()
                            .map(Path::toFile)
                            .collect(Collectors.toSet());
        }

        List<DexArchiveBuilderCacheHandler.CacheableItem> cacheableItems = new ArrayList<>();
        boolean isIncremental = transformInvocation.isIncremental();
        List<Path> classpath =
                getClasspath(transformInvocation, java8LangSupportType)
                        .stream()
                        .map(Paths::get)
                        .collect(Collectors.toList());
        List<Path> bootclasspath =
                getBootClasspath(androidJarClasspath, java8LangSupportType)
                        .stream()
                        .map(Paths::get)
                        .collect(Collectors.toList());

        ClasspathServiceKey bootclasspathServiceKey = null;
        ClasspathServiceKey classpathServiceKey = null;
        try (ClassFileProviderFactory bootClasspathProvider =
                        new ClassFileProviderFactory(bootclasspath);
                ClassFileProviderFactory libraryClasspathProvider =
                        new ClassFileProviderFactory(classpath)) {
            bootclasspathServiceKey = new ClasspathServiceKey(bootClasspathProvider.getId());
            classpathServiceKey = new ClasspathServiceKey(libraryClasspathProvider.getId());
            INSTANCE.registerService(
                    bootclasspathServiceKey, () -> new ClasspathService(bootClasspathProvider));
            INSTANCE.registerService(
                    classpathServiceKey, () -> new ClasspathService(libraryClasspathProvider));

            for (TransformInput input : transformInvocation.getInputs()) {

                for (DirectoryInput dirInput : input.getDirectoryInputs()) {
                    logger.verbose("Dir input %s", dirInput.getFile().toString());
                    convertToDexArchive(
                            transformInvocation.getContext(),
                            dirInput,
                            outputProvider,
                            isIncremental,
                            bootclasspathServiceKey,
                            classpathServiceKey,
                            additionalPaths);
                }

                for (JarInput jarInput : input.getJarInputs()) {
                    logger.verbose("Jar input %s", jarInput.getFile().toString());

                    D8DesugaringCacheInfo cacheInfo =
                            getD8DesugaringCacheInfo(
                                    desugarIncrementalTransformHelper,
                                    bootclasspath,
                                    classpath,
                                    jarInput);

                    List<File> dexArchives =
                            processJarInput(
                                    transformInvocation.getContext(),
                                    isIncremental,
                                    jarInput,
                                    outputProvider,
                                    bootclasspathServiceKey,
                                    classpathServiceKey,
                                    additionalPaths,
                                    cacheInfo);
                    if (cacheInfo != D8DesugaringCacheInfo.DONT_CACHE && !dexArchives.isEmpty()) {
                        cacheableItems.add(
                                new DexArchiveBuilderCacheHandler.CacheableItem(
                                        jarInput,
                                        dexArchives,
                                        cacheInfo.orderedD8DesugaringDependencies));
                    }
                }
            }

            // all work items have been submitted, now wait for completion.
            if (useGradleWorkers) {
                transformInvocation.getContext().getWorkerExecutor().await();
            } else {
                executor.waitForTasksWithQuickFail(true);
            }

            // if we are in incremental mode, delete all removed files.
            if (transformInvocation.isIncremental()) {
                for (TransformInput transformInput : transformInvocation.getInputs()) {
                    removeDeletedEntries(outputProvider, transformInput);
                }
            }

            // and finally populate the caches.
            if (!cacheableItems.isEmpty()) {
                cacheHandler.populateCache(cacheableItems);
            }

            logger.verbose("Done with all dex archive conversions");
        } catch (InterruptedException e) {
            Thread.currentThread().interrupt();
            throw new TransformException(e);
        } catch (Exception e) {
            PluginCrashReporter.maybeReportException(e);
            logger.error(null, Throwables.getStackTraceAsString(e));
            throw new TransformException(e);
        } finally {
            if (classpathServiceKey != null) {
                INSTANCE.removeService(classpathServiceKey);
            }
            if (bootclasspathServiceKey != null) {
                INSTANCE.removeService(bootclasspathServiceKey);
            }
        }
    }

    @NonNull
    private D8DesugaringCacheInfo getD8DesugaringCacheInfo(
            @Nullable DesugarIncrementalTransformHelper desugarIncrementalTransformHelper,
            @NonNull List<Path> bootclasspath,
            @NonNull List<Path> classpath,
            @NonNull JarInput jarInput) {

        if (java8LangSupportType != VariantScope.Java8LangSupport.D8) {
            return D8DesugaringCacheInfo.NO_INFO;
        }

        Preconditions.checkNotNull(desugarIncrementalTransformHelper);

        Set<Path> unorderedD8DesugaringDependencies =
                desugarIncrementalTransformHelper.getDependenciesPaths(jarInput.getFile().toPath());

        // Don't cache libraries depending on class files in folders:
        // Folders content is expected to change often so probably not worth paying the cache cost
        // if we frequently need to rebuild anyway.
        // Supporting dependency to class files would also require special care to respect order.
        if (unorderedD8DesugaringDependencies
                .stream()
                .anyMatch(path -> !path.toString().endsWith(SdkConstants.DOT_JAR))) {
            return D8DesugaringCacheInfo.DONT_CACHE;
        }

        // DesugaringGraph is not calculating the bootclasspath dependencies so just keep the full
        // bootclasspath for now.
        List<Path> bootclasspathPaths =
                bootclasspath
                        .stream()
                        .distinct()
                        .collect(Collectors.toList());

        List<Path> classpathJars =
                classpath
                        .stream()
                        .distinct()
                        .filter(unorderedD8DesugaringDependencies::contains)
                        .collect(Collectors.toList());

        List<Path> allDependencies =
                new ArrayList<>(bootclasspathPaths.size() + classpathJars.size());

        allDependencies.addAll(bootclasspathPaths);
        allDependencies.addAll(classpathJars);
        return new D8DesugaringCacheInfo(allDependencies);
    }

    private void removeDeletedEntries(
            @NonNull TransformOutputProvider outputProvider, @NonNull TransformInput transformInput)
            throws IOException {
        for (DirectoryInput input : transformInput.getDirectoryInputs()) {
            for (Map.Entry<File, Status> entry : input.getChangedFiles().entrySet()) {
                if (entry.getValue() != Status.REMOVED) {
                    continue;
                }
                File file = entry.getKey();

                Path relativePath = input.getFile().toPath().relativize(file.toPath());

                String fileToDelete;
                if (file.getName().endsWith(SdkConstants.DOT_CLASS)) {
                    fileToDelete = ClassFileEntry.withDexExtension(relativePath.toString());
                } else {
                    fileToDelete = relativePath.toString();
                }

                int bucketId =
                        getBucketForFile(input, file.toString(), numberOfBuckets, isInstantRun);
                File outputFile = getOutputForDir(outputProvider, input, bucketId);
                FileUtils.deleteRecursivelyIfExists(
                        outputFile.toPath().resolve(fileToDelete).toFile());
            }
        }
    }

    @NonNull
    private List<File> processJarInput(
            @NonNull Context context,
            boolean isIncremental,
            @NonNull JarInput jarInput,
            @NonNull TransformOutputProvider transformOutputProvider,
            @NonNull ClasspathServiceKey bootclasspath,
            @NonNull ClasspathServiceKey classpath,
            @NonNull Set<File> additionalPaths,
            @NonNull D8DesugaringCacheInfo cacheInfo)
            throws Exception {
        if (!isIncremental) {
            Preconditions.checkState(
                    jarInput.getFile().exists(),
                    "File %s does not exist, yet it is reported as input. Try \n"
                            + "cleaning the build directory.",
                    jarInput.getFile().toString());
            return convertJarToDexArchive(
                    context,
                    jarInput,
                    transformOutputProvider,
                    bootclasspath,
                    classpath,
                    cacheInfo);
        } else if (jarInput.getStatus() != Status.NOTCHANGED
                || additionalPaths.contains(jarInput.getFile())) {
            // delete all preDex jars if they exists.
            for (int bucketId = 0; bucketId < numberOfBuckets; bucketId++) {
                File shardedOutput = getOutputForJar(transformOutputProvider, jarInput, bucketId);
                FileUtils.deleteIfExists(shardedOutput);
                if (jarInput.getStatus() != Status.REMOVED) {
                    FileUtils.mkdirs(shardedOutput.getParentFile());
                }
            }
            File nonShardedOutput = getOutputForJar(transformOutputProvider, jarInput, null);
            FileUtils.deleteIfExists(nonShardedOutput);
            if (jarInput.getStatus() != Status.REMOVED) {
                FileUtils.mkdirs(nonShardedOutput.getParentFile());
            }

            // and perform dexing if necessary.
            if (jarInput.getStatus() == Status.ADDED
                    || jarInput.getStatus() == Status.CHANGED
                    || additionalPaths.contains(jarInput.getFile())) {
                return convertJarToDexArchive(
                        context,
                        jarInput,
                        transformOutputProvider,
                        bootclasspath,
                        classpath,
                        cacheInfo);
            }
        }
        return ImmutableList.of();
    }

    private List<File> convertJarToDexArchive(
            @NonNull Context context,
            @NonNull JarInput toConvert,
            @NonNull TransformOutputProvider transformOutputProvider,
            @NonNull ClasspathServiceKey bootclasspath,
            @NonNull ClasspathServiceKey classpath,
            @NonNull D8DesugaringCacheInfo cacheInfo)
            throws Exception {

        if (cacheInfo != D8DesugaringCacheInfo.DONT_CACHE) {
            File cachedVersion =
                    cacheHandler.getCachedVersionIfPresent(
                            toConvert, cacheInfo.orderedD8DesugaringDependencies);
            if (cachedVersion != null) {
                File outputFile = getOutputForJar(transformOutputProvider, toConvert, null);
                Files.copy(
                        cachedVersion.toPath(),
                        outputFile.toPath(),
                        StandardCopyOption.REPLACE_EXISTING);
                // no need to try to cache an already cached version.
                return ImmutableList.of();
            }
        }
        return convertToDexArchive(
                context,
                toConvert,
                transformOutputProvider,
                false,
                bootclasspath,
                classpath,
                ImmutableSet.of());
    }

    public static class DexConversionParameters implements Serializable {
        private final QualifiedContent input;
        private final ClasspathServiceKey bootClasspath;
        private final ClasspathServiceKey classpath;
        private final String output;
        private final int numberOfBuckets;
        private final int buckedId;
        private final int minSdkVersion;
        private final List<String> dexAdditionalParameters;
        private final int inBufferSize;
        private final int outBufferSize;
        private final DexerTool dexer;
        private final boolean isDebuggable;
        private final boolean isIncremental;
        private final VariantScope.Java8LangSupport java8LangSupportType;
        @NonNull private final Set<File> additionalPaths;
        @Nonnull private final MessageReceiver messageReceiver;
        private final boolean isInstantRun;

        public DexConversionParameters(
                @NonNull QualifiedContent input,
                @NonNull ClasspathServiceKey bootClasspath,
                @NonNull ClasspathServiceKey classpath,
                @NonNull File output,
                int numberOfBuckets,
                int buckedId,
                int minSdkVersion,
                @NonNull List<String> dexAdditionalParameters,
                int inBufferSize,
                int outBufferSize,
                @NonNull DexerTool dexer,
                boolean isDebuggable,
                boolean isIncremental,
                @NonNull VariantScope.Java8LangSupport java8LangSupportType,
                @NonNull Set<File> additionalPaths,
                @Nonnull MessageReceiver messageReceiver,
                boolean isInstantRun) {
            this.input = input;
            this.bootClasspath = bootClasspath;
            this.classpath = classpath;
            this.numberOfBuckets = numberOfBuckets;
            this.buckedId = buckedId;
            this.output = output.toURI().toString();
            this.minSdkVersion = minSdkVersion;
            this.dexAdditionalParameters = dexAdditionalParameters;
            this.inBufferSize = inBufferSize;
            this.outBufferSize = outBufferSize;
            this.dexer = dexer;
            this.isDebuggable = isDebuggable;
            this.isIncremental = isIncremental;
            this.java8LangSupportType = java8LangSupportType;
            this.additionalPaths = additionalPaths;
            this.messageReceiver = messageReceiver;
            this.isInstantRun = isInstantRun;
        }

        public boolean belongsToThisBucket(String path) {
            return getBucketForFile(input, path, numberOfBuckets, isInstantRun) == buckedId;
        }

        public boolean isDirectoryBased() {
            return input instanceof DirectoryInput;
        }
    }

    public static class DexConversionWorkAction implements Runnable {

        private final DexConversionParameters dexConversionParameters;

        @Inject
        public DexConversionWorkAction(@NonNull DexConversionParameters dexConversionParameters) {
            this.dexConversionParameters = dexConversionParameters;
        }

        @Override
        public void run() {
            try {
                launchProcessing(
                        dexConversionParameters,
                        System.out,
                        System.err,
                        dexConversionParameters.messageReceiver);
            } catch (Exception e) {
                throw new BuildException(e.getMessage(), e);
            }
        }
    }

    private static class D8DesugaringCacheInfo {

        @NonNull
        private static final D8DesugaringCacheInfo NO_INFO =
                new D8DesugaringCacheInfo(Collections.emptyList());

        @NonNull
        private static final D8DesugaringCacheInfo DONT_CACHE =
                new D8DesugaringCacheInfo(Collections.emptyList());

        @NonNull private final List<Path> orderedD8DesugaringDependencies;

        private D8DesugaringCacheInfo(@NonNull List<Path> orderedD8DesugaringDependencies) {
            this.orderedD8DesugaringDependencies = orderedD8DesugaringDependencies;
        }
    }

    private static DexArchiveBuilder getDexArchiveBuilder(
            int minSdkVersion,
            @NonNull List<String> dexAdditionalParameters,
            int inBufferSize,
            int outBufferSize,
            @NonNull ClasspathServiceKey bootClasspath,
            @NonNull ClasspathServiceKey classpath,
            @NonNull DexerTool dexer,
            boolean isDebuggable,
            boolean d8DesugaringEnabled,
            @NonNull OutputStream outStream,
            @NonNull OutputStream errStream,
            @NonNull MessageReceiver messageReceiver) {

        DexArchiveBuilder dexArchiveBuilder;
        switch (dexer) {
            case DX:
                boolean optimizedDex = !dexAdditionalParameters.contains("--no-optimize");
                DxContext dxContext = new DxContext(outStream, errStream);
                DexArchiveBuilderConfig config =
                        new DexArchiveBuilderConfig(
                                dxContext,
                                optimizedDex,
                                inBufferSize,
                                minSdkVersion,
                                DexerTool.DX,
                                outBufferSize,
                                DexArchiveBuilderCacheHandler.isJumboModeEnabledForDx());

                dexArchiveBuilder = DexArchiveBuilder.createDxDexBuilder(config);
                break;
            case D8:
                dexArchiveBuilder =
                        DexArchiveBuilder.createD8DexBuilder(
                                minSdkVersion,
                                isDebuggable,
                                INSTANCE.getService(bootClasspath).getService(),
                                INSTANCE.getService(classpath).getService(),
                                d8DesugaringEnabled,
                                messageReceiver);
                break;
            default:
                throw new AssertionError("Unknown dexer type: " + dexer.name());
        }
        return dexArchiveBuilder;
    }

    private List<File> convertToDexArchive(
            @NonNull Context context,
            @NonNull QualifiedContent input,
            @NonNull TransformOutputProvider outputProvider,
            boolean isIncremental,
            @NonNull ClasspathServiceKey bootClasspath,
            @NonNull ClasspathServiceKey classpath,
            @NonNull Set<File> additionalPaths) {

        logger.verbose("Dexing %s", input.getFile().getAbsolutePath());

        ImmutableList.Builder<File> dexArchives = ImmutableList.builder();
        for (int bucketId = 0; bucketId < numberOfBuckets; bucketId++) {

            File preDexOutputFile;
            if (input instanceof DirectoryInput) {
                preDexOutputFile =
                        getOutputForDir(outputProvider, (DirectoryInput) input, bucketId);
                FileUtils.mkdirs(preDexOutputFile);
            } else {
                preDexOutputFile = getOutputForJar(outputProvider, (JarInput) input, bucketId);
            }

            dexArchives.add(preDexOutputFile);
            DexConversionParameters parameters =
                    new DexConversionParameters(
                            input,
                            bootClasspath,
                            classpath,
                            preDexOutputFile,
                            numberOfBuckets,
                            bucketId,
                            minSdkVersion,
                            dexOptions.getAdditionalParameters(),
                            inBufferSize,
                            outBufferSize,
                            dexer,
                            isDebuggable,
                            isIncremental,
                            java8LangSupportType,
                            additionalPaths,
                            new SerializableMessageReceiver(messageReceiver),
                            isInstantRun);

            if (useGradleWorkers) {
                context.getWorkerExecutor()
                        .submit(
                                DexConversionWorkAction.class,
                                configuration -> {
                                    configuration.setIsolationMode(IsolationMode.NONE);
                                    configuration.setParams(parameters);
                                });
            } else {
                executor.execute(
                        () -> {
                            ProcessOutputHandler outputHandler =
                                    new ParsingProcessOutputHandler(
                                            new ToolOutputParser(
                                                    new DexParser(), Message.Kind.ERROR, logger),
                                            new ToolOutputParser(new DexParser(), logger),
                                            messageReceiver);
                            ProcessOutput output = null;
                            try (Closeable ignored = output = outputHandler.createOutput()) {
                                launchProcessing(
                                        parameters,
                                        output.getStandardOutput(),
                                        output.getErrorOutput(),
                                        messageReceiver);
                            } finally {
                                if (output != null) {
                                    try {
                                        outputHandler.handleOutput(output);
                                    } catch (ProcessException e) {
                                        // ignore this one
                                    }
                                }
                            }
                            return null;
                        });
            }
        }
        return dexArchives.build();
    }

    private static void launchProcessing(
            @NonNull DexConversionParameters dexConversionParameters,
            @NonNull OutputStream outStream,
            @NonNull OutputStream errStream,
            @NonNull MessageReceiver receiver)
            throws IOException, URISyntaxException {
        DexArchiveBuilder dexArchiveBuilder =
                getDexArchiveBuilder(
                        dexConversionParameters.minSdkVersion,
                        dexConversionParameters.dexAdditionalParameters,
                        dexConversionParameters.inBufferSize,
                        dexConversionParameters.outBufferSize,
                        dexConversionParameters.bootClasspath,
                        dexConversionParameters.classpath,
                        dexConversionParameters.dexer,
                        dexConversionParameters.isDebuggable,
                        VariantScope.Java8LangSupport.D8
                                == dexConversionParameters.java8LangSupportType,
                        outStream,
                        errStream,
                        receiver);

        Path inputPath = dexConversionParameters.input.getFile().toPath();
        Predicate<String> bucketFilter = dexConversionParameters::belongsToThisBucket;

        boolean hasIncrementalInfo =
                dexConversionParameters.isDirectoryBased() && dexConversionParameters.isIncremental;
        Predicate<String> toProcess =
                hasIncrementalInfo
                        ? path -> {
                            File resolved = inputPath.resolve(path).toFile();
                            if (dexConversionParameters.additionalPaths.contains(resolved)) {
                                return true;
                            }
                            Map<File, Status> changedFiles =
                                    ((DirectoryInput) dexConversionParameters.input)
                                            .getChangedFiles();

                            Status status = changedFiles.get(resolved);
                            return status == Status.ADDED || status == Status.CHANGED;
                        }
                        : path -> true;

        bucketFilter = bucketFilter.and(toProcess);

        logger.verbose("Dexing '" + inputPath + "' to '" + dexConversionParameters.output + "'");

        try (ClassFileInput input = ClassFileInputs.fromPath(inputPath);
                Stream<ClassFileEntry> entries = input.entries(bucketFilter)) {
            dexArchiveBuilder.convert(
                    entries,
                    Paths.get(new URI(dexConversionParameters.output)),
                    dexConversionParameters.isDirectoryBased());
        } catch (DexArchiveBuilderException ex) {
            throw new DexArchiveBuilderException("Failed to process " + inputPath.toString(), ex);
        }
    }

    @NonNull
    private static List<String> getClasspath(
            @NonNull TransformInvocation transformInvocation,
            @NonNull VariantScope.Java8LangSupport java8LangSupportType) {
        if (java8LangSupportType != VariantScope.Java8LangSupport.D8) {
            return Collections.emptyList();
        }
        ImmutableList.Builder<String> classpathEntries = ImmutableList.builder();

        Iterable<TransformInput> dependencies =
                Iterables.concat(
                        transformInvocation.getInputs(), transformInvocation.getReferencedInputs());
        classpathEntries.addAll(
                TransformInputUtil.getDirectories(dependencies)
                        .stream()
                        .map(File::getPath)
                        .distinct()
                        .iterator());

        classpathEntries.addAll(
                Streams.stream(dependencies)
                        .flatMap(transformInput -> transformInput.getJarInputs().stream())
                        .filter(jarInput -> jarInput.getStatus() != Status.REMOVED)
                        .map(jarInput -> jarInput.getFile().getPath())
                        .distinct()
                        .iterator());

        return classpathEntries.build();
    }

    @NonNull
    private static List<String> getBootClasspath(
            @NonNull Supplier<List<File>> androidJarClasspath,
            @NonNull VariantScope.Java8LangSupport java8LangSupportType) {

        if (java8LangSupportType != VariantScope.Java8LangSupport.D8) {
            return Collections.emptyList();
        }
        ImmutableList.Builder<String> classpathEntries = ImmutableList.builder();
        classpathEntries.addAll(androidJarClasspath.get().stream().map(File::getPath).iterator());

        return classpathEntries.build();
    }

    @NonNull
    private static File getOutputForJar(
            @NonNull TransformOutputProvider output,
            @NonNull JarInput qualifiedContent,
            @Nullable Integer bucketId) {
        return output.getContentLocation(
                qualifiedContent.getFile().toString() + (bucketId == null ? "" : ("-" + bucketId)),
                ImmutableSet.of(ExtendedContentType.DEX_ARCHIVE),
                qualifiedContent.getScopes(),
                Format.JAR);
    }

    @NonNull
    private File getOutputForDir(
            @NonNull TransformOutputProvider output,
            @NonNull DirectoryInput directoryInput,
            int bucketId) {
        String name;
        if (isInstantRun
                && Sets.difference(
                                directoryInput.getScopes(), TransformManager.SCOPE_IR_FOR_SLICING)
                        .isEmpty()) {
            name = getSliceName(bucketId);
        } else {
            name = directoryInput.getFile().toString();
        }
        return output.getContentLocation(
                name,
                ImmutableSet.of(ExtendedContentType.DEX_ARCHIVE),
                directoryInput.getScopes(),
                Format.DIRECTORY);
    }

    public static String getSliceName(int bucketId) {
        return "slice_" + bucketId;
    }

    /**
     * Returns the bucket for the specified path. For jar inputs, path in the jar file should be
     * specified (both relative and absolute path work). For directories, absolute path should be
     * specified.
     */
    private static int getBucketForFile(
            @NonNull QualifiedContent content,
            @NonNull String path,
            int numberOfBuckets,
            boolean isInstantRun) {
        if (!isInstantRun || !(content instanceof DirectoryInput)) {
            return Math.abs(path.hashCode()) % numberOfBuckets;
        } else {
            Path filePath = Paths.get(path);
            Preconditions.checkArgument(filePath.isAbsolute(), "Path should be absolute: " + path);
            Path packagePath = filePath.getParent();
            if (packagePath == null) {
                return 0;
            }
            return Math.abs(packagePath.toString().hashCode()) % numberOfBuckets;
        }
    }
}<|MERGE_RESOLUTION|>--- conflicted
+++ resolved
@@ -173,16 +173,10 @@
 
     public static final int DEFAULT_BUFFER_SIZE_IN_KB = 100;
 
-<<<<<<< HEAD
-    // No more than 5 buckets should ever be necessary.
-    public static final int NUMBER_OF_BUCKETS =
-            Integer.min(4, Runtime.getRuntime().availableProcessors() / 2) + 1;
-=======
     public static final int NUMBER_OF_SLICES_FOR_PROJECT_CLASSES = 10;
 
     private static final int DEFAULT_NUM_BUCKETS =
             Math.max(Runtime.getRuntime().availableProcessors() / 2, 1);
->>>>>>> 2c0ed8da
 
     @NonNull private final Supplier<List<File>> androidJarClasspath;
     @NonNull private final DexOptions dexOptions;

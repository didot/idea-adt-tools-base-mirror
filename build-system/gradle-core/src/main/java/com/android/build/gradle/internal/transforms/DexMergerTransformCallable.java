/*
 * Copyright (C) 2017 The Android Open Source Project
 *
 * Licensed under the Apache License, Version 2.0 (the "License");
 * you may not use this file except in compliance with the License.
 * You may obtain a copy of the License at
 *
 *      http://www.apache.org/licenses/LICENSE-2.0
 *
 * Unless required by applicable law or agreed to in writing, software
 * distributed under the License is distributed on an "AS IS" BASIS,
 * WITHOUT WARRANTIES OR CONDITIONS OF ANY KIND, either express or implied.
 * See the License for the specific language governing permissions and
 * limitations under the License.
 */

package com.android.build.gradle.internal.transforms;

import com.android.annotations.NonNull;
import com.android.annotations.Nullable;
import com.android.builder.dexing.DexArchiveMerger;
import com.android.builder.dexing.DexMergerTool;
import com.android.builder.dexing.DexingType;
import com.android.dx.command.dexer.DxContext;
import com.android.ide.common.blame.MessageReceiver;
import com.android.ide.common.process.ProcessOutput;
import java.io.File;
import java.nio.file.Path;
import java.util.concurrent.Callable;
import java.util.concurrent.ForkJoinPool;

/**
 * Helper class to invoke the {@link com.android.builder.dexing.DexArchiveMerger} used to merge dex
 * archives.
 */
public class DexMergerTransformCallable implements Callable<Void> {

    @NonNull private final MessageReceiver messageReceiver;
    @NonNull private final DexingType dexingType;
    @NonNull private final ProcessOutput processOutput;
    @NonNull private final File dexOutputDir;
    @NonNull private final Iterable<Path> dexArchives;
    @NonNull private final ForkJoinPool forkJoinPool;
    @Nullable private final Path mainDexList;
    @NonNull private final DexMergerTool dexMerger;
    private final int minSdkVersion;
    private final boolean isDebuggable;

    public DexMergerTransformCallable(
            @NonNull MessageReceiver messageReceiver,
            @NonNull DexingType dexingType,
            @NonNull ProcessOutput processOutput,
            @NonNull File dexOutputDir,
            @NonNull Iterable<Path> dexArchives,
            @Nullable Path mainDexList,
            @NonNull ForkJoinPool forkJoinPool,
            @NonNull DexMergerTool dexMerger,
            int minSdkVersion,
            boolean isDebuggable) {
        this.messageReceiver = messageReceiver;
        this.dexingType = dexingType;
        this.processOutput = processOutput;
        this.dexOutputDir = dexOutputDir;
        this.dexArchives = dexArchives;
        this.mainDexList = mainDexList;
        this.forkJoinPool = forkJoinPool;
        this.dexMerger = dexMerger;
        this.minSdkVersion = minSdkVersion;
        this.isDebuggable = isDebuggable;
    }

    @Override
    public Void call() throws Exception {
        DexArchiveMerger merger;
        switch (dexMerger) {
            case DX:
                DxContext dxContext =
                        new DxContext(
                                processOutput.getStandardOutput(), processOutput.getErrorOutput());
                merger = DexArchiveMerger.createDxDexMerger(dxContext, forkJoinPool);
                break;
            case D8:
                int d8MinSdkVersion = minSdkVersion;
                if (d8MinSdkVersion < 21 && dexingType == DexingType.NATIVE_MULTIDEX) {
                    // D8 has baked-in logic that does not allow multiple dex files without
                    // main dex list if min sdk < 21. When we deploy the app to a device with api
                    // level 21+, we will promote legacy multidex to native multidex, but the min
                    // sdk version will be less than 21, which will cause D8 failure as we do not
                    // supply the main dex list. In order to prevent that, it is safe to set min
                    // sdk version to 21.
                    d8MinSdkVersion = 21;
                }
                merger =
                        DexArchiveMerger.createD8DexMerger(
                                messageReceiver, d8MinSdkVersion, isDebuggable);
                break;
            default:
                throw new AssertionError("Unknown dex merger " + dexMerger.name());
        }

        merger.mergeDexArchives(dexArchives, dexOutputDir.toPath(), mainDexList, dexingType);
        return null;
    }

    public interface Factory {
        DexMergerTransformCallable create(
<<<<<<< HEAD
=======
                @NonNull MessageReceiver messageReceiver,
>>>>>>> 9762cc2c
                @NonNull DexingType dexingType,
                @NonNull ProcessOutput processOutput,
                @NonNull File dexOutputDir,
                @NonNull Iterable<Path> dexArchives,
                @Nullable Path mainDexList,
                @NonNull ForkJoinPool forkJoinPool,
                @NonNull DexMergerTool dexMerger,
                int minSdkVersion,
                boolean isDebuggable);
    }
}<|MERGE_RESOLUTION|>--- conflicted
+++ resolved
@@ -104,10 +104,7 @@
 
     public interface Factory {
         DexMergerTransformCallable create(
-<<<<<<< HEAD
-=======
                 @NonNull MessageReceiver messageReceiver,
->>>>>>> 9762cc2c
                 @NonNull DexingType dexingType,
                 @NonNull ProcessOutput processOutput,
                 @NonNull File dexOutputDir,

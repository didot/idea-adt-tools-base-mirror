--- conflicted
+++ resolved
@@ -32,13 +32,8 @@
 import com.android.build.gradle.internal.pipeline.ExtendedContentType;
 import com.android.build.gradle.internal.scope.PackagingScope;
 import com.android.builder.core.AndroidBuilder;
-<<<<<<< HEAD
-import com.android.builder.model.AaptOptions;
-import com.android.ide.common.internal.LoggedErrorException;
-=======
 import com.android.builder.internal.aapt.AaptOptions;
 import com.android.builder.utils.FileCache;
->>>>>>> b805f832
 import com.android.ide.common.internal.WaitableExecutor;
 import com.android.utils.FileUtils;
 import com.google.common.collect.ImmutableSet;
@@ -68,12 +63,6 @@
             @Nullable FileCache fileCache,
             @NonNull PackagingScope packagingScope,
             @Nullable CoreSigningConfig signingConf,
-<<<<<<< HEAD
-            @NonNull AaptOptions aaptOptions,
-            @NonNull File outputDirectory, @NonNull File supportDirectory) {
-        super(logger, project, instantRunBuildContext, androidBuilder, packagingScope, signingConf,
-                aaptOptions, outputDirectory, supportDirectory);
-=======
             @NonNull AaptGeneration aaptGeneration,
             @NonNull AaptOptions aaptOptions,
             @NonNull File outputDirectory,
@@ -97,7 +86,6 @@
                 ? SdkConstants.CURRENT_PLATFORM == SdkConstants.PLATFORM_WINDOWS
                 : runAapt2Serially;
 
->>>>>>> b805f832
     }
 
     @NonNull
@@ -217,16 +205,8 @@
                 throw new RuntimeException(e);
             }
         });
-<<<<<<< HEAD
-        try {
-            executor.waitForTasksWithQuickFail(true /* cancelRemaining */);
-        } catch (LoggedErrorException e) {
-            logger.error("Exception while generating split APKs " + e.getMessage());
-            throw new TransformException(e);
-=======
         if (!runSerially) {
             executor.waitForTasksWithQuickFail(true /* cancelRemaining */);
->>>>>>> b805f832
         }
     }
 }
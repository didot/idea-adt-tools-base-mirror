/*
 * Copyright (C) 2015 The Android Open Source Project
 *
 * Licensed under the Apache License, Version 2.0 (the "License");
 * you may not use this file except in compliance with the License.
 * You may obtain a copy of the License at
 *
 *      http://www.apache.org/licenses/LICENSE-2.0
 *
 * Unless required by applicable law or agreed to in writing, software
 * distributed under the License is distributed on an "AS IS" BASIS,
 * WITHOUT WARRANTIES OR CONDITIONS OF ANY KIND, either express or implied.
 * See the License for the specific language governing permissions and
 * limitations under the License.
 */

package com.android.build.gradle.internal.transforms;

import com.android.annotations.NonNull;
import com.android.annotations.Nullable;
import com.android.build.api.artifact.BuildableArtifact;
import com.android.build.api.transform.DirectoryInput;
import com.android.build.api.transform.JarInput;
import com.android.build.api.transform.QualifiedContent;
import com.android.build.api.transform.SecondaryFile;
import com.android.build.api.transform.Status;
import com.android.build.api.transform.TransformException;
import com.android.build.api.transform.TransformInput;
import com.android.build.api.transform.TransformInvocation;
import com.android.build.gradle.internal.incremental.FileType;
import com.android.build.gradle.internal.incremental.InstantRunBuildContext;
import com.android.build.gradle.internal.packaging.ApkCreatorFactories;
import com.android.build.gradle.internal.pipeline.ExtendedContentType;
import com.android.build.gradle.internal.tasks.SigningConfigMetadata;
import com.android.builder.core.AndroidBuilder;
import com.android.builder.internal.aapt.AaptOptions;
import com.android.builder.packaging.PackagerException;
import com.android.ide.common.build.ApkInfo;
import com.android.ide.common.internal.WaitableExecutor;
import com.android.ide.common.signing.KeytoolException;
import com.android.utils.FileUtils;
import com.google.common.collect.ImmutableList;
import com.google.common.collect.ImmutableSet;
import com.google.common.collect.Iterators;
import com.google.common.collect.Sets;
import com.google.common.io.Files;
import java.io.File;
import java.io.FileNotFoundException;
import java.io.IOException;
import java.util.ArrayList;
import java.util.Collection;
import java.util.EnumSet;
import java.util.List;
import java.util.Map;
import java.util.Set;
import java.util.function.Supplier;
import java.util.stream.Collectors;
import org.gradle.api.Project;
import org.gradle.api.file.FileCollection;
import org.gradle.api.logging.Logger;

/**
 * Tasks to generate M+ style pure splits APKs with dex files.
 */
public class InstantRunSliceSplitApkBuilder extends InstantRunSplitApkBuilder {

    private final WaitableExecutor executor = WaitableExecutor.useGlobalSharedThreadPool();
<<<<<<< HEAD
=======

    private final BuildableArtifact splitApkResources;
>>>>>>> 2c0ed8da

    public InstantRunSliceSplitApkBuilder(
            @NonNull Logger logger,
            @NonNull Project project,
            @NonNull InstantRunBuildContext buildContext,
            @NonNull AndroidBuilder androidBuilder,
            @Nullable FileCollection aapt2FromMaven,
            @NonNull Supplier<String> applicationIdSupplier,
            @Nullable FileCollection signingConf,
            @NonNull AaptOptions aaptOptions,
            @NonNull File outputDirectory,
            @NonNull File supportDirectory,
<<<<<<< HEAD
            @NonNull File aaptIntermediateDirectory,
            @NonNull FileCollection resources,
            @NonNull FileCollection resourcesWithMainManifest,
            @NonNull FileCollection apkList,
=======
            @NonNull BuildableArtifact resources,
            @NonNull BuildableArtifact resourcesWithMainManifest,
            @NonNull BuildableArtifact apkList,
            @NonNull BuildableArtifact splitApkResourceFiles,
>>>>>>> 2c0ed8da
            @NonNull ApkInfo mainApk) {
        super(
                logger,
                project,
                buildContext,
                androidBuilder,
                aapt2FromMaven,
                applicationIdSupplier,
                signingConf,
                aaptOptions,
                outputDirectory,
                supportDirectory,
                resources,
                resourcesWithMainManifest,
                apkList,
                mainApk);
<<<<<<< HEAD
=======
        this.splitApkResources = splitApkResourceFiles;
    }

    @NonNull
    @Override
    public Collection<SecondaryFile> getSecondaryFiles() {
        ImmutableList.Builder<SecondaryFile> list = ImmutableList.builder();
        list.addAll(super.getSecondaryFiles());
        list.add(SecondaryFile.incremental(splitApkResources.get()));
        return list.build();
>>>>>>> 2c0ed8da
    }

    @NonNull
    @Override
    public String getName() {
        return "instantRunSlicesApk";
    }

    @NonNull
    @Override
    public Set<QualifiedContent.ContentType> getInputTypes() {
        return ImmutableSet.of(ExtendedContentType.DEX);
    }

    @NonNull
    @Override
    public Set<QualifiedContent.Scope> getScopes() {
        return Sets.immutableEnumSet(QualifiedContent.Scope.PROJECT,
                QualifiedContent.Scope.SUB_PROJECTS);
    }

    @Override
    public boolean isIncremental() {
        return true;
    }

    @Override
    public void transform(@NonNull TransformInvocation transformInvocation)
            throws TransformException, InterruptedException, IOException {

        // this will hold the list of split APKs to build.
        List<DexFiles> splitsToBuild = new ArrayList<>();
        if (transformInvocation.isIncremental()) {
            for (TransformInput transformInput : transformInvocation.getInputs()) {
                for (JarInput jarInput : transformInput.getJarInputs()) {
                    logger.error("InstantRunDependenciesApkBuilder received a jar file "
                            + jarInput.getFile().getAbsolutePath());
                }

                for (DirectoryInput directoryInput : transformInput.getDirectoryInputs()) {
                    Map<File, Set<Status>> sliceStatuses =
                            directoryInput
                                    .getChangedFiles()
                                    .entrySet()
                                    .stream()
                                    .collect(
                                            Collectors.groupingBy(
                                                    fileStatus ->
                                                            fileStatus.getKey().getParentFile(),
                                                    Collectors.mapping(
                                                            Map.Entry::getValue,
                                                            Collectors.toSet())));

                    for (Map.Entry<File, Set<Status>> slices : sliceStatuses.entrySet()) {
                        if (slices.getValue().equals(EnumSet.of(Status.REMOVED))) {
                            DexFiles dexFile =
                                    new DexFiles(ImmutableSet.of(), slices.getKey().getName());

                            String outputFileName = dexFile.encodeName() + "_unaligned.apk";
                            FileUtils.deleteIfExists(new File(outputDirectory, outputFileName));
                            outputFileName = dexFile.encodeName() + ".apk";
                            FileUtils.deleteIfExists(new File(outputDirectory, outputFileName));
                            break;
                        } else if (!slices.getValue().equals(EnumSet.of(Status.NOTCHANGED))) {
                            File[] dexFiles = slices.getKey().listFiles();
                            if (dexFiles != null) {
                                try {
                                    splitsToBuild.add(
                                            new DexFiles(dexFiles, directoryInput.getName()));
                                } catch (Exception e) {
                                    throw new TransformException(e);
                                }
                            }
                            break;
                        }
                    }
                }
            }
        } else {
            FileUtils.cleanOutputDir(outputDirectory);
            for (TransformInput transformInput : transformInvocation.getInputs()) {
                for (JarInput jarInput : transformInput.getJarInputs()) {
                    logger.error("InstantRunDependenciesApkBuilder received a jar file "
                            + jarInput.getFile().getAbsolutePath());
                }
                for (DirectoryInput directoryInput : transformInput.getDirectoryInputs()) {
                    File[] files = directoryInput.getFile().listFiles();
                    if (files == null) {
                        continue;
                    }
                    try {
                        splitsToBuild.add(
                                new DexFiles(ImmutableSet.copyOf(files), directoryInput.getName()));
                    } catch (Exception e) {
                        throw new TransformException(e);
                    }
                }
            }
        }

        // now build the APKs in parallel
        splitsToBuild.forEach(
                split -> {
                    try {
<<<<<<< HEAD
                        executor.execute(() -> generateSplitApk(mainApk, split));
=======
                        executor.execute(
                                () -> {
                                    String uniqueName = split.encodeName();
                                    final File alignedOutput =
                                            new File(outputDirectory, uniqueName + ".apk");
                                    Files.createParentDirs(alignedOutput);

                                    File splitApkResources =
                                            Iterators.getOnlyElement(
                                                    this.splitApkResources.getFiles().iterator());
                                    File splitApkResource = new File(splitApkResources, uniqueName);

                                    File resPackageFile =
                                            new File(splitApkResource, "resources_ap");

                                    if (!resPackageFile.exists()) {
                                        throw new FileNotFoundException(
                                                resPackageFile.getAbsolutePath());
                                    }
                                    generateSplitApk(
                                            uniqueName, resPackageFile, split, alignedOutput);

                                    buildContext.addChangedFile(FileType.SPLIT, alignedOutput);

                                    return alignedOutput;
                                });
>>>>>>> 2c0ed8da
                    } catch (Exception e) {
                        throw new RuntimeException(e);
                    }
                });
        executor.waitForTasksWithQuickFail(true /* cancelRemaining */);
<<<<<<< HEAD
=======
    }

    void generateSplitApk(String uniqueName, File resPackageFile, DexFiles split, File outputFile)
            throws TransformException, KeytoolException, IOException, PackagerException {

        // packageCodeSplitApk uses a temporary directory for incremental runs. Since we don't
        // do incremental builds here, make sure it gets an empty directory.
        File tempDir = new File(supportDirectory, "package_" + uniqueName);
        if (!tempDir.exists() && !tempDir.mkdirs()) {
            throw new TransformException(
                    "Cannot create temporary folder " + tempDir.getAbsolutePath());
        }
        FileUtils.cleanOutputDir(tempDir);

        androidBuilder.packageCodeSplitApk(
                resPackageFile,
                split.getDexFiles(),
                SigningConfigMetadata.Companion.load(signingConf),
                outputFile,
                tempDir,
                ApkCreatorFactories.fromProjectProperties(project, true));
>>>>>>> 2c0ed8da
    }
}<|MERGE_RESOLUTION|>--- conflicted
+++ resolved
@@ -65,11 +65,8 @@
 public class InstantRunSliceSplitApkBuilder extends InstantRunSplitApkBuilder {
 
     private final WaitableExecutor executor = WaitableExecutor.useGlobalSharedThreadPool();
-<<<<<<< HEAD
-=======
 
     private final BuildableArtifact splitApkResources;
->>>>>>> 2c0ed8da
 
     public InstantRunSliceSplitApkBuilder(
             @NonNull Logger logger,
@@ -82,17 +79,10 @@
             @NonNull AaptOptions aaptOptions,
             @NonNull File outputDirectory,
             @NonNull File supportDirectory,
-<<<<<<< HEAD
-            @NonNull File aaptIntermediateDirectory,
-            @NonNull FileCollection resources,
-            @NonNull FileCollection resourcesWithMainManifest,
-            @NonNull FileCollection apkList,
-=======
             @NonNull BuildableArtifact resources,
             @NonNull BuildableArtifact resourcesWithMainManifest,
             @NonNull BuildableArtifact apkList,
             @NonNull BuildableArtifact splitApkResourceFiles,
->>>>>>> 2c0ed8da
             @NonNull ApkInfo mainApk) {
         super(
                 logger,
@@ -109,8 +99,6 @@
                 resourcesWithMainManifest,
                 apkList,
                 mainApk);
-<<<<<<< HEAD
-=======
         this.splitApkResources = splitApkResourceFiles;
     }
 
@@ -121,7 +109,6 @@
         list.addAll(super.getSecondaryFiles());
         list.add(SecondaryFile.incremental(splitApkResources.get()));
         return list.build();
->>>>>>> 2c0ed8da
     }
 
     @NonNull
@@ -226,9 +213,6 @@
         splitsToBuild.forEach(
                 split -> {
                     try {
-<<<<<<< HEAD
-                        executor.execute(() -> generateSplitApk(mainApk, split));
-=======
                         executor.execute(
                                 () -> {
                                     String uniqueName = split.encodeName();
@@ -255,14 +239,11 @@
 
                                     return alignedOutput;
                                 });
->>>>>>> 2c0ed8da
                     } catch (Exception e) {
                         throw new RuntimeException(e);
                     }
                 });
         executor.waitForTasksWithQuickFail(true /* cancelRemaining */);
-<<<<<<< HEAD
-=======
     }
 
     void generateSplitApk(String uniqueName, File resPackageFile, DexFiles split, File outputFile)
@@ -284,6 +265,5 @@
                 outputFile,
                 tempDir,
                 ApkCreatorFactories.fromProjectProperties(project, true));
->>>>>>> 2c0ed8da
     }
 }
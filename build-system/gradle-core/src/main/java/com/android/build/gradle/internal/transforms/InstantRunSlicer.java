/*
 * Copyright (C) 2015 The Android Open Source Project
 *
 * Licensed under the Apache License, Version 2.0 (the "License");
 * you may not use this file except in compliance with the License.
 * You may obtain a copy of the License at
 *
 *      http://www.apache.org/licenses/LICENSE-2.0
 *
 * Unless required by applicable law or agreed to in writing, software
 * distributed under the License is distributed on an "AS IS" BASIS,
 * WITHOUT WARRANTIES OR CONDITIONS OF ANY KIND, either express or implied.
 * See the License for the specific language governing permissions and
 * limitations under the License.
 */

package com.android.build.gradle.internal.transforms;

import static org.objectweb.asm.Opcodes.ACC_PUBLIC;
import static org.objectweb.asm.Opcodes.ACC_SUPER;
import static org.objectweb.asm.Opcodes.V1_6;

import com.android.annotations.NonNull;
import com.android.build.api.transform.DirectoryInput;
import com.android.build.api.transform.Format;
import com.android.build.api.transform.QualifiedContent;
import com.android.build.api.transform.QualifiedContent.Scope;
import com.android.build.api.transform.Status;
import com.android.build.api.transform.Transform;
import com.android.build.api.transform.TransformException;
import com.android.build.api.transform.TransformInput;
import com.android.build.api.transform.TransformInvocation;
import com.android.build.api.transform.TransformOutputProvider;
import com.android.build.gradle.internal.LoggerWrapper;
import com.android.build.gradle.internal.pipeline.TransformManager;
import com.android.build.gradle.internal.scope.InstantRunVariantScope;
import com.android.utils.FileUtils;
import com.android.utils.ILogger;
import com.google.common.annotations.VisibleForTesting;
import com.google.common.base.Charsets;
import com.google.common.base.Joiner;
import com.google.common.base.Strings;
import com.google.common.collect.Sets;
import com.google.common.io.Files;

import org.gradle.api.logging.Logger;
import org.objectweb.asm.ClassWriter;

import java.io.File;
import java.io.IOException;
import java.util.ArrayList;
import java.util.Collection;
import java.util.List;
import java.util.Map;
import java.util.Set;

/**
 * Transform that slices the project's classes into approximately 10 slices for
 * {@link Scope#PROJECT} and {@link Scope#SUB_PROJECTS}.
 *
 * <p>Dependencies are not processed by the Slicer but will be dex'ed separately.
 */
public class InstantRunSlicer extends Transform {

    @VisibleForTesting
    static final String PACKAGE_FOR_GUARD_CLASS = "com/android/tools/fd/dummy";

    // since we use the last digit of the FQCN hashcode() as the bucket, 10 is the appropriate
    // number of slices.
    public static final int NUMBER_OF_SLICES_FOR_PROJECT_CLASSES = 10;

    private final ILogger logger;

    @NonNull
    private final InstantRunVariantScope variantScope;

    public InstantRunSlicer(@NonNull Logger logger, @NonNull InstantRunVariantScope variantScope) {
        this.logger = new LoggerWrapper(logger);
        this.variantScope = variantScope;
    }

    @NonNull
    @Override
    public String getName() {
        return "instantRunSlicer";
    }

    @NonNull
    @Override
    public Set<QualifiedContent.ContentType> getInputTypes() {
        return TransformManager.CONTENT_CLASS;
    }

    @NonNull
    @Override
    public Set<QualifiedContent.ContentType> getOutputTypes() {
        return TransformManager.CONTENT_CLASS;
    }

    @NonNull
    @Override
    public Set<Scope> getScopes() {
        return Sets.immutableEnumSet(Scope.PROJECT, Scope.SUB_PROJECTS);
    }

    @Override
    public boolean isIncremental() {
        return true;
    }

    @Override
    public void transform(@NonNull TransformInvocation transformInvocation)
            throws IOException, TransformException, InterruptedException {

        TransformOutputProvider outputProvider = transformInvocation.getOutputProvider();
        boolean isIncremental = transformInvocation.isIncremental();
        Collection<TransformInput> inputs = transformInvocation.getInputs();
        if (outputProvider == null) {
            logger.error(null /* throwable */, "null TransformOutputProvider for InstantRunSlicer");
            return;
        }

        Slices slices = new Slices();

        if (isIncremental) {
            processCodeChanges(inputs, outputProvider, slices);
        } else {
            slice(inputs, outputProvider, slices);
        }
    }

    /**
     * Combine all {@link Scope#PROJECT} and {@link Scope#SUB_PROJECTS} inputs into slices, ignore
     * all other inputs.
     *
     * @param inputs the transform's input
     * @param outputProvider the transform's output provider to create streams
     * @throws IOException if the files cannot be copied
     * @throws TransformException never thrown
     * @throws InterruptedException never thrown.
     */
    private static void slice(@NonNull Collection<TransformInput> inputs,
            @NonNull TransformOutputProvider outputProvider,
            @NonNull Slices slices)
            throws IOException, TransformException, InterruptedException {

        // first pass, gather all input files, organize per package.
        for (TransformInput input : inputs) {
            for (DirectoryInput directoryInput : input.getDirectoryInputs()) {
                File inputDir = directoryInput.getFile();
                for (File file : Files.fileTreeTraverser()
                        .breadthFirstTraversal(directoryInput.getFile())) {
                    if (file.isDirectory()) {
                        continue;
                    }
                    String packagePath = FileUtils
                            .relativePossiblyNonExistingPath(file.getParentFile(), inputDir);
                    slices.addElement(packagePath, file);
                }
            }
        }

        // now produces the output streams for each slice.
        slices.writeTo(outputProvider);
    }

    private void processCodeChanges(
            @NonNull final Collection<TransformInput> inputs,
            @NonNull final TransformOutputProvider outputProvider,
            @NonNull final Slices slices)
            throws TransformException, InterruptedException, IOException {

        // process all files
        for (TransformInput input : inputs) {
            for (DirectoryInput directoryInput : input.getDirectoryInputs()) {
                for (Map.Entry<File, Status> changedFile : directoryInput.getChangedFiles()
                        .entrySet()) {
                    // get the output stream for this file.
                    File fileToProcess = changedFile.getKey();
                    Status status = changedFile.getValue();
                    File sliceOutputLocation = getOutputStreamForFile(
                            outputProvider, directoryInput, fileToProcess, slices);

                    // add the buildID timestamp to the slice out directory so we force the
                    // dex task to rerun, even if no .class files appear to have changed. This
                    // can happen when doing a lot of hot swapping with changes undoing
                    // themselves resulting in a state that was equal to the last restart state.
                    // In theory, it would not require to rebuild but it will confuse Android
                    // Studio is there is nothing to push so just be safe and rebuild.
                    if (fileToProcess.isFile()) {
<<<<<<< HEAD
=======

                        if (!sliceOutputLocation.exists() && !sliceOutputLocation.mkdirs()) {
                            throw new IOException(
                                    "Cannot create folder " + sliceOutputLocation);
                        }
>>>>>>> fdf07a2c
                        Files.write(
                                String.valueOf(
                                        variantScope.getInstantRunBuildContext().getBuildId()),
                                new File(sliceOutputLocation, "buildId.txt"), Charsets.UTF_8);
<<<<<<< HEAD
                        logger.info("Writing buildId in %s because of %s",
=======
                        logger.verbose("Writing buildId in %s because of %s",
>>>>>>> fdf07a2c
                                sliceOutputLocation.getAbsolutePath(),
                                changedFile.toString());
                    }


                    String relativePath = FileUtils.relativePossiblyNonExistingPath(
                            fileToProcess, directoryInput.getFile());

                    File outputFile = new File(sliceOutputLocation, relativePath);
                    switch (status) {
                        case ADDED:
                        case CHANGED:
                            if (fileToProcess.isFile()) {
                                Files.createParentDirs(outputFile);
                                Files.copy(fileToProcess, outputFile);
<<<<<<< HEAD
                                logger.info("Copied %s to %s", fileToProcess, outputFile);
=======
                                logger.verbose("Copied %s to %s", fileToProcess, outputFile);
>>>>>>> fdf07a2c
                            }
                            break;
                        case REMOVED:
                            // the outputFile may not exist as the fileToProcess was an intermediary
                            // folder
                            if (outputFile.exists()) {
                                if (outputFile.isDirectory()) {
                                    FileUtils.deleteDirectoryContents(outputFile);
                                }
                                if (!outputFile.delete()) {
                                    throw new TransformException(
                                            String.format("Cannot delete file %1$s",
                                                    outputFile.getAbsolutePath()));
                                }
<<<<<<< HEAD
                                logger.info("Deleted %s", outputFile);
=======
                                logger.verbose("Deleted %s", outputFile);
>>>>>>> fdf07a2c
                            }
                            break;
                        default:
                            throw new TransformException("Unhandled status " + status);

                    }
                }
            }
        }
    }

    private static File getOutputStreamForFile(
            @NonNull TransformOutputProvider transformOutputProvider,
            @NonNull DirectoryInput input,
            @NonNull File file,
            @NonNull Slices slices) {

        String relativePackagePath = FileUtils.relativePossiblyNonExistingPath(file.getParentFile(),
                input.getFile());

        Slice slice = slices.getSliceFor(new Slice.SlicedElement(relativePackagePath, file));
        return transformOutputProvider.getContentLocation(slice.name,
                TransformManager.CONTENT_CLASS,
                Sets.immutableEnumSet(Scope.PROJECT, Scope.SUB_PROJECTS),
                Format.DIRECTORY);
    }

    private static class Slices {
        @NonNull
        private final List<Slice> slices = new ArrayList<>();

        private Slices() {
            for (int i=0; i <NUMBER_OF_SLICES_FOR_PROJECT_CLASSES; i++) {
                Slice newSlice = new Slice("slice_" + i, i);
                slices.add(newSlice);
            }
        }

        private void addElement(@NonNull String packagePath, @NonNull File file) {
            Slice.SlicedElement slicedElement = new Slice.SlicedElement(packagePath, file);
            Slice slice = getSliceFor(slicedElement);
            slice.add(slicedElement);
        }

        private void writeTo(@NonNull TransformOutputProvider outputProvider) throws IOException {
            for (Slice slice : slices) {
                slice.writeTo(outputProvider);
            }
        }

        private Slice getSliceFor(Slice.SlicedElement slicedElement) {
            return slices.get(slicedElement.getHashBucket());
        }
    }

    private static class Slice {

        private static class SlicedElement {
            @NonNull
            private final String packagePath;
            @NonNull
            private final File slicedFile;

            private SlicedElement(@NonNull String packagePath, @NonNull File slicedFile) {
                this.packagePath = packagePath;
                this.slicedFile = slicedFile;
            }

            /**
             * Returns the bucket number in which this {@link SlicedElement} belongs.
             * @return an integer between 0 and {@link #NUMBER_OF_SLICES_FOR_PROJECT_CLASSES}
             * exclusive that will be used to bucket this item.
             */
            public int getHashBucket() {
                String hashTarget = Strings.isNullOrEmpty(packagePath)
                        ? slicedFile.getName()
                        : packagePath;
                return Math.abs(hashTarget.hashCode() % NUMBER_OF_SLICES_FOR_PROJECT_CLASSES);
            }

            @Override
            public String toString() {
                return packagePath + slicedFile.getName();
            }
        }

        @NonNull
        private final String name;
        private final int hashBucket;
        private final List<SlicedElement> slicedElements;

        private Slice(@NonNull String name, int hashBucket) {
            this.name = name;
            this.hashBucket = hashBucket;
            slicedElements = new ArrayList<>();
        }

        private void add(@NonNull SlicedElement slicedElement) {
            if (hashBucket != slicedElement.getHashBucket()) {
                throw new RuntimeException("Wrong bucket for " + slicedElement);
            }
            slicedElements.add(slicedElement);
        }

        private void writeTo(@NonNull TransformOutputProvider outputProvider) throws IOException {

            File sliceOutputLocation = outputProvider.getContentLocation(name,
                    TransformManager.CONTENT_CLASS,
                    Sets.immutableEnumSet(Scope.PROJECT, Scope.SUB_PROJECTS),
                    Format.DIRECTORY);

            FileUtils.cleanOutputDir(sliceOutputLocation);

            // always write our dummy guard class, nobody will ever delete this file which mean
            // the slice will continue existing even it there is no other .class file in it.
            createGuardClass(name, sliceOutputLocation);

            // now copy all the files into its new location.
            for (Slice.SlicedElement slicedElement : slicedElements) {
                File outputFile = new File(sliceOutputLocation, new File(slicedElement.packagePath,
                        slicedElement.slicedFile.getName()).getPath());
                Files.createParentDirs(outputFile);
                Files.copy(slicedElement.slicedFile, outputFile);
            }
        }
    }

    private static void createGuardClass(@NonNull String name, @NonNull File outputDir)
            throws IOException {

        ClassWriter cw = new ClassWriter(0);

        File packageDir = new File(outputDir, PACKAGE_FOR_GUARD_CLASS);
        File outputFile = new File(packageDir, name + ".class");
        Files.createParentDirs(outputFile);

        // use package separator below which is always /
        String appInfoOwner = PACKAGE_FOR_GUARD_CLASS + '/' + name;
        cw.visit(V1_6, ACC_PUBLIC + ACC_SUPER, appInfoOwner, null, "java/lang/Object", null);
        cw.visitEnd();

        Files.write(cw.toByteArray(), outputFile);
    }
}<|MERGE_RESOLUTION|>--- conflicted
+++ resolved
@@ -38,7 +38,6 @@
 import com.android.utils.ILogger;
 import com.google.common.annotations.VisibleForTesting;
 import com.google.common.base.Charsets;
-import com.google.common.base.Joiner;
 import com.google.common.base.Strings;
 import com.google.common.collect.Sets;
 import com.google.common.io.Files;
@@ -188,23 +187,16 @@
                     // In theory, it would not require to rebuild but it will confuse Android
                     // Studio is there is nothing to push so just be safe and rebuild.
                     if (fileToProcess.isFile()) {
-<<<<<<< HEAD
-=======
 
                         if (!sliceOutputLocation.exists() && !sliceOutputLocation.mkdirs()) {
                             throw new IOException(
                                     "Cannot create folder " + sliceOutputLocation);
                         }
->>>>>>> fdf07a2c
                         Files.write(
                                 String.valueOf(
                                         variantScope.getInstantRunBuildContext().getBuildId()),
                                 new File(sliceOutputLocation, "buildId.txt"), Charsets.UTF_8);
-<<<<<<< HEAD
-                        logger.info("Writing buildId in %s because of %s",
-=======
                         logger.verbose("Writing buildId in %s because of %s",
->>>>>>> fdf07a2c
                                 sliceOutputLocation.getAbsolutePath(),
                                 changedFile.toString());
                     }
@@ -220,11 +212,7 @@
                             if (fileToProcess.isFile()) {
                                 Files.createParentDirs(outputFile);
                                 Files.copy(fileToProcess, outputFile);
-<<<<<<< HEAD
-                                logger.info("Copied %s to %s", fileToProcess, outputFile);
-=======
                                 logger.verbose("Copied %s to %s", fileToProcess, outputFile);
->>>>>>> fdf07a2c
                             }
                             break;
                         case REMOVED:
@@ -239,11 +227,7 @@
                                             String.format("Cannot delete file %1$s",
                                                     outputFile.getAbsolutePath()));
                                 }
-<<<<<<< HEAD
-                                logger.info("Deleted %s", outputFile);
-=======
                                 logger.verbose("Deleted %s", outputFile);
->>>>>>> fdf07a2c
                             }
                             break;
                         default:

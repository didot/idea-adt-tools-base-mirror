/*
 * Copyright (C) 2016 The Android Open Source Project
 *
 * Licensed under the Apache License, Version 2.0 (the "License");
 * you may not use this file except in compliance with the License.
 * You may obtain a copy of the License at
 *
 *      http://www.apache.org/licenses/LICENSE-2.0
 *
 * Unless required by applicable law or agreed to in writing, software
 * distributed under the License is distributed on an "AS IS" BASIS,
 * WITHOUT WARRANTIES OR CONDITIONS OF ANY KIND, either express or implied.
 * See the License for the specific language governing permissions and
 * limitations under the License.
 */

package com.android.build.gradle.internal.transforms;

import static com.android.sdklib.BuildToolInfo.PathId.ZIP_ALIGN;

import com.android.annotations.NonNull;
import com.android.annotations.Nullable;
import com.android.build.api.transform.Transform;
import com.android.build.api.transform.TransformException;
import com.android.build.gradle.internal.aapt.AaptGradleFactory;
import com.android.build.gradle.internal.dsl.CoreSigningConfig;
import com.android.build.gradle.internal.incremental.FileType;
import com.android.build.gradle.internal.incremental.InstantRunBuildContext;
import com.android.build.gradle.internal.packaging.ApkCreatorFactories;
import com.android.build.gradle.internal.scope.PackagingScope;
import com.android.builder.core.AndroidBuilder;
import com.android.builder.core.VariantType;
import com.android.builder.internal.aapt.Aapt;
import com.android.builder.internal.aapt.AaptPackageConfig;
import com.android.builder.model.AaptOptions;
import com.android.builder.packaging.PackagerException;
import com.android.builder.sdk.TargetInfo;
import com.android.ide.common.process.ProcessException;
import com.android.ide.common.resources.configuration.VersionQualifier;
import com.android.ide.common.signing.KeytoolException;
import com.android.utils.FileUtils;
import com.google.common.collect.ImmutableMap;
import com.google.common.collect.ImmutableSet;
import com.google.common.io.Files;
import java.io.File;
import java.io.FileOutputStream;
import java.io.IOException;
import java.io.OutputStreamWriter;
import java.util.Map;
import org.gradle.api.Project;
import org.gradle.api.logging.Logger;

/**
 * Common behavior for creating instant run related split APKs.
 */
abstract class InstantRunSplitApkBuilder extends Transform {

    @NonNull
    protected final Logger logger;
    @NonNull
    protected final Project project;
    @NonNull
    private final AndroidBuilder androidBuilder;
    @NonNull
    private final InstantRunBuildContext instantRunBuildContext;
    @NonNull
    protected final File outputDirectory;
    @Nullable
    private final CoreSigningConfig signingConf;
    @NonNull
    private final PackagingScope packagingScope;
    @NonNull
    private final AaptOptions aaptOptions;
    @NonNull
    private final File supportDirectory;

    public InstantRunSplitApkBuilder(
            @NonNull Logger logger,
            @NonNull Project project,
            @NonNull InstantRunBuildContext instantRunBuildContext,
            @NonNull AndroidBuilder androidBuilder,
            @NonNull PackagingScope packagingScope,
            @Nullable CoreSigningConfig signingConf,
            @NonNull AaptOptions aaptOptions,
            @NonNull File outputDirectory,
            @NonNull File supportDirectory) {
        this.logger = logger;
        this.project = project;
        this.instantRunBuildContext = instantRunBuildContext;
        this.androidBuilder = androidBuilder;
        this.packagingScope = packagingScope;
        this.signingConf = signingConf;
        this.aaptOptions = aaptOptions;
        this.outputDirectory = outputDirectory;
        this.supportDirectory = supportDirectory;
    }

    @NonNull
    @Override
    public Map<String, Object> getParameterInputs() {
        ImmutableMap.Builder<String, Object> builder = ImmutableMap.<String, Object>builder()
                .put("applicationId", packagingScope.getApplicationId())
                .put("versionCode", packagingScope.getVersionCode());
        if (packagingScope.getVersionName() != null) {
            builder.put("versionName", packagingScope.getVersionName());
        }
        try {
            File zipAlignExe = getZipAlignExe();
            builder.put("zipAlignExe", zipAlignExe.getAbsolutePath());

        } catch (TransformException e) {
            // ignore for now, this is not a big deal for the parameter inputs.
        }
        return builder.build();
    }

    protected static class DexFiles {
        private final ImmutableSet<File> dexFiles;
        private final String dexFolderName;

        protected DexFiles(@NonNull File[] dexFiles, @NonNull String dexFolderName) {
            this(ImmutableSet.copyOf(dexFiles), dexFolderName);
        }

        protected DexFiles(@NonNull ImmutableSet<File> dexFiles, @NonNull String dexFolderName) {
            this.dexFiles = dexFiles;
            this.dexFolderName = dexFolderName;
        }

        protected String encodeName() {
            return dexFolderName.replace('-', '_');
        }

        protected ImmutableSet<File> getDexFiles() {
            return dexFiles;
        }
    }

    @NonNull
    protected File generateSplitApk(@NonNull DexFiles dexFiles)
            throws IOException, KeytoolException, PackagerException,
            InterruptedException, ProcessException, TransformException {

        String uniqueName = dexFiles.encodeName();
        final File alignedOutput = new File(outputDirectory, uniqueName + ".apk");
        Files.createParentDirs(alignedOutput);
        File resPackageFile = generateSplitApkManifest(uniqueName);

        // packageCodeSplitApk uses a temporary directory for incremental runs. Since we don't
        // do incremental builds here, make sure it gets an empty directory.
        File tempDir = new File(supportDirectory, "package_" + uniqueName);
        if (!tempDir.exists() && !tempDir.mkdirs()) {
            throw new TransformException("Cannot create temporary folder "
                    + tempDir.getAbsolutePath());
        }

        FileUtils.cleanOutputDir(tempDir);

        androidBuilder.packageCodeSplitApk(
                resPackageFile,
                dexFiles.dexFiles,
                signingConf,
                alignedOutput,
                tempDir,
                ApkCreatorFactories.fromProjectProperties(project, true));

        instantRunBuildContext.addChangedFile(FileType.SPLIT, alignedOutput);
        //noinspection ResultOfMethodCallIgnored
        resPackageFile.delete();
        return alignedOutput;
    }

    @NonNull
    private File getZipAlignExe() throws TransformException {
        final TargetInfo info = androidBuilder.getTargetInfo();
        if (info == null) {
            throw new TransformException("Cannot find zipAlign executable, no target info set");
        }
        String path1 = info.getBuildTools().getPath(ZIP_ALIGN);
        if (path1 == null) {
            throw new TransformException("Cannot find zipAlign executable for build tools "
                    + info.getBuildTools().getLocation());
        }
        return new File(path1);
    }

    @NonNull
    private File generateSplitApkManifest(@NonNull String uniqueName)
            throws IOException, ProcessException, InterruptedException {

        String versionNameToUse = packagingScope.getVersionName();
        int versionCode = packagingScope.getVersionCode();
        if (versionNameToUse == null) {
            versionNameToUse = String.valueOf(versionCode);
        }

        File apkSupportDir = new File(supportDirectory, uniqueName);
        if (!apkSupportDir.exists() && !apkSupportDir.mkdirs()) {
            logger.error("Cannot create apk support dir {}", apkSupportDir.getAbsoluteFile());
        }
        File androidManifest = new File(apkSupportDir, "AndroidManifest.xml");
        try (OutputStreamWriter fileWriter =
                     new OutputStreamWriter(new FileOutputStream(androidManifest), "UTF-8")) {
            fileWriter.append("<?xml version=\"1.0\" encoding=\"utf-8\"?>\n")
                    .append("<manifest xmlns:android=\"http://schemas.android.com/apk/res/android\"\n")
                    .append("      package=\"").append(packagingScope.getApplicationId()).append("\"\n");
            if (versionCode != VersionQualifier.DEFAULT_VERSION) {
                fileWriter
                        .append("      android:versionCode=\"").append(String.valueOf(versionCode))
                        .append("\"\n")
                        .append("      android:versionName=\"").append(versionNameToUse)
                        .append("\"\n");
            }
            fileWriter
                    .append("      split=\"lib_").append(uniqueName).append("_apk\">\n")
                    .append("</manifest>\n");
            fileWriter.flush();
        }

        File resFilePackageFile = new File(apkSupportDir, "resources_ap");

        AaptPackageConfig.Builder aaptConfig = new AaptPackageConfig.Builder()
                .setManifestFile(androidManifest)
                .setOptions(aaptOptions)
                .setDebuggable(true)
                .setVariantType(VariantType.DEFAULT)
                .setResourceOutputApk(resFilePackageFile);

        androidBuilder.processResources(
                getAapt(),
                aaptConfig,
                false /* enforceUniquePackageName */);

        return resFilePackageFile;
    }

    protected Aapt getAapt() {
        return makeAapt(androidBuilder, packagingScope, getClass().getName());
    }

<<<<<<< HEAD
    public static class ConfigAction implements TaskConfigAction<InstantRunSplitApkBuilder> {

        private final PackagingScope packagingScope;

        public ConfigAction(@NonNull PackagingScope packagingScope) {
            this.packagingScope = packagingScope;
        }

        @NonNull
        @Override
        public String getName() {
            return packagingScope.getTaskName("buildInstantRunPureSplits");
        }

        @NonNull
        @Override
        public Class<InstantRunSplitApkBuilder> getType() {
            return InstantRunSplitApkBuilder.class;
        }

        @Override
        public void execute(@NonNull InstantRunSplitApkBuilder task) {
            AndroidBuilder androidBuilder = packagingScope.getAndroidBuilder();

            task.outputDirectory = packagingScope.getInstantRunSplitApkOutputFolder();
            task.signingConf = packagingScope.getSigningConfig();
            task.setApplicationId(packagingScope.getApplicationId());
            task.setVariantName(packagingScope.getFullVariantName());
            task.setAndroidBuilder(androidBuilder);
            task.instantRunBuildContext = packagingScope.getInstantRunBuildContext();
            task.supportDir = packagingScope.getInstantRunSupportDir();
            task.incrementalDir = packagingScope.getIncrementalDir(task.getName());
            task.versionCode = packagingScope.getVersionCode();
            task.versionName = packagingScope.getVersionName();

            task.aapt =
                    AaptGradleFactory.make(
                            androidBuilder,
                            true,
                            true,
                            packagingScope.getProject(),
                            packagingScope.getVariantType(),
                            FileUtils.mkdirs(new File(
                                    packagingScope.getIncrementalDir(getName()),
                                    "aapt-temp")),
                            0);

            ConventionMappingHelper.map(task, "zipAlignExe", () -> {
                final TargetInfo info = androidBuilder.getTargetInfo();
                if (info == null) {
                    return null;
                }
                String path1 = info.getBuildTools().getPath(ZIP_ALIGN);
                if (path1 == null) {
                    return null;
                }
                return new File(path1);
            });

            ConventionMappingHelper.map(task, "dexFolders", packagingScope::getDexFolders);
            ConventionMappingHelper.map(task, "aaptOptions", packagingScope::getAaptOptions);
        }
=======
    @NonNull
    public static Aapt makeAapt(@NonNull AndroidBuilder androidBuilder,
            @NonNull PackagingScope packagingScope,
            @NonNull String incrementalDirName) {
        return AaptGradleFactory.make(
                androidBuilder,
                true,
                packagingScope.getProject(),
                packagingScope.getVariantType(),
                FileUtils.mkdirs(new File(
                        packagingScope.getIncrementalDir("instantRunDependenciesApkBuilder"),
                        "aapt-temp")),
                0);
>>>>>>> fdf07a2c
    }
}<|MERGE_RESOLUTION|>--- conflicted
+++ resolved
@@ -238,70 +238,6 @@
         return makeAapt(androidBuilder, packagingScope, getClass().getName());
     }
 
-<<<<<<< HEAD
-    public static class ConfigAction implements TaskConfigAction<InstantRunSplitApkBuilder> {
-
-        private final PackagingScope packagingScope;
-
-        public ConfigAction(@NonNull PackagingScope packagingScope) {
-            this.packagingScope = packagingScope;
-        }
-
-        @NonNull
-        @Override
-        public String getName() {
-            return packagingScope.getTaskName("buildInstantRunPureSplits");
-        }
-
-        @NonNull
-        @Override
-        public Class<InstantRunSplitApkBuilder> getType() {
-            return InstantRunSplitApkBuilder.class;
-        }
-
-        @Override
-        public void execute(@NonNull InstantRunSplitApkBuilder task) {
-            AndroidBuilder androidBuilder = packagingScope.getAndroidBuilder();
-
-            task.outputDirectory = packagingScope.getInstantRunSplitApkOutputFolder();
-            task.signingConf = packagingScope.getSigningConfig();
-            task.setApplicationId(packagingScope.getApplicationId());
-            task.setVariantName(packagingScope.getFullVariantName());
-            task.setAndroidBuilder(androidBuilder);
-            task.instantRunBuildContext = packagingScope.getInstantRunBuildContext();
-            task.supportDir = packagingScope.getInstantRunSupportDir();
-            task.incrementalDir = packagingScope.getIncrementalDir(task.getName());
-            task.versionCode = packagingScope.getVersionCode();
-            task.versionName = packagingScope.getVersionName();
-
-            task.aapt =
-                    AaptGradleFactory.make(
-                            androidBuilder,
-                            true,
-                            true,
-                            packagingScope.getProject(),
-                            packagingScope.getVariantType(),
-                            FileUtils.mkdirs(new File(
-                                    packagingScope.getIncrementalDir(getName()),
-                                    "aapt-temp")),
-                            0);
-
-            ConventionMappingHelper.map(task, "zipAlignExe", () -> {
-                final TargetInfo info = androidBuilder.getTargetInfo();
-                if (info == null) {
-                    return null;
-                }
-                String path1 = info.getBuildTools().getPath(ZIP_ALIGN);
-                if (path1 == null) {
-                    return null;
-                }
-                return new File(path1);
-            });
-
-            ConventionMappingHelper.map(task, "dexFolders", packagingScope::getDexFolders);
-            ConventionMappingHelper.map(task, "aaptOptions", packagingScope::getAaptOptions);
-        }
-=======
     @NonNull
     public static Aapt makeAapt(@NonNull AndroidBuilder androidBuilder,
             @NonNull PackagingScope packagingScope,
@@ -315,6 +251,5 @@
                         packagingScope.getIncrementalDir("instantRunDependenciesApkBuilder"),
                         "aapt-temp")),
                 0);
->>>>>>> fdf07a2c
     }
 }
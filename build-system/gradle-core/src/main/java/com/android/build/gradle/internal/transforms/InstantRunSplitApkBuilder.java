/*
 * Copyright (C) 2016 The Android Open Source Project
 *
 * Licensed under the Apache License, Version 2.0 (the "License");
 * you may not use this file except in compliance with the License.
 * You may obtain a copy of the License at
 *
 *      http://www.apache.org/licenses/LICENSE-2.0
 *
 * Unless required by applicable law or agreed to in writing, software
 * distributed under the License is distributed on an "AS IS" BASIS,
 * WITHOUT WARRANTIES OR CONDITIONS OF ANY KIND, either express or implied.
 * See the License for the specific language governing permissions and
 * limitations under the License.
 */

package com.android.build.gradle.internal.transforms;

import static java.nio.file.Files.deleteIfExists;

import com.android.SdkConstants;
import com.android.annotations.NonNull;
import com.android.annotations.Nullable;
import com.android.build.api.transform.Transform;
import com.android.build.api.transform.TransformException;
import com.android.build.gradle.internal.aapt.AaptGeneration;
import com.android.build.gradle.internal.aapt.AaptGradleFactory;
import com.android.build.gradle.internal.dsl.CoreSigningConfig;
import com.android.build.gradle.internal.incremental.FileType;
import com.android.build.gradle.internal.incremental.InstantRunBuildContext;
import com.android.build.gradle.internal.packaging.ApkCreatorFactories;
import com.android.build.gradle.internal.scope.PackagingScope;
import com.android.builder.core.AndroidBuilder;
import com.android.builder.core.VariantType;
import com.android.builder.internal.aapt.Aapt;
import com.android.builder.internal.aapt.AaptOptions;
import com.android.builder.internal.aapt.AaptPackageConfig;
import com.android.builder.packaging.PackagerException;
import com.android.builder.utils.FileCache;
import com.android.ide.common.process.ProcessException;
import com.android.ide.common.resources.configuration.VersionQualifier;
import com.android.ide.common.signing.KeytoolException;
import com.android.utils.FileUtils;
import com.google.common.collect.ImmutableList;
import com.google.common.collect.ImmutableMap;
import com.google.common.collect.ImmutableSet;
import com.google.common.io.Files;
import java.io.File;
import java.io.FileOutputStream;
import java.io.IOException;
import java.io.OutputStreamWriter;
import java.util.List;
import java.util.Map;
import java.util.concurrent.ExecutionException;
import java.util.stream.Collectors;
import org.gradle.api.Project;
import org.gradle.api.file.FileCollection;
import org.gradle.api.logging.Logger;

/** Common behavior for creating instant run related split APKs. */
public abstract class InstantRunSplitApkBuilder extends Transform {

    @NonNull
    protected final Logger logger;
    @NonNull
    protected final Project project;
    @NonNull protected final AndroidBuilder androidBuilder;
    @Nullable private final FileCache fileCache;
    @NonNull private final AaptGeneration aaptGeneration;
    @NonNull protected final InstantRunBuildContext buildContext;
    @NonNull
    protected final File outputDirectory;
    @Nullable protected final CoreSigningConfig signingConf;
    @NonNull
    private final PackagingScope packagingScope;
    @NonNull
    private final AaptOptions aaptOptions;
<<<<<<< HEAD
    @NonNull
    private final File supportDirectory;
=======
    @NonNull protected final File supportDirectory;
    @NonNull protected final File aaptIntermediateDirectory;
>>>>>>> b805f832

    public InstantRunSplitApkBuilder(
            @NonNull Logger logger,
            @NonNull Project project,
            @NonNull InstantRunBuildContext buildContext,
            @NonNull AndroidBuilder androidBuilder,
            @Nullable FileCache fileCache,
            @NonNull PackagingScope packagingScope,
            @Nullable CoreSigningConfig signingConf,
            @NonNull AaptGeneration aaptGeneration,
            @NonNull AaptOptions aaptOptions,
            @NonNull File outputDirectory,
<<<<<<< HEAD
            @NonNull File supportDirectory) {
=======
            @NonNull File supportDirectory,
            @NonNull File aaptIntermediateDirectory) {
>>>>>>> b805f832
        this.logger = logger;
        this.project = project;
        this.buildContext = buildContext;
        this.androidBuilder = androidBuilder;
        this.fileCache = fileCache;
        this.packagingScope = packagingScope;
        this.signingConf = signingConf;
        this.aaptGeneration = aaptGeneration;
        this.aaptOptions = aaptOptions;
        this.outputDirectory = outputDirectory;
        this.supportDirectory = supportDirectory;
<<<<<<< HEAD
=======
        this.aaptIntermediateDirectory = aaptIntermediateDirectory;
>>>>>>> b805f832
    }

    @NonNull
    @Override
<<<<<<< HEAD
    public Map<String, Object> getParameterInputs() {
        ImmutableMap.Builder<String, Object> builder = ImmutableMap.<String, Object>builder()
                .put("applicationId", packagingScope.getApplicationId())
                .put("versionCode", packagingScope.getVersionCode());
        if (packagingScope.getVersionName() != null) {
            builder.put("versionName", packagingScope.getVersionName());
        }
        try {
            File zipAlignExe = getZipAlignExe();
            builder.put("zipAlignExe", zipAlignExe.getAbsolutePath());

        } catch (TransformException e) {
            // ignore for now, this is not a big deal for the parameter inputs.
=======
    public final Map<String, Object> getParameterInputs() {
        ImmutableMap.Builder<String, Object> builder =
                ImmutableMap.<String, Object>builder()
                        .put("applicationId", packagingScope.getApplicationId())
                        .put("versionCode", packagingScope.getVersionCode())
                        .put("aaptGeneration", aaptGeneration.name());
        if (packagingScope.getVersionName() != null) {
            builder.put("versionName", packagingScope.getVersionName());
>>>>>>> b805f832
        }
        return builder.build();
    }

    protected static class DexFiles {
        private final ImmutableSet<File> dexFiles;
        private final String dexFolderName;

        protected DexFiles(@NonNull File[] dexFiles, @NonNull String dexFolderName) {
            this(ImmutableSet.copyOf(dexFiles), dexFolderName);
        }

        protected DexFiles(@NonNull ImmutableSet<File> dexFiles, @NonNull String dexFolderName) {
            this.dexFiles = dexFiles;
            this.dexFolderName = dexFolderName;
        }

        protected String encodeName() {
            return dexFolderName.replace('-', '_');
        }

        protected ImmutableSet<File> getDexFiles() {
            return dexFiles;
        }
    }

    @NonNull
    protected File generateSplitApk(@NonNull DexFiles dexFiles)
            throws IOException, KeytoolException, PackagerException, InterruptedException,
                    ProcessException, TransformException, ExecutionException {

        String uniqueName = dexFiles.encodeName();
        final File alignedOutput = new File(outputDirectory, uniqueName + ".apk");
        Files.createParentDirs(alignedOutput);

        try (Aapt aapt = getAapt()) {
            File resPackageFile =
                    generateSplitApkResourcesAp(
                            logger,
                            aapt,
                            packagingScope,
                            supportDirectory,
                            aaptOptions,
                            androidBuilder,
                            uniqueName);

            // packageCodeSplitApk uses a temporary directory for incremental runs. Since we don't
            // do incremental builds here, make sure it gets an empty directory.
            File tempDir = new File(supportDirectory, "package_" + uniqueName);
            if (!tempDir.exists() && !tempDir.mkdirs()) {
                throw new TransformException(
                        "Cannot create temporary folder " + tempDir.getAbsolutePath());
            }

            FileUtils.cleanOutputDir(tempDir);

            androidBuilder.packageCodeSplitApk(
                    resPackageFile,
                    dexFiles.dexFiles,
                    signingConf,
                    alignedOutput,
                    tempDir,
                    ApkCreatorFactories.fromProjectProperties(project, true));

            buildContext.addChangedFile(FileType.SPLIT, alignedOutput);
            deleteIfExists(resPackageFile.toPath());
        }

        return alignedOutput;
    }

    @NonNull
    public static File generateSplitApkManifest(
            @NonNull File apkSupportDir,
            @NonNull String splitName,
            @NonNull String packageId,
            @Nullable String versionName,
            int versionCode,
            @Nullable String minSdkVersion)
            throws IOException {

        String versionNameToUse = versionName;
        if (versionNameToUse == null) {
            versionNameToUse = String.valueOf(versionCode);
        }

        File androidManifest = new File(apkSupportDir, "AndroidManifest.xml");
        try (OutputStreamWriter fileWriter =
                     new OutputStreamWriter(new FileOutputStream(androidManifest), "UTF-8")) {
            fileWriter
                    .append("<?xml version=\"1.0\" encoding=\"utf-8\"?>\n")
                    .append(
                            "<manifest xmlns:android=\"http://schemas.android.com/apk/res/android\"\n")
                    .append("      package=\"")
                    .append(packageId)
                    .append("\"\n");
            if (versionCode != VersionQualifier.DEFAULT_VERSION) {
                fileWriter
                        .append("      android:versionCode=\"").append(String.valueOf(versionCode))
                        .append("\"\n")
                        .append("      android:versionName=\"").append(versionNameToUse)
                        .append("\"\n");
            }
            fileWriter.append("      split=\"lib_").append(splitName).append("_apk\">\n");
            if (minSdkVersion != null) {
                fileWriter
                        .append("\t<uses-sdk android:minSdkVersion=\"")
                        .append(minSdkVersion)
                        .append("\"/>\n");
            }
            fileWriter.append("</manifest>\n").flush();
        }
        return androidManifest;
    }

    /**
     * Generate a split APK resources, only containing a minimum AndroidManifest.xml to be a legal
     * split APK but has not resources attached. The returned resources_ap file returned can be used
     * to build a legal split APK.
     */
    @NonNull
    public static File generateSplitApkResourcesAp(
            @NonNull Logger logger,
            @NonNull Aapt aapt,
            @NonNull PackagingScope packagingScope,
            @NonNull File supportDirectory,
            @NonNull AaptOptions aaptOptions,
            @NonNull AndroidBuilder androidBuilder,
            @NonNull String uniqueName)
            throws IOException, ProcessException, InterruptedException {

<<<<<<< HEAD
        String versionNameToUse = packagingScope.getVersionName();
        int versionCode = packagingScope.getVersionCode();
        if (versionNameToUse == null) {
            versionNameToUse = String.valueOf(versionCode);
=======
        File apkSupportDir = new File(supportDirectory, uniqueName);
        if (!apkSupportDir.exists() && !apkSupportDir.mkdirs()) {
            logger.error("Cannot create apk support dir {}", apkSupportDir.getAbsoluteFile());
>>>>>>> b805f832
        }
        File androidManifest =
                generateSplitApkManifest(
                        apkSupportDir,
                        uniqueName,
                        packagingScope.getApplicationId(),
                        packagingScope.getVersionName(),
                        packagingScope.getVersionCode(),
                        null);

        return generateSplitApkResourcesAp(
                logger,
                aapt,
                androidManifest,
                supportDirectory,
                aaptOptions,
                androidBuilder,
                null, /* imports */
                uniqueName);
    }

    /**
     * Generate the compile resouces_ap file that contains the resources for this split plus the
     * split definition.
     */
    @NonNull
    public static File generateSplitApkResourcesAp(
            @NonNull Logger logger,
            @NonNull Aapt aapt,
            @NonNull File androidManifest,
            @NonNull File supportDirectory,
            @NonNull AaptOptions aaptOptions,
            @NonNull AndroidBuilder androidBuilder,
            @Nullable FileCollection imports,
            @NonNull String uniqueName)
            throws IOException, ProcessException, InterruptedException {

        File apkSupportDir = new File(supportDirectory, uniqueName);
        if (!apkSupportDir.exists() && !apkSupportDir.mkdirs()) {
            logger.error("Cannot create apk support dir {}", apkSupportDir.getAbsoluteFile());
        }
<<<<<<< HEAD
        File androidManifest = new File(apkSupportDir, "AndroidManifest.xml");
        try (OutputStreamWriter fileWriter =
                     new OutputStreamWriter(new FileOutputStream(androidManifest), "UTF-8")) {
            fileWriter.append("<?xml version=\"1.0\" encoding=\"utf-8\"?>\n")
                    .append("<manifest xmlns:android=\"http://schemas.android.com/apk/res/android\"\n")
                    .append("      package=\"").append(packagingScope.getApplicationId()).append("\"\n");
            if (versionCode != VersionQualifier.DEFAULT_VERSION) {
                fileWriter
                        .append("      android:versionCode=\"").append(String.valueOf(versionCode))
                        .append("\"\n")
                        .append("      android:versionName=\"").append(versionNameToUse)
                        .append("\"\n");
            }
            fileWriter
                    .append("      split=\"lib_").append(uniqueName).append("_apk\">\n")
                    .append("</manifest>\n");
            fileWriter.flush();
        }
=======
>>>>>>> b805f832

        File resFilePackageFile = new File(apkSupportDir, "resources_ap");

        List<File> importedAPKs =
                imports != null
                        ? imports.getAsFileTree()
                                .getFiles()
                                .stream()
                                .filter(file -> file.getName().endsWith(SdkConstants.EXT_RES))
                                .collect(Collectors.toList())
                        : ImmutableList.of();

        AaptPackageConfig.Builder aaptConfig =
                new AaptPackageConfig.Builder()
                        .setManifestFile(androidManifest)
                        .setOptions(aaptOptions)
                        .setDebuggable(true)
                        .setVariantType(VariantType.DEFAULT)
                        .setImports(ImmutableList.copyOf(importedAPKs))
                        .setResourceOutputApk(resFilePackageFile);

        androidBuilder.processResources(aapt, aaptConfig);

        return resFilePackageFile;
    }

    protected Aapt getAapt() throws IOException {
        return makeAapt(aaptGeneration, androidBuilder, fileCache, aaptIntermediateDirectory);
    }

    @NonNull
    public static Aapt makeAapt(
            @NonNull AaptGeneration aaptGeneration,
            @NonNull AndroidBuilder androidBuilder,
            @Nullable FileCache fileCache,
            @NonNull File intermediateFolder)
            throws IOException {
        return AaptGradleFactory.make(
                aaptGeneration,
                androidBuilder,
                null,
                fileCache,
                true,
                FileUtils.mkdirs(intermediateFolder),
                0);
    }

}<|MERGE_RESOLUTION|>--- conflicted
+++ resolved
@@ -75,13 +75,8 @@
     private final PackagingScope packagingScope;
     @NonNull
     private final AaptOptions aaptOptions;
-<<<<<<< HEAD
-    @NonNull
-    private final File supportDirectory;
-=======
     @NonNull protected final File supportDirectory;
     @NonNull protected final File aaptIntermediateDirectory;
->>>>>>> b805f832
 
     public InstantRunSplitApkBuilder(
             @NonNull Logger logger,
@@ -94,12 +89,8 @@
             @NonNull AaptGeneration aaptGeneration,
             @NonNull AaptOptions aaptOptions,
             @NonNull File outputDirectory,
-<<<<<<< HEAD
-            @NonNull File supportDirectory) {
-=======
             @NonNull File supportDirectory,
             @NonNull File aaptIntermediateDirectory) {
->>>>>>> b805f832
         this.logger = logger;
         this.project = project;
         this.buildContext = buildContext;
@@ -111,29 +102,11 @@
         this.aaptOptions = aaptOptions;
         this.outputDirectory = outputDirectory;
         this.supportDirectory = supportDirectory;
-<<<<<<< HEAD
-=======
         this.aaptIntermediateDirectory = aaptIntermediateDirectory;
->>>>>>> b805f832
     }
 
     @NonNull
     @Override
-<<<<<<< HEAD
-    public Map<String, Object> getParameterInputs() {
-        ImmutableMap.Builder<String, Object> builder = ImmutableMap.<String, Object>builder()
-                .put("applicationId", packagingScope.getApplicationId())
-                .put("versionCode", packagingScope.getVersionCode());
-        if (packagingScope.getVersionName() != null) {
-            builder.put("versionName", packagingScope.getVersionName());
-        }
-        try {
-            File zipAlignExe = getZipAlignExe();
-            builder.put("zipAlignExe", zipAlignExe.getAbsolutePath());
-
-        } catch (TransformException e) {
-            // ignore for now, this is not a big deal for the parameter inputs.
-=======
     public final Map<String, Object> getParameterInputs() {
         ImmutableMap.Builder<String, Object> builder =
                 ImmutableMap.<String, Object>builder()
@@ -142,7 +115,6 @@
                         .put("aaptGeneration", aaptGeneration.name());
         if (packagingScope.getVersionName() != null) {
             builder.put("versionName", packagingScope.getVersionName());
->>>>>>> b805f832
         }
         return builder.build();
     }
@@ -274,16 +246,9 @@
             @NonNull String uniqueName)
             throws IOException, ProcessException, InterruptedException {
 
-<<<<<<< HEAD
-        String versionNameToUse = packagingScope.getVersionName();
-        int versionCode = packagingScope.getVersionCode();
-        if (versionNameToUse == null) {
-            versionNameToUse = String.valueOf(versionCode);
-=======
         File apkSupportDir = new File(supportDirectory, uniqueName);
         if (!apkSupportDir.exists() && !apkSupportDir.mkdirs()) {
             logger.error("Cannot create apk support dir {}", apkSupportDir.getAbsoluteFile());
->>>>>>> b805f832
         }
         File androidManifest =
                 generateSplitApkManifest(
@@ -325,27 +290,6 @@
         if (!apkSupportDir.exists() && !apkSupportDir.mkdirs()) {
             logger.error("Cannot create apk support dir {}", apkSupportDir.getAbsoluteFile());
         }
-<<<<<<< HEAD
-        File androidManifest = new File(apkSupportDir, "AndroidManifest.xml");
-        try (OutputStreamWriter fileWriter =
-                     new OutputStreamWriter(new FileOutputStream(androidManifest), "UTF-8")) {
-            fileWriter.append("<?xml version=\"1.0\" encoding=\"utf-8\"?>\n")
-                    .append("<manifest xmlns:android=\"http://schemas.android.com/apk/res/android\"\n")
-                    .append("      package=\"").append(packagingScope.getApplicationId()).append("\"\n");
-            if (versionCode != VersionQualifier.DEFAULT_VERSION) {
-                fileWriter
-                        .append("      android:versionCode=\"").append(String.valueOf(versionCode))
-                        .append("\"\n")
-                        .append("      android:versionName=\"").append(versionNameToUse)
-                        .append("\"\n");
-            }
-            fileWriter
-                    .append("      split=\"lib_").append(uniqueName).append("_apk\">\n")
-                    .append("</manifest>\n");
-            fileWriter.flush();
-        }
-=======
->>>>>>> b805f832
 
         File resFilePackageFile = new File(apkSupportDir, "resources_ap");
 

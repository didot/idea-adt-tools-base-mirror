/*
 * Copyright (C) 2015 The Android Open Source Project
 *
 * Licensed under the Apache License, Version 2.0 (the "License");
 * you may not use this file except in compliance with the License.
 * You may obtain a copy of the License at
 *
 *      http://www.apache.org/licenses/LICENSE-2.0
 *
 * Unless required by applicable law or agreed to in writing, software
 * distributed under the License is distributed on an "AS IS" BASIS,
 * WITHOUT WARRANTIES OR CONDITIONS OF ANY KIND, either express or implied.
 * See the License for the specific language governing permissions and
 * limitations under the License.
 */

package com.android.build.gradle.internal.transforms;

import static com.android.build.api.transform.QualifiedContent.DefaultContentType;
import static com.android.build.api.transform.QualifiedContent.Scope;

import com.android.SdkConstants;
import com.android.annotations.NonNull;
import com.android.build.api.transform.DirectoryInput;
import com.android.build.api.transform.Format;
import com.android.build.api.transform.JarInput;
import com.android.build.api.transform.QualifiedContent;
import com.android.build.api.transform.QualifiedContent.ContentType;
import com.android.build.api.transform.SecondaryFile;
import com.android.build.api.transform.Status;
import com.android.build.api.transform.Transform;
import com.android.build.api.transform.TransformException;
import com.android.build.api.transform.TransformInput;
import com.android.build.api.transform.TransformInvocation;
import com.android.build.api.transform.TransformOutputProvider;
import com.android.build.gradle.AndroidGradleOptions;
import com.android.build.gradle.internal.LoggerWrapper;
import com.android.build.gradle.internal.incremental.IncrementalChangeVisitor;
import com.android.build.gradle.internal.incremental.IncrementalSupportVisitor;
import com.android.build.gradle.internal.incremental.IncrementalVisitor;
import com.android.build.gradle.internal.incremental.InstantRunBuildContext;
import com.android.build.gradle.internal.incremental.InstantRunBuildMode;
<<<<<<< HEAD
import com.android.build.gradle.internal.incremental.InstantRunVerifier;
=======
>>>>>>> fdf07a2c
import com.android.build.gradle.internal.incremental.InstantRunVerifierStatus;
import com.android.build.gradle.internal.pipeline.ExtendedContentType;
import com.android.build.gradle.internal.pipeline.TransformManager;
import com.android.build.gradle.internal.scope.InstantRunVariantScope;
import com.android.utils.FileUtils;
import com.android.utils.ILogger;
import com.google.common.base.Throwables;
import com.google.common.collect.ImmutableList;
import com.google.common.collect.ImmutableMap;
import com.google.common.collect.ImmutableSet;
import com.google.common.collect.Lists;
import com.google.common.collect.Sets;
import com.google.common.io.Files;
import java.io.File;
import java.io.IOException;
import java.net.MalformedURLException;
import java.net.URL;
import java.net.URLClassLoader;
import java.util.ArrayList;
import java.util.Collection;
import java.util.List;
import java.util.Map;
import java.util.Set;
import org.gradle.api.logging.Logging;
import org.objectweb.asm.ClassWriter;
import org.objectweb.asm.MethodVisitor;
import org.objectweb.asm.Opcodes;

/**
 * Implementation of the {@link Transform} to run the byte code enhancement logic on compiled
 * classes in order to support runtime hot swapping.
 */
public class InstantRunTransform extends Transform {

    protected static final ILogger LOGGER =
            new LoggerWrapper(Logging.getLogger(InstantRunTransform.class));
    private final ImmutableList.Builder<String> generatedClasses3Names = ImmutableList.builder();
    private final InstantRunVariantScope transformScope;
    private final Integer targetPlatformApi;

    public InstantRunTransform(InstantRunVariantScope transformScope) {
        this.transformScope = transformScope;
        this.targetPlatformApi = AndroidGradleOptions.getTargetFeatureLevel(
                transformScope.getGlobalScope().getProject());
    }

    @NonNull
    @Override
    public String getName() {
        return "instantRun";
    }

    @NonNull
    @Override
    public Set<ContentType> getInputTypes() {
        return TransformManager.CONTENT_CLASS;
    }

    @NonNull
    @Override
    public Set<ContentType> getOutputTypes() {
        return ImmutableSet.of(
                DefaultContentType.CLASSES,
                ExtendedContentType.CLASSES_ENHANCED);
    }

    @NonNull
    @Override
    public Set<QualifiedContent.Scope> getScopes() {
        return Sets.immutableEnumSet(Scope.PROJECT, Scope.SUB_PROJECTS);
    }

    @NonNull
    @Override
    public Set<Scope> getReferencedScopes() {
        return Sets.immutableEnumSet(Scope.EXTERNAL_LIBRARIES,
                Scope.PROJECT_LOCAL_DEPS,
                Scope.SUB_PROJECTS_LOCAL_DEPS,
                Scope.PROVIDED_ONLY);
    }

    @Override
    public boolean isIncremental() {
        return true;
    }

    @NonNull
    @Override
    public Map<String, Object> getParameterInputs() {
        // Force the instant run transform to re-run when the dex patching policy changes,
        // as the slicer will re-run.
        return ImmutableMap.of("dex patching policy",
                transformScope.getInstantRunBuildContext().getPatchingPolicy()
                        .getDexPatchingPolicy().toString());
    }

    @NonNull
    @Override
    public Collection<SecondaryFile> getSecondaryFiles() {
        return Lists.transform(
                transformScope.getInstantRunBootClasspath(), SecondaryFile::nonIncremental);
    }

    @Override
    public void transform(@NonNull TransformInvocation invocation)
            throws IOException, TransformException, InterruptedException {
        InstantRunBuildContext instantRunBuildContext = transformScope.getInstantRunBuildContext();

        // If this is not a HOT_WARM build, clean up the enhanced classes and don't generate new
        // ones during this build.
        boolean cleanUpClassesThree =
                instantRunBuildContext.getBuildMode() != InstantRunBuildMode.HOT_WARM;

        TransformOutputProvider outputProvider = invocation.getOutputProvider();
        if (outputProvider == null) {
            throw new IllegalStateException("InstantRunTransform called with null output");
        }

        // first get all referenced input to construct a class loader capable of loading those
        // classes. This is useful for ASM as it needs to load classes
        List<URL> referencedInputUrls = getAllClassesLocations(
                invocation.getInputs(), invocation.getReferencedInputs());

        ClassLoader currentClassLoader = Thread.currentThread().getContextClassLoader();
        // This class loader could be optimized a bit, first we could create a parent class loader
        // with the android.jar only that could be stored in the GlobalScope for reuse. This
        // class loader could also be store in the VariantScope for potential reuse if some
        // other transform need to load project's classes.
        try (URLClassLoader urlClassLoader = new NonDelegatingUrlClassloader(referencedInputUrls)) {
            instantRunBuildContext.startRecording(
                    InstantRunBuildContext.TaskType.INSTANT_RUN_TRANSFORM);
            Thread.currentThread().setContextClassLoader(urlClassLoader);

            File classesTwoOutput = outputProvider.getContentLocation("main",
                    TransformManager.CONTENT_CLASS, getScopes(), Format.DIRECTORY);

            File classesThreeOutput = outputProvider.getContentLocation("enhanced",
                    ImmutableSet.of(ExtendedContentType.CLASSES_ENHANCED),
                    getScopes(), Format.DIRECTORY);

            if (cleanUpClassesThree) {
                FileUtils.cleanOutputDir(classesThreeOutput);
            }

<<<<<<< HEAD
            for (TransformInput input : invocation.getInputs()) {
                for (DirectoryInput directoryInput : input.getDirectoryInputs()) {
                    File inputDir = directoryInput.getFile();
                    if (invocation.isIncremental()) {
                        for (Map.Entry<File, Status> fileEntry : directoryInput.getChangedFiles()
                                .entrySet()) {

                            File inputFile = fileEntry.getKey();
                            if (!inputFile.getName().endsWith(SdkConstants.DOT_CLASS))
                                continue;
                            switch (fileEntry.getValue()) {
                                case ADDED:
                                    // a new file was added, we only generate the classes.2 format
                                    transformToClasses2Format(
                                            inputDir,
                                            inputFile,
                                            classesTwoOutput,
                                            Status.ADDED);
                                    break;
                                case REMOVED:
                                    // remove the classes.2 and classes.3 files.
                                    deleteOutputFile(IncrementalSupportVisitor.VISITOR_BUILDER,
                                            inputDir, inputFile, classesTwoOutput);
                                    deleteOutputFile(IncrementalChangeVisitor.VISITOR_BUILDER,
                                            inputDir, inputFile, classesThreeOutput);
                                    break;
                                case CHANGED:
                                    transformToClasses2Format(
                                            inputDir,
                                            inputFile,
                                            classesTwoOutput,
                                            Status.CHANGED);

                                    if (!cleanUpClassesThree) {
                                        transformToClasses3Format(
                                                inputDir,
                                                inputFile,
                                                classesThreeOutput);
                                    }
                                    break;
                                case NOTCHANGED:
                                    break;
                                default:
                                    throw new IllegalStateException("Unhandled file status "
                                            + fileEntry.getValue());
                            }
                        }
                    } else {
                        // non incremental mode, we need to traverse the TransformInput#getFiles()
                        // folder
                        for (File file : Files.fileTreeTraverser().breadthFirstTraversal(inputDir)) {
                            if (file.isDirectory()) {
                                continue;
                            }

                            try {
                                transformToClasses2Format(
                                        inputDir,
                                        file,
                                        classesTwoOutput,
                                        Status.ADDED);
                            } catch (IOException e) {
                                throw new RuntimeException("Exception while preparing "
                                        + file.getAbsolutePath());
                            }
                        }
                    }
                }
=======
            final ClassLoader contextClassLoader = Thread.currentThread().getContextClassLoader();
            for (TransformInput input : invocation.getInputs()) {
              input.getDirectoryInputs().parallelStream().forEach(directoryInput -> {
                  ClassLoader currentThreadClassLoader = Thread.currentThread().getContextClassLoader();
                  try {
                      Thread.currentThread().setContextClassLoader(contextClassLoader);
                      File inputDir = directoryInput.getFile();
                      if (invocation.isIncremental()) {
                          for (Map.Entry<File, Status> fileEntry : directoryInput
                                  .getChangedFiles()
                                  .entrySet()) {

                              File inputFile = fileEntry.getKey();
                              if (!inputFile.getName().endsWith(SdkConstants.DOT_CLASS))
                                  continue;
                              switch (fileEntry.getValue()) {
                                  case ADDED:
                                      // a new file was added, we only generate the classes.2 format
                                      transformToClasses2Format(
                                              inputDir,
                                              inputFile,
                                              classesTwoOutput,
                                              Status.ADDED);
                                      break;
                                  case REMOVED:
                                      // remove the classes.2 and classes.3 files.
                                      deleteOutputFile(
                                              IncrementalSupportVisitor.VISITOR_BUILDER,
                                              inputDir, inputFile, classesTwoOutput);
                                      deleteOutputFile(IncrementalChangeVisitor.VISITOR_BUILDER,
                                              inputDir, inputFile, classesThreeOutput);
                                      break;
                                  case CHANGED:
                                      transformToClasses2Format(
                                              inputDir,
                                              inputFile,
                                              classesTwoOutput,
                                              Status.CHANGED);

                                      if (!cleanUpClassesThree) {
                                          transformToClasses3Format(
                                                  inputDir,
                                                  inputFile,
                                                  classesThreeOutput);
                                      }
                                      break;
                                  case NOTCHANGED:
                                      break;
                                  default:
                                      throw new IllegalStateException("Unhandled file status "
                                              + fileEntry.getValue());
                              }
                          }
                      } else {
                          // non incremental mode, we need to traverse the TransformInput#getFiles()
                          // folder
                          for (File file : Files.fileTreeTraverser()
                                  .breadthFirstTraversal(inputDir)) {
                              if (file.isDirectory()) {
                                  continue;
                              }

                              try {
                                  transformToClasses2Format(
                                          inputDir,
                                          file,
                                          classesTwoOutput,
                                          Status.ADDED);
                              } catch (IOException e) {
                                  throw new RuntimeException("Exception while preparing "
                                          + file.getAbsolutePath());
                              }
                          }
                      }
                  } catch (IOException x) {
                      throw new RuntimeException(x);  // Lambdas don't like checked exceptions.
                  } finally {
                      Thread.currentThread().setContextClassLoader(currentThreadClassLoader);
                  }
              });

>>>>>>> fdf07a2c
            }

            wrapUpOutputs(classesTwoOutput, classesThreeOutput);
        } finally {
            Thread.currentThread().setContextClassLoader(currentClassLoader);
            instantRunBuildContext.stopRecording(
                    InstantRunBuildContext.TaskType.INSTANT_RUN_TRANSFORM);
        }
    }

    protected void wrapUpOutputs(File classes2Folder, File classes3Folder)
            throws IOException {

        // the transform can set the verifier status to failure in some corner cases, in that
        // case, make sure we delete our classes.3
        if (!transformScope.getInstantRunBuildContext().hasPassedVerification()) {
            FileUtils.cleanOutputDir(classes3Folder);
            return;
        }
        // otherwise, generate the patch file and add it to the list of files to process next.
        ImmutableList<String> generatedClassNames = generatedClasses3Names.build();
        if (!generatedClassNames.isEmpty()) {
            writePatchFileContents(generatedClassNames, classes3Folder,
                    transformScope.getInstantRunBuildContext().getBuildId());
        }
    }


    /**
     * Calculate a list of {@link URL} that represent all the directories containing classes
     * either directly belonging to this project or referencing it.
     *
     * @param inputs the project's inputs
     * @param referencedInputs the project's referenced inputs
     * @return a {@link List} or {@link URL} for all the locations.
     * @throws MalformedURLException if once the locatio
     */
    @NonNull
    private List<URL> getAllClassesLocations(
            @NonNull Collection<TransformInput> inputs,
            @NonNull Collection<TransformInput> referencedInputs) throws MalformedURLException {

        List<URL> referencedInputUrls = new ArrayList<>();

        // add the bootstrap classpath for jars like android.jar
        for (File file : transformScope.getInstantRunBootClasspath()) {
            referencedInputUrls.add(file.toURI().toURL());
        }

        // now add the project dependencies.
        for (TransformInput referencedInput : referencedInputs) {
            addAllClassLocations(referencedInput, referencedInputUrls);
        }

        // and finally add input folders.
        for (TransformInput input : inputs) {
            addAllClassLocations(input, referencedInputUrls);
        }
        return referencedInputUrls;
    }

    private static void addAllClassLocations(TransformInput transformInput, List<URL> into)
            throws MalformedURLException {

        for (DirectoryInput directoryInput : transformInput.getDirectoryInputs()) {
            into.add(directoryInput.getFile().toURI().toURL());
        }
        for (JarInput jarInput : transformInput.getJarInputs()) {
            into.add(jarInput.getFile().toURI().toURL());
        }
    }

    /**
     * Transform a single file into a format supporting class hot swap.
     *
     * @param inputDir the input directory containing the input file.
     * @param inputFile the input file within the input directory to transform.
     * @param outputDir the output directory where to place the transformed file.
     * @param change the nature of the change that triggered the transformation.
     * @throws IOException if the transformation failed.
     */
    protected void transformToClasses2Format(
            @NonNull final File inputDir,
            @NonNull final File inputFile,
            @NonNull final File outputDir,
            @NonNull final Status change)
            throws IOException {
        if (inputFile.getPath().endsWith(SdkConstants.DOT_CLASS)) {
            IncrementalVisitor.instrumentClass(
                    targetPlatformApi, inputDir, inputFile, outputDir,
                    IncrementalSupportVisitor.VISITOR_BUILDER, LOGGER);
        }
    }

    private static void deleteOutputFile(
            @NonNull IncrementalVisitor.VisitorBuilder visitorBuilder,
            @NonNull File inputDir, @NonNull File inputFile, @NonNull File outputDir) {
        String inputPath = FileUtils.relativePossiblyNonExistingPath(inputFile, inputDir);
        String outputPath =
                visitorBuilder.getMangledRelativeClassFilePath(inputPath);
        File outputFile = new File(outputDir, outputPath);
        if (outputFile.exists()) {
            try {
                FileUtils.delete(outputFile);
            } catch (IOException e) {
                // it's not a big deal if the file cannot be deleted, hopefully
                // no code is still referencing it, yet we should notify.
                LOGGER.warning("Cannot delete %1$s file.\nCause: %2$s",
                        outputFile, Throwables.getStackTraceAsString(e));
            }
        }
    }

    /**
     * Transform a single file into a {@link ExtendedContentType#CLASSES_ENHANCED} format
     *
     * @param inputDir the input directory containing the input file.
     * @param inputFile the input file within the input directory to transform.
     * @param outputDir the output directory where to place the transformed file.
     * @throws IOException if the transformation failed.
     */
    protected void transformToClasses3Format(File inputDir, File inputFile, File outputDir)
            throws IOException {

        File outputFile = IncrementalVisitor.instrumentClass(targetPlatformApi,
                inputDir, inputFile, outputDir, IncrementalChangeVisitor.VISITOR_BUILDER, LOGGER);

        // if the visitor returned null, that means the class cannot be hot swapped or more likely
        // that it was disabled for InstantRun, we don't add it to our collection of generated
        // classes and it will not be part of the Patch class that apply changes.
        if (outputFile == null) {
<<<<<<< HEAD
            transformScope.getInstantRunBuildContext().setVerifierResult(
                    InstantRunVerifierStatus.INSTANT_RUN_DISABLED);
=======
            transformScope.getInstantRunBuildContext().setVerifierStatus(
                    InstantRunVerifierStatus.INSTANT_RUN_DISABLED);
            LOGGER.info("Class %s cannot be hot swapped.", inputFile);
>>>>>>> fdf07a2c
            return;
        }
        generatedClasses3Names.add(
                inputFile.getAbsolutePath().substring(
                    inputDir.getAbsolutePath().length() + 1,
                    inputFile.getAbsolutePath().length() - ".class".length())
                        .replace(File.separatorChar, '.'));
    }

    /**
     * Use asm to generate a concrete subclass of the AppPathLoaderImpl class.
     * It only implements one method :
     *      String[] getPatchedClasses();
     *
     * The method is supposed to return the list of classes that were patched in this iteration.
     * This will be used by the InstantRun runtime to load all patched classes and register them
     * as overrides on the original classes.2 class files.
     *
     * @param patchFileContents list of patched class names.
     * @param outputDir output directory where to generate the .class file in.
     */
    private static void writePatchFileContents(
            @NonNull ImmutableList<String> patchFileContents, @NonNull File outputDir, long buildId) {

        ClassWriter cw = new ClassWriter(0);
        MethodVisitor mv;

        cw.visit(Opcodes.V1_6, Opcodes.ACC_PUBLIC + Opcodes.ACC_SUPER,
                IncrementalVisitor.APP_PATCHES_LOADER_IMPL, null,
                IncrementalVisitor.ABSTRACT_PATCHES_LOADER_IMPL, null);

        // Add the build ID to force the patch file to be repackaged.
        cw.visitField(Opcodes.ACC_PUBLIC + Opcodes.ACC_STATIC + Opcodes.ACC_FINAL,
                "BUILD_ID", "J", null, buildId);

        {
            mv = cw.visitMethod(Opcodes.ACC_PUBLIC, "<init>", "()V", null, null);
            mv.visitCode();
            mv.visitVarInsn(Opcodes.ALOAD, 0);
            mv.visitMethodInsn(Opcodes.INVOKESPECIAL,
                    IncrementalVisitor.ABSTRACT_PATCHES_LOADER_IMPL,
                    "<init>", "()V", false);
            mv.visitInsn(Opcodes.RETURN);
            mv.visitMaxs(1, 1);
            mv.visitEnd();
        }
        {
            mv = cw.visitMethod(Opcodes.ACC_PUBLIC,
                    "getPatchedClasses", "()[Ljava/lang/String;", null, null);
            mv.visitCode();
            mv.visitIntInsn(Opcodes.BIPUSH, patchFileContents.size());
            mv.visitTypeInsn(Opcodes.ANEWARRAY, "java/lang/String");
            for (int index=0; index < patchFileContents.size(); index++) {
                mv.visitInsn(Opcodes.DUP);
                mv.visitIntInsn(Opcodes.BIPUSH, index);
                mv.visitLdcInsn(patchFileContents.get(index));
                mv.visitInsn(Opcodes.AASTORE);
            }
            mv.visitInsn(Opcodes.ARETURN);
            mv.visitMaxs(4, 1);
            mv.visitEnd();
        }
        cw.visitEnd();

        byte[] classBytes = cw.toByteArray();
        File outputFile = new File(outputDir, IncrementalVisitor.APP_PATCHES_LOADER_IMPL + ".class");
        try {
            Files.createParentDirs(outputFile);
            Files.write(classBytes, outputFile);
        } catch (IOException e) {
            throw new RuntimeException(e);
        }
    }

    private static class NonDelegatingUrlClassloader extends URLClassLoader {

        public NonDelegatingUrlClassloader(@NonNull List<URL> urls) {
            super(urls.toArray(new URL[urls.size()]), null);
        }

        @Override
        public URL getResource(String name) {
            // Never delegate to bootstrap classes.
            return findResource(name);
        }
    }
}<|MERGE_RESOLUTION|>--- conflicted
+++ resolved
@@ -40,10 +40,6 @@
 import com.android.build.gradle.internal.incremental.IncrementalVisitor;
 import com.android.build.gradle.internal.incremental.InstantRunBuildContext;
 import com.android.build.gradle.internal.incremental.InstantRunBuildMode;
-<<<<<<< HEAD
-import com.android.build.gradle.internal.incremental.InstantRunVerifier;
-=======
->>>>>>> fdf07a2c
 import com.android.build.gradle.internal.incremental.InstantRunVerifierStatus;
 import com.android.build.gradle.internal.pipeline.ExtendedContentType;
 import com.android.build.gradle.internal.pipeline.TransformManager;
@@ -188,76 +184,6 @@
                 FileUtils.cleanOutputDir(classesThreeOutput);
             }
 
-<<<<<<< HEAD
-            for (TransformInput input : invocation.getInputs()) {
-                for (DirectoryInput directoryInput : input.getDirectoryInputs()) {
-                    File inputDir = directoryInput.getFile();
-                    if (invocation.isIncremental()) {
-                        for (Map.Entry<File, Status> fileEntry : directoryInput.getChangedFiles()
-                                .entrySet()) {
-
-                            File inputFile = fileEntry.getKey();
-                            if (!inputFile.getName().endsWith(SdkConstants.DOT_CLASS))
-                                continue;
-                            switch (fileEntry.getValue()) {
-                                case ADDED:
-                                    // a new file was added, we only generate the classes.2 format
-                                    transformToClasses2Format(
-                                            inputDir,
-                                            inputFile,
-                                            classesTwoOutput,
-                                            Status.ADDED);
-                                    break;
-                                case REMOVED:
-                                    // remove the classes.2 and classes.3 files.
-                                    deleteOutputFile(IncrementalSupportVisitor.VISITOR_BUILDER,
-                                            inputDir, inputFile, classesTwoOutput);
-                                    deleteOutputFile(IncrementalChangeVisitor.VISITOR_BUILDER,
-                                            inputDir, inputFile, classesThreeOutput);
-                                    break;
-                                case CHANGED:
-                                    transformToClasses2Format(
-                                            inputDir,
-                                            inputFile,
-                                            classesTwoOutput,
-                                            Status.CHANGED);
-
-                                    if (!cleanUpClassesThree) {
-                                        transformToClasses3Format(
-                                                inputDir,
-                                                inputFile,
-                                                classesThreeOutput);
-                                    }
-                                    break;
-                                case NOTCHANGED:
-                                    break;
-                                default:
-                                    throw new IllegalStateException("Unhandled file status "
-                                            + fileEntry.getValue());
-                            }
-                        }
-                    } else {
-                        // non incremental mode, we need to traverse the TransformInput#getFiles()
-                        // folder
-                        for (File file : Files.fileTreeTraverser().breadthFirstTraversal(inputDir)) {
-                            if (file.isDirectory()) {
-                                continue;
-                            }
-
-                            try {
-                                transformToClasses2Format(
-                                        inputDir,
-                                        file,
-                                        classesTwoOutput,
-                                        Status.ADDED);
-                            } catch (IOException e) {
-                                throw new RuntimeException("Exception while preparing "
-                                        + file.getAbsolutePath());
-                            }
-                        }
-                    }
-                }
-=======
             final ClassLoader contextClassLoader = Thread.currentThread().getContextClassLoader();
             for (TransformInput input : invocation.getInputs()) {
               input.getDirectoryInputs().parallelStream().forEach(directoryInput -> {
@@ -339,7 +265,6 @@
                   }
               });
 
->>>>>>> fdf07a2c
             }
 
             wrapUpOutputs(classesTwoOutput, classesThreeOutput);
@@ -471,14 +396,9 @@
         // that it was disabled for InstantRun, we don't add it to our collection of generated
         // classes and it will not be part of the Patch class that apply changes.
         if (outputFile == null) {
-<<<<<<< HEAD
-            transformScope.getInstantRunBuildContext().setVerifierResult(
-                    InstantRunVerifierStatus.INSTANT_RUN_DISABLED);
-=======
             transformScope.getInstantRunBuildContext().setVerifierStatus(
                     InstantRunVerifierStatus.INSTANT_RUN_DISABLED);
             LOGGER.info("Class %s cannot be hot swapped.", inputFile);
->>>>>>> fdf07a2c
             return;
         }
         generatedClasses3Names.add(

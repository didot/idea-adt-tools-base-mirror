--- conflicted
+++ resolved
@@ -28,25 +28,14 @@
 import com.android.build.api.transform.TransformException;
 import com.android.build.api.transform.TransformInput;
 import com.android.build.api.transform.TransformInvocation;
-<<<<<<< HEAD
-import com.android.build.gradle.internal.incremental.InstantRunBuildMode;
-import com.android.build.gradle.internal.scope.InstantRunVariantScope;
-import com.android.builder.model.OptionalCompilationStep;
-=======
->>>>>>> fdf07a2c
 import com.android.build.gradle.internal.LoggerWrapper;
 import com.android.build.gradle.internal.incremental.InstantRunBuildContext;
 import com.android.build.gradle.internal.incremental.InstantRunVerifier;
 import com.android.build.gradle.internal.incremental.InstantRunVerifier.ClassBytesJarEntryProvider;
 import com.android.build.gradle.internal.incremental.InstantRunVerifierStatus;
 import com.android.build.gradle.internal.pipeline.TransformManager;
-<<<<<<< HEAD
-import com.google.wireless.android.sdk.stats.AndroidStudioStats;
-import com.google.wireless.android.sdk.stats.AndroidStudioStats.GradleBuildProfileSpan.ExecutionType;
-=======
 import com.android.build.gradle.internal.scope.InstantRunVariantScope;
 import com.android.builder.model.OptionalCompilationStep;
->>>>>>> fdf07a2c
 import com.android.builder.profile.Recorder;
 import com.android.utils.FileUtils;
 import com.android.utils.ILogger;
@@ -61,7 +50,6 @@
 import java.util.Enumeration;
 import java.util.HashMap;
 import java.util.Map;
-import java.util.Optional;
 import java.util.Set;
 import java.util.jar.JarEntry;
 import java.util.jar.JarFile;
@@ -144,11 +132,7 @@
             FileUtils.mkdirs(outputDir);
         }
 
-        Optional<InstantRunVerifierStatus> currentVerifierStatus =
-                variantScope.getInstantRunBuildContext().getVerifierResult();
-
-        InstantRunVerifierStatus resultSoFar =
-                currentVerifierStatus.orElse(InstantRunVerifierStatus.COMPATIBLE);
+        InstantRunVerifierStatus resultSoFar = InstantRunVerifierStatus.COMPATIBLE;
         for (TransformInput transformInput : inputs) {
             resultSoFar = processFolderInputs(resultSoFar, isIncremental, transformInput);
             resultSoFar = processJarInputs(resultSoFar, transformInput);
@@ -342,26 +326,12 @@
         if (!name.endsWith(SdkConstants.DOT_CLASS)) {
             return InstantRunVerifierStatus.COMPATIBLE;
         }
-<<<<<<< HEAD
-        InstantRunVerifierStatus status = ThreadRecorder.get().record(
-                ExecutionType.TASK_FILE_VERIFICATION,
-                variantScope.getGlobalScope().getProject().getPath(),
-                variantScope.getFullVariantName(),
-                new Recorder.Block<InstantRunVerifierStatus>() {
-                    @Override
-                    @NonNull
-                    public InstantRunVerifierStatus call() throws Exception {
-                        return InstantRunVerifier.run(originalClass, updatedClass);
-                    }
-                });
-=======
         InstantRunVerifierStatus status =
                 recorder.record(
                         ExecutionType.TASK_FILE_VERIFICATION,
                         variantScope.getGlobalScope().getProject().getPath(),
                         variantScope.getFullVariantName(),
                         () -> InstantRunVerifier.run(originalClass, updatedClass, LOGGER));
->>>>>>> fdf07a2c
         // TODO: re-add approximation of target.
         if (status == null) {
             LOGGER.warning("No verifier result provided for %1$s", name);

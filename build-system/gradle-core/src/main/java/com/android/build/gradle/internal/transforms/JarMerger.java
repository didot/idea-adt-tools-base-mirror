/*
 * Copyright (C) 2015 The Android Open Source Project
 *
 * Licensed under the Apache License, Version 2.0 (the "License");
 * you may not use this file except in compliance with the License.
 * You may obtain a copy of the License at
 *
 *      http://www.apache.org/licenses/LICENSE-2.0
 *
 * Unless required by applicable law or agreed to in writing, software
 * distributed under the License is distributed on an "AS IS" BASIS,
 * WITHOUT WARRANTIES OR CONDITIONS OF ANY KIND, either express or implied.
 * See the License for the specific language governing permissions and
 * limitations under the License.
 */

package com.android.build.gradle.internal.transforms;

import com.android.annotations.NonNull;
import com.android.annotations.Nullable;
import com.android.build.gradle.internal.LoggerWrapper;
import com.android.build.gradle.tasks.annotations.TypedefRemover;
import com.android.builder.packaging.ZipEntryFilter;
import com.android.builder.packaging.ZipAbortException;
import com.android.utils.FileUtils;
import com.android.utils.ILogger;
import com.google.common.io.Closer;

import java.io.BufferedOutputStream;
import java.io.File;
import java.io.FileInputStream;
import java.io.FileOutputStream;
import java.io.IOException;
import java.io.InputStream;
import java.nio.file.attribute.FileTime;
import java.util.jar.JarEntry;
import java.util.jar.JarOutputStream;
import java.util.zip.ZipEntry;
import java.util.zip.ZipInputStream;

/**
 * Jar Merger class.
 */
public class JarMerger {

    private final byte[] buffer = new byte[8192];

<<<<<<< HEAD
    private static final FileTime ZERO_TIME = FileTime.fromMillis(0);
=======
    public static final FileTime ZERO_TIME = FileTime.fromMillis(0);
>>>>>>> fdf07a2c

    @NonNull
    private final ILogger logger = LoggerWrapper.getLogger(JarMerger.class);

    @NonNull
    private final File jarFile;
    private Closer closer;
    private JarOutputStream jarOutputStream;

    private ZipEntryFilter filter;
    private TypedefRemover typedefRemover;

    public JarMerger(@NonNull File jarFile) throws IOException {
        this.jarFile = jarFile;
    }

    public void setTypedefRemover(@Nullable TypedefRemover typedefRemover) {
        this.typedefRemover = typedefRemover;
    }

    private void init() throws IOException {
        if (closer == null) {
            FileUtils.mkdirs(jarFile.getParentFile());

            closer = Closer.create();

            FileOutputStream fos = closer.register(new FileOutputStream(jarFile));
            BufferedOutputStream bos = closer.register(new BufferedOutputStream(fos));
            jarOutputStream = closer.register(new JarOutputStream(bos));
        }
    }

    /**
     * Sets a list of regex to exclude from the jar.
     */
    public void setFilter(@NonNull ZipEntryFilter filter) {
        this.filter = filter;
    }

    public void addFolder(@NonNull File folder) throws IOException {
        addFolder(folder, true);
    }

    public void addFolder(@NonNull File folder, boolean removeEntryTimestamp) throws IOException {
        init();
        try {
            addFolder(folder, "", removeEntryTimestamp);
        } catch (ZipAbortException e) {
            throw new IOException(e);
        }
    }

    private void addFolder(@NonNull File folder, @NonNull String path, boolean removeEntryTimestamp)
            throws IOException, ZipAbortException {
        logger.verbose("addFolder(%1$s, %2$s)", folder, path);
        File[] files = folder.listFiles();
        if (files != null) {
            for (File file : files) {
                if (file.isFile()) {
                    String entryPath = path + file.getName();
                    if (filter == null || filter.checkEntry(entryPath)) {
                        logger.verbose("addFolder(%1$s, %2$s): entry %3$s", folder, path, entryPath);

                        if (typedefRemover != null && typedefRemover.isRemoved(entryPath)) {
                            continue;
                        }

                        // new entry
                        final JarEntry jarEntry = new JarEntry(entryPath);
<<<<<<< HEAD
                        if (removeEntryTimestamp) {
                            jarEntry.setLastModifiedTime(ZERO_TIME);
                            jarEntry.setLastAccessTime(ZERO_TIME);
                            jarEntry.setCreationTime(ZERO_TIME);
                        }
=======
                        jarEntry.setLastModifiedTime(ZERO_TIME);
                        jarEntry.setLastAccessTime(ZERO_TIME);
                        jarEntry.setCreationTime(ZERO_TIME);
>>>>>>> fdf07a2c
                        jarOutputStream.putNextEntry(jarEntry);

                        // put the file content
                        try (Closer localCloser = Closer.create()) {
                            InputStream fis = localCloser.register(new FileInputStream(file));
                            if (typedefRemover != null) {
                                fis = typedefRemover.filter(entryPath, fis);
                                assert fis != null; // because we checked isRemoved above
                            }

                            int count;
                            while ((count = fis.read(buffer)) != -1) {
                                jarOutputStream.write(buffer, 0, count);
                            }
                        }

                        // close the entry
                        jarOutputStream.closeEntry();
                    }
                } else if (file.isDirectory()) {
                    addFolder(file, path + file.getName() + "/", removeEntryTimestamp);
                }
            }
        }
    }

    public void addJar(@NonNull File file) throws IOException {
        logger.verbose("addJar(%1$s)", file);
        init();

        try (Closer localCloser = Closer.create()) {
            FileInputStream fis = localCloser.register(new FileInputStream(file));
            ZipInputStream zis = localCloser.register(new ZipInputStream(fis));

            // loop on the entries of the jar file package and put them in the final jar
            ZipEntry entry;
            while ((entry = zis.getNextEntry()) != null) {
                // do not take directories or anything inside a potential META-INF folder.
                if (entry.isDirectory()) {
                    continue;
                }

                String name = entry.getName();
                if (filter != null && !filter.checkEntry(name)) {
                    continue;
                }

                JarEntry newEntry;

                // Preserve the STORED method of the input entry.
                if (entry.getMethod() == JarEntry.STORED) {
                    newEntry = new JarEntry(entry);
                } else {
                    // Create a new entry so that the compressed len is recomputed.
                    newEntry = new JarEntry(name);
                }
<<<<<<< HEAD
                if (removeEntryTimestamp) {
                    newEntry.setLastModifiedTime(ZERO_TIME);
                    newEntry.setLastAccessTime(ZERO_TIME);
                    newEntry.setCreationTime(ZERO_TIME);
                }
=======
                newEntry.setLastModifiedTime(ZERO_TIME);
                newEntry.setLastAccessTime(ZERO_TIME);
                newEntry.setCreationTime(ZERO_TIME);
>>>>>>> fdf07a2c

                // add the entry to the jar archive
                logger.verbose("addJar(%1$s): entry %2$s", file, name);
                jarOutputStream.putNextEntry(newEntry);

                // read the content of the entry from the input stream, and write it into the archive.
                int count;
                while ((count = zis.read(buffer)) != -1) {
                    jarOutputStream.write(buffer, 0, count);
                }

                // close the entries for this file
                jarOutputStream.closeEntry();
                zis.closeEntry();
            }
        } catch (ZipAbortException e) {
            throw new IOException(e);
        }
    }

    public void addEntry(@NonNull String path, @NonNull byte[] bytes) throws IOException {
        init();

        jarOutputStream.putNextEntry(new JarEntry(path));
        jarOutputStream.write(bytes);
        jarOutputStream.closeEntry();
    }

    public void close() throws IOException {
        if (closer != null) {
            closer.close();
        }
    }
}<|MERGE_RESOLUTION|>--- conflicted
+++ resolved
@@ -45,11 +45,7 @@
 
     private final byte[] buffer = new byte[8192];
 
-<<<<<<< HEAD
-    private static final FileTime ZERO_TIME = FileTime.fromMillis(0);
-=======
     public static final FileTime ZERO_TIME = FileTime.fromMillis(0);
->>>>>>> fdf07a2c
 
     @NonNull
     private final ILogger logger = LoggerWrapper.getLogger(JarMerger.class);
@@ -90,19 +86,15 @@
     }
 
     public void addFolder(@NonNull File folder) throws IOException {
-        addFolder(folder, true);
-    }
-
-    public void addFolder(@NonNull File folder, boolean removeEntryTimestamp) throws IOException {
         init();
         try {
-            addFolder(folder, "", removeEntryTimestamp);
+            addFolder(folder, "");
         } catch (ZipAbortException e) {
             throw new IOException(e);
         }
     }
 
-    private void addFolder(@NonNull File folder, @NonNull String path, boolean removeEntryTimestamp)
+    private void addFolder(@NonNull File folder, @NonNull String path)
             throws IOException, ZipAbortException {
         logger.verbose("addFolder(%1$s, %2$s)", folder, path);
         File[] files = folder.listFiles();
@@ -119,17 +111,9 @@
 
                         // new entry
                         final JarEntry jarEntry = new JarEntry(entryPath);
-<<<<<<< HEAD
-                        if (removeEntryTimestamp) {
-                            jarEntry.setLastModifiedTime(ZERO_TIME);
-                            jarEntry.setLastAccessTime(ZERO_TIME);
-                            jarEntry.setCreationTime(ZERO_TIME);
-                        }
-=======
                         jarEntry.setLastModifiedTime(ZERO_TIME);
                         jarEntry.setLastAccessTime(ZERO_TIME);
                         jarEntry.setCreationTime(ZERO_TIME);
->>>>>>> fdf07a2c
                         jarOutputStream.putNextEntry(jarEntry);
 
                         // put the file content
@@ -150,7 +134,7 @@
                         jarOutputStream.closeEntry();
                     }
                 } else if (file.isDirectory()) {
-                    addFolder(file, path + file.getName() + "/", removeEntryTimestamp);
+                    addFolder(file, path + file.getName() + "/");
                 }
             }
         }
@@ -186,17 +170,9 @@
                     // Create a new entry so that the compressed len is recomputed.
                     newEntry = new JarEntry(name);
                 }
-<<<<<<< HEAD
-                if (removeEntryTimestamp) {
-                    newEntry.setLastModifiedTime(ZERO_TIME);
-                    newEntry.setLastAccessTime(ZERO_TIME);
-                    newEntry.setCreationTime(ZERO_TIME);
-                }
-=======
                 newEntry.setLastModifiedTime(ZERO_TIME);
                 newEntry.setLastAccessTime(ZERO_TIME);
                 newEntry.setCreationTime(ZERO_TIME);
->>>>>>> fdf07a2c
 
                 // add the entry to the jar archive
                 logger.verbose("addJar(%1$s): entry %2$s", file, name);

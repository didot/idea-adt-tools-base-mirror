/*
 * Copyright (C) 2015 The Android Open Source Project
 *
 * Licensed under the Apache License, Version 2.0 (the "License");
 * you may not use this file except in compliance with the License.
 * You may obtain a copy of the License at
 *
 *      http://www.apache.org/licenses/LICENSE-2.0
 *
 * Unless required by applicable law or agreed to in writing, software
 * distributed under the License is distributed on an "AS IS" BASIS,
 * WITHOUT WARRANTIES OR CONDITIONS OF ANY KIND, either express or implied.
 * See the License for the specific language governing permissions and
 * limitations under the License.
 */

package com.android.build.gradle.internal.transforms;

import static com.android.SdkConstants.FD_APK_NATIVE_LIBS;
import static com.android.utils.FileUtils.mkdirs;
import static com.google.common.base.Preconditions.checkNotNull;

import com.android.SdkConstants;
import com.android.annotations.NonNull;
import com.android.annotations.Nullable;
import com.android.build.api.transform.DirectoryInput;
import com.android.build.api.transform.Format;
import com.android.build.api.transform.JarInput;
import com.android.build.api.transform.QualifiedContent;
import com.android.build.api.transform.QualifiedContent.ContentType;
import com.android.build.api.transform.QualifiedContent.Scope;
import com.android.build.api.transform.Transform;
import com.android.build.api.transform.TransformException;
import com.android.build.api.transform.TransformInput;
import com.android.build.api.transform.TransformInvocation;
import com.android.build.api.transform.TransformOutputProvider;
import com.android.build.gradle.internal.dsl.PackagingOptions;
import com.android.build.gradle.internal.packaging.PackagingFileAction;
import com.android.build.gradle.internal.packaging.ParsedPackagingOptions;
import com.android.build.gradle.internal.pipeline.ExtendedContentType;
import com.android.builder.packaging.DuplicateFileException;
import com.android.builder.packaging.ZipAbortException;
import com.android.builder.packaging.ZipEntryFilter;
import com.android.builder.packaging.PackagingUtils;
import com.google.common.collect.ArrayListMultimap;
import com.google.common.collect.ImmutableMap;
import com.google.common.collect.ImmutableSet;
import com.google.common.collect.ListMultimap;
import com.google.common.collect.Sets;
import com.google.common.io.ByteStreams;
import com.google.common.io.Files;

import java.io.ByteArrayOutputStream;
import java.io.File;
import java.io.FilenameFilter;
import java.io.IOException;
import java.util.Enumeration;
import java.util.List;
import java.util.Map;
import java.util.Set;
import java.util.jar.JarFile;
import java.util.regex.Matcher;
import java.util.regex.Pattern;
import java.util.stream.Collectors;
import java.util.zip.ZipEntry;
import java.util.zip.ZipFile;

/**
 * Transform to merge all the Java resources.
 *
 * Based on the value of {@link #getInputTypes()} this will either process native libraries
 * or java resources. While native libraries inside jars are technically java resources, they
 * must be handled separately.
 */
public class MergeJavaResourcesTransform extends Transform {

    private interface FileValidator {
        boolean validateJarPath(@NonNull String path);
        boolean validateFolderPath(@NonNull String path);
        @NonNull
        String folderPathToKey(@NonNull String path);
        @NonNull
        String keyToFolderPath(@NonNull String path);
    }

    @NonNull
    private final ParsedPackagingOptions packagingOptions;

    @NonNull
    private final String name;

    @NonNull
    private final Set<Scope> mergeScopes;
    @NonNull
    private final Set<ContentType> mergedType;
    @NonNull
    private final FileValidator validator;

    public MergeJavaResourcesTransform(
            @NonNull PackagingOptions packagingOptions,
            @NonNull Set<Scope> mergeScopes,
            @NonNull ContentType mergedType,
            @NonNull String name) {
        this.packagingOptions = new ParsedPackagingOptions(packagingOptions);
        this.name = name;
        this.mergeScopes = Sets.immutableEnumSet(mergeScopes);
        this.mergedType = ImmutableSet.of(mergedType);


        if (mergedType == QualifiedContent.DefaultContentType.RESOURCES) {
            validator = new FileValidator() {
                @Override
                public boolean validateJarPath(@NonNull String path) {
                    return !path.endsWith(SdkConstants.DOT_CLASS) &&
                            !path.endsWith(SdkConstants.DOT_NATIVE_LIBS);
                }

                @Override
                public boolean validateFolderPath(@NonNull String path) {
                    return !path.endsWith(SdkConstants.DOT_CLASS) &&
                            !path.endsWith(SdkConstants.DOT_NATIVE_LIBS);

                }

                @NonNull
                @Override
                public String folderPathToKey(@NonNull String path) {
                    return path;
                }

                @NonNull
                @Override
                public String keyToFolderPath(@NonNull String path) {
                    return path;
                }
            };

        } else if (mergedType == ExtendedContentType.NATIVE_LIBS) {
            validator = new NativeLibValidator();

        } else {
            throw new UnsupportedOperationException(
                    "mergedType param must be RESOURCES or NATIVE_LIBS");
        }
    }

    private static final class NativeLibValidator implements FileValidator {
        private final Pattern jarAbiPattern = Pattern.compile("lib/([^/]+)/[^/]+");
        private final Pattern folderAbiPattern = Pattern.compile("([^/]+)/[^/]+");
        private final Pattern filenamePattern = Pattern.compile(".*\\.so");

        @Override
        public boolean validateJarPath(@NonNull String path) {
            // extract abi from path, checking the general path structure (lib/<abi>/<filename>)
            Matcher m = jarAbiPattern.matcher(path);

            // if the ABI is accepted, check the 3rd segment
            if (m.matches()) {
                // remove the beginning of the path (lib/<abi>/)
                String filename = path.substring(5 + m.group(1).length());
                // and check the filename
                return filenamePattern.matcher(filename).matches() ||
                        SdkConstants.FN_GDBSERVER.equals(filename) ||
                        SdkConstants.FN_GDB_SETUP.equals(filename);
            }

            return false;
        }

        @Override
        public boolean validateFolderPath(@NonNull String path) {
            // extract abi from path, checking the general path structure (<abi>/<filename>)
            Matcher m = folderAbiPattern.matcher(path);

            // if the ABI is accepted, check the 3rd segment
            if (m.matches()) {
                // remove the beginning of the path (<abi>/)
                String filename = path.substring(1 + m.group(1).length());
                // and check the filename
                return filenamePattern.matcher(filename).matches() ||
                        SdkConstants.FN_GDBSERVER.equals(filename) ||
                        SdkConstants.FN_GDB_SETUP.equals(filename);
            }

            return false;
        }

        @NonNull
        @Override
        public String folderPathToKey(@NonNull String path) {
            return FD_APK_NATIVE_LIBS + "/" + path;
        }

        @NonNull
        @Override
        public String keyToFolderPath(@NonNull String path) {
            return path.substring(FD_APK_NATIVE_LIBS.length() + 1);
        }
    }

    @NonNull
    @Override
    public String getName() {
        return name;
    }

    @NonNull
    @Override
    public Set<ContentType> getInputTypes() {
        return mergedType;
    }

    @NonNull
    @Override
    public Set<Scope> getScopes() {
        return mergeScopes;
    }

    @NonNull
    @Override
    public Map<String, Object> getParameterInputs() {
        return ImmutableMap.of(
                "exclude", packagingOptions.getExcludePatterns(),
                "pickFirst", packagingOptions.getPickFirstPatterns(),
                "merge", packagingOptions.getMergePatterns());
    }

    @Override
    public boolean isIncremental() {
        // FIXME
        return false;
    }

    @Override
    public void transform(@NonNull TransformInvocation invocation) throws IOException, TransformException {

        TransformOutputProvider outputProvider = invocation.getOutputProvider();
        checkNotNull(outputProvider, "Missing output object for transform " + getName());

        // folder to copy the files that were originally in folders.
        File outFolder = null;
        // jar to copy the files that came from jars.  We want copy files from jar into a jar to
        // avoid case sensitivity issue on a case insensitive file system.
        File outJar = null;

        if (invocation.isIncremental()) {
            throw new IllegalStateException("Incremental mode is not supported yet.");
        } else {
            outputProvider.deleteAll();

            // gather all the inputs.
            ListMultimap<String, QualifiedContent> sourceFileList = ArrayListMultimap.create();
            for (TransformInput input : invocation.getInputs()) {
                for (JarInput jarInput : input.getJarInputs()) {
                    gatherListFromJar(jarInput, sourceFileList);
                }

                for (DirectoryInput directoryInput : input.getDirectoryInputs()) {
                    gatherListFromFolder(directoryInput, sourceFileList);
                }
            }

            // at this point we have what we need, write the output.

            // we're recording all the files that must be merged.
            // this is a map of (archive path -> source folder/jar)
            ListMultimap<String, File> mergedFiles = ArrayListMultimap.create();

            // we're also going to record for each jar which files comes from it.
            ListMultimap<File, String> jarSources = ArrayListMultimap.create();

            for (String key : sourceFileList.keySet()) {
                PackagingFileAction packagingAction = packagingOptions.getAction(key);

                // first thing we do is check if it's excluded.
                if (packagingAction == PackagingFileAction.EXCLUDE) {
                    // skip, no need to do anything else.
                    continue;
                }

                List<QualifiedContent> contentSourceList = sourceFileList.get(key);

<<<<<<< HEAD
                // if no action is specified, and the key is META-INF/services,
                // default action is merge
                if (packagingAction == PackagingFileAction.NONE && isMetaServices(key)){
                    packagingAction = PackagingFileAction.MERGE;
                }

=======
>>>>>>> fdf07a2c
                QualifiedContent selectedContent;
                if (packagingAction == PackagingFileAction.MERGE){
                    // if merge is specified, project files have no precedence
                    selectedContent = null;
                } else {
                    // if there is only one content or if one of the source is PROJECT then it wins.
                    // This is similar behavior as the other merger (assets, res, manifest).
                    selectedContent = findUniqueOrProjectContent(contentSourceList);
                }

                // otherwise search for a selection
                if (selectedContent == null) {
                    if (packagingAction == PackagingFileAction.PICK_FIRST) {
                        // if pickFirst then just pick the first one.
                        selectedContent = contentSourceList.get(0);
                    } else if (packagingAction == PackagingFileAction.MERGE) {
                        // if it's selected for merging, we need to record this for later where
                        // we'll merge all the files we've found.
                        for (QualifiedContent content : contentSourceList) {
                            mergedFiles.put(key, content.getFile());
                        }
                    } else {
                        // finally if it's not excluded, then this is an error.
                        // collect the sources.
                        List<File> sources = contentSourceList.stream()
                                .map(QualifiedContent::getFile)
                                .collect(Collectors.toList());
                        throw new TransformException(new DuplicateFileException(key, sources));
                    }
                }

                // if a file was selected, write it here.
                if (selectedContent != null) {
                    if (selectedContent instanceof JarInput) {
                        // or just record it for now if it's coming from a jar.
                        // This will allow to open these source jars just once to copy
                        // all their content out.
                        jarSources.put(selectedContent.getFile(), key);
                    } else {
                        if (outFolder == null) {
                            outFolder = outputProvider.getContentLocation(
                                    "main",
                                    getOutputTypes(), getScopes(),
                                    Format.DIRECTORY);
                            mkdirs(outFolder);
                        }
                        copyFromFolder(selectedContent.getFile(), outFolder, key);
                    }
                }
            }

            // now copy all the non-merged files into the jar.
            JarMerger jarMerger = null;
            if (!jarSources.isEmpty()) {
                outJar = outputProvider.getContentLocation(
                        "main", getOutputTypes(), getScopes(), Format.JAR);
                mkdirs(outJar.getParentFile());
                jarMerger = copyIntoJar(jarSources, outJar);
            }

            // then handle the merged files.
            if (!mergedFiles.isEmpty()) {
                for (String key : mergedFiles.keySet()) {
                    List<File> sourceFiles = mergedFiles.get(key);

                    // first check if we have a jar source
                    boolean hasJarSource = false;
                    for (File sourceFile : sourceFiles) {
                        if (sourceFile.isDirectory()) {
                            hasJarSource = true;
                            break;
                        }
                    }

                    // merge the content into a ByteArrayOutputStream.
                    ByteArrayOutputStream baos = new ByteArrayOutputStream();
                    for (File sourceFile : sourceFiles) {
                        if (sourceFile.isDirectory()) {
                            File actualFile = computeFile(sourceFile, validator.keyToFolderPath(key));
                            baos.write(Files.toByteArray(actualFile));
                        } else {
                            try (ZipFile zipFile = new ZipFile(sourceFile)) {
                                ByteStreams.copy(
                                        zipFile.getInputStream(zipFile.getEntry(key)), baos);
                            }
                        }

                        if (!endsWithUnixNewline(baos.toByteArray())) {
                            baos.write('\n');
                        }
                    }

                    if (hasJarSource) {
                        // if we haven't written into the outjar, create it.
                        if (outJar == null) {
                            outJar = outputProvider.getContentLocation(
                                    "main", getOutputTypes(), getScopes(), Format.JAR);
                            mkdirs(outJar.getParentFile());
                            jarMerger = new JarMerger(outJar);
                        }

                        jarMerger.addEntry(key, baos.toByteArray());
                    } else {
                        if (outFolder == null) {
                            outFolder = outputProvider.getContentLocation(
                                    "main",
                                    getOutputTypes(), getScopes(),
                                    Format.DIRECTORY);
                            mkdirs(outFolder);
                        }

                        File computedFile = computeFile(outFolder, key);
                        Files.createParentDirs(computedFile);
                        Files.write(baos.toByteArray(), computedFile);
                    }
                }
            }

            if (jarMerger != null) {
                jarMerger.close();
            }
        }
    }

    @Nullable
    private static QualifiedContent findUniqueOrProjectContent(
            @NonNull List<QualifiedContent> contentSourceList) {
        if (contentSourceList.size() == 1) {
            return contentSourceList.get(0);
        }

        for (QualifiedContent content : contentSourceList) {
            if (content.getScopes().contains(Scope.PROJECT)) {
                return content;
            }
        }

        return null;
    }

    private void copyFromFolder(
            @NonNull File fromFolder,
            @NonNull File toFolder,
            @NonNull String path)
            throws IOException {
        File from = computeFile(fromFolder, validator.keyToFolderPath(path));
        File to = computeFile(toFolder, path);
        mkdirs(to.getParentFile());
        Files.copy(from, to);
    }

    /**
     * computes a file path from a root folder and a zip archive path.
     * @param rootFolder the root folder
     * @param path the archive path
     * @return the File
     */
    private static File computeFile(@NonNull File rootFolder, @NonNull String path) {
        path = path.replace('/', File.separatorChar);
        return new File(rootFolder, path);
    }

    private static class JarFilter implements ZipEntryFilter {
        private final Set<String> allowedPath = Sets.newHashSet();

        void resetList(@NonNull List<String> paths) {
            allowedPath.clear();
            allowedPath.addAll(paths);
        }

        @Override
        public boolean checkEntry(String archivePath) throws ZipAbortException {
            return allowedPath.contains(archivePath);
        }
    }

    private static JarMerger copyIntoJar(@NonNull ListMultimap<File, String> jarSources,
            @NonNull File outJar)
            throws IOException {
        JarMerger jarMerger = new JarMerger(outJar);

        JarFilter filter = new JarFilter();
        jarMerger.setFilter(filter);

        for (File jarFile : jarSources.keySet()) {
            // reset filter to allow the expected list of files for that particular jar file.
            filter.resetList(jarSources.get(jarFile));

            // copy the jar file
            jarMerger.addJar(jarFile);
        }

        return jarMerger;
    }

    private void gatherListFromJar(
            @NonNull JarInput jarInput,
            @NonNull ListMultimap<String, QualifiedContent> content) throws IOException {

        try (ZipFile zipFile = new ZipFile(jarInput.getFile())) {
            Enumeration<? extends ZipEntry> entries = zipFile.entries();
            while (entries.hasMoreElements()) {
                ZipEntry entry = entries.nextElement();

                String path = entry.getName();
                if (skipEntry(entry, path)) {
                    continue;
                }

                content.put(path, jarInput);
            }

        }
    }

    private boolean skipEntry(
            @NonNull ZipEntry entry,
            @NonNull String path) {
        if (entry.isDirectory() ||
                JarFile.MANIFEST_NAME.equals(path) ||
                !validator.validateJarPath(path)) {
            return true;
        }

        // split the path into segments.
        String[] segments = path.split("/");

        // empty path? skip to next entry.
        if (segments.length == 0) {
            return true;
        }

        return !PackagingUtils.checkFileForApkPackaging(path, false /*allowClassFiles*/);
    }

    private void gatherListFromFolder(
            @NonNull DirectoryInput directoryInput,
            @NonNull ListMultimap<String, QualifiedContent> content) {
        gatherListFromFolder(directoryInput.getFile(), "", directoryInput, content);
    }

    private void gatherListFromFolder(
            @NonNull File file,
            @NonNull String path,
            @NonNull DirectoryInput directoryInput,
            @NonNull ListMultimap<String, QualifiedContent> content) {
        File[] children = file.listFiles(new FilenameFilter() {
            @Override
            public boolean accept(File file, String name) {

                return file.isDirectory() || !name.endsWith(SdkConstants.DOT_CLASS);
            }
        });

        if (children != null) {
            for (File child : children) {
                String newPath = path.isEmpty() ? child.getName() : path + '/' + child.getName();
                if (child.isDirectory()) {
                    gatherListFromFolder(
                            child,
                            newPath,
                            directoryInput,
                            content);
                } else if (child.isFile() && validator.validateFolderPath(newPath)) {
                    content.put(validator.folderPathToKey(newPath), directoryInput);
                }
            }
        }
    }

    /**
     * Checks whether a byte array ends with a UNIX newline character.
     *
     * @param data the data
     * @return does it end with a UNIX newline character?
     */
    private boolean endsWithUnixNewline(@NonNull byte[] data) {
        return data.length > 0 && data[data.length - 1] == '\n';
    }
}<|MERGE_RESOLUTION|>--- conflicted
+++ resolved
@@ -280,15 +280,6 @@
 
                 List<QualifiedContent> contentSourceList = sourceFileList.get(key);
 
-<<<<<<< HEAD
-                // if no action is specified, and the key is META-INF/services,
-                // default action is merge
-                if (packagingAction == PackagingFileAction.NONE && isMetaServices(key)){
-                    packagingAction = PackagingFileAction.MERGE;
-                }
-
-=======
->>>>>>> fdf07a2c
                 QualifiedContent selectedContent;
                 if (packagingAction == PackagingFileAction.MERGE){
                     // if merge is specified, project files have no precedence

--- conflicted
+++ resolved
@@ -71,11 +71,7 @@
         }
 
         return packageAndroidArtifactTask == null
-<<<<<<< HEAD
-                ? getScope().getFinalApk()
-=======
                 ? getScope().getFinalPackage()
->>>>>>> fdf07a2c
                 : packageAndroidArtifactTask.getOutputFile();
     }
 

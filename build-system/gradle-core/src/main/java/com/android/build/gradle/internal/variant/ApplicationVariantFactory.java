--- conflicted
+++ resolved
@@ -22,12 +22,6 @@
 import com.android.annotations.NonNull;
 import com.android.build.OutputFile;
 import com.android.build.gradle.AndroidConfig;
-<<<<<<< HEAD
-import com.android.build.gradle.AndroidGradleOptions;
-import com.android.build.gradle.api.ApplicationVariant;
-import com.android.build.gradle.api.BaseVariantOutput;
-=======
->>>>>>> b805f832
 import com.android.build.gradle.internal.TaskManager;
 import com.android.build.gradle.internal.VariantModel;
 import com.android.build.gradle.internal.api.ApplicationVariantImpl;
@@ -42,23 +36,9 @@
 import com.android.builder.core.AndroidBuilder;
 import com.android.builder.core.VariantType;
 import com.android.builder.profile.Recorder;
-<<<<<<< HEAD
-import com.android.ide.common.build.SplitOutputMatcher;
-import com.android.resources.Density;
-import com.google.common.base.Preconditions;
-import com.google.common.base.Strings;
-import com.google.common.collect.ImmutableList;
-import com.google.common.collect.Lists;
-import java.util.ArrayList;
-import java.util.Arrays;
-import java.util.Collections;
-import java.util.List;
-import java.util.Objects;
-=======
 import com.android.utils.Pair;
 import com.google.common.collect.ImmutableList;
 import java.util.Collection;
->>>>>>> b805f832
 import java.util.Set;
 import org.gradle.api.NamedDomainObjectContainer;
 import org.gradle.internal.reflect.Instantiator;
@@ -144,46 +124,8 @@
                             ImmutableList.of(Pair.of(OutputFile.FilterType.DENSITY, density)));
                 }
             }
-
-            // If ABI is specified (and there are more than one output), set the main output as the
-            // one corresponding to the given ABI
-            List<ApkVariantOutputData> outputDataList = variant.getOutputs();
-            Project project = variant.getScope().getGlobalScope().getProject();
-            String abiString = Strings.nullToEmpty(AndroidGradleOptions.getBuildTargetAbi(project));
-            if (!abiString.isEmpty() && outputDataList.size() > 1) {
-                List<String> abiList = Arrays.asList(abiString.split(","));
-                String densityString =
-                        Strings.nullToEmpty(AndroidGradleOptions.getBuildTargetDensity(project));
-                Density density = Density.getEnum(densityString);
-
-                List<OutputFile> outputFiles =
-                        SplitOutputMatcher.computeBestOutput(
-                                outputDataList,
-                                variantConfiguration.getSupportedAbis(),
-                                density == null ? -1 : density.getDpiValue(),
-                                abiList);
-
-                Preconditions.checkState(
-                        !outputFiles.isEmpty(),
-                        "Unable to find a suitable output for ABI(s) '" + abiString + "'");
-                OutputFile bestOutput = outputFiles.get(0);
-
-                ApkVariantOutputData mainOutput = null;
-                for (ApkVariantOutputData outputData : outputDataList) {
-                    if (outputData.getMainOutputFile() == bestOutput) {
-                        mainOutput = outputData;
-                        break;
-                    }
-                }
-                Objects.requireNonNull(mainOutput);
-                variant.setMainOutput(mainOutput);
-            }
         } else {
-<<<<<<< HEAD
-            variant.createOutput(OutputFile.OutputType.MAIN, Collections.emptyList());
-=======
             outputFactory.addMainApk();
->>>>>>> b805f832
         }
 
         return variant;

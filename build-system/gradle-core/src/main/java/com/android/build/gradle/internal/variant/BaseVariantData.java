/*
 * Copyright (C) 2013 The Android Open Source Project
 *
 * Licensed under the Apache License, Version 2.0 (the "License");
 * you may not use this file except in compliance with the License.
 * You may obtain a copy of the License at
 *
 *      http://www.apache.org/licenses/LICENSE-2.0
 *
 * Unless required by applicable law or agreed to in writing, software
 * distributed under the License is distributed on an "AS IS" BASIS,
 * WITHOUT WARRANTIES OR CONDITIONS OF ANY KIND, either express or implied.
 * See the License for the specific language governing permissions and
 * limitations under the License.
 */
package com.android.build.gradle.internal.variant;

import static com.android.build.gradle.internal.publishing.AndroidArtifacts.ArtifactScope.ALL;
import static com.android.build.gradle.internal.publishing.AndroidArtifacts.ArtifactType.ANDROID_RES;
import static com.android.build.gradle.internal.publishing.AndroidArtifacts.ConsumedConfigType.RUNTIME_CLASSPATH;

import android.databinding.tool.LayoutXmlProcessor;
import com.android.annotations.NonNull;
import com.android.annotations.Nullable;
import com.android.build.OutputFile;
import com.android.build.api.artifact.BuildableArtifact;
import com.android.build.gradle.AndroidConfig;
import com.android.build.gradle.api.AndroidSourceSet;
import com.android.build.gradle.internal.TaskManager;
import com.android.build.gradle.internal.core.GradleVariantConfiguration;
import com.android.build.gradle.internal.dependency.VariantDependencies;
import com.android.build.gradle.internal.dsl.Splits;
import com.android.build.gradle.internal.dsl.VariantOutputFactory;
import com.android.build.gradle.internal.pipeline.TransformManager;
import com.android.build.gradle.internal.scope.GlobalScope;
import com.android.build.gradle.internal.scope.InternalArtifactType;
import com.android.build.gradle.internal.scope.MutableTaskContainer;
import com.android.build.gradle.internal.scope.OutputFactory;
import com.android.build.gradle.internal.scope.OutputScope;
import com.android.build.gradle.internal.scope.TaskContainer;
import com.android.build.gradle.internal.scope.VariantScope;
import com.android.build.gradle.internal.scope.VariantScopeImpl;
import com.android.build.gradle.internal.tasks.factory.TaskFactoryUtils;
import com.android.build.gradle.options.BooleanOption;
import com.android.builder.core.VariantType;
import com.android.builder.model.SourceProvider;
import com.android.builder.profile.Recorder;
import com.android.ide.common.blame.MergingLog;
import com.android.ide.common.blame.SourceFile;
import com.android.utils.StringHelper;
import com.google.common.base.MoreObjects;
import com.google.common.collect.ImmutableList;
import com.google.common.collect.Iterables;
import com.google.common.collect.Lists;
import com.google.common.collect.Maps;
import java.io.File;
import java.util.ArrayList;
import java.util.Arrays;
import java.util.Collection;
import java.util.Collections;
import java.util.HashSet;
import java.util.Iterator;
import java.util.LinkedHashMap;
import java.util.List;
import java.util.Map;
import java.util.Objects;
import java.util.Set;
import java.util.stream.Collectors;
import org.gradle.api.Project;
import org.gradle.api.Task;
import org.gradle.api.file.ConfigurableFileCollection;
import org.gradle.api.file.ConfigurableFileTree;
import org.gradle.api.file.FileCollection;
import org.gradle.api.logging.Logging;
import org.gradle.api.resources.TextResource;
import org.gradle.api.tasks.Sync;

/** Base data about a variant. */
public abstract class BaseVariantData {

    @NonNull
    protected final TaskManager taskManager;
    @NonNull
    private final GradleVariantConfiguration variantConfiguration;

    private VariantDependencies variantDependency;

    // Needed for ModelBuilder.  Should be removed once VariantScope can replace BaseVariantData.
    @NonNull protected final VariantScope scope;

    private ImmutableList<ConfigurableFileTree> defaultJavaSources;

    private List<File> extraGeneratedSourceFolders = Lists.newArrayList();
    private List<ConfigurableFileTree> extraGeneratedSourceFileTrees;
    private List<ConfigurableFileTree> externalAptJavaOutputFileTrees;
    private final ConfigurableFileCollection extraGeneratedResFolders;
    private Map<Object, FileCollection> preJavacGeneratedBytecodeMap;
    private FileCollection preJavacGeneratedBytecodeLatest;
    private final ConfigurableFileCollection allPreJavacGeneratedBytecode;
    private final ConfigurableFileCollection allPostJavacGeneratedBytecode;

    private FileCollection rawAndroidResources = null;

    private Set<String> densityFilters;
    private Set<String> languageFilters;
    private Set<String> abiFilters;

    @Nullable
    private LayoutXmlProcessor layoutXmlProcessor;

    /**
     * If true, variant outputs will be considered signed. Only set if you manually set the outputs
     * to point to signed files built by other tasks.
     */
    public boolean outputsAreSigned = false;

    @NonNull private final OutputScope outputScope;

    @NonNull private final OutputFactory outputFactory;
    public VariantOutputFactory variantOutputFactory;

    private final MultiOutputPolicy multiOutputPolicy;

    private final MutableTaskContainer taskContainer;
    public TextResource applicationIdTextResource;

    public BaseVariantData(
            @NonNull GlobalScope globalScope,
            @NonNull AndroidConfig androidConfig,
            @NonNull TaskManager taskManager,
            @NonNull GradleVariantConfiguration variantConfiguration,
            @NonNull Recorder recorder) {
        this.variantConfiguration = variantConfiguration;
        this.taskManager = taskManager;

        final Splits splits = androidConfig.getSplits();
        boolean splitsEnabled =
                splits.getDensity().isEnable()
                        || splits.getAbi().isEnable()
                        || splits.getLanguage().isEnable();

        // eventually, this will require a more open ended comparison.
        multiOutputPolicy =
                (androidConfig.getGeneratePureSplits()
                                        || variantConfiguration.getType().isHybrid()) // == FEATURE
                                && variantConfiguration.getMinSdkVersionValue() >= 21
                        ? MultiOutputPolicy.SPLITS
                        : MultiOutputPolicy.MULTI_APK;

        // warn the user if we are forced to ignore the generatePureSplits flag.
        if (splitsEnabled
                && androidConfig.getGeneratePureSplits()
                && multiOutputPolicy != MultiOutputPolicy.SPLITS) {
            Logging.getLogger(BaseVariantData.class).warn(
                    String.format("Variant %s, MinSdkVersion %s is too low (<21) "
                                    + "to support pure splits, reverting to full APKs",
                            variantConfiguration.getFullName(),
                            variantConfiguration.getMinSdkVersion().getApiLevel()));
        }

        final Project project = globalScope.getProject();
        scope =
                new VariantScopeImpl(
                        globalScope,
                        new TransformManager(
                                globalScope.getProject(),
                                globalScope.getErrorHandler(),
                                recorder),
                        this);
        outputScope = new OutputScope();
        outputFactory =
                new OutputFactory(
                        globalScope.getProjectBaseName(), variantConfiguration, outputScope);

        taskManager.configureScopeForNdk(scope);

        // this must be created immediately since the variant API happens after the task that
        // depends on this are created.
        extraGeneratedResFolders = globalScope.getProject().files();
        preJavacGeneratedBytecodeLatest = globalScope.getProject().files();
        allPreJavacGeneratedBytecode = project.files();
        allPostJavacGeneratedBytecode = project.files();

        taskContainer = scope.getTaskContainer();
    }

    @NonNull
    public LayoutXmlProcessor getLayoutXmlProcessor() {
        if (layoutXmlProcessor == null) {
            File resourceBlameLogDir = scope.getResourceBlameLogDir();
            final MergingLog mergingLog = new MergingLog(resourceBlameLogDir);
            layoutXmlProcessor =
                    new LayoutXmlProcessor(
                            getVariantConfiguration().getOriginalApplicationId(),
                            taskManager
                                    .getDataBindingBuilder()
                                    .createJavaFileWriter(scope.getClassOutputForDataBinding()),
                            file -> {
                                SourceFile input = new SourceFile(file);
                                SourceFile original = mergingLog.find(input);
                                // merged log api returns the file back if original cannot be found.
                                // it is not what we want so we alter the response.
                                return original == input ? null : original.getSourceFile();
                            },
                            scope.getGlobalScope()
                                    .getProjectOptions()
                                    .get(BooleanOption.USE_ANDROID_X));
        }
        return layoutXmlProcessor;
    }

    @NonNull
    public TaskContainer getTaskContainer() {
        return taskContainer;
    }

    @NonNull
    public OutputScope getOutputScope() {
        return outputScope;
    }

    @NonNull
    public OutputFactory getOutputFactory() {
        return outputFactory;
    }

    @NonNull
    public MultiOutputPolicy getMultiOutputPolicy() {
        return multiOutputPolicy;
    }

    @NonNull
    public GradleVariantConfiguration getVariantConfiguration() {
        return variantConfiguration;
    }

    public void setVariantDependency(@NonNull VariantDependencies variantDependency) {
        this.variantDependency = variantDependency;
    }

    @NonNull
    public VariantDependencies getVariantDependency() {
        return variantDependency;
    }

    @NonNull
    public abstract String getDescription();

    @NonNull
    public String getApplicationId() {
        return variantConfiguration.getApplicationId();
    }

    @NonNull
    public VariantType getType() {
        return variantConfiguration.getType();
    }

    @NonNull
    public String getName() {
        return variantConfiguration.getFullName();
    }

    @NonNull
    public String getTaskName(@NonNull String prefix, @NonNull String suffix) {
        return StringHelper.appendCapitalized(prefix, variantConfiguration.getFullName(), suffix);
    }

    @NonNull
    public List<File> getExtraGeneratedSourceFolders() {
        return extraGeneratedSourceFolders;
    }

    @Nullable
    public FileCollection getExtraGeneratedResFolders() {
        return extraGeneratedResFolders;
    }

    @NonNull
    public FileCollection getAllPreJavacGeneratedBytecode() {
        return allPreJavacGeneratedBytecode;
    }

    @NonNull
    public FileCollection getAllPostJavacGeneratedBytecode() {
        return allPostJavacGeneratedBytecode;
    }

    @NonNull
    public FileCollection getGeneratedBytecode(@Nullable Object generatorKey) {
        if (generatorKey == null) {
            return allPreJavacGeneratedBytecode;
        }

        FileCollection result = preJavacGeneratedBytecodeMap.get(generatorKey);
        if (result == null) {
            throw new RuntimeException("Bytecode generator key not found");
        }

        return result;
    }

    public void addJavaSourceFoldersToModel(@NonNull File generatedSourceFolder) {
        extraGeneratedSourceFolders.add(generatedSourceFolder);
    }

    public void addJavaSourceFoldersToModel(@NonNull File... generatedSourceFolders) {
        Collections.addAll(extraGeneratedSourceFolders, generatedSourceFolders);
    }

    public void addJavaSourceFoldersToModel(@NonNull Collection<File> generatedSourceFolders) {
        extraGeneratedSourceFolders.addAll(generatedSourceFolders);
    }

    public void registerJavaGeneratingTask(@NonNull Task task, @NonNull File... generatedSourceFolders) {
        registerJavaGeneratingTask(task, Arrays.asList(generatedSourceFolders));
    }

    public void registerJavaGeneratingTask(@NonNull Task task, @NonNull Collection<File> generatedSourceFolders) {
        TaskFactoryUtils.dependsOn(taskContainer.getSourceGenTask(), task);

        if (extraGeneratedSourceFileTrees == null) {
            extraGeneratedSourceFileTrees = new ArrayList<>();
        }

        final Project project = scope.getGlobalScope().getProject();
        for (File f : generatedSourceFolders) {
            ConfigurableFileTree fileTree = project.fileTree(f).builtBy(task);
            extraGeneratedSourceFileTrees.add(fileTree);
        }

        addJavaSourceFoldersToModel(generatedSourceFolders);
    }

    public void registerExternalAptJavaOutput(@NonNull ConfigurableFileTree folder) {
        if (externalAptJavaOutputFileTrees == null) {
            externalAptJavaOutputFileTrees = new ArrayList<>();
        }

        externalAptJavaOutputFileTrees.add(folder);

<<<<<<< HEAD
        javacTask.source(folder);
        // Disable incremental compilation when annotation processor is present. (b/65519025)
        // TODO: remove once https://github.com/gradle/gradle/issues/2996 is fixed.
        javacTask.getOptions().setIncremental(false);
=======
>>>>>>> 2c0ed8da
        addJavaSourceFoldersToModel(folder.getDir());
    }

    public void registerGeneratedResFolders(@NonNull FileCollection folders) {
        extraGeneratedResFolders.from(folders);
    }

    @Deprecated
    public void registerResGeneratingTask(@NonNull Task task, @NonNull File... generatedResFolders) {
        registerResGeneratingTask(task, Arrays.asList(generatedResFolders));
    }

    @Deprecated
    public void registerResGeneratingTask(@NonNull Task task, @NonNull Collection<File> generatedResFolders) {
        System.out.println(
                "registerResGeneratingTask is deprecated, use registerGeneratedResFolders(FileCollection)");

        final Project project = scope.getGlobalScope().getProject();
        registerGeneratedResFolders(project.files(generatedResFolders).builtBy(task));
    }

    public Object registerPreJavacGeneratedBytecode(@NonNull FileCollection fileCollection) {
        if (preJavacGeneratedBytecodeMap == null) {
            preJavacGeneratedBytecodeMap = Maps.newHashMap();
        }
        // latest contains the generated bytecode up to now, so create a new key and put it in the
        // map.
        Object key = new Object();
        preJavacGeneratedBytecodeMap.put(key, preJavacGeneratedBytecodeLatest);

        // now create a new file collection that will contains the previous latest plus the new
        // one

        // and make this the latest
        preJavacGeneratedBytecodeLatest = preJavacGeneratedBytecodeLatest.plus(fileCollection);

        // also add the stable all-bytecode file collection. We need a stable collection for
        // queries that request all the generated bytecode before the variant api is called.
        allPreJavacGeneratedBytecode.from(fileCollection);

        return key;
    }

    public void registerPostJavacGeneratedBytecode(@NonNull FileCollection fileCollection) {
        allPostJavacGeneratedBytecode.from(fileCollection);
    }

    /**
     * Calculates the filters for this variant. The filters can either be manually specified by
     * the user within the build.gradle or can be automatically discovered using the variant
     * specific folders.
     *
     * This method must be called before {@link #getFilters(OutputFile.FilterType)}.
     *
     * @param splits the splits configuration from the build.gradle.
     */
    public void calculateFilters(Splits splits) {
        densityFilters = getFilters(DiscoverableFilterType.DENSITY, splits);
        languageFilters = getFilters(DiscoverableFilterType.LANGUAGE, splits);
        abiFilters = getFilters(DiscoverableFilterType.ABI, splits);
    }

    /**
     * Returns the filters values (as manually specified or automatically discovered) for a
     * particular {@link com.android.build.OutputFile.FilterType}
     * @param filterType the type of filter in question
     * @return a possibly empty set of filter values.
     * @throws IllegalStateException if {@link #calculateFilters(Splits)} has not been called prior
     * to invoking this method.
     */
    @NonNull
    public Set<String> getFilters(OutputFile.FilterType filterType) {
        if (densityFilters == null || languageFilters == null || abiFilters == null) {
            throw new IllegalStateException("calculateFilters method not called");
        }
        switch(filterType) {
            case DENSITY:
                return densityFilters;
            case LANGUAGE:
                return languageFilters;
            case ABI:
                return abiFilters;
            default:
                throw new RuntimeException("Unhandled filter type");
        }
    }

    @NonNull
    public FileCollection getAllRawAndroidResources() {
        if (rawAndroidResources == null) {
            Project project = scope.getGlobalScope().getProject();
            Iterator<Object> builtBy =
                    Lists.newArrayList(
                                    taskContainer.getRenderscriptCompileTask(),
                                    taskContainer.getGenerateResValuesTask(),
                                    taskContainer.getGenerateApkDataTask(),
                                    extraGeneratedResFolders.getBuiltBy())
                            .stream()
                            .filter(Objects::nonNull)
                            .iterator();
            FileCollection allRes = project.files().builtBy(builtBy);

            FileCollection libraries =
                    scope.getArtifactCollection(RUNTIME_CLASSPATH, ALL, ANDROID_RES)
                            .getArtifactFiles();
            allRes = allRes.plus(libraries);

            Iterator<BuildableArtifact> sourceSets = getAndroidResources().values().iterator();
            FileCollection mainSourceSet = sourceSets.next().get();
            FileCollection generated =
                    project.files(
                            scope.getRenderscriptResOutputDir(),
                            scope.getGeneratedResOutputDir(),
                            scope.getMicroApkResDirectory(),
                            extraGeneratedResFolders);
            allRes = allRes.plus(mainSourceSet.plus(generated));

            while (sourceSets.hasNext()) {
                allRes = allRes.plus(sourceSets.next().get());
            }

            rawAndroidResources = allRes;
        }

        return rawAndroidResources;
    }

    /**
     * Defines the discoverability attributes of filters.
     */
    private enum DiscoverableFilterType {

        DENSITY {
            @NonNull
            @Override
            Collection<String> getConfiguredFilters(@NonNull Splits splits) {
                return splits.getDensityFilters();
            }
        },
        LANGUAGE {
            @NonNull
            @Override
            Collection<String> getConfiguredFilters(@NonNull Splits splits) {
                return splits.getLanguageFilters();
            }
        },
        ABI {
            @NonNull
            @Override
            Collection<String> getConfiguredFilters(@NonNull Splits splits) {
                return splits.getAbiFilters();
            }
        };

        /**
         * Returns the applicable filters configured in the build.gradle for this filter type.
         * @param splits the build.gradle splits configuration
         * @return a list of filters.
         */
        @NonNull
        abstract Collection<String> getConfiguredFilters(@NonNull Splits splits);
    }

    /**
     * Gets the list of filter values for a filter type either from the user specified build.gradle
     * settings or through a discovery mechanism using folders names.
     * @param filterType the filter type
     * @param splits the variant's configuration for splits.
     * @return a possibly empty list of filter value for this filter type.
     */
    @NonNull
    private static Set<String> getFilters(
            @NonNull DiscoverableFilterType filterType,
            @NonNull Splits splits) {

        return new HashSet<>(filterType.getConfiguredFilters(splits));
    }

    /**
     * Computes the Java sources to use for compilation.
     *
     * <p>Every entry is a ConfigurableFileTree instance to enable incremental java compilation.
     */
    @NonNull
    public List<ConfigurableFileTree> getJavaSources() {
        // Shortcut for the common cases, otherwise we build the full list below.
        if (extraGeneratedSourceFileTrees == null && externalAptJavaOutputFileTrees == null) {
            return getDefaultJavaSources();
        }

        // Build the list of source folders.
        ImmutableList.Builder<ConfigurableFileTree> sourceSets = ImmutableList.builder();

        // First the default source folders.
        sourceSets.addAll(getDefaultJavaSources());

        // then the third party ones
        if (extraGeneratedSourceFileTrees != null) {
            sourceSets.addAll(extraGeneratedSourceFileTrees);
        }
        if (externalAptJavaOutputFileTrees != null) {
            sourceSets.addAll(externalAptJavaOutputFileTrees);
        }

        return sourceSets.build();
    }

    public LinkedHashMap<String, BuildableArtifact> getAndroidResources() {
        return getVariantConfiguration()
                .getSortedSourceProviders()
                .stream()
                .collect(
                        Collectors.toMap(
                                SourceProvider::getName,
                                (provider) ->
                                        ((AndroidSourceSet) provider)
                                                .getRes()
                                                .getBuildableArtifact(),
                                (u, v) -> {
                                    throw new IllegalStateException(
                                            String.format("Duplicate key %s", u));
                                },
                                LinkedHashMap::new));
    }

    /**
     * Computes the default java sources: source sets and generated sources.
     *
     * <p>Every entry is a ConfigurableFileTree instance to enable incremental java compilation.
     */
    @NonNull
    private List<ConfigurableFileTree> getDefaultJavaSources() {
        if (defaultJavaSources == null) {
            Project project = scope.getGlobalScope().getProject();
            // Build the list of source folders.
            ImmutableList.Builder<ConfigurableFileTree> sourceSets = ImmutableList.builder();

            // First the actual source folders.
            List<SourceProvider> providers = variantConfiguration.getSortedSourceProviders();
            for (SourceProvider provider : providers) {
                sourceSets.addAll(
                        ((AndroidSourceSet) provider).getJava().getSourceDirectoryTrees());
            }

            // then all the generated src folders.
            if (scope.getArtifacts()
                    .hasArtifact(InternalArtifactType.NOT_NAMESPACED_R_CLASS_SOURCES)) {
                BuildableArtifact rClassSource =
                        scope.getArtifacts()
                                .getFinalArtifactFiles(
                                        InternalArtifactType.NOT_NAMESPACED_R_CLASS_SOURCES);
                sourceSets.add(
                        project.fileTree(Iterables.getOnlyElement(rClassSource.get()))
                                .builtBy(rClassSource));
            }

            // for the other, there's no duplicate so no issue.
            if (taskContainer.getGenerateBuildConfigTask() != null) {
                sourceSets.add(
                        project.fileTree(scope.getBuildConfigSourceOutputDir())
                                .builtBy(taskContainer.getGenerateBuildConfigTask().getName()));
            }

            if (taskContainer.getAidlCompileTask() != null) {
                // FIXME we need to get a configurableFileTree directly from the BuildableArtifact.
                FileCollection aidlFC =
                        scope.getArtifacts()
                                .getFinalArtifactFiles(InternalArtifactType.AIDL_SOURCE_OUTPUT_DIR)
                                .get();
                sourceSets.add(project.fileTree(aidlFC.getSingleFile()).builtBy(aidlFC));
            }

            if (scope.getGlobalScope().getExtension().getDataBinding().isEnabled()
                    && scope.getTaskContainer().getDataBindingExportBuildInfoTask() != null) {
                sourceSets.add(
                        project.fileTree(scope.getClassOutputForDataBinding())
                                .builtBy(
                                        scope.getTaskContainer()
                                                .getDataBindingExportBuildInfoTask()));
                BuildableArtifact baseClassSource =
                        scope.getArtifacts()
                                .getFinalArtifactFiles(
                                        InternalArtifactType.DATA_BINDING_BASE_CLASS_SOURCE_OUT);
                sourceSets.add(
                        project.fileTree(baseClassSource.get().getSingleFile())
                                .builtBy(baseClassSource));
            }

            if (!variantConfiguration.getRenderscriptNdkModeEnabled()
                    && taskContainer.getRenderscriptCompileTask() != null) {
                // FIXME we need to get a configurableFileTree directly from the BuildableArtifact.
                FileCollection rsFC =
                        scope.getArtifacts()
                                .getFinalArtifactFiles(
                                        InternalArtifactType.RENDERSCRIPT_SOURCE_OUTPUT_DIR)
                                .get();
                sourceSets.add(project.fileTree(rsFC.getSingleFile()).builtBy(rsFC));
            }

            defaultJavaSources = sourceSets.build();
        }

        return defaultJavaSources;
    }

    /**
     * Returns the Java folders needed for code coverage report.
     *
     * <p>This includes all the source folders except for the ones containing R and buildConfig.
     */
    @NonNull
    public FileCollection getJavaSourceFoldersForCoverage() {
        ConfigurableFileCollection fc = scope.getGlobalScope().getProject().files();

        // First the actual source folders.
        List<SourceProvider> providers = variantConfiguration.getSortedSourceProviders();
        for (SourceProvider provider : providers) {
            for (File sourceFolder : provider.getJavaDirectories()) {
                if (sourceFolder.isDirectory()) {
                    fc.from(sourceFolder);
                }
            }
        }

        // then all the generated src folders, except the ones for the R/Manifest and
        // BuildConfig classes.
        fc.from(
                scope.getArtifacts()
                        .getFinalArtifactFiles(InternalArtifactType.AIDL_SOURCE_OUTPUT_DIR)
                        .get());

        if (!variantConfiguration.getRenderscriptNdkModeEnabled()) {
            fc.from(
                    scope.getArtifacts()
                            .getFinalArtifactFiles(
                                    InternalArtifactType.RENDERSCRIPT_SOURCE_OUTPUT_DIR));
        }

        return fc;
    }

    @Override
    public String toString() {
        return MoreObjects.toStringHelper(this)
                .addValue(variantConfiguration.getFullName())
                .toString();
    }

    @NonNull
    public VariantScope getScope() {
        return scope;
    }

    @NonNull
    public File getJavaResourcesForUnitTesting() {
        // FIXME we need to revise this API as it force-configure the tasks
        Sync processJavaResourcesTask = taskContainer.getProcessJavaResourcesTask().get();
        if (processJavaResourcesTask != null) {
            return processJavaResourcesTask.getOutputs().getFiles().getSingleFile();
        } else {
            return scope.getSourceFoldersJavaResDestinationDir();
        }
    }
}<|MERGE_RESOLUTION|>--- conflicted
+++ resolved
@@ -339,13 +339,6 @@
 
         externalAptJavaOutputFileTrees.add(folder);
 
-<<<<<<< HEAD
-        javacTask.source(folder);
-        // Disable incremental compilation when annotation processor is present. (b/65519025)
-        // TODO: remove once https://github.com/gradle/gradle/issues/2996 is fixed.
-        javacTask.getOptions().setIncremental(false);
-=======
->>>>>>> 2c0ed8da
         addJavaSourceFoldersToModel(folder.getDir());
     }
 

/*
 * Copyright (C) 2017 The Android Open Source Project
 *
 * Licensed under the Apache License, Version 2.0 (the "License");
 * you may not use this file except in compliance with the License.
 * You may obtain a copy of the License at
 *
 *      http://www.apache.org/licenses/LICENSE-2.0
 *
 * Unless required by applicable law or agreed to in writing, software
 * distributed under the License is distributed on an "AS IS" BASIS,
 * WITHOUT WARRANTIES OR CONDITIONS OF ANY KIND, either express or implied.
 * See the License for the specific language governing permissions and
 * limitations under the License.
 */

package com.android.build.gradle.internal.variant2

import com.android.build.api.dsl.model.BuildType
import com.android.build.api.dsl.model.DefaultConfig
import com.android.build.api.dsl.model.ProductFlavor
import com.android.build.api.dsl.options.SigningConfig
import com.android.build.api.sourcesets.AndroidSourceSet
import com.android.build.gradle.internal.api.dsl.DslScope
import com.android.build.gradle.internal.api.dsl.extensions.BaseExtension2
import com.android.build.gradle.internal.api.dsl.model.BuildTypeFactory
import com.android.build.gradle.internal.api.dsl.model.BuildTypeImpl
import com.android.build.gradle.internal.api.dsl.model.DefaultConfigImpl
import com.android.build.gradle.internal.api.dsl.model.ProductFlavorFactory
import com.android.build.gradle.internal.api.dsl.model.ProductFlavorImpl
import com.android.build.gradle.internal.api.dsl.options.SigningConfigFactory
import com.android.build.gradle.internal.api.dsl.options.SigningConfigImpl
import com.android.build.gradle.internal.api.dsl.sealing.Sealable
import com.android.build.gradle.internal.api.dsl.sealing.SealableNamedDomainObjectContainer
import com.android.build.gradle.internal.api.sourcesets.AndroidSourceSetFactory
import com.android.build.gradle.internal.api.sourcesets.DefaultAndroidSourceSet
import com.android.build.gradle.internal.api.sourcesets.FilesProvider
import com.android.build.gradle.internal.errors.DeprecationReporter
import com.android.build.gradle.internal.packaging.getDefaultDebugKeystoreLocation
import com.android.builder.core.BuilderConstants
import com.android.builder.core.VariantType
import com.android.builder.errors.EvalIssueException
import com.android.builder.core.VariantTypeImpl
import com.android.builder.errors.EvalIssueReporter.Type
import com.android.utils.appendCapitalized
import org.gradle.api.Action
import org.gradle.api.NamedDomainObjectContainer
import org.gradle.api.NamedDomainObjectFactory
import org.gradle.api.artifacts.Configuration
import org.gradle.api.artifacts.ConfigurationContainer
import org.gradle.api.artifacts.Dependency
import org.gradle.api.logging.Logger
import java.util.function.BinaryOperator

/**
 * Internal DSL model exposed to the extension objects.
 */
interface DslModelData {
    val defaultConfig: DefaultConfig
    val sourceSets: NamedDomainObjectContainer<AndroidSourceSet>
    val productFlavors: NamedDomainObjectContainer<ProductFlavor>
    val buildTypes: NamedDomainObjectContainer<BuildType>
    val signingConfigs: NamedDomainObjectContainer<SigningConfig>
}

/**
 * a Factory of [NamedDomainObjectContainer]
 *
 * This is to facilitate testing.
 */
interface ContainerFactory {
    /**
     * Creates a container
     *
     * @param itemClass the class of the items.
     * @param factory a factory to create items.
     */
    fun <T> createContainer(itemClass: Class<T>,
            factory: NamedDomainObjectFactory<T>): NamedDomainObjectContainer<T>
}

/**
 * Implementation of the DslModelData interface
 */
class DslModelDataImpl<in E: BaseExtension2>(
        override val defaultConfig: DefaultConfigImpl,
        internal val variantFactories: List<VariantFactory2<E>>,
        private val configurationContainer: ConfigurationContainer,
        filesProvider: FilesProvider,
        containerFactory: ContainerFactory,
        private val dslScope: DslScope,
        private val logger: Logger): DslModelData, Sealable {

    // wrapped container for source sets.
    @Suppress("PropertyName")
    internal val _sourceSets: NamedDomainObjectContainer<DefaultAndroidSourceSet>

    // sealable container for source set.
    override val sourceSets: SealableNamedDomainObjectContainer<AndroidSourceSet, DefaultAndroidSourceSet>

    // wrapped container for product flavors
    @Suppress("PropertyName")
    internal val _productFlavors: NamedDomainObjectContainer<ProductFlavorImpl> =
            containerFactory.createContainer(
                    ProductFlavorImpl::class.java,
                    ProductFlavorFactory(dslScope))

    // sealable container for product flavors
    override val productFlavors: SealableNamedDomainObjectContainer<ProductFlavor, ProductFlavorImpl> =
            createSealableContainer(
                    ProductFlavor::class.java,
                    ProductFlavorImpl::class.java,
                    _productFlavors)

    // wrapped container for build type
    @Suppress("PropertyName")
    internal val _buildTypes: NamedDomainObjectContainer<BuildTypeImpl> =
            containerFactory.createContainer(
                    BuildTypeImpl::class.java,
                    BuildTypeFactory(dslScope))

    // sealable container for build type
    override val buildTypes: SealableNamedDomainObjectContainer<BuildType, BuildTypeImpl> =
            createSealableContainer(
                    BuildType::class.java,
                    BuildTypeImpl::class.java,
                    _buildTypes)

    // wrapped container for signing config
    private val _signingConfigs: NamedDomainObjectContainer<SigningConfigImpl> =
            containerFactory.createContainer(
                    SigningConfigImpl::class.java,
                    SigningConfigFactory(
                            dslScope,
                            getDefaultDebugKeystoreLocation()))

    // sealable container for signing config
    override val signingConfigs: SealableNamedDomainObjectContainer<SigningConfig, SigningConfigImpl> =
            createSealableContainer(
                    SigningConfig::class.java,
                    SigningConfigImpl::class.java,
                    _signingConfigs)

    private val _flavorData: MutableMap<String, DimensionData<ProductFlavorImpl>> = mutableMapOf()
    private val _buildTypeData: MutableMap<String, DimensionData<BuildTypeImpl>> = mutableMapOf()

    private var afterEvaluatedComputation = false

    val flavorData: Map<String, DimensionData<ProductFlavorImpl>>
        get() {
            if (!afterEvaluatedComputation) throw RuntimeException("Called before afterEvaluateCompute")
            return _flavorData
        }
    val buildTypeData: Map<String, DimensionData<BuildTypeImpl>>
        get() {
            if (!afterEvaluatedComputation) throw RuntimeException("Called before afterEvaluateCompute")
            return _buildTypeData
        }

    val defaultConfigData: DimensionData<DefaultConfigImpl>

    private val mainVariantType: VariantType
    private val hasAndroidTests: Boolean
    private val hasUnitTests: Boolean

    init {
        // detect the test level support
        val variantTypes = variantFactories.map { it.generatedType }

        mainVariantType = variantTypes
                .stream()
                .filter { !it.isTestComponent }
                .reduce(toSingleItem())
                .orElseThrow { RuntimeException("No main variant type") }

        _sourceSets = containerFactory.createContainer(
                DefaultAndroidSourceSet::class.java,
                AndroidSourceSetFactory(
                        filesProvider,
                        mainVariantType.isAar,
                        dslScope))

        sourceSets = createSealableContainer(
                AndroidSourceSet::class.java,
                DefaultAndroidSourceSet::class.java,
                _sourceSets)

        hasAndroidTests = variantTypes.contains(VariantTypeImpl.ANDROID_TEST)
        hasUnitTests = variantTypes.contains(VariantTypeImpl.UNIT_TEST)

        // setup callback to generate source sets on the fly, as well as the associated
        // configurations
        _productFlavors.whenObjectAdded { checkNewFlavor(it) }
        _buildTypes.whenObjectAdded { checkNewBuildType(it) }
        _sourceSets.whenObjectAdded { handleNewSourceSet(it) }

        // map whenObjectRemoved on the containers to throw an exception.
        val lambda: (Any) -> Unit = { UnsupportedOperationException("Removing objects is not supported.") }
        _sourceSets.whenObjectRemoved(lambda)
        _signingConfigs.whenObjectRemoved(lambda)
        _buildTypes.whenObjectRemoved(lambda)
        _productFlavors.whenObjectRemoved(lambda)

        // and now create source set and dimension data for the default config
        createSourceSets(BuilderConstants.MAIN)
        defaultConfigData = createDimensionData(defaultConfig, { _ -> BuilderConstants.MAIN} )
    }

    /**
     * Does afterEvaluation computation of source sets and flavor/build type data.
     */
    fun afterEvaluateCompute() {
        // loop on flavors and build types.
        _productFlavors.forEach { flavor ->
            _flavorData[flavor.name] = createDimensionData(flavor, { it.name })
        }

        _buildTypes.forEach { buildType ->
            _buildTypeData[buildType.name] = createDimensionData(buildType, { it.name})
        }

        afterEvaluatedComputation = true
    }

    override fun seal() {
        defaultConfig.seal()
        sourceSets.seal()
        productFlavors.seal()
        signingConfigs.seal()
    }

    private fun <I, T: I> createSealableContainer(
            interfaceClass: Class<I>,
            itemClass: Class<T>,
            container: NamedDomainObjectContainer<T>
    ): SealableNamedDomainObjectContainer<I, T> {
        @Suppress("UNCHECKED_CAST")
        return dslScope.objectFactory.newInstance(
                SealableNamedDomainObjectContainer::class.java,
                container, itemClass,
                dslScope) as SealableNamedDomainObjectContainer<I, T>
    }

    private fun <T> createDimensionData(data: T, nameFun: (T) -> String): DimensionData<T> {
        val name = nameFun(data)

        return DimensionData(
                data,
                sourceSets.getByName(name), // this one must exist, so use getByName
                sourceSets.findByName(computeSourceSetName(name, VariantTypeImpl.ANDROID_TEST)), // this one might not, so use findByName
                sourceSets.findByName(computeSourceSetName(name, VariantTypeImpl.UNIT_TEST)), // this one might not, so use findByName
                configurationContainer)
    }

    /**
     * Callback for all new added product flavor.
     *
     * Checks its for correctness and creates its associated source sets.
     */
    private fun checkNewFlavor(productFlavor: ProductFlavorImpl) {
        val name = productFlavor.name

        if (!checkName(name, "ProductFlavor")) {
            // don't want to keep going in case of sync
            return
        }

        if (_buildTypes.any { it.name == name }) {
            dslScope.issueReporter.reportError(Type.GENERIC,
                EvalIssueException("ProductFlavor names cannot collide with BuildType names: $name"))

            // don't want to keep going in case of sync
            return
        }

        // create sourcesets
        createSourceSets(name)
    }

    /**
     * Callback for all new added build type.
     *
     * Checks its for correctness and creates its associated source sets.
     */
    private fun checkNewBuildType(buildType: BuildTypeImpl) {
        val name = buildType.name

        if (!checkName(name, "BuildType")) {
            // don't want to keep going in case of sync
            return
        }

        if (_productFlavors.any { it.name == name }) {
            dslScope.issueReporter.reportError(Type.GENERIC,
                EvalIssueException("BuildType names cannot collide with ProductFlavor names: $name"))

            // don't want to keep going in case of sync
            return
        }

        // create sourcesets
        createSourceSets(name)
    }

    /** callback for creating sourcesets when a product flavor/build type is added. */
    private fun createSourceSets(name: String) {
        // safe to use the backing container directly since this is called on new flavor
        // or build type.
        _sourceSets.maybeCreate(name)

        if (hasAndroidTests) {
            _sourceSets.maybeCreate(computeSourceSetName(name, VariantTypeImpl.ANDROID_TEST))
        }

        if (hasUnitTests) {
            _sourceSets.maybeCreate(computeSourceSetName(name, VariantTypeImpl.UNIT_TEST))
        }
    }

    /**
     * Callback for all newly added sourcesets
     */
    private fun handleNewSourceSet(sourceSet: DefaultAndroidSourceSet) {
        // set the default location of the source set
        sourceSet.setRoot("src/${sourceSet.name}")

        // create the associated configurations
        val implementationName = sourceSet.implementationConfigurationName
        val runtimeOnlyName = sourceSet.runtimeOnlyConfigurationName
        val compileOnlyName = sourceSet.compileOnlyConfigurationName

        // deprecated configurations first.
        val compileName = sourceSet._compileConfigurationName
        // due to compatibility with other plugins and with Gradle sync,
        // we have to keep 'compile' as resolvable.
        // TODO Fix this in gradle sync.
        val compile = createConfiguration(
                configurationContainer,
                compileName,
                getConfigDescriptionOld("compile", sourceSet.name, implementationName),
                "compile" == compileName || "testCompile" == compileName /*canBeResolved*/)
        compile.dependencies
                .whenObjectAdded(
                        RenamedConfigurationAction(implementationName, compileName, dslScope.deprecationReporter))

        val packageConfigDescription = if (mainVariantType.isAar) {
            getConfigDescriptionOld("publish", sourceSet.name, runtimeOnlyName)
        } else {
            getConfigDescriptionOld("apk", sourceSet.name, runtimeOnlyName)
        }

        val apkName = sourceSet._packageConfigurationName
        val apk = createConfiguration(
                configurationContainer, apkName, packageConfigDescription)
        apk.dependencies
                .whenObjectAdded(
                        RenamedConfigurationAction(
                                runtimeOnlyName, apkName, dslScope.deprecationReporter))

        val providedName = sourceSet._providedConfigurationName
        val provided = createConfiguration(
                configurationContainer,
                providedName,
                getConfigDescriptionOld("provided", sourceSet.name, compileOnlyName))
        provided.dependencies
                .whenObjectAdded(
                        RenamedConfigurationAction(
                                compileOnlyName, providedName, dslScope.deprecationReporter))

        // then the new configurations.
        val apiName = sourceSet.apiConfigurationName
        val api = createConfiguration(
                configurationContainer, apiName, "API dependencies for '${sourceSet.name}' sources.")
        api.extendsFrom(compile)

        val implementation = createConfiguration(
                configurationContainer,
                implementationName,
                getConfigDescription("implementation", sourceSet.name))
        implementation.extendsFrom(api)

        val runtimeOnly = createConfiguration(
                configurationContainer,
                runtimeOnlyName,
                getConfigDescription("RuntimeOnly", sourceSet.name))
        runtimeOnly.extendsFrom(apk)

        val compileOnly = createConfiguration(
                configurationContainer,
                compileOnlyName,
                getConfigDescription("compileOnly", sourceSet.name))
        compileOnly.extendsFrom(provided)

        // then the secondary configurations.
        createConfiguration(
                configurationContainer,
                sourceSet.wearAppConfigurationName,
                "Link to a wear app to embed for object '"
                        + sourceSet.name
                        + "'.")

        createConfiguration(
                configurationContainer,
                sourceSet.annotationProcessorConfigurationName,
                "Classpath for the annotation processor for '"
                        + sourceSet.name
                        + "'.")
    }


    /**
     * Creates a Configuration for a given source set.
     *
     * @param configurationContainer the configuration container to create the new configuration
     * @param name the name of the configuration to create.
     * @param desc the configuration description.
     * @param canBeResolved Whether the configuration can be resolved directly.
     * @return the configuration
     *
     * @see Configuration.isCanBeResolved
     */
    private fun createConfiguration(
            configurationContainer: ConfigurationContainer,
            name: String,
            desc: String,
            canBeResolved: Boolean = false): Configuration {
        logger.debug("Creating configuration {}", name)

        val configuration = configurationContainer.maybeCreate(name)

        with(configuration) {
            isVisible = false
            description = desc
            isCanBeConsumed = false
            isCanBeResolved = canBeResolved
        }

        return configuration
    }

    private fun checkName(name: String, displayName: String): Boolean {
        if (!checkPrefix(name, displayName, VariantType.ANDROID_TEST_PREFIX)) {
            return false
        }
        if (!checkPrefix(name, displayName, VariantType.UNIT_TEST_PREFIX)) {
            return false
        }

        if (BuilderConstants.MAIN == name) {
            dslScope.issueReporter.reportError(Type.GENERIC,
                EvalIssueException("$displayName names cannot be '${BuilderConstants.MAIN}'"))
            return false
        }

        if (BuilderConstants.LINT == name) {
            dslScope.issueReporter.reportError(Type.GENERIC,
                EvalIssueException("$displayName names cannot be '${BuilderConstants.LINT}'"))
            return false
        }

        return true
    }

    private fun checkPrefix(name: String, displayName: String, prefix: String): Boolean {
        if (name.startsWith(prefix)) {
            dslScope.issueReporter.reportError(Type.GENERIC,
                EvalIssueException("$displayName names cannot start with '$prefix'"))
            return false
        }

        return true
    }
}

/**
 * Turns a string into a valid source set name for the given [VariantType], e.g.
 * "fooBarUnitTest" becomes "testFooBar".
 *
 * This does not support MAIN.
 */
private fun computeSourceSetName(
        name: String,
        variantType: VariantType): String {
    if (name == BuilderConstants.MAIN) {
        if (variantType.prefix.isEmpty()) {
            return name
        }
        return variantType.prefix
    }

    var newName = name
    if (newName.endsWith(variantType.suffix)) {
        newName = newName.substring(0, newName.length - variantType.suffix.length)
    }

    if (!variantType.prefix.isEmpty()) {
        newName = buildString {
            append(variantType.prefix)
            appendCapitalized(newName)
        }
    }

    return newName
}

class RenamedConfigurationAction(
        private val replacement: String,
        private val oldName: String,
        private val deprecationReporter: DeprecationReporter,
        private val url: String? = null,
        private val deprecationTarget: DeprecationReporter.DeprecationTarget = DeprecationReporter.DeprecationTarget.CONFIG_NAME) : Action<Dependency> {
    private var warningPrintedAlready = false

    override fun execute(dependency: Dependency) {
        if (!warningPrintedAlready) {
            warningPrintedAlready = true
<<<<<<< HEAD
            deprecationReporter.reportDeprecatedConfiguration(
=======
            deprecationReporter.reportRenamedConfiguration(
>>>>>>> 2c0ed8da
                    replacement, oldName, deprecationTarget, url)
        }
    }
}

/**
 * The goal of this operator is not to reduce anything but to ensure that
 * there is a single item in the list. If it gets called it means
 * that there are two object in the list that had the same name, and this is an error.
 *
 * @see .searchForSingleItemInList
 */
private fun <T> toSingleItem(): BinaryOperator<T> {
    return BinaryOperator { name1, _ -> throw IllegalArgumentException("Duplicate objects with name: " + name1) }
}


private inline fun getConfigDescriptionOld(
        configName: String,
        sourceSetName: String,
        replacementName: String) =
        "$configName dependencies for '$sourceSetName' sources (deprecated: use '$replacementName' instead)."

private inline fun getConfigDescription(configName: String, sourceSetName: String) =
        "$configName dependencies for '$sourceSetName' sources."<|MERGE_RESOLUTION|>--- conflicted
+++ resolved
@@ -514,11 +514,7 @@
     override fun execute(dependency: Dependency) {
         if (!warningPrintedAlready) {
             warningPrintedAlready = true
-<<<<<<< HEAD
-            deprecationReporter.reportDeprecatedConfiguration(
-=======
             deprecationReporter.reportRenamedConfiguration(
->>>>>>> 2c0ed8da
                     replacement, oldName, deprecationTarget, url)
         }
     }

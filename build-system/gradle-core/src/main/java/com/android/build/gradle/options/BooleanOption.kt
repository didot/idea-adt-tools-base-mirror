/*
 * Copyright (C) 2017 The Android Open Source Project
 *
 * Licensed under the Apache License, Version 2.0 (the "License");
 * you may not use this file except in compliance with the License.
 * You may obtain a copy of the License at
 *
 *      http://www.apache.org/licenses/LICENSE-2.0
 *
 * Unless required by applicable law or agreed to in writing, software
 * distributed under the License is distributed on an "AS IS" BASIS,
 * WITHOUT WARRANTIES OR CONDITIONS OF ANY KIND, either express or implied.
 * See the License for the specific language governing permissions and
 * limitations under the License.
 */

package com.android.build.gradle.options

import com.android.build.gradle.internal.errors.DeprecationReporter
import com.android.builder.model.AndroidProject

enum class BooleanOption(
    override val propertyName: String,
    override val defaultValue: Boolean = false,
    override val status: Option.Status = Option.Status.EXPERIMENTAL,
    override val additionalInfo: String = ""
) : Option<Boolean> {

    // ---------------
    // Permanent IDE Flags -- no lifecycle

    IDE_INVOKED_FROM_IDE(AndroidProject.PROPERTY_INVOKED_FROM_IDE, status = Option.Status.STABLE),
    IDE_BUILD_MODEL_ONLY(AndroidProject.PROPERTY_BUILD_MODEL_ONLY, status = Option.Status.STABLE),
    IDE_BUILD_MODEL_ONLY_ADVANCED(AndroidProject.PROPERTY_BUILD_MODEL_ONLY_ADVANCED, status = Option.Status.STABLE),
    IDE_BUILD_MODEL_FEATURE_FULL_DEPENDENCIES(
        AndroidProject.PROPERTY_BUILD_MODEL_FEATURE_FULL_DEPENDENCIES, status = Option.Status.STABLE),
    IDE_REFRESH_EXTERNAL_NATIVE_MODEL(AndroidProject.PROPERTY_REFRESH_EXTERNAL_NATIVE_MODEL, status = Option.Status.STABLE),
    IDE_GENERATE_SOURCES_ONLY(AndroidProject.PROPERTY_GENERATE_SOURCES_ONLY, status = Option.Status.STABLE),

    // tell bundletool to only extract instant APKs.
    IDE_EXTRACT_INSTANT(AndroidProject.PROPERTY_EXTRACT_INSTANT_APK, status = Option.Status.STABLE),

    // Flag used to indicate a "deploy as instant" run configuration.
    IDE_DEPLOY_AS_INSTANT_APP(AndroidProject.PROPERTY_DEPLOY_AS_INSTANT_APP, false, status = Option.Status.STABLE),


    // ---------------
    // Permanent Other Flags -- No lifecycle

    // Used by Studio as workaround for b/71054106, b/75955471
    ENABLE_SDK_DOWNLOAD("android.builder.sdkDownload", true, status = Option.Status.STABLE),
    ENABLE_PROFILE_JSON("android.enableProfileJson", false),
    WARN_ABOUT_DEPENDENCY_RESOLUTION_AT_CONFIGURATION("android.dependencyResolutionAtConfigurationTime.warn"),
    DISALLOW_DEPENDENCY_RESOLUTION_AT_CONFIGURATION("android.dependencyResolutionAtConfigurationTime.disallow"),
    DEBUG_OBSOLETE_API("android.debug.obsoleteApi", false, Option.Status.STABLE),
    ENABLE_STUDIO_VERSION_CHECK("android.injected.studio.version.check", true, Option.Status.STABLE),

    // ---------------
    // Lifecycle flags: Experimental stage, not yet enabled by default
    ENABLE_TEST_SHARDING("android.androidTest.shardBetweenDevices"),
    VERSION_CHECK_OVERRIDE_PROPERTY("android.overrideVersionCheck"),
    OVERRIDE_PATH_CHECK_PROPERTY("android.overridePathCheck"),
    ENABLE_GRADLE_WORKERS("android.enableGradleWorkers", true),
    DISABLE_RESOURCE_VALIDATION("android.disableResourceValidation"),
    CONSUME_DEPENDENCIES_AS_SHARED_LIBRARIES("android.consumeDependenciesAsSharedLibraries"),
    KEEP_TIMESTAMPS_IN_APK("android.keepTimestampsInApk"),
    ENABLE_NEW_DSL_AND_API("android.enableNewDsl"),
    ENABLE_EXPERIMENTAL_FEATURE_DATABINDING("android.enableExperimentalFeatureDatabinding", false),
    ENABLE_JETIFIER("android.enableJetifier", false, status = Option.Status.STABLE),
    USE_ANDROID_X("android.useAndroidX", false, status = Option.Status.STABLE),
    DISABLE_EARLY_MANIFEST_PARSING("android.disableEarlyManifestParsing", false),
    DEPLOYMENT_USES_DIRECTORY("android.deployment.useOutputDirectory", false),
    DEPLOYMENT_PROVIDES_LIST_OF_CHANGES("android.deployment.provideListOfChanges", false),
    ENABLE_RESOURCE_NAMESPACING_DEFAULT("android.enableResourceNamespacingDefault", false),
    NAMESPACED_R_CLASS("android.namespacedRClass", false),
    ENABLE_SEPARATE_ANNOTATION_PROCESSING("android.enableSeparateAnnotationProcessing", false),
    FULL_R8("android.enableR8.fullMode", false),
    CONDITIONAL_KEEP_RULES("android.useConditionalKeepRules", false),
    ENFORCE_UNIQUE_PACKAGE_NAMES("android.uniquePackageNames", false, status = Option.Status.STABLE),
    USE_RELATIVE_PATH_IN_TEST_CONFIG("android.testConfig.useRelativePath", false),
    ENABLE_INCREMENTAL_DATA_BINDING("android.databinding.incremental", false, Option.Status.STABLE),
    KEEP_SERVICES_BETWEEN_BUILDS("android.keepWorkerActionServicesBetweenBuilds", false),
    USE_NON_FINAL_RES_IDS("android.nonFinalResIds", false),
    ENABLE_SIDE_BY_SIDE_NDK("android.enableSideBySideNdk", true),
    PRECOMPILE_REMOTE_RESOURCES("android.precompileRemoteResources", false),
    // Flag added to work around b/130596259.
    FORCE_JACOCO_OUT_OF_PROCESS("android.forceJacocoOutOfProcess", false, status = Option.Status.STABLE),

    // ---------------
    // Lifecycle flags: Stable stage, Enabled by default, can be disabled

    ENABLE_BUILD_CACHE("android.enableBuildCache", true),
    ENABLE_INTERMEDIATE_ARTIFACTS_CACHE("android.enableIntermediateArtifactsCache", true),
    ENABLE_EXTRACT_ANNOTATIONS("android.enableExtractAnnotations", true),
    ENABLE_AAPT2_WORKER_ACTIONS("android.enableAapt2WorkerActions", true),
    ENABLE_D8_DESUGARING("android.enableD8.desugaring", true),
<<<<<<< HEAD
    ENABLE_R8("android.enableR8", false, status = Option.Status.STABLE),
=======
    ENABLE_R8_LIBRARIES("android.enableR8.libraries", true, status = Option.Status.STABLE),
>>>>>>> 86bcd624
    /** Set to true by default, but has effect only if R8 is enabled. */
    ENABLE_R8_DESUGARING("android.enableR8.desugaring", true),
    // Marked as stable to avoid reporting deprecation twice.
    CONVERT_NON_NAMESPACED_DEPENDENCIES("android.convertNonNamespacedDependencies", true),
    /** Set to true to build native .so libraries only for the device it will be run on. */
    BUILD_ONLY_TARGET_ABI("android.buildOnlyTargetAbi", true),
    ENABLE_SEPARATE_APK_RESOURCES("android.enableSeparateApkRes", true),
    ENABLE_SEPARATE_R_CLASS_COMPILATION(AndroidProject.PROPERTY_SEPARATE_R_CLASS_COMPILATION, true),
    ENABLE_PARALLEL_NATIVE_JSON_GEN("android.enableParallelJsonGen", true),
    ENABLE_SIDE_BY_SIDE_CMAKE("android.enableSideBySideCmake", true),
    ENABLE_NATIVE_COMPILER_SETTINGS_CACHE("android.enableNativeCompilerSettingsCache", false),
    ENABLE_PROGUARD_RULES_EXTRACTION("android.proguard.enableRulesExtraction", true),
    ENABLE_UNCOMPRESSED_NATIVE_LIBS_IN_BUNDLE("android.bundle.enableUncompressedNativeLibs", true),
    USE_DEPENDENCY_CONSTRAINTS("android.dependency.useConstraints", true),
    ENABLE_DEXING_ARTIFACT_TRANSFORM("android.enableDexingArtifactTransform", true, status=Option.Status.STABLE),
    ENABLE_UNIT_TEST_BINARY_RESOURCES("android.enableUnitTestBinaryResources", true, Option.Status.STABLE),
    ENABLE_DUPLICATE_CLASSES_CHECK("android.enableDuplicateClassesCheck", true),
    ENABLE_DEXING_DESUGARING_ARTIFACT_TRANSFORM("android.enableDexingArtifactTransform.desugaring", true),

    // ---------------
    // Lifecycle flags: Deprecated stage, feature is stable and we want to get rid of the ability to revert to older code path
    ENABLE_DESUGAR(
        "android.enableDesugar", true, DeprecationReporter.DeprecationTarget.DESUGAR_TOOL),
    ENABLE_D8("android.enableD8", true, DeprecationReporter.DeprecationTarget.LEGACY_DEXER),

    ;
    constructor(
        propertyName: String,
        defaultValue: Boolean,
        deprecationTarget: DeprecationReporter.DeprecationTarget
    ) :
            this(propertyName, defaultValue, Option.Status.Deprecated(deprecationTarget))

    override fun parse(value: Any): Boolean {
        return parseBoolean(propertyName, value)
    }
}<|MERGE_RESOLUTION|>--- conflicted
+++ resolved
@@ -94,11 +94,7 @@
     ENABLE_EXTRACT_ANNOTATIONS("android.enableExtractAnnotations", true),
     ENABLE_AAPT2_WORKER_ACTIONS("android.enableAapt2WorkerActions", true),
     ENABLE_D8_DESUGARING("android.enableD8.desugaring", true),
-<<<<<<< HEAD
-    ENABLE_R8("android.enableR8", false, status = Option.Status.STABLE),
-=======
     ENABLE_R8_LIBRARIES("android.enableR8.libraries", true, status = Option.Status.STABLE),
->>>>>>> 86bcd624
     /** Set to true by default, but has effect only if R8 is enabled. */
     ENABLE_R8_DESUGARING("android.enableR8.desugaring", true),
     // Marked as stable to avoid reporting deprecation twice.

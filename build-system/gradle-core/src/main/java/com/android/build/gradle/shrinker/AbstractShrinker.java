/*
 * Copyright (C) 2015 The Android Open Source Project
 *
 * Licensed under the Apache License, Version 2.0 (the "License");
 * you may not use this file except in compliance with the License.
 * You may obtain a copy of the License at
 *
 *      http://www.apache.org/licenses/LICENSE-2.0
 *
 * Unless required by applicable law or agreed to in writing, software
 * distributed under the License is distributed on an "AS IS" BASIS,
 * WITHOUT WARRANTIES OR CONDITIONS OF ANY KIND, either express or implied.
 * See the License for the specific language governing permissions and
 * limitations under the License.
 */

package com.android.build.gradle.shrinker;

import static com.google.common.base.Preconditions.checkState;

import com.android.annotations.NonNull;
import com.android.build.api.transform.DirectoryInput;
import com.android.build.api.transform.Format;
import com.android.build.api.transform.JarInput;
import com.android.build.api.transform.QualifiedContent;
import com.android.build.api.transform.TransformInput;
import com.android.build.api.transform.TransformOutputProvider;
import com.android.ide.common.internal.LoggedErrorException;
import com.android.ide.common.internal.WaitableExecutor;
import com.android.utils.FileUtils;
import com.google.common.base.Optional;
import com.google.common.base.Predicate;
import com.google.common.base.Stopwatch;
import com.google.common.collect.Iterables;
import com.google.common.io.ByteStreams;
import com.google.common.io.Files;

import org.objectweb.asm.ClassReader;
import org.objectweb.asm.ClassVisitor;
import org.objectweb.asm.ClassWriter;

import java.io.File;
import java.io.IOException;
import java.util.Collection;
import java.util.Map;
import java.util.Set;
import java.util.concurrent.Callable;
import java.util.jar.JarEntry;
import java.util.jar.JarFile;
import java.util.stream.Collectors;

/**
 * Common code for both types of shrinker runs, {@link FullRunShrinker} and
 * {@link IncrementalShrinker}.
 */
public abstract class AbstractShrinker<T> {

    /**
     * Specifies whether the shrinker should assume certain package names are specific to the SDK,
     * to trim the graph as early as possible.
     */
    private static final boolean IGNORE_PACKAGE_NAME =
            Boolean.getBoolean("android.newShrinker.ignorePackageName");

    protected final WaitableExecutor<Void> mExecutor;

    protected final ShrinkerGraph<T> mGraph;

    protected final ShrinkerLogger mShrinkerLogger;

    protected AbstractShrinker(
            ShrinkerGraph<T> graph, WaitableExecutor<Void> executor, ShrinkerLogger shrinkerLogger) {
        mGraph = graph;
        mExecutor = executor;
        mShrinkerLogger = shrinkerLogger;
    }

    /**
     * Checks if a given class name starts with a package name that we assume to be an SDK class.
     *
     * <p>This way we can make the check cheaper in the common case and also filter out a lot of
     * unnecessary edges from the graph early on, where we don't yet know which class is which.
     */
    static boolean isSdkPackage(@NonNull String className) {
        if (IGNORE_PACKAGE_NAME) {
            return false;
        } else {
            return className.startsWith("java/")
                    || (className.startsWith("android/")
<<<<<<< HEAD
=======
                            && !className.contains("/databinding/")
>>>>>>> d4ff5ef3
                            // Match android/support and android/preview/support, possibly others.
                            && !className.contains("/support/"));
        }
    }

    /**
     * Tries to determine the output class file, for rewriting the given class file.
     *
     * <p>This will return {@link Optional#absent()} if the class is not part of the program to
     * shrink (e.g. comes from a platform JAR).
     */
    @NonNull
    protected Optional<File> chooseOutputFile(
            @NonNull T klass,
            @NonNull File classFile,
            @NonNull Iterable<TransformInput> inputs,
            @NonNull TransformOutputProvider output) {
        String classFilePath = classFile.getAbsolutePath();

        for (TransformInput input : inputs) {
            Iterable<QualifiedContent> directoriesAndJars =
                    Iterables.concat(input.getDirectoryInputs(), input.getJarInputs());

            for (QualifiedContent directoryOrJar : directoriesAndJars) {
                File file = directoryOrJar.getFile();
                if (classFilePath.startsWith(file.getAbsolutePath())) {
                    File outputDir = output.getContentLocation(
                            FileUtils.getDirectoryNameForJar(file),
                            directoryOrJar.getContentTypes(),
                            directoryOrJar.getScopes(),
                            Format.DIRECTORY);

                    return Optional.of(new File(outputDir, mGraph.getClassName(klass) + ".class"));
                }
            }
        }

        return Optional.absent();
    }

    /**
     * Determines all directories where class files can be found in the given
     * {@link TransformInput}.
     */
    @NonNull
    protected static Collection<File> getAllDirectories(@NonNull TransformInput input) {
        return input.getDirectoryInputs().stream()
                .map(DirectoryInput::getFile)
                .collect(Collectors.toList());
    }

    /**
     * Determines all directories where class files can be found in the given
     * {@link TransformInput}.
     */
    @NonNull
    protected static Collection<File> getAllJars(@NonNull TransformInput input) {
        return input.getJarInputs().stream()
                .map(JarInput::getFile)
                .collect(Collectors.toList());
    }

    /**
     * Increments the counter on the given graph node. If the node just became reachable, keeps on
     * walking the graph to find newly reachable nodes.
     *
     * @param node node to increment
     * @param dependencyType type of counter to increment
     * @param counterSet set of counters to work on
     */
    protected void incrementCounter(
            @NonNull T node,
            @NonNull DependencyType dependencyType,
            @NonNull CounterSet counterSet) {
        if (mGraph.incrementAndCheck(node, dependencyType, counterSet)) {
            for (Dependency<T> dependency : mGraph.getDependencies(node)) {
                incrementCounter(dependency.target, dependency.type, counterSet);
            }
        }
    }

    /**
     * Finds existing methods or fields (graph nodes) which encountered opcodes refer to. Updates
     * the graph with additional edges accordingly.
     */
    protected void resolveReferences(
            @NonNull Iterable<PostProcessingData.UnresolvedReference<T>> unresolvedReferences) {
        for (final PostProcessingData.UnresolvedReference<T> unresolvedReference : unresolvedReferences) {
            mExecutor.execute(new Callable<Void>() {
                @Override
                public Void call() {
                    T target = unresolvedReference.target;
                    T source = unresolvedReference.method;
                    T startClass = mGraph.getOwnerClass(target);

                    if (unresolvedReference.invokespecial) {
                        // With invokespecial we disregard the class in target and start walking up
                        // the type hierarchy, starting from the superclass of the caller.
                        T sourceClass = mGraph.getOwnerClass(source);
                        try {
                            startClass = mGraph.getSuperclass(sourceClass);
                            checkState(startClass != null);
                        } catch (ClassLookupException e) {
                            mShrinkerLogger.invalidClassReference(
                                    mGraph.getClassName(sourceClass),
                                    e.getClassName());
                        }
                    }

                    if (!mGraph.isClassKnown(startClass)) {
                        mShrinkerLogger.invalidClassReference(
                                mGraph.getFullMemberName(source),
                                mGraph.getClassName(startClass));

                        return null;
                    }

                    TypeHierarchyTraverser<T> traverser =
                            TypeHierarchyTraverser.superclassesAndInterfaces(mGraph, mShrinkerLogger);

                    for (T currentClass : traverser.preOrderTraversal(startClass)) {
                        T matchingMethod = mGraph.findMatchingMethod(
                                currentClass,
                                target);
                        if (matchingMethod != null) {
                            if (isProgramClass(mGraph.getOwnerClass(matchingMethod))) {
                                mGraph.addDependency(
                                        source,
                                        currentClass,
                                        unresolvedReference.dependencyType);
                                mGraph.addDependency(
                                        source,
                                        matchingMethod,
                                        unresolvedReference.dependencyType);
                            }
                            return null;
                        }
                    }

                    mShrinkerLogger.invalidMemberReference(
                            mGraph.getFullMemberName(source),
                            mGraph.getFullMemberName(target));

                    return null;
                }
            });
        }
    }

    protected boolean isProgramClass(T klass) {
        return !mGraph.isLibraryClass(klass);
    }

    /**
     * Rewrites the given class (read from file) to only include used methods and fields. Returns
     * the new class bytecode as {@code byte[]}.
     */
    @NonNull
    protected static byte[] rewrite(
            @NonNull String className,
            @NonNull File classFile,
            @NonNull Set<String> membersToKeep,
            @NonNull Predicate<String> keepInterface) throws IOException {
        byte[] bytes;
        if (Files.getFileExtension(classFile.getName()).equals("class")) {
            bytes = Files.toByteArray(classFile);
        } else {
            try (JarFile jarFile = new JarFile(classFile)) {
                JarEntry jarEntry = jarFile.getJarEntry(className + ".class");
                bytes = ByteStreams.toByteArray(jarFile.getInputStream(jarEntry));
            }
        }

        ClassReader classReader = new ClassReader(bytes);
        // Don't pass the reader as an argument to the writer. This forces the writer to recompute
        // the constant pool, which we want, since it can contain unused entries that end up in the
        // dex file.
        ClassWriter classWriter = new ClassWriter(0);
        ClassVisitor filter = new FilterMembersVisitor(membersToKeep, keepInterface, classWriter);
        classReader.accept(filter, 0);
        return classWriter.toByteArray();
    }

    /**
     * Walks the entire graph, starting from the roots, and increments counters for reachable nodes.
     */
    protected void setCounters(@NonNull final CounterSet counterSet) {
        Map<T, DependencyType> roots = mGraph.getRoots(counterSet);
        for (final Map.Entry<T, DependencyType> toIncrementEntry : roots.entrySet()) {
            mExecutor.execute(new Callable<Void>() {
                @Override
                public Void call() throws Exception {
                    incrementCounter(
                            toIncrementEntry.getKey(),
                            toIncrementEntry.getValue(),
                            counterSet);
                    return null;
                }
            });
        }
        waitForAllTasks();
    }

    /**
     * Writes updates class files to the outputs.
     */
    protected void updateClassFiles(
            @NonNull Iterable<T> classesToWrite,
            @NonNull Iterable<File> classFilesToDelete,
            @NonNull Iterable<TransformInput> inputs,
            @NonNull TransformOutputProvider output) throws IOException {
        for (final T klass : classesToWrite) {
            final File sourceFile = mGraph.getSourceFile(klass);
            checkState(sourceFile != null, "Program class has no source file.");

            final Optional<File> outputFile = chooseOutputFile(klass, sourceFile, inputs, output);
            if (!outputFile.isPresent()) {
                // The class is from code we don't control.
                continue;
            }
            Files.createParentDirs(outputFile.get());

            final Predicate<String> keepInterfacePredicate = new Predicate<String>() {
                @Override
                public boolean apply(String input) {
                    T iface = mGraph.getClassReference(input);

                    return !isProgramClass(iface)
                            || mGraph.isReachable(iface, CounterSet.SHRINK);
                }
            };

            mExecutor.execute(new Callable<Void>() {
                @Override
                public Void call() throws Exception {
                    byte[] newBytes = rewrite(
                            mGraph.getClassName(klass),
                            sourceFile,
                            mGraph.getReachableMembersLocalNames(klass, CounterSet.SHRINK),
                            keepInterfacePredicate);

                    Files.write(newBytes, outputFile.get());
                    return null;
                }
            });
        }

        for (File classFile : classFilesToDelete) {
            FileUtils.delete(classFile);
        }

        waitForAllTasks();
    }

    protected void waitForAllTasks() {
        try {
            mExecutor.waitForTasksWithQuickFail(true);
        } catch (InterruptedException | LoggedErrorException e) {
            throw new RuntimeException(e);
        }
    }

    /**
     * Set of counters, for keeping different sets of reachable nodes for different purposes.
     */
    public enum CounterSet {
        /** Counters for removing dead code. */
        SHRINK,

        /** Counters for finding classes that have to be in the main classes.dex file. */
        LEGACY_MULTIDEX
    }

    public static void logTime(String section, Stopwatch stopwatch) {
        if (System.getProperty("android.newShrinker.profile") != null) {
            System.out.println(section + ": " + stopwatch);
            stopwatch.reset();
            stopwatch.start();
        }
    }
}<|MERGE_RESOLUTION|>--- conflicted
+++ resolved
@@ -87,10 +87,7 @@
         } else {
             return className.startsWith("java/")
                     || (className.startsWith("android/")
-<<<<<<< HEAD
-=======
                             && !className.contains("/databinding/")
->>>>>>> d4ff5ef3
                             // Match android/support and android/preview/support, possibly others.
                             && !className.contains("/support/"));
         }

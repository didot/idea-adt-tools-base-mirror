--- conflicted
+++ resolved
@@ -244,11 +244,7 @@
         }
 
         for (T method : mMethods) {
-<<<<<<< HEAD
-            if (mGraph.getMemberName(method).contains(FullRunShrinker.SHRINKER_FAKE_MARKER)) {
-=======
             if (mGraph.getMemberName(method).endsWith(FullRunShrinker.SHRINKER_FAKE_MARKER)) {
->>>>>>> d4ff5ef3
                 continue;
             }
             throw new IncrementalShrinker.IncrementalRunImpossibleException(

--- conflicted
+++ resolved
@@ -135,17 +135,6 @@
 
         // For some reason, when invoked from Gradle on a complex project, sometimes shrinker
         // classes cannot be found. This seems to fix the problem.
-<<<<<<< HEAD
-        ObjectInputStream stream =
-                new ObjectInputStream(new BufferedInputStream(new FileInputStream(stateFile))) {
-                    @Override
-                    protected Class<?> resolveClass(ObjectStreamClass desc)
-                            throws IOException, ClassNotFoundException {
-                        return Class.forName(desc.getName(), false, classLoader);
-                    }
-                };
-        try {
-=======
         try (ObjectInputStream stream = new ObjectInputStream(
                 new BufferedInputStream(new FileInputStream(stateFile))) {
             @Override
@@ -154,7 +143,6 @@
                 return Class.forName(desc.getName(), false, classLoader);
             }
         }) {
->>>>>>> d4ff5ef3
             return new JavaSerializationShrinkerGraph(
                     dir,
                     (SetMultimap) stream.readObject(),
@@ -170,11 +158,6 @@
             throw new IncrementalRunImpossibleException("Failed to load incremental state.", e);
         } catch (InvalidClassException e) {
             throw new IncrementalRunImpossibleException("Failed to load incremental state.", e);
-<<<<<<< HEAD
-        } finally {
-            stream.close();
-=======
->>>>>>> d4ff5ef3
         }
     }
 
@@ -234,11 +217,7 @@
     @Override
     public boolean incrementAndCheck(@NonNull String node, @NonNull DependencyType type, @NonNull CounterSet counterSet) {
         try {
-<<<<<<< HEAD
-            return getCounters(counterSet).mReferenceCounters.get(memberOrClass).incrementAndCheck(type);
-=======
             return getCounters(counterSet).mReferenceCounters.get(node).incrementAndCheck(type);
->>>>>>> d4ff5ef3
         } catch (ExecutionException e) {
             throw new RuntimeException(e);
         }

--- conflicted
+++ resolved
@@ -22,11 +22,7 @@
 
 import com.android.annotations.NonNull;
 import com.android.annotations.Nullable;
-<<<<<<< HEAD
-import com.android.build.gradle.internal.CombinedInput;
-=======
 import com.android.build.gradle.internal.core.VariantConfiguration;
->>>>>>> 9762cc2c
 import com.android.build.gradle.internal.scope.TaskConfigAction;
 import com.android.build.gradle.internal.scope.TaskOutputHolder;
 import com.android.build.gradle.internal.scope.VariantScope;
@@ -396,14 +392,4 @@
             }
         }
     }
-
-    // Workaround for https://issuetracker.google.com/67418335
-    @Override
-    @Input
-    @NonNull
-    public String getCombinedInput() {
-        return new CombinedInput(super.getCombinedInput())
-                .add("packagedDir", getPackagedDir())
-                .toString();
-    }
 }
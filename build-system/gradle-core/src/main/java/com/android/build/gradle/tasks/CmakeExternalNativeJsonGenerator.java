--- conflicted
+++ resolved
@@ -24,6 +24,7 @@
 import com.android.build.gradle.internal.core.Abi;
 import com.android.build.gradle.internal.ndk.NdkHandler;
 import com.android.builder.core.AndroidBuilder;
+import com.android.ide.common.process.ProcessException;
 import com.android.ide.common.process.ProcessInfoBuilder;
 import com.android.utils.FileUtils;
 import com.google.common.base.Joiner;
@@ -68,13 +69,6 @@
             @Nullable List<String> buildArguments,
             @Nullable List<String> cFlags,
             @Nullable List<String> cppFlags,
-<<<<<<< HEAD
-            @NonNull List<File> nativeBuildConfigurationsJsons) {
-        super(ndkHandler, minSdkVersion, variantName, abis, androidBuilder, sdkFolder, ndkFolder,
-                soFolder, objFolder, jsonFolder, makeFile, debuggable,
-                buildArguments, cFlags, cppFlags, nativeBuildConfigurationsJsons);
-        this.cmakeInstallFolder = cmakeInstallFolder;
-=======
             @NonNull List<File> nativeBuildConfigurationsJsons,
             @NonNull GradleBuildVariant.Builder stats) {
         super(
@@ -131,18 +125,7 @@
             throws ProcessException, IOException {
         String output = executeProcessAndGetOutput(abi, abiPlatformVersion, outputJsonDir);
         return correctMakefilePaths(output, getMakefile().getParentFile());
->>>>>>> 9762cc2c
-    }
-
-    /**
-     * Returns the cache arguments for implemented strategy.
-     *
-     * @param abi - ABI for which cache arguments needs to be created
-     * @param abiPlatformVersion - ABI's platform version
-     * @return Returns the cache arguments
-     */
-    @NonNull
-    abstract List<String> getCacheArguments(@NonNull String abi, int abiPlatformVersion);
+    }
 
     @Override
     void processBuildOutput(@NonNull String buildOutput, @NonNull String abi,

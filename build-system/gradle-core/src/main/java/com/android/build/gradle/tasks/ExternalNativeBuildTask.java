/*
 * Copyright (C) 2016 The Android Open Source Project
 *
 * Licensed under the Apache License, Version 2.0 (the "License");
 * you may not use this file except in compliance with the License.
 * You may obtain a copy of the License at
 *
 *      http://www.apache.org/licenses/LICENSE-2.0
 *
 * Unless required by applicable law or agreed to in writing, software
 * distributed under the License is distributed on an "AS IS" BASIS,
 * WITHOUT WARRANTIES OR CONDITIONS OF ANY KIND, either express or implied.
 * See the License for the specific language governing permissions and
 * limitations under the License.
 */

package com.android.build.gradle.tasks;

import static com.google.common.base.Preconditions.checkNotNull;
import static com.google.common.base.Preconditions.checkState;

import com.android.annotations.NonNull;
import com.android.annotations.Nullable;
import com.android.build.gradle.external.gson.NativeBuildConfigValue;
import com.android.build.gradle.external.gson.NativeLibraryValue;
import com.android.build.gradle.internal.core.Abi;
import com.android.build.gradle.internal.dsl.CoreExternalNativeBuildOptions;
import com.android.build.gradle.internal.dsl.CoreExternalNativeCmakeOptions;
import com.android.build.gradle.internal.dsl.CoreExternalNativeNdkBuildOptions;
import com.android.build.gradle.internal.scope.TaskConfigAction;
import com.android.build.gradle.internal.scope.VariantScope;
import com.android.build.gradle.internal.variant.BaseVariantData;
import com.android.build.gradle.internal.variant.BaseVariantOutputData;
import com.android.builder.core.AndroidBuilder;
import com.android.builder.model.SyncIssue;
import com.android.ide.common.process.BuildCommandException;
import com.android.ide.common.process.ProcessInfoBuilder;
import com.android.utils.FileUtils;
import com.android.utils.StringHelper;
import com.google.common.base.Joiner;
import com.google.common.base.Strings;
import com.google.common.collect.Lists;
import com.google.common.collect.Sets;
import com.google.common.io.Files;

import org.gradle.api.GradleException;
import org.gradle.api.tasks.TaskAction;

import java.io.File;
import java.io.IOException;
import java.util.Arrays;
import java.util.Collection;
import java.util.List;
import java.util.Map;
import java.util.Set;
import java.util.stream.Collectors;

/**
 * Task that takes set of JSON files of type NativeBuildConfigValue and does build steps with them.
 */
public class ExternalNativeBuildTask extends ExternalNativeBaseTask {

    private List<File> nativeBuildConfigurationsJsons;

    private File soFolder;

    private File objFolder;

    private Set<String> targets;

    private Map<Abi, File> stlSharedObjectFiles;

    @TaskAction
    void build() throws BuildCommandException, IOException {
        diagnostic("starting build");
        checkNotNull(getVariantName());
        diagnostic("reading expected JSONs");
        Collection<NativeBuildConfigValue> configValueList = ExternalNativeBuildTaskUtils
                .getNativeBuildConfigValues(
                        nativeBuildConfigurationsJsons, getVariantName());
        diagnostic("done reading expected JSONs");
        List<String> buildCommands = Lists.newArrayList();
        List<String> libraryNames = Lists.newArrayList();

        if (targets.isEmpty()) {
            diagnostic("executing build commands for targets that produce .so files");
        } else {
            // Check the resulting JSON targets against the targets specified in ndkBuild.targets or
            // cmake.targets. If a target name specified by the user isn't present then provide an
            // error to the user that lists the valid target names.
            diagnostic("executing build commands for targets: '%s'", Joiner.on(", ").join(targets));

            // Search libraries for matching targets.
            Set<String> matchingTargets = Sets.newHashSet();
            Set<String> unmatchedTargets = Sets.newHashSet();
            for (NativeBuildConfigValue config : configValueList) {
                if (config.libraries == null) {
                    continue;
                }
                for (NativeLibraryValue libraryValue : config.libraries.values()) {
                    if (targets.contains(libraryValue.artifactName)) {
                        matchingTargets.add(libraryValue.artifactName);
                    } else {
                        unmatchedTargets.add(libraryValue.artifactName);
                    }
                }
            }

            // All targets must be found or it's a build error
            for (String target : targets) {
                if (!matchingTargets.contains(target)) {
                    throw new GradleException(
                            String.format("Unexpected native build target %s. Valid values are: %s",
                                    target, Joiner.on(", ").join(unmatchedTargets)));
                }
            }
        }

        for (NativeBuildConfigValue config : configValueList) {
            if (config.libraries == null) {
                continue;
            }
            for (String libraryName : config.libraries.keySet()) {
                NativeLibraryValue libraryValue = config.libraries.get(libraryName);
                if (!targets.isEmpty() && !targets.contains(libraryValue.artifactName)) {
                    diagnostic("not building target %s because it isn't in targets set",
                      libraryValue.artifactName);
                    continue;
                }
                if (Strings.isNullOrEmpty(libraryValue.buildCommand)) {
                    // This can happen when there's an externally referenced library.
                    diagnostic("not building target %s because there was no build command for it",
                            libraryValue.artifactName);
                    continue;

                }
                if (targets.isEmpty()) {
                    if (libraryValue.output == null) {
                        diagnostic("not building target %s because no targets are specified and "
                                + "library build output file is null",
                                libraryValue.artifactName);
                        continue;
                    }
                    String extension = Files.getFileExtension(libraryValue.output.getName());
                    if (!extension.equals("so")) {
                        diagnostic("not building target %s because no targets are specified and "
                                + "library build output file extension isn't 'so'. "
                                + "Output file is %s",
                                libraryValue.artifactName, libraryValue.output);
                        continue;
                    }
                    diagnostic("building target %s because no targets are specified and "
                            + "library build output file extension is 'so'.",
                            libraryValue.artifactName);
                }

                buildCommands.add(libraryValue.buildCommand);
<<<<<<< HEAD
                libraryNames.add(checkNotNull(libraryValue.output).getPath());
=======
                libraryNames.add(libraryValue.artifactName + " " + libraryValue.abi);
>>>>>>> fdf07a2c
                diagnostic("about to build %s", libraryValue.buildCommand);
            }
        }

        executeProcessBatch(libraryNames, buildCommands);

        diagnostic("check expected build outputs");
        for (NativeBuildConfigValue config : configValueList) {
            if (config.libraries == null) {
                continue;
            }
            for (String libraryName : config.libraries.keySet()) {
                NativeLibraryValue libraryValue = config.libraries.get(libraryName);
                checkNotNull(libraryValue);
                checkNotNull(libraryValue.output);
                checkState(!Strings.isNullOrEmpty(libraryValue.artifactName));
                if (!targets.isEmpty() && !targets.contains(libraryValue.artifactName)) {
                    continue;
                }
                if (!libraryNames.contains(libraryName)) {
                    // Only need to check existence of output files we expect to create
                    continue;
                }
                if (!libraryValue.output.exists()) {
                    throw new GradleException(
                            String.format("Expected output file at %s for target %s"
                                    + " but there was none",
                                    libraryValue.output, libraryValue.artifactName));
                }
                if (libraryValue.abi == null) {
                    throw new GradleException("Expected NativeLibraryValue to have non-null abi");
                }
            }
        }

<<<<<<< HEAD
        if (stlSharedObjectFiles.size() > 0) {
=======
        if (!stlSharedObjectFiles.isEmpty()) {
>>>>>>> fdf07a2c
            diagnostic("copy STL shared object files");
            for (Abi abi : stlSharedObjectFiles.keySet()) {
                File stlSharedObjectFile = checkNotNull(stlSharedObjectFiles.get(abi));
                File objAbi = FileUtils.join(objFolder, abi.getName(),
                        stlSharedObjectFile.getName());
                diagnostic("copy file %s to %s", stlSharedObjectFile, objAbi);
                Files.copy(stlSharedObjectFile, objAbi);
            }
        }

        diagnostic("build complete");
    }

    /**
     * Given a list of build commands, execute each. If there is a failure, processing is stopped at
     * that point.
     */
    protected void executeProcessBatch(
            @NonNull List<String> libraryNames,
<<<<<<< HEAD
            @NonNull List<String> commands) throws BuildCommandException {
=======
            @NonNull List<String> commands) throws BuildCommandException, IOException {
>>>>>>> fdf07a2c
        // Order of building doesn't matter to final result but building in reverse order causes
        // the dependencies to be built first for CMake and ndk-build. This gives better progress
        // visibility to the user because they will see "building XXXXX.a" before
        // "building XXXXX.so". Nicer still would be to have the dependency information in the JSON
        // so we can build in toposort order.
        for (int library = libraryNames.size() - 1; library >= 0; --library) {
            String libraryName = libraryNames.get(library);
<<<<<<< HEAD
            getLogger().lifecycle(String.format("  building %s", libraryName));
=======
            getLogger().lifecycle(String.format("Build %s", libraryName));
>>>>>>> fdf07a2c
            String command = commands.get(library);
            List<String> tokens = StringHelper.tokenizeString(command);
            ProcessInfoBuilder processBuilder = new ProcessInfoBuilder();
            processBuilder.setExecutable(tokens.get(0));
            for (int i = 1; i < tokens.size(); ++i) {
                processBuilder.addArgs(tokens.get(i));
            }
            diagnostic("%s", processBuilder);
            ExternalNativeBuildTaskUtils.executeBuildProcessAndLogError(
                    getBuilder(),
                    processBuilder,
                    true /* logStdioToInfo */);
        }
    }

    @NonNull
    public File getSoFolder() {
        return soFolder;
    }

    private void setSoFolder(@NonNull File soFolder) {
        this.soFolder = soFolder;
    }

    private void setTargets(@NonNull Set<String> targets) {
        this.targets = targets;
    }

    @NonNull
    @SuppressWarnings("unused")
    public File getObjFolder() {
        return objFolder;
    }

    private void setObjFolder(@NonNull
            File objFolder) {
        this.objFolder = objFolder;
    }

    @NonNull
    @SuppressWarnings("unused")
    public List<File> getNativeBuildConfigurationsJsons() {
        return nativeBuildConfigurationsJsons;
    }

    private void setNativeBuildConfigurationsJsons(
            @NonNull List<File> nativeBuildConfigurationsJsons) {
        this.nativeBuildConfigurationsJsons = nativeBuildConfigurationsJsons;
    }

    public void setStlSharedObjectFiles(
            Map<Abi, File> stlSharedObjectFiles) {
        this.stlSharedObjectFiles = stlSharedObjectFiles;
    }

    public static class ConfigAction implements TaskConfigAction<ExternalNativeBuildTask> {
        @Nullable
        private final String buildTargetAbi;
        @NonNull
        private final ExternalNativeJsonGenerator generator;
        @NonNull
        private final VariantScope scope;
        @NonNull
        private final AndroidBuilder androidBuilder;

        public ConfigAction(
                @Nullable String buildTargetAbi,
                @NonNull ExternalNativeJsonGenerator generator,
                @NonNull VariantScope scope,
                @NonNull AndroidBuilder androidBuilder) {
            this.buildTargetAbi = buildTargetAbi;
            this.generator = generator;
            this.scope = scope;
            this.androidBuilder = androidBuilder;
        }

        @NonNull
        @Override
        public String getName() {
            return scope.getTaskName("externalNativeBuild");
        }

        @NonNull
        @Override
        public Class<ExternalNativeBuildTask> getType() {
            return ExternalNativeBuildTask.class;
        }

        @Override
        public void execute(@NonNull ExternalNativeBuildTask task) {
            final BaseVariantData<? extends BaseVariantOutputData> variantData =
                    scope.getVariantData();
            final Set<String> targets;
            CoreExternalNativeBuildOptions nativeBuildOptions =
                    variantData.getVariantConfiguration().getExternalNativeBuildOptions();
            switch (generator.getNativeBuildSystem()) {
                case CMAKE: {
                    CoreExternalNativeCmakeOptions options = checkNotNull(nativeBuildOptions
                            .getExternalNativeCmakeOptions());
                    targets = options.getTargets();
                    break;
                }
                case NDK_BUILD: {
                    CoreExternalNativeNdkBuildOptions options = checkNotNull(nativeBuildOptions
                            .getExternalNativeNdkBuildOptions());
                    targets = options.getTargets();
                    break;
                }
                default:
                    throw new RuntimeException("Unexpected native build system "
                            + generator.getNativeBuildSystem().getName());
            }
            task.setStlSharedObjectFiles(generator.getStlSharedObjectFiles());
            task.setTargets(targets);
            task.setVariantName(variantData.getName());
            task.setSoFolder(generator.getSoFolder());
            task.setObjFolder(generator.getObjFolder());
            if (Strings.isNullOrEmpty(buildTargetAbi)) {
                task.setNativeBuildConfigurationsJsons(
                        generator.getNativeBuildConfigurationsJsons());
            } else {
                // Android Studio has requested a particular ABI to build or the user has specified
                // one from the command-line like with: -Pandroid.injected.build.abi=x86
                //
                // In this case, the requested ABI overrides and abiFilters in the variantConfig.
                // So this can build ABIs that aren't specified in any variant.
                //
                // It is possible for multiple ABIs to be passed through buildTargetAbi. In this
                // case, take the first. It is preferred.
                List<File> expectedJson = ExternalNativeBuildTaskUtils.getOutputJsons(
                            generator.getJsonFolder(),
                            Arrays.asList(buildTargetAbi.split(",")));
                // Remove JSONs that won't be created by the generator.
                expectedJson.retainAll(generator.getNativeBuildConfigurationsJsons());
                // If no JSONs remain then issue a warning and proceed with no-op build.
                if (expectedJson.isEmpty()) {
                    androidBuilder.getErrorReporter().handleSyncWarning(
                            scope.getFullVariantName(),
                            SyncIssue.TYPE_EXTERNAL_NATIVE_BUILD_CONFIGURATION,
                            String.format("Targeted device ABI or comma-delimited ABIs [%s] is not"
                                    + " one of [%s]. Nothing to build.",
                                    buildTargetAbi,
                                    Joiner.on(", ").join(generator.getAbis().stream()
                                            .map(Abi::getName)
                                            .collect(Collectors.toList()))));
                } else {
                    // Take the first JSON that matched the build configuration
                    task.setNativeBuildConfigurationsJsons(
                            Lists.newArrayList(expectedJson.iterator().next()));
                }
            }

            task.setAndroidBuilder(androidBuilder);
            variantData.externalNativeBuildTasks.add(task);
        }
    }
}<|MERGE_RESOLUTION|>--- conflicted
+++ resolved
@@ -155,11 +155,7 @@
                 }
 
                 buildCommands.add(libraryValue.buildCommand);
-<<<<<<< HEAD
-                libraryNames.add(checkNotNull(libraryValue.output).getPath());
-=======
                 libraryNames.add(libraryValue.artifactName + " " + libraryValue.abi);
->>>>>>> fdf07a2c
                 diagnostic("about to build %s", libraryValue.buildCommand);
             }
         }
@@ -195,11 +191,7 @@
             }
         }
 
-<<<<<<< HEAD
-        if (stlSharedObjectFiles.size() > 0) {
-=======
         if (!stlSharedObjectFiles.isEmpty()) {
->>>>>>> fdf07a2c
             diagnostic("copy STL shared object files");
             for (Abi abi : stlSharedObjectFiles.keySet()) {
                 File stlSharedObjectFile = checkNotNull(stlSharedObjectFiles.get(abi));
@@ -219,11 +211,7 @@
      */
     protected void executeProcessBatch(
             @NonNull List<String> libraryNames,
-<<<<<<< HEAD
-            @NonNull List<String> commands) throws BuildCommandException {
-=======
             @NonNull List<String> commands) throws BuildCommandException, IOException {
->>>>>>> fdf07a2c
         // Order of building doesn't matter to final result but building in reverse order causes
         // the dependencies to be built first for CMake and ndk-build. This gives better progress
         // visibility to the user because they will see "building XXXXX.a" before
@@ -231,11 +219,7 @@
         // so we can build in toposort order.
         for (int library = libraryNames.size() - 1; library >= 0; --library) {
             String libraryName = libraryNames.get(library);
-<<<<<<< HEAD
-            getLogger().lifecycle(String.format("  building %s", libraryName));
-=======
             getLogger().lifecycle(String.format("Build %s", libraryName));
->>>>>>> fdf07a2c
             String command = commands.get(library);
             List<String> tokens = StringHelper.tokenizeString(command);
             ProcessInfoBuilder processBuilder = new ProcessInfoBuilder();

/*
 * Copyright (C) 2016 The Android Open Source Project
 *
 * Licensed under the Apache License, Version 2.0 (the "License");
 * you may not use this file except in compliance with the License.
 * You may obtain a copy of the License at
 *
 *      http://www.apache.org/licenses/LICENSE-2.0
 *
 * Unless required by applicable law or agreed to in writing, software
 * distributed under the License is distributed on an "AS IS" BASIS,
 * WITHOUT WARRANTIES OR CONDITIONS OF ANY KIND, either express or implied.
 * See the License for the specific language governing permissions and
 * limitations under the License.
 */

package com.android.build.gradle.tasks;

import static com.google.common.base.Preconditions.checkArgument;

import com.android.SdkConstants;
import com.android.annotations.NonNull;
import com.android.annotations.Nullable;
import com.android.annotations.VisibleForTesting;
import com.android.build.gradle.external.cmake.CmakeUtils;
<<<<<<< HEAD
import com.android.build.gradle.external.gson.NativeBuildConfigValue;
import com.android.build.gradle.external.gson.NativeLibraryValue;
import com.android.build.gradle.external.gson.PlainFileGsonTypeAdaptor;
=======
>>>>>>> 9762cc2c
import com.android.build.gradle.internal.SdkHandler;
import com.android.build.gradle.internal.model.CoreExternalNativeBuild;
import com.android.build.gradle.options.BooleanOption;
import com.android.build.gradle.options.ProjectOptions;
import com.android.builder.core.AndroidBuilder;
import com.android.ide.common.process.BuildCommandException;
import com.android.ide.common.process.ProcessException;
import com.android.ide.common.process.ProcessInfoBuilder;
import com.android.ide.common.process.ProcessOutput;
import com.android.ide.common.process.ProcessOutputHandler;
import com.android.repository.Revision;
import com.android.repository.api.ConsoleProgressIndicator;
import com.android.repository.api.LocalPackage;
import com.android.repository.api.ProgressIndicator;
import com.android.sdklib.repository.AndroidSdkHandler;
import com.android.utils.ILogger;
import com.google.common.base.Charsets;
import com.google.common.collect.Lists;
import com.google.common.io.FileBackedOutputStream;
import java.io.File;
import java.io.FileWriter;
import java.io.IOException;
import java.io.OutputStream;
import java.io.UnsupportedEncodingException;
<<<<<<< HEAD
=======
import java.nio.file.Files;
>>>>>>> 9762cc2c
import java.util.ArrayList;
import java.util.Arrays;
import java.util.Collection;
import java.util.EnumMap;
import java.util.List;
import java.util.Map;

/**
 * Shared utility methods for dealing with external native build tasks.
 */
public class ExternalNativeBuildTaskUtils {
    // Forked CMake version is the one we get when we execute "cmake --version" commond.
    public static final String CUSTOM_FORK_CMAKE_VERSION = "3.6.0-rc2";

<<<<<<< HEAD
=======

    /**
     * File 'derived' is consider to depend on the contents of file 'source' this function return
     * true if source is more recent than derived.
     *
     * <p>If derived doesn't exist then it is not consider to be up-to-date with respect to source.
     *
     * @param source -- original file (must exist)
     * @param derived -- derived file
     * @return true if derived is more recent than original
     * @throws IOException if there was a problem reading the timestampe of one of the files
     */
    public static boolean fileIsUpToDate(@NonNull File source, @NonNull File derived)
            throws IOException {
        if (!source.exists()) {
            // Generally shouldn't happen but if it does then let's claim that derived is out of
            // date.
            return false;
        }
        if (!derived.exists()) {
            // Derived file doesn't exist so it is not up-to-date with respect to file 1
            return false;
        }
        long sourceTimestamp = Files.getLastModifiedTime(source.toPath()).toMillis();
        long derivedTimestamp = Files.getLastModifiedTime(derived.toPath()).toMillis();
        return sourceTimestamp <= derivedTimestamp;
    }

    /**
     * The json mini-config file contains a subset of the regular json file that is much smaller and
     * less memory-intensive to read.
     */
    @NonNull
    public static File getJsonMiniConfigFile(@NonNull File originalJson) {
        return new File(originalJson.getParent(), "android_gradle_build_mini.json");
    }

>>>>>>> 9762cc2c
    /**
     * Utility function that takes an ABI string and returns the corresponding output folder. Output
     * folder is where build artifacts are placed.
     */
    @NonNull
    static File getOutputFolder(@NonNull File jsonFolder, @NonNull String abi) {
        return new File(jsonFolder, abi);
    }

    /**
     * Utility function that gets the name of the output JSON for a particular ABI.
     */
    @NonNull
    public static File getOutputJson(@NonNull File jsonFolder, @NonNull String abi) {
        return new File(getOutputFolder(jsonFolder, abi), "android_gradle_build.json");
    }

    /** Utility function that gets the name of the output JSON for a particular ABI. */
    @NonNull
    public static File getCompileCommandsJson(@NonNull File jsonFolder, @NonNull String abi) {
        return new File(getOutputFolder(jsonFolder, abi), "compile_commands.json");
    }

    @NonNull
    public static List<File> getOutputJsons(@NonNull File jsonFolder,
            @NonNull Collection<String> abis) {
        List<File> outputs = Lists.newArrayList();
        for (String abi : abis) {
            outputs.add(getOutputJson(jsonFolder, abi));
        }
        return outputs;
    }

    /** Return true if we should regenerate out-of-date JSON files. */
    public static boolean shouldRegenerateOutOfDateJsons(@NonNull ProjectOptions options) {
        return options.get(BooleanOption.IDE_BUILD_MODEL_ONLY)
                || options.get(BooleanOption.IDE_BUILD_MODEL_ONLY_ADVANCED)
                || options.get(BooleanOption.IDE_INVOKED_FROM_IDE)
                || options.get(BooleanOption.IDE_REFRESH_EXTERNAL_NATIVE_MODEL);
    }

    public static boolean isExternalNativeBuildEnabled(@NonNull CoreExternalNativeBuild config) {
        return (config.getNdkBuild().getPath() != null)
                || (config.getCmake().getPath() != null);
    }

    /**
     * Resolve the path of any native build project.
     *
     * @param config -- the AndroidConfig
     * @return Path resolution.
     */
    @NonNull
    public static ExternalNativeBuildProjectPathResolution getProjectPath(
            @NonNull CoreExternalNativeBuild config) {
        // Path discovery logic:
        // If there is exactly 1 path in the DSL, then use it.
        // If there are more than 1, then that is an error. The user has specified both cmake and
        //    ndkBuild in the same project.

        Map<NativeBuildSystem, File> externalProjectPaths = getExternalBuildExplicitPaths(config);
        if (externalProjectPaths.size() > 1) {
            return new ExternalNativeBuildProjectPathResolution(
                    null, null, null, "More than one externalNativeBuild path specified");
        }

        if (externalProjectPaths.isEmpty()) {
            // No external projects present.
            return new ExternalNativeBuildProjectPathResolution(null, null, null, null);
        }

        NativeBuildSystem buildSystem = externalProjectPaths.keySet().iterator().next();
        return new ExternalNativeBuildProjectPathResolution(
                buildSystem,
                externalProjectPaths.get(buildSystem),
                getExternalNativeBuildPath(config).get(buildSystem),
                null);
    }

    /**
<<<<<<< HEAD
     * Writes the given object as JSON to the given json file.
     *
     * @throws IOException I/O failure
     */
    public static void writeNativeBuildConfigValueToJsonFile(
            @NonNull File outputJson, @NonNull NativeBuildConfigValue nativeBuildConfigValue)
            throws IOException {
        Gson gson =
                new GsonBuilder()
                        .registerTypeAdapter(File.class, new PlainFileGsonTypeAdaptor())
                        .disableHtmlEscaping()
                        .setPrettyPrinting()
                        .create();

        FileWriter jsonWriter = new FileWriter(outputJson);
        gson.toJson(nativeBuildConfigValue, jsonWriter);
        jsonWriter.close();
    }

    /**
=======
>>>>>>> 9762cc2c
     * @return a map of generate task to path from DSL. Zero entries means there are no paths in the
     *     DSL. Greater than one entries means that multiple paths are specified, this is an error.
     */
    @NonNull
    private static Map<NativeBuildSystem, File> getExternalBuildExplicitPaths(
            @NonNull CoreExternalNativeBuild config) {
        Map<NativeBuildSystem, File> map = new EnumMap<>(NativeBuildSystem.class);
        File cmake = config.getCmake().getPath();
        File ndkBuild = config.getNdkBuild().getPath();

        if (cmake != null) {
            map.put(NativeBuildSystem.CMAKE, cmake);
        }
        if (ndkBuild != null) {
            map.put(NativeBuildSystem.NDK_BUILD, ndkBuild);
        }
        return map;
    }

    @NonNull
    private static Map<NativeBuildSystem, File> getExternalNativeBuildPath(
            @NonNull CoreExternalNativeBuild config) {
        Map<NativeBuildSystem, File> map = new EnumMap<>(NativeBuildSystem.class);
        File cmake = config.getCmake().getBuildStagingDirectory();
        File ndkBuild = config.getNdkBuild().getBuildStagingDirectory();
        if (cmake != null) {
            map.put(NativeBuildSystem.CMAKE, cmake);
        }
        if (ndkBuild != null) {
            map.put(NativeBuildSystem.NDK_BUILD, ndkBuild);
        }

        return map;
    }

    /**
     * Execute an external process and log the result in the case of a process exceptions. Returns
     * the info part of the log so that it can be parsed by ndk-build parser;
     *
     * @throws BuildCommandException when the build failed.
     */
    @NonNull
    public static String executeBuildProcessAndLogError(
            @NonNull AndroidBuilder androidBuilder,
            @NonNull ProcessInfoBuilder process,
            boolean logStdioToInfo)
            throws BuildCommandException, IOException {
        ProgressiveLoggingProcessOutputHandler handler =
                new ProgressiveLoggingProcessOutputHandler(androidBuilder.getLogger(),
                        logStdioToInfo);
        try {
            // Log the command to execute but only in verbose (ie --info)
            androidBuilder.getLogger().verbose(process.toString());
            androidBuilder.executeProcess(process.createProcess(), handler)
                    .rethrowFailure().assertNormalExitValue();

            return handler.getStandardOutputString();
        } catch (ProcessException e) {
            // Also, add process output to the process exception so that it can be analyzed by
            // caller. Use combined stderr stdout instead of just stdout because compiler errors
            // go to stdout.
            String combinedMessage = String.format("%s\n%s", e.getMessage(),
                    handler.getCombinedOutputString());
            throw new BuildCommandException(combinedMessage);
        }
    }

    /**
     * Returns the folder with the CMake binary. For more info, check the comments on
     * doFindCmakeExecutableFolder below.
     *
     * @param sdkHandler sdk handler
     * @return Folder with the required CMake binary
     */
    @NonNull
    public static File findCmakeExecutableFolder(
            @NonNull String cmakeVersion, @NonNull SdkHandler sdkHandler) {
        return doFindCmakeExecutableFolder(cmakeVersion, sdkHandler, getEnvironmentPathList());
    }

    /**
     * @return array of folders (as Files) retrieved from PATH environment variable and from Sdk
     *     cmake folder.
     */
    @NonNull
    private static List<File> getEnvironmentPathList() {
        List<File> fileList = new ArrayList<>();
        String envPath = System.getenv("PATH");

        List<String> pathList = new ArrayList<>();
        if (envPath != null) {
            pathList.addAll(Arrays.asList(envPath.split(System.getProperty("path.separator"))));
        }

        for (String path : pathList) {
            fileList.add(new File(path));
        }

        return fileList;
    }

    /**
     * Returns the folder with the CMake binary. There are 3 possible places to find/look the CMake
     * binary path:
     *
     * <p>- First search the path specified in the local properties, return if one is available.
     *
     * <p>- Check the version in externalNativeBuild in app's build.gradle, if one is specified,
     * search for a CMake binary that matches the version specified. Note: the version should be an
     * exact match. Return the path if one is found. Note: If the version matches CMake installed in
     * SDK (forked-cmake or vanilla-cmake), then do not search the path, just look for it within the
     * SDK.
     *
     * <p>- Find CMake in the Sdk folder (or install CMake if it's unavailable) and return the CMake
     * folder.
     *
     * @param sdkHandler sdk handler
     * @param foldersToSearch folders to search if not found specified in local.properties
     * @return Folder with the required CMake binary
     */
    @VisibleForTesting
    @NonNull
    static File doFindCmakeExecutableFolder(
            @Nullable String cmakeVersion,
            @NonNull SdkHandler sdkHandler,
            @NonNull List<File> foldersToSearch) {
        if (sdkHandler.getCmakePathInLocalProp() != null) {
            return sdkHandler.getCmakePathInLocalProp();
        }

        if (cmakeVersion != null && !isDefaultSdkCmakeVersion(cmakeVersion)) {
            // getRequiredCmakeFromFolders will throw a RuntimeException with errors if it is unable
            // to find the required CMake.
            File cmakeFolder =
                    getRequiredCmakeFromFolders(
                            Revision.parseRevision(cmakeVersion), foldersToSearch);
            return new File(cmakeFolder.getParent());
        }

        return getCmakeFolderFromSdkPackage(sdkHandler);
    }

    /**
     * By default, in SDK we support CMake versions (be it forked-cmake or vanilla-cmake). This
     * function returns true if its one of those versions.
     */
    private static boolean isDefaultSdkCmakeVersion(@NonNull String cmakeVersion) {
        // TODO(kravindran) Add vanilla CMake version information once its in the SDK.
        return (cmakeVersion.equals(CUSTOM_FORK_CMAKE_VERSION));
    }

    /**
     * Returns a CMake folder which has CMake binary that exactly matches the cmake version
     * specified.
     *
     * @param cmakeVersion - cmake binary with the version to search for.
     * @param foldersToSearch folders to search if not found specified in local.properties
     * @return CMake binary folder
     */
    @NonNull
    private static File getRequiredCmakeFromFolders(
            @NonNull Revision cmakeVersion, @NonNull List<File> foldersToSearch) {
        List<File> foldersWithErrors = new ArrayList<>();
        for (File cmakeFolder : foldersToSearch) {
            // Check if cmake executable is present, if not continue searching.
            File cmakeBin;
            if (SdkConstants.CURRENT_PLATFORM == SdkConstants.PLATFORM_WINDOWS) {
                cmakeBin = new File(cmakeFolder, "cmake.exe");
            } else {
                cmakeBin = new File(cmakeFolder, "cmake");
            }

            if (!cmakeBin.exists()) {
                continue;
            }
            try {
                Revision version = CmakeUtils.getVersion(cmakeFolder);
                if (cmakeVersion.equals(version)) {
                    return cmakeFolder;
                }
            } catch (IOException e) {
                // Ignore if we get an exception when trying to find the version. It could be due to
                // corrupt/inaccessible cmake, we'll search other locations instead.
                foldersWithErrors.add(cmakeFolder);
            }
        }

        StringBuilder errorMsg =
                new StringBuilder(
                        String.format(
                                "Unable to find CMake with version: %s within folder: %s\n.",
                                cmakeVersion, foldersToSearch.toString()));

        if (!foldersWithErrors.isEmpty()) {
            errorMsg.append(
                    String.format(
                            "Folders have inaccessible/corrupt CMake: %s",
                            foldersWithErrors.toString()));
        }

        errorMsg.append(
<<<<<<< HEAD
                "Please make sure the folder to CMake binary is added to the PATH environment"
                        + "variable.");
=======
                "Please make sure the folder with the CMake binary is added to the PATH "
                        + "environment variable.");
>>>>>>> 9762cc2c

        throw new RuntimeException(errorMsg.toString());
    }

    /**
     * Returns the CMake folder installed within Sdk folder, if one is not present, install CMake
     * and return the CMake folder.
     */
    @NonNull
    private static File getCmakeFolderFromSdkPackage(@NonNull SdkHandler sdkHandler) {
        ProgressIndicator progress = new ConsoleProgressIndicator();
        AndroidSdkHandler sdk = AndroidSdkHandler.getInstance(sdkHandler.getSdkFolder());
        LocalPackage cmakePackage =
                sdk.getLatestLocalPackageForPrefix(SdkConstants.FD_CMAKE, null, true, progress);
        if (cmakePackage != null) {
            return cmakePackage.getLocation();
        }
        // If CMake package is not found, we install it and try to find it.
        sdkHandler.installCMake();
        cmakePackage =
                sdk.getLatestLocalPackageForPrefix(SdkConstants.FD_CMAKE, null, true, progress);
        if (cmakePackage != null) {
            return cmakePackage.getLocation();
        }

        return new File(sdkHandler.getSdkFolder(), SdkConstants.FD_CMAKE);
    }

<<<<<<< HEAD
=======
    public static class ExternalNativeBuildProjectPathResolution {
        @Nullable public final String errorText;
        @Nullable public final NativeBuildSystem buildSystem;
        @Nullable public final File makeFile;
        @Nullable public final File externalNativeBuildDir;

        private ExternalNativeBuildProjectPathResolution(
                @Nullable NativeBuildSystem buildSystem,
                @Nullable File makeFile,
                @Nullable File externalNativeBuildDir,
                @Nullable String errorText) {
            checkArgument(
                    makeFile == null || buildSystem != null,
                    "Expected path and buildSystem together, no taskClass");
            checkArgument(
                    makeFile != null || buildSystem == null,
                    "Expected path and buildSystem together, no path");
            checkArgument(
                    makeFile == null || errorText == null,
                    "Expected path or error but both existed");
            this.buildSystem = buildSystem;
            this.makeFile = makeFile;
            this.externalNativeBuildDir = externalNativeBuildDir;
            this.errorText = errorText;
        }
    }

>>>>>>> 9762cc2c
    /**
     * A process output handler that receives STDOUT and STDERR progressively (as it is happening)
     * and logs the output line-by-line to Gradle. This class also collected precise byte-for-byte
     * output.
     */
    private static class ProgressiveLoggingProcessOutputHandler implements ProcessOutputHandler {
        @NonNull
        private final ILogger logger;
        @NonNull private final FileBackedOutputStream standardOutput;
        @NonNull private final FileBackedOutputStream combinedOutput;
        @NonNull
        private final ProgressiveLoggingProcessOutput loggingProcessOutput;
        private final boolean logStdioToInfo;

        public ProgressiveLoggingProcessOutputHandler(
                @NonNull ILogger logger, boolean logStdioToInfo) {
            this.logger = logger;
            this.logStdioToInfo = logStdioToInfo;
            standardOutput = new FileBackedOutputStream(2048);
            combinedOutput = new FileBackedOutputStream(2048);
            loggingProcessOutput = new ProgressiveLoggingProcessOutput();
        }

        @NonNull
        String getStandardOutputString() throws IOException {
            return standardOutput.asByteSource().asCharSource(Charsets.UTF_8).read();
        }

        @NonNull
        String getCombinedOutputString() throws IOException {
            return combinedOutput.asByteSource().asCharSource(Charsets.UTF_8).read();
        }

        @NonNull
        @Override
        public ProcessOutput createOutput() {
            return loggingProcessOutput;
        }

        @Override
        public void handleOutput(@NonNull ProcessOutput processOutput) throws ProcessException {
            // Nothing to do here because the process output is handled as it comes in.
        }

        private class ProgressiveLoggingProcessOutput implements ProcessOutput {
            @NonNull
            private final ProgressiveLoggingOutputStream outputStream;
            @NonNull
            private final ProgressiveLoggingOutputStream errorStream;

            ProgressiveLoggingProcessOutput() {
                outputStream = new ProgressiveLoggingOutputStream(logStdioToInfo, standardOutput);
                errorStream = new ProgressiveLoggingOutputStream(true /* logToInfo */, null);
            }

            @NonNull
            @Override
            public ProgressiveLoggingOutputStream getStandardOutput() {
                return outputStream;
            }

            @NonNull
            @Override
            public ProgressiveLoggingOutputStream getErrorOutput() {
                return errorStream;
            }

            @Override
            public void close() throws IOException {}

            private class ProgressiveLoggingOutputStream extends OutputStream {
                private static final int INITIAL_BUFFER_SIZE = 256;
                private final boolean logToInfo;
                private final FileBackedOutputStream individualOutput;
                @NonNull
                byte[] buffer = new byte[INITIAL_BUFFER_SIZE];
                int nextByteIndex = 0;

                ProgressiveLoggingOutputStream(
                        boolean logToInfo, FileBackedOutputStream individualOutput) {
                    this.logToInfo = logToInfo;
                    this.individualOutput = individualOutput;
                }

                @Override
                public void write(int b) throws IOException {
                    combinedOutput.write(b);
                    if (individualOutput != null) {
                        individualOutput.write(b);
                    }
                    // Check for /r and /n respectively
                    if (b == 0x0A || b == 0x0D) {
                        printBuffer();
                    } else {
                        writeBuffer(b);
                    }
                }

                private void writeBuffer(int b) {
                    if (nextByteIndex == buffer.length) {
                        buffer = Arrays.copyOf(buffer, buffer.length * 2);
                    }
                    buffer[nextByteIndex] = (byte) b;
                    nextByteIndex++;
                }

                private void printBuffer() throws UnsupportedEncodingException {
                    if (nextByteIndex == 0) {
                        return;
                    }
                    if (logToInfo) {
                        String line = new String(buffer, 0, nextByteIndex, "UTF-8");
                        logger.info(line);
                    }
                    nextByteIndex = 0;
                }

                @Override
<<<<<<< HEAD
                public void flush() throws IOException {
                    printBuffer();
                }

                @Override
=======
>>>>>>> 9762cc2c
                public void close() throws IOException {
                    printBuffer();
                }
            }
        }
    }
}<|MERGE_RESOLUTION|>--- conflicted
+++ resolved
@@ -23,12 +23,6 @@
 import com.android.annotations.Nullable;
 import com.android.annotations.VisibleForTesting;
 import com.android.build.gradle.external.cmake.CmakeUtils;
-<<<<<<< HEAD
-import com.android.build.gradle.external.gson.NativeBuildConfigValue;
-import com.android.build.gradle.external.gson.NativeLibraryValue;
-import com.android.build.gradle.external.gson.PlainFileGsonTypeAdaptor;
-=======
->>>>>>> 9762cc2c
 import com.android.build.gradle.internal.SdkHandler;
 import com.android.build.gradle.internal.model.CoreExternalNativeBuild;
 import com.android.build.gradle.options.BooleanOption;
@@ -49,14 +43,10 @@
 import com.google.common.collect.Lists;
 import com.google.common.io.FileBackedOutputStream;
 import java.io.File;
-import java.io.FileWriter;
 import java.io.IOException;
 import java.io.OutputStream;
 import java.io.UnsupportedEncodingException;
-<<<<<<< HEAD
-=======
 import java.nio.file.Files;
->>>>>>> 9762cc2c
 import java.util.ArrayList;
 import java.util.Arrays;
 import java.util.Collection;
@@ -71,8 +61,6 @@
     // Forked CMake version is the one we get when we execute "cmake --version" commond.
     public static final String CUSTOM_FORK_CMAKE_VERSION = "3.6.0-rc2";
 
-<<<<<<< HEAD
-=======
 
     /**
      * File 'derived' is consider to depend on the contents of file 'source' this function return
@@ -110,7 +98,6 @@
         return new File(originalJson.getParent(), "android_gradle_build_mini.json");
     }
 
->>>>>>> 9762cc2c
     /**
      * Utility function that takes an ABI string and returns the corresponding output folder. Output
      * folder is where build artifacts are placed.
@@ -191,29 +178,6 @@
     }
 
     /**
-<<<<<<< HEAD
-     * Writes the given object as JSON to the given json file.
-     *
-     * @throws IOException I/O failure
-     */
-    public static void writeNativeBuildConfigValueToJsonFile(
-            @NonNull File outputJson, @NonNull NativeBuildConfigValue nativeBuildConfigValue)
-            throws IOException {
-        Gson gson =
-                new GsonBuilder()
-                        .registerTypeAdapter(File.class, new PlainFileGsonTypeAdaptor())
-                        .disableHtmlEscaping()
-                        .setPrettyPrinting()
-                        .create();
-
-        FileWriter jsonWriter = new FileWriter(outputJson);
-        gson.toJson(nativeBuildConfigValue, jsonWriter);
-        jsonWriter.close();
-    }
-
-    /**
-=======
->>>>>>> 9762cc2c
      * @return a map of generate task to path from DSL. Zero entries means there are no paths in the
      *     DSL. Greater than one entries means that multiple paths are specified, this is an error.
      */
@@ -415,13 +379,8 @@
         }
 
         errorMsg.append(
-<<<<<<< HEAD
-                "Please make sure the folder to CMake binary is added to the PATH environment"
-                        + "variable.");
-=======
                 "Please make sure the folder with the CMake binary is added to the PATH "
                         + "environment variable.");
->>>>>>> 9762cc2c
 
         throw new RuntimeException(errorMsg.toString());
     }
@@ -450,8 +409,6 @@
         return new File(sdkHandler.getSdkFolder(), SdkConstants.FD_CMAKE);
     }
 
-<<<<<<< HEAD
-=======
     public static class ExternalNativeBuildProjectPathResolution {
         @Nullable public final String errorText;
         @Nullable public final NativeBuildSystem buildSystem;
@@ -479,7 +436,6 @@
         }
     }
 
->>>>>>> 9762cc2c
     /**
      * A process output handler that receives STDOUT and STDERR progressively (as it is happening)
      * and logs the output line-by-line to Gradle. This class also collected precise byte-for-byte
@@ -598,14 +554,6 @@
                 }
 
                 @Override
-<<<<<<< HEAD
-                public void flush() throws IOException {
-                    printBuffer();
-                }
-
-                @Override
-=======
->>>>>>> 9762cc2c
                 public void close() throws IOException {
                     printBuffer();
                 }

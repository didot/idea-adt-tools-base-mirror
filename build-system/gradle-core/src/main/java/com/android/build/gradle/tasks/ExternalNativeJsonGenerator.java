/*
 * Copyright (C) 2016 The Android Open Source Project
 *
 * Licensed under the Apache License, Version 2.0 (the "License");
 * you may not use this file except in compliance with the License.
 * You may obtain a copy of the License at
 *
 *      http://www.apache.org/licenses/LICENSE-2.0
 *
 * Unless required by applicable law or agreed to in writing, software
 * distributed under the License is distributed on an "AS IS" BASIS,
 * WITHOUT WARRANTIES OR CONDITIONS OF ANY KIND, either express or implied.
 * See the License for the specific language governing permissions and
 * limitations under the License.
 */

package com.android.build.gradle.tasks;

import static com.android.SdkConstants.CURRENT_PLATFORM;
import static com.android.SdkConstants.PLATFORM_WINDOWS;
import static com.google.common.base.Preconditions.checkNotNull;

import com.android.SdkConstants;
import com.android.annotations.NonNull;
import com.android.annotations.Nullable;
import com.android.build.gradle.external.gson.NativeBuildConfigValue;
import com.android.build.gradle.internal.SdkHandler;
import com.android.build.gradle.internal.core.Abi;
import com.android.build.gradle.internal.core.GradleVariantConfiguration;
import com.android.build.gradle.internal.dsl.CoreExternalNativeCmakeOptions;
import com.android.build.gradle.internal.dsl.CoreExternalNativeNdkBuildOptions;
import com.android.build.gradle.internal.ndk.NdkHandler;
import com.android.build.gradle.internal.scope.VariantScope;
import com.android.build.gradle.internal.variant.BaseVariantData;
import com.android.build.gradle.internal.variant.BaseVariantOutputData;
import com.android.builder.core.AndroidBuilder;
import com.android.builder.model.ApiVersion;
import com.android.builder.model.SyncIssue;
import com.android.ide.common.process.ProcessException;
import com.android.ide.common.process.ProcessInfoBuilder;
import com.android.repository.api.ConsoleProgressIndicator;
import com.android.repository.api.LocalPackage;
import com.android.repository.api.ProgressIndicator;
import com.android.sdklib.repository.AndroidSdkHandler;
import com.android.utils.FileUtils;
import com.google.common.base.Charsets;
import com.google.common.base.Joiner;
import com.google.common.collect.Lists;
import com.google.common.collect.Sets;
import com.google.common.io.Files;
<<<<<<< HEAD

=======
>>>>>>> fdf07a2c
import java.io.File;
import java.io.IOException;
import java.util.Collection;
import java.util.List;
import java.util.Map;
import java.util.Set;
import java.util.stream.Collectors;
<<<<<<< HEAD

=======
>>>>>>> fdf07a2c
import org.gradle.api.GradleException;
import org.gradle.api.InvalidUserDataException;
import org.gradle.api.tasks.Input;
import org.gradle.api.tasks.Optional;
import org.gradle.api.tasks.OutputDirectory;
import org.gradle.api.tasks.OutputFiles;

/**
 * Base class for generation of native JSON.
 */
public abstract class ExternalNativeJsonGenerator {
    @NonNull
    private final NdkHandler ndkHandler;
    private final int minSdkVersion;
    @NonNull
    final String variantName;
    @NonNull
    private final List<Abi> abis;
    @NonNull
<<<<<<< HEAD
    private final AndroidBuilder androidBuilder;
=======
    protected final AndroidBuilder androidBuilder;
>>>>>>> fdf07a2c
    @NonNull
    private final File makefile;
    @NonNull
    private final File sdkFolder;
    @NonNull
    private final File ndkFolder;
    @NonNull
    private final File soFolder;
    @NonNull
    private final File objFolder;
    @NonNull
    private final File jsonFolder;
    private final boolean debuggable;
    @NonNull
    private final List<String> buildArguments;
    @NonNull
    private final List<String> cFlags;
    @NonNull
    private final List<String> cppFlags;
    @NonNull
    private final List<File> nativeBuildConfigurationsJsons;

    ExternalNativeJsonGenerator(
            @NonNull NdkHandler ndkHandler,
            int minSdkVersion,
            @NonNull String variantName,
            @NonNull List<Abi> abis,
            @NonNull AndroidBuilder androidBuilder,
            @NonNull File sdkFolder,
            @NonNull File ndkFolder,
            @NonNull File soFolder,
            @NonNull File objFolder,
            @NonNull File jsonFolder,
            @NonNull File makefile,
            boolean debuggable,
            @Nullable List<String> buildArguments,
            @Nullable List<String> cFlags,
            @Nullable List<String> cppFlags,
            @NonNull List<File> nativeBuildConfigurationsJsons) {
        this.ndkHandler = ndkHandler;
        this.minSdkVersion = minSdkVersion;
        this.variantName = variantName;
        this.abis = abis;
        this.androidBuilder = androidBuilder;
        this.sdkFolder = sdkFolder;
        this.ndkFolder = ndkFolder;
        this.soFolder = soFolder;
        this.objFolder = objFolder;
        this.jsonFolder = jsonFolder;
        this.makefile = makefile;
        this.debuggable = debuggable;
        this.buildArguments = buildArguments == null ? Lists.newArrayList() : buildArguments;
        this.cFlags = cFlags == null ? Lists.newArrayList() : cFlags;
        this.cppFlags = cppFlags == null ? Lists.newArrayList() : cppFlags;
        this.nativeBuildConfigurationsJsons = nativeBuildConfigurationsJsons;
    }

    /**
     * Returns true if platform is windows
     */
    protected static boolean isWindows() {
        return (CURRENT_PLATFORM == PLATFORM_WINDOWS);
    }

    /**
     * Check whether the given JSON file should be regenerated.
     */
    private static boolean shouldRebuildJson(@NonNull File json, @NonNull String groupName)
            throws IOException {
        if (!json.exists()) {
            // deciding that JSON file should be rebuilt because it doesn't exist
            return true;
        }

        // Now check whether the JSON is out-of-date with respect to the build files it declares.
        NativeBuildConfigValue config = ExternalNativeBuildTaskUtils
                .getNativeBuildConfigValue(json, groupName);
        if (config.buildFiles != null) {
            long jsonLastModified = java.nio.file.Files.getLastModifiedTime(
                    json.toPath()).toMillis();
            for (File buildFile : config.buildFiles) {
                if (!buildFile.exists()) {
                    // If build file doesn't exist in JSON then the JSON should be regenerated to
                    // see if user has set a new one.
                    return true;
                }
                long buildFileLastModified = java.nio.file.Files.getLastModifiedTime(
                        buildFile.toPath()).toMillis();
                if (buildFileLastModified > jsonLastModified) {
                    // deciding that JSON file should be rebuilt because is older than buildFile
                    return true;
                }
            }
        }

        // deciding that JSON file should not be rebuilt because it is up-to-date
        return false;
    }

    public void build() throws IOException, ProcessException {
        buildAndPropagateException(false);
    }

    public void build(boolean forceJsonGeneration) {
        try {
            diagnostic("building json with force flag %s", forceJsonGeneration);
            buildAndPropagateException(forceJsonGeneration);
        } catch (@NonNull IOException | GradleException e ) {
            androidBuilder.getErrorReporter().handleSyncError(
                    variantName,
                    SyncIssue.TYPE_EXTERNAL_NATIVE_BUILD_CONFIGURATION,
                    e.getMessage());
        } catch (ProcessException e) {
            androidBuilder.getErrorReporter().handleSyncError(
                    e.getMessage(),
                    SyncIssue.TYPE_EXTERNAL_NATIVE_BUILD_PROCESS_EXCEPTION,
                    String.format("executing external native build for %s %s",
                            getNativeBuildSystem().getName(),
                            makefile));
        }
    }

    private void buildAndPropagateException(boolean forceJsonGeneration)
            throws IOException, ProcessException {
        diagnostic("starting JSON generation");
        diagnostic("bringing JSONs up-to-date");

        Exception firstException = null;
        for (Abi abi : abis) {
            try {

                int abiPlatformVersion = ndkHandler.findSuitablePlatformVersion(
                        abi.getName(), minSdkVersion);
                diagnostic("using platform version %s for ABI %s and min SDK version %s",
                        abiPlatformVersion, abi, minSdkVersion);

                File expectedJson = ExternalNativeBuildTaskUtils.getOutputJson(
                        getJsonFolder(), abi.getName());

                ProcessInfoBuilder processBuilder = getProcessBuilder(abi.getName(),
                        abiPlatformVersion, expectedJson);

                // See whether the current build command matches a previously written build command.
                String currentBuildCommand = processBuilder.toString();
                boolean rebuildDueToMissingPreviousCommand = false;
                File commandFile = new File(expectedJson.getParentFile(),
                        String.format("%s_build_command.txt", getNativeBuildSystem().getName()));

                boolean rebuildDueToChangeInCommandFile = false;
                if (!commandFile.exists()) {
                    rebuildDueToMissingPreviousCommand = true;
                } else {
                    String previousBuildCommand =
                            Files.asCharSource(commandFile, Charsets.UTF_8).read();
                    if (!previousBuildCommand.equals(currentBuildCommand)) {
                        rebuildDueToChangeInCommandFile = true;
                    }
<<<<<<< HEAD
                }
                boolean generateDueToBuildFileChange = shouldRebuildJson(expectedJson, variantName);
                if (forceJsonGeneration
                        || generateDueToBuildFileChange
                        || rebuildDueToMissingPreviousCommand
                        || rebuildDueToChangeInCommandFile) {
                    diagnostic("rebuilding JSON %s due to:", expectedJson);
                    if (forceJsonGeneration) {
                        diagnostic("- force flag");
                    }

                    if (generateDueToBuildFileChange) {
                        diagnostic("- dependent build file missing or changed");
                    }

                    if (rebuildDueToMissingPreviousCommand) {
                        diagnostic("- missing previous command file %s", commandFile);
                    }

                    if (rebuildDueToChangeInCommandFile) {
                        diagnostic("- command changed from previous");
                    }

                    // If the JSON is out-of-date then also remove entire JSON folder to avoid
                    // stale build contents especially for CMake which doesn't tolerate
                    // incremental updates to generated build files.
                    if (jsonFolder.exists()) {
                        diagnostic("removing stale contents from '%s'",
                                expectedJson.getParentFile());
                        FileUtils.deletePath(expectedJson.getParentFile());
                    }

                    if (expectedJson.getParentFile().mkdirs()) {
                        diagnostic("created folder '%s'", expectedJson.getParentFile());
                    }

                    diagnostic("executing %s %s", getNativeBuildSystem().getName(), processBuilder);
                    String buildOutput = ExternalNativeBuildTaskUtils
                            .executeBuildProcessAndLogError(
                                    androidBuilder,
                                    processBuilder.createProcess());
                    diagnostic("done executing %s", getNativeBuildSystem().getName());

                    // Write the captured process output to a file for diagnostic purposes.
                    File outputTextFile = new File(
                            expectedJson.getParentFile(),
                            String.format("%s_build_output.txt", getNativeBuildSystem().getName()));
                    diagnostic("write build output %s", outputTextFile.getAbsolutePath());
                    Files.write(buildOutput, outputTextFile, Charsets.UTF_8);

                    processBuildOutput(buildOutput, abi.getName(), abiPlatformVersion);

                    if (!expectedJson.exists()) {
                        throw new GradleException(
                                String.format(
                                        "Expected json generation to create '%s' but it didn't",
                                        expectedJson));
                    }

                    // Write the ProcessInfo to a file, this has all the flags used to generate the
                    // JSON. If any of these change later the JSON will be regenerated.
                    diagnostic("write command file %s", commandFile.getAbsolutePath());
                    Files.write(currentBuildCommand, commandFile, Charsets.UTF_8);
                } else {
                    diagnostic("JSON '%s' was up-to-date", expectedJson);
                }
=======
                }
                boolean generateDueToBuildFileChange = shouldRebuildJson(expectedJson, variantName);
                if (forceJsonGeneration
                        || generateDueToBuildFileChange
                        || rebuildDueToMissingPreviousCommand
                        || rebuildDueToChangeInCommandFile) {
                    diagnostic("rebuilding JSON %s due to:", expectedJson);
                    if (forceJsonGeneration) {
                        diagnostic("- force flag");
                    }

                    if (generateDueToBuildFileChange) {
                        diagnostic("- dependent build file missing or changed");
                    }

                    if (rebuildDueToMissingPreviousCommand) {
                        diagnostic("- missing previous command file %s", commandFile);
                    }

                    if (rebuildDueToChangeInCommandFile) {
                        diagnostic("- command changed from previous");
                    }

                    // If the JSON is out-of-date then also remove entire JSON folder to avoid
                    // stale build contents especially for CMake which doesn't tolerate
                    // incremental updates to generated build files.
                    if (jsonFolder.exists()) {
                        diagnostic("removing stale contents from '%s'",
                                expectedJson.getParentFile());
                        FileUtils.deletePath(expectedJson.getParentFile());
                    }

                    if (expectedJson.getParentFile().mkdirs()) {
                        diagnostic("created folder '%s'", expectedJson.getParentFile());
                    }

                    diagnostic("executing %s %s", getNativeBuildSystem().getName(), processBuilder);
                    String buildOutput = executeProcess(processBuilder);
                    diagnostic("done executing %s", getNativeBuildSystem().getName());

                    // Write the captured process output to a file for diagnostic purposes.
                    File outputTextFile = new File(
                            expectedJson.getParentFile(),
                            String.format("%s_build_output.txt", getNativeBuildSystem().getName()));
                    diagnostic("write build output %s", outputTextFile.getAbsolutePath());
                    Files.write(buildOutput, outputTextFile, Charsets.UTF_8);

                    processBuildOutput(buildOutput, abi.getName(), abiPlatformVersion);

                    if (!expectedJson.exists()) {
                        throw new GradleException(
                                String.format(
                                        "Expected json generation to create '%s' but it didn't",
                                        expectedJson));
                    }

                    // Write the ProcessInfo to a file, this has all the flags used to generate the
                    // JSON. If any of these change later the JSON will be regenerated.
                    diagnostic("write command file %s", commandFile.getAbsolutePath());
                    Files.write(currentBuildCommand, commandFile, Charsets.UTF_8);
                } else {
                    diagnostic("JSON '%s' was up-to-date", expectedJson);
                }
>>>>>>> fdf07a2c
            } catch (@NonNull GradleException | IOException | ProcessException e) {
                // If one ABI fails to build that doesn't mean others will. Continue processing
                // all ABIs so that we can get some JSON so the user can still edit the project
                // in Android Studio.
                if (firstException == null) {
                    firstException = e;
                }
            }
        }
        diagnostic("build complete");

        if (firstException == null) {
            diagnostic("build completed without problems");
            return;
        }

        diagnostic("build completed with problems");
        if (firstException instanceof GradleException) {
            throw (GradleException) firstException;
        }

        if (firstException instanceof IOException) {
            throw (IOException) firstException;
        }

        throw (ProcessException) firstException;
    }

    /**
     * Derived class implements this method to post-process build output. Ndk-build uses this to
     * capture and analyze the compile and link commands that were written to stdout.
     */
    abstract void processBuildOutput(@NonNull String buildOutput,
            @NonNull String abi, int abiPlatformVersion) throws IOException;

    @NonNull
    abstract ProcessInfoBuilder getProcessBuilder(
            @NonNull String abi, int abiPlatformVersion, @NonNull File outputJson);
<<<<<<< HEAD
=======

    /**
     * Execute the JSON generation process. Return the combination of STDIO and STDERR from running
     * the process.
     */
    abstract String executeProcess(ProcessInfoBuilder processBuilder)
            throws ProcessException, IOException;
>>>>>>> fdf07a2c

    /**
     * @return the native build system that is used to generate the JSON.
     */
    @NonNull
    public abstract NativeBuildSystem getNativeBuildSystem();

    /**
     * @return a map of Abi to STL shared object (.so files) that should be copied.
     */
    @NonNull
    abstract Map<Abi, File> getStlSharedObjectFiles();

    /**
     * Log low level diagnostic information.
     */
    void diagnostic(String format, Object... args) {
<<<<<<< HEAD
        androidBuilder.getLogger().info(
=======
        androidBuilder.getLogger().verbose(
>>>>>>> fdf07a2c
                "External native generate JSON " + variantName + ": " + format, args);
    }

    /**
     * General configuration errors that apply to both CMake and ndk-build.
     */
    @NonNull
    List<String> getBaseConfigurationErrors() {
        List<String> messages = Lists.newArrayList();
        if (!getNdkFolder().isDirectory()) {
            messages.add(String.format(
                    "NDK not configured (%s).\n" +
                            "Download the NDK from http://developer.android.com/tools/sdk/ndk/." +
                            "Then add ndk.dir=path/to/ndk in local.properties.\n" +
                            "(On Windows, make sure you escape backslashes, "
                            + "e.g. C:\\\\ndk rather than C:\\ndk)", getNdkFolder()));
        }
        return messages;
    }

    @NonNull
    public Collection<NativeBuildConfigValue> readExistingNativeBuildConfigurations()
            throws IOException {
        List<File> files = getNativeBuildConfigurationsJsons();
        diagnostic("reading %s JSON files", files.size());
        List<NativeBuildConfigValue> result = Lists.newArrayList();
        List<File> existing = Lists.newArrayList();
        for(File file : files) {
            if (file.exists()) {
                diagnostic("reading JSON file %s", file.getAbsolutePath());
                existing.add(file);
            } else {
                // If the tool didn't create the JSON file then create fallback with the
                // information we have so the user can see partial information in the UI.
                diagnostic("using fallback JSON for %s", file.getAbsolutePath());
                NativeBuildConfigValue fallback = new NativeBuildConfigValue();
                fallback.buildFiles = Lists.newArrayList(makefile);
                result.add(fallback);
            }
        }

        result.addAll(ExternalNativeBuildTaskUtils.getNativeBuildConfigValues(
                existing,
                variantName));
        return result;
    }

    /**
     * Check for user requested ABIs that aren't valid. Give a SyncIssue.
     */
    private static void checkForRequestedButUnknownAbis (
            @NonNull Collection<String> availableAbis,
            @NonNull Collection<String> userRequestedAbis,
            @NonNull AndroidBuilder androidBuilder,
            @NonNull String variantName) {
        List<String> requestedButNotAvailable = Lists.newArrayList();
        for (String abiName : userRequestedAbis) {
            if (!availableAbis.contains(abiName)) {
                requestedButNotAvailable.add(abiName);
            }
        }

        if (!requestedButNotAvailable.isEmpty()) {
            androidBuilder.getErrorReporter().handleSyncError(
                    variantName,
                    SyncIssue.TYPE_EXTERNAL_NATIVE_BUILD_CONFIGURATION,
                    String.format("ABIs [%s] are not available for platform and will be "
                            + "excluded from building and packaging. Available ABIs are [%s].",
                            Joiner.on(", ").join(requestedButNotAvailable),
                            Joiner.on(", ").join(availableAbis)));
        }
    }

    /**
     * Return Abis that are available on the platform.
     */
    @NonNull
    private static List<Abi> filterToAvailableAbis(
            @NonNull Collection<String> availableAbis,
            @NonNull Collection<String> abiNames) {
        List<Abi> abis = Lists.newArrayList();
        for (String abiName : abiNames) {
            if (availableAbis.contains(abiName)) {
                abis.add(Abi.getByName(abiName));
            }
        }
        return abis;
    }

    /**
     * Get the set of abiFilters from the DSL.
     *
     * @return a Set of ABIs to build. If the set is empty then build nothing.
     */
    @NonNull
    private static Collection<String> getUserRequestedAbiFilters(
            @NonNull Collection<String> availableAbis,
            @NonNull NativeBuildSystem buildSystem,
            @NonNull GradleVariantConfiguration variantConfig) {

        Set<String> externalNativeBuildAbiFilters = getExternalNativeBuildAbiFilters(buildSystem,
                variantConfig);

        // These are the abis from ndk.abiFilters that will be packaged. If they exist then we
        // don't need to build anything besides these (intersect with
        // externalNativeBuild.xxx.abiFilters)
        Set<String> ndkAbiFilters = variantConfig.getNdkConfig().getAbiFilters();
        if (ndkAbiFilters == null || ndkAbiFilters.isEmpty()) {
            // There was no ndk.abiFilters so use the build system specific abiFilters.
            return externalNativeBuildAbiFilters.isEmpty()
                    ? availableAbis
                    : externalNativeBuildAbiFilters;
        }

        // At this point, there are some ndk.abiFilters. If there are no build system specific
        // abi filters then just return ndk.abiFilters.
        if (externalNativeBuildAbiFilters.isEmpty()) {
            return ndkAbiFilters;
        }

        // At this point, there are both ndk.abiFilters and specific build system abiFilters.
        // We want to build the intersection of these. However, if the intersection is empty then
        // we don't want to build anything at all. This latter case will be indicated by returning
        // null.
        externalNativeBuildAbiFilters.retainAll(ndkAbiFilters);
        return externalNativeBuildAbiFilters;
    }

    /**
     * Get the set of abiFilters from the externalNativeBuild part of the DSL. For example,
     *
     * defaultConfig {
     *     cmake {
     *         abiFilters "x86", "x86_64"
     *     }
     * }
     *
     * @return a Set of ABIs to build. Return the empty set if nothing was specified.
     */
    @NonNull
    private static Set<String> getExternalNativeBuildAbiFilters(
            @NonNull NativeBuildSystem buildSystem,
            @NonNull GradleVariantConfiguration variantConfig) {
        switch(buildSystem) {
            case NDK_BUILD: {
                CoreExternalNativeNdkBuildOptions options =
                        variantConfig.getExternalNativeBuildOptions()
                                .getExternalNativeNdkBuildOptions();
                if (options != null) {
                    return checkNotNull(options.getAbiFilters());
                }
                break;
            }
            case CMAKE: {
                CoreExternalNativeCmakeOptions options =
                        variantConfig.getExternalNativeBuildOptions()
                                .getExternalNativeCmakeOptions();
                if (options != null) {
                    return checkNotNull(options.getAbiFilters());
                }
                break;
            }
            default:
                throw new IllegalArgumentException("Unknown ExternalNativeJsonGenerator type");
        }
        return Sets.newHashSet();
    }

    @NonNull
    public static ExternalNativeJsonGenerator create(
            @NonNull File projectDir,
            @NonNull NativeBuildSystem buildSystem,
            @NonNull File makefile,
            @NonNull AndroidBuilder androidBuilder,
            @NonNull SdkHandler sdkHandler,
            @NonNull VariantScope scope) {
<<<<<<< HEAD
        checkNotNull(sdkHandler.getSdkFolder());
=======
        checkNotNull(sdkHandler.getSdkFolder(), "No Android SDK folder found");
>>>>>>> fdf07a2c
        File ndkFolder =  sdkHandler.getNdkFolder();
        if (ndkFolder == null || !ndkFolder.isDirectory()) {
            throw new InvalidUserDataException(String.format(
                    "NDK not configured. %s\n" +
<<<<<<< HEAD
                            "Download it with SDK manager.)",
=======
                            "Download it with SDK manager.",
>>>>>>> fdf07a2c
                    ndkFolder== null ? "" : ndkFolder));
        }
        final BaseVariantData<? extends BaseVariantOutputData> variantData =
                scope.getVariantData();
        final GradleVariantConfiguration variantConfig = variantData.getVariantConfiguration();
        File intermediates = FileUtils.join(
                scope.getGlobalScope().getIntermediatesDir(),
                buildSystem.getName(),
                variantData.getVariantConfiguration().getDirName());

        File soFolder = new File(intermediates, "lib");
        File externalNativeBuildFolder = FileUtils.join(projectDir,
                ".externalNativeBuild",
                buildSystem.getName(),
                variantData.getName());
        File objFolder = new File(intermediates, "obj");

        // Get the highest platform version below compileSdkVersion
        NdkHandler ndkHandler = scope.getGlobalScope().getNdkHandler();

        ApiVersion minSdkVersion = scope
                .getVariantData()
                .getVariantConfiguration()
                .getMergedFlavor()
                .getMinSdkVersion();
        int minSdkVersionApiLevel = minSdkVersion == null ? 1 : minSdkVersion.getApiLevel();

        // Get the set of ABIs that are available on this platform
        Collection<String> availableAbis = ndkHandler.getSupportedAbis().stream()
                .map(Abi::getName)
                .collect(Collectors.toList());

        // Get the filters specified in the DSL. Will be null if we should build all known ABIs.
        Collection<String> userRequestedAbis = getUserRequestedAbiFilters(availableAbis,
                buildSystem, variantConfig);

        // These are ABIs that are available on the current platform
        List<Abi> validAbis = filterToAvailableAbis(availableAbis, userRequestedAbis);

        // If the user requested ABIs that aren't valid for the current platform then give
        // them a SyncIssue that describes which ones are the problem.
        checkForRequestedButUnknownAbis(availableAbis, userRequestedAbis, androidBuilder,
                variantData.getName());

        // Produce the list of expected JSON files. This list includes possibly invalid ABIs
        // so that generator can create fallback JSON for them.
        List<File> expectedJsons = ExternalNativeBuildTaskUtils.getOutputJsons(
                externalNativeBuildFolder, userRequestedAbis);

        switch(buildSystem) {
            case NDK_BUILD: {
                CoreExternalNativeNdkBuildOptions options =
                        variantConfig.getExternalNativeBuildOptions()
                                .getExternalNativeNdkBuildOptions();
<<<<<<< HEAD
                checkNotNull(options);
=======
                checkNotNull(options, "NdkBuild options not found");
>>>>>>> fdf07a2c
                return new NdkBuildExternalNativeJsonGenerator(
                        ndkHandler,
                        minSdkVersionApiLevel,
                        variantData.getName(),
                        validAbis,
                        androidBuilder,
                        projectDir,
                        sdkHandler.getSdkFolder(),
                        sdkHandler.getNdkFolder(),
                        soFolder,
                        objFolder,
                        externalNativeBuildFolder,
                        makefile,
                        variantConfig.getBuildType().isDebuggable(),
                        options.getArguments(),
                        options.getcFlags(),
                        options.getCppFlags(),
                        expectedJsons);
            }
            case CMAKE: {
                CoreExternalNativeCmakeOptions options =
                        variantConfig.getExternalNativeBuildOptions()
                                .getExternalNativeCmakeOptions();
<<<<<<< HEAD
                checkNotNull(options);
=======
                checkNotNull(options, "CMake options not found");
                // Install Cmake if it's not there.
                ProgressIndicator progress = new ConsoleProgressIndicator();
                AndroidSdkHandler sdk = AndroidSdkHandler.getInstance(sdkHandler.getSdkFolder());
                LocalPackage cmakePackage =
                        sdk.getLatestLocalPackageForPrefix(SdkConstants.FD_CMAKE, true, progress);
                if (cmakePackage == null) {
                    sdkHandler.installCMake();
                }
>>>>>>> fdf07a2c
                return new CmakeExternalNativeJsonGenerator(
                        sdkHandler.getSdkFolder(),
                        ndkHandler,
                        minSdkVersionApiLevel,
                        variantData.getName(),
                        validAbis,
                        androidBuilder,
                        sdkHandler.getSdkFolder(),
                        sdkHandler.getNdkFolder(),
                        soFolder,
                        objFolder,
                        externalNativeBuildFolder,
                        makefile,
                        variantConfig.getBuildType().isDebuggable(),
                        options.getArguments(),
                        options.getcFlags(),
                        options.getCppFlags(),
                        expectedJsons);
            }
            default:
                throw new IllegalArgumentException("Unknown ExternalNativeJsonGenerator type");
        }
    }

    @NonNull
    @SuppressWarnings("unused")
    @Input
    public File getMakefile() {
        return makefile;
    }

    @NonNull
    public File getObjFolder() {
        return objFolder;
    }

    @NonNull
    @SuppressWarnings("unused")
    @OutputDirectory
    public File getJsonFolder() {
        return jsonFolder;
    }

    @NonNull
    @SuppressWarnings("unused")
    @Input
    public File getNdkFolder() {
        return ndkFolder;
    }

    @SuppressWarnings("unused")
    @Input
    public boolean isDebuggable() {
        return debuggable;
    }

    @NonNull
    @SuppressWarnings("unused")
    @Optional
    @Input
    public List<String> getBuildArguments() {
        return buildArguments;
    }

    @NonNull
    @SuppressWarnings("unused")
    @Optional
    @Input
    public List<String> getcFlags() {
        return cFlags;
    }

    @NonNull
    @SuppressWarnings("unused")
    @Optional
    @Input
    public List<String> getCppFlags() {
        return cppFlags;
    }

    @NonNull
    @SuppressWarnings("unused")
    @OutputFiles
    public List<File> getNativeBuildConfigurationsJsons() {
        return nativeBuildConfigurationsJsons;
    }

    @NonNull
    public File getSoFolder() {
        return soFolder;
    }

    @SuppressWarnings("unused")
    @NonNull
    @Input
    public File getSdkFolder() {
        return sdkFolder;
    }

    @NonNull
    List<Abi> getAbis() {
        return abis;
    }
}<|MERGE_RESOLUTION|>--- conflicted
+++ resolved
@@ -48,10 +48,6 @@
 import com.google.common.collect.Lists;
 import com.google.common.collect.Sets;
 import com.google.common.io.Files;
-<<<<<<< HEAD
-
-=======
->>>>>>> fdf07a2c
 import java.io.File;
 import java.io.IOException;
 import java.util.Collection;
@@ -59,10 +55,6 @@
 import java.util.Map;
 import java.util.Set;
 import java.util.stream.Collectors;
-<<<<<<< HEAD
-
-=======
->>>>>>> fdf07a2c
 import org.gradle.api.GradleException;
 import org.gradle.api.InvalidUserDataException;
 import org.gradle.api.tasks.Input;
@@ -82,11 +74,7 @@
     @NonNull
     private final List<Abi> abis;
     @NonNull
-<<<<<<< HEAD
-    private final AndroidBuilder androidBuilder;
-=======
     protected final AndroidBuilder androidBuilder;
->>>>>>> fdf07a2c
     @NonNull
     private final File makefile;
     @NonNull
@@ -244,7 +232,6 @@
                     if (!previousBuildCommand.equals(currentBuildCommand)) {
                         rebuildDueToChangeInCommandFile = true;
                     }
-<<<<<<< HEAD
                 }
                 boolean generateDueToBuildFileChange = shouldRebuildJson(expectedJson, variantName);
                 if (forceJsonGeneration
@@ -282,10 +269,7 @@
                     }
 
                     diagnostic("executing %s %s", getNativeBuildSystem().getName(), processBuilder);
-                    String buildOutput = ExternalNativeBuildTaskUtils
-                            .executeBuildProcessAndLogError(
-                                    androidBuilder,
-                                    processBuilder.createProcess());
+                    String buildOutput = executeProcess(processBuilder);
                     diagnostic("done executing %s", getNativeBuildSystem().getName());
 
                     // Write the captured process output to a file for diagnostic purposes.
@@ -311,71 +295,6 @@
                 } else {
                     diagnostic("JSON '%s' was up-to-date", expectedJson);
                 }
-=======
-                }
-                boolean generateDueToBuildFileChange = shouldRebuildJson(expectedJson, variantName);
-                if (forceJsonGeneration
-                        || generateDueToBuildFileChange
-                        || rebuildDueToMissingPreviousCommand
-                        || rebuildDueToChangeInCommandFile) {
-                    diagnostic("rebuilding JSON %s due to:", expectedJson);
-                    if (forceJsonGeneration) {
-                        diagnostic("- force flag");
-                    }
-
-                    if (generateDueToBuildFileChange) {
-                        diagnostic("- dependent build file missing or changed");
-                    }
-
-                    if (rebuildDueToMissingPreviousCommand) {
-                        diagnostic("- missing previous command file %s", commandFile);
-                    }
-
-                    if (rebuildDueToChangeInCommandFile) {
-                        diagnostic("- command changed from previous");
-                    }
-
-                    // If the JSON is out-of-date then also remove entire JSON folder to avoid
-                    // stale build contents especially for CMake which doesn't tolerate
-                    // incremental updates to generated build files.
-                    if (jsonFolder.exists()) {
-                        diagnostic("removing stale contents from '%s'",
-                                expectedJson.getParentFile());
-                        FileUtils.deletePath(expectedJson.getParentFile());
-                    }
-
-                    if (expectedJson.getParentFile().mkdirs()) {
-                        diagnostic("created folder '%s'", expectedJson.getParentFile());
-                    }
-
-                    diagnostic("executing %s %s", getNativeBuildSystem().getName(), processBuilder);
-                    String buildOutput = executeProcess(processBuilder);
-                    diagnostic("done executing %s", getNativeBuildSystem().getName());
-
-                    // Write the captured process output to a file for diagnostic purposes.
-                    File outputTextFile = new File(
-                            expectedJson.getParentFile(),
-                            String.format("%s_build_output.txt", getNativeBuildSystem().getName()));
-                    diagnostic("write build output %s", outputTextFile.getAbsolutePath());
-                    Files.write(buildOutput, outputTextFile, Charsets.UTF_8);
-
-                    processBuildOutput(buildOutput, abi.getName(), abiPlatformVersion);
-
-                    if (!expectedJson.exists()) {
-                        throw new GradleException(
-                                String.format(
-                                        "Expected json generation to create '%s' but it didn't",
-                                        expectedJson));
-                    }
-
-                    // Write the ProcessInfo to a file, this has all the flags used to generate the
-                    // JSON. If any of these change later the JSON will be regenerated.
-                    diagnostic("write command file %s", commandFile.getAbsolutePath());
-                    Files.write(currentBuildCommand, commandFile, Charsets.UTF_8);
-                } else {
-                    diagnostic("JSON '%s' was up-to-date", expectedJson);
-                }
->>>>>>> fdf07a2c
             } catch (@NonNull GradleException | IOException | ProcessException e) {
                 // If one ABI fails to build that doesn't mean others will. Continue processing
                 // all ABIs so that we can get some JSON so the user can still edit the project
@@ -414,8 +333,6 @@
     @NonNull
     abstract ProcessInfoBuilder getProcessBuilder(
             @NonNull String abi, int abiPlatformVersion, @NonNull File outputJson);
-<<<<<<< HEAD
-=======
 
     /**
      * Execute the JSON generation process. Return the combination of STDIO and STDERR from running
@@ -423,7 +340,6 @@
      */
     abstract String executeProcess(ProcessInfoBuilder processBuilder)
             throws ProcessException, IOException;
->>>>>>> fdf07a2c
 
     /**
      * @return the native build system that is used to generate the JSON.
@@ -441,11 +357,7 @@
      * Log low level diagnostic information.
      */
     void diagnostic(String format, Object... args) {
-<<<<<<< HEAD
-        androidBuilder.getLogger().info(
-=======
         androidBuilder.getLogger().verbose(
->>>>>>> fdf07a2c
                 "External native generate JSON " + variantName + ": " + format, args);
     }
 
@@ -622,20 +534,12 @@
             @NonNull AndroidBuilder androidBuilder,
             @NonNull SdkHandler sdkHandler,
             @NonNull VariantScope scope) {
-<<<<<<< HEAD
-        checkNotNull(sdkHandler.getSdkFolder());
-=======
         checkNotNull(sdkHandler.getSdkFolder(), "No Android SDK folder found");
->>>>>>> fdf07a2c
         File ndkFolder =  sdkHandler.getNdkFolder();
         if (ndkFolder == null || !ndkFolder.isDirectory()) {
             throw new InvalidUserDataException(String.format(
                     "NDK not configured. %s\n" +
-<<<<<<< HEAD
-                            "Download it with SDK manager.)",
-=======
                             "Download it with SDK manager.",
->>>>>>> fdf07a2c
                     ndkFolder== null ? "" : ndkFolder));
         }
         final BaseVariantData<? extends BaseVariantOutputData> variantData =
@@ -690,11 +594,7 @@
                 CoreExternalNativeNdkBuildOptions options =
                         variantConfig.getExternalNativeBuildOptions()
                                 .getExternalNativeNdkBuildOptions();
-<<<<<<< HEAD
-                checkNotNull(options);
-=======
                 checkNotNull(options, "NdkBuild options not found");
->>>>>>> fdf07a2c
                 return new NdkBuildExternalNativeJsonGenerator(
                         ndkHandler,
                         minSdkVersionApiLevel,
@@ -718,9 +618,6 @@
                 CoreExternalNativeCmakeOptions options =
                         variantConfig.getExternalNativeBuildOptions()
                                 .getExternalNativeCmakeOptions();
-<<<<<<< HEAD
-                checkNotNull(options);
-=======
                 checkNotNull(options, "CMake options not found");
                 // Install Cmake if it's not there.
                 ProgressIndicator progress = new ConsoleProgressIndicator();
@@ -730,7 +627,6 @@
                 if (cmakePackage == null) {
                     sdkHandler.installCMake();
                 }
->>>>>>> fdf07a2c
                 return new CmakeExternalNativeJsonGenerator(
                         sdkHandler.getSdkFolder(),
                         ndkHandler,

/*
 * Copyright (C) 2012 The Android Open Source Project
 *
 * Licensed under the Apache License, Version 2.0 (the "License");
 * you may not use this file except in compliance with the License.
 * You may obtain a copy of the License at
 *
 *      http://www.apache.org/licenses/LICENSE-2.0
 *
 * Unless required by applicable law or agreed to in writing, software
 * distributed under the License is distributed on an "AS IS" BASIS,
 * WITHOUT WARRANTIES OR CONDITIONS OF ANY KIND, either express or implied.
 * See the License for the specific language governing permissions and
 * limitations under the License.
 */
package com.android.build.gradle.tasks;

import com.android.annotations.NonNull;
import com.android.annotations.Nullable;
import com.android.build.api.artifact.BuildableArtifact;
import com.android.build.gradle.internal.tasks.IncrementalTask;
import com.android.manifmerger.MergingReport;
import com.android.utils.FileUtils;
import com.google.common.base.Charsets;
import com.google.common.base.Joiner;
import com.google.common.collect.Iterables;
import com.google.common.collect.Ordering;
import com.google.common.io.Files;
import java.io.File;
import java.io.IOException;
import java.io.Writer;
import java.util.Map;
import javax.annotation.Nonnull;
import org.gradle.api.file.DirectoryProperty;
import org.gradle.api.file.RegularFileProperty;
import org.gradle.api.model.ObjectFactory;
import org.gradle.api.tasks.InputFiles;
import org.gradle.api.tasks.Internal;
import org.gradle.api.tasks.Optional;
import org.gradle.api.tasks.OutputDirectory;
import org.gradle.api.tasks.OutputFile;
import org.gradle.api.tasks.PathSensitive;
import org.gradle.api.tasks.PathSensitivity;

/**
 * A task that processes the manifest
 */
public abstract class ManifestProcessorTask extends IncrementalTask {

    public ManifestProcessorTask(@NonNull ObjectFactory objectFactory) {
        manifestOutputDirectory = objectFactory.directoryProperty();
        instantAppManifestOutputDirectory = objectFactory.directoryProperty();
        aaptFriendlyManifestOutputDirectory = objectFactory.directoryProperty();
    }

    @SuppressWarnings("unused")
    @Nonnull
    private final DirectoryProperty manifestOutputDirectory;

    @Nonnull private final DirectoryProperty aaptFriendlyManifestOutputDirectory;

    private File metadataFeatureManifestOutputDirectory;

    private File bundleManifestOutputDirectory;

    @Nonnull private final DirectoryProperty instantAppManifestOutputDirectory;

    private File reportFile;

    @SuppressWarnings("unused")
    protected BuildableArtifact checkManifestResult;

    @InputFiles
    @PathSensitive(PathSensitivity.NONE)
    @Optional
    public BuildableArtifact getCheckManifestResult() {
        return checkManifestResult;
    }

    /**
     * The aapt friendly processed Manifest. In case we are processing a library manifest, some
     * placeholders may not have been resolved (and will be when the library is merged into the
     * importing application). However, such placeholders keys are not friendly to aapt which flags
     * some illegal characters. Such characters are replaced/encoded in this version.
     */
    @Nullable
    @Internal
    public abstract File getAaptFriendlyManifestOutputFile();

    /** The processed Manifests files folder. */
    @NonNull
    @OutputDirectory
<<<<<<< HEAD
    public Provider<Directory> getManifestOutputDirectory() {
        return manifestOutputDirectory;
    }

    public void setManifestOutputDirectory(Provider<Directory> manifestOutputDirectory) {
        this.manifestOutputDirectory = manifestOutputDirectory;
    }

    @OutputDirectory
    @Optional
    public File getInstantRunManifestOutputDirectory() {
        return instantRunManifestOutputDirectory;
    }

    public void setInstantRunManifestOutputDirectory(File instantRunManifestOutputDirectory) {
        this.instantRunManifestOutputDirectory = instantRunManifestOutputDirectory;
    }

=======
    public DirectoryProperty getManifestOutputDirectory() {
        return manifestOutputDirectory;
    }

>>>>>>> 86bcd624
    /**
     * The aapt friendly processed Manifest. In case we are processing a library manifest, some
     * placeholders may not have been resolved (and will be when the library is merged into the
     * importing application). However, such placeholders keys are not friendly to aapt which flags
     * some illegal characters. Such characters are replaced/encoded in this version.
     */
    @OutputDirectory
    @Optional
    @NonNull
    public DirectoryProperty getAaptFriendlyManifestOutputDirectory() {
        return aaptFriendlyManifestOutputDirectory;
    }

    /**
     * The bundle manifest which is consumed by the bundletool (as opposed to the one packaged with
     * the apk when built directly).
     */
    @OutputDirectory
    @Optional
    public File getBundleManifestOutputDirectory() {
        return bundleManifestOutputDirectory;
    }

    protected void setBundleManifestOutputDirectory(File bundleManifestOutputDirectory) {
        this.bundleManifestOutputDirectory = bundleManifestOutputDirectory;
    }

    /**
     * The feature manifest which is consumed by its base feature (as opposed to the one packaged
     * with the feature APK). This manifest, unlike the one packaged with the APK, does not specify
     * a minSdkVersion. This is used by by both normal features and dynamic-features.
     */
    @OutputDirectory
    @Optional
    public File getMetadataFeatureManifestOutputDirectory() {
        return metadataFeatureManifestOutputDirectory;
    }

    protected void setMetadataFeatureManifestOutputDirectory(
            File metadataFeatureManifestOutputDirectory) {
        this.metadataFeatureManifestOutputDirectory = metadataFeatureManifestOutputDirectory;
    }

    /** The instant app manifest which is used if we are deploying the app as an instant app. */
    @OutputDirectory
    @Optional
    @NonNull
    public DirectoryProperty getInstantAppManifestOutputDirectory() {
        return instantAppManifestOutputDirectory;
    }

    @OutputFile
    @Optional
    public File getReportFile() {
        return reportFile;
    }

    public void setReportFile(File reportFile) {
        this.reportFile = reportFile;
    }

    @OutputFile
    @Optional
    @NonNull
    public abstract RegularFileProperty getMergeBlameFile();

    protected static void outputMergeBlameContents(
            @NonNull MergingReport mergingReport, @Nullable File mergeBlameFile)
            throws IOException {
        if (mergeBlameFile == null) {
            return;
        }
        String output = mergingReport.getMergedDocument(MergingReport.MergedManifestKind.BLAME);
        if (output == null) {
            return;
        }

        FileUtils.mkdirs(mergeBlameFile.getParentFile());
        try (Writer writer = Files.newWriter(mergeBlameFile, Charsets.UTF_8)) {
            writer.write(output);
        }
    }

    /**
     * Serialize a map key+value pairs into a comma separated list. Map elements are sorted to
     * ensure stability between instances.
     *
     * @param mapToSerialize the map to serialize.
     */
    protected static String serializeMap(Map<String, Object> mapToSerialize) {
        final Joiner keyValueJoiner = Joiner.on(":");
        // transform the map on a list of key:value items, sort it and concatenate it.
        return Joiner.on(",").join(
                Ordering.natural().sortedCopy(Iterables.transform(
                        mapToSerialize.entrySet(),
                        (input) -> keyValueJoiner.join(input.getKey(), input.getValue()))));
    }
}<|MERGE_RESOLUTION|>--- conflicted
+++ resolved
@@ -90,31 +90,10 @@
     /** The processed Manifests files folder. */
     @NonNull
     @OutputDirectory
-<<<<<<< HEAD
-    public Provider<Directory> getManifestOutputDirectory() {
-        return manifestOutputDirectory;
-    }
-
-    public void setManifestOutputDirectory(Provider<Directory> manifestOutputDirectory) {
-        this.manifestOutputDirectory = manifestOutputDirectory;
-    }
-
-    @OutputDirectory
-    @Optional
-    public File getInstantRunManifestOutputDirectory() {
-        return instantRunManifestOutputDirectory;
-    }
-
-    public void setInstantRunManifestOutputDirectory(File instantRunManifestOutputDirectory) {
-        this.instantRunManifestOutputDirectory = instantRunManifestOutputDirectory;
-    }
-
-=======
     public DirectoryProperty getManifestOutputDirectory() {
         return manifestOutputDirectory;
     }
 
->>>>>>> 86bcd624
     /**
      * The aapt friendly processed Manifest. In case we are processing a library manifest, some
      * placeholders may not have been resolved (and will be when the library is merged into the

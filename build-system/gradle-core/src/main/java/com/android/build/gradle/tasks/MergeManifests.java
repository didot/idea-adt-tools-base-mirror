/*
 * Copyright (C) 2012 The Android Open Source Project
 *
 * Licensed under the Apache License, Version 2.0 (the "License");
 * you may not use this file except in compliance with the License.
 * You may obtain a copy of the License at
 *
 *      http://www.apache.org/licenses/LICENSE-2.0
 *
 * Unless required by applicable law or agreed to in writing, software
 * distributed under the License is distributed on an "AS IS" BASIS,
 * WITHOUT WARRANTIES OR CONDITIONS OF ANY KIND, either express or implied.
 * See the License for the specific language governing permissions and
 * limitations under the License.
 */
package com.android.build.gradle.tasks;

import static com.android.build.gradle.internal.publishing.AndroidArtifacts.ArtifactScope.ALL;
import static com.android.build.gradle.internal.publishing.AndroidArtifacts.ArtifactScope.MODULE;
import static com.android.build.gradle.internal.publishing.AndroidArtifacts.ArtifactType.FEATURE_APPLICATION_ID_DECLARATION;
import static com.android.build.gradle.internal.publishing.AndroidArtifacts.ArtifactType.MANIFEST;
import static com.android.build.gradle.internal.publishing.AndroidArtifacts.ArtifactType.METADATA_APP_ID_DECLARATION;
import static com.android.build.gradle.internal.publishing.AndroidArtifacts.ArtifactType.METADATA_FEATURE_MANIFEST;
import static com.android.build.gradle.internal.publishing.AndroidArtifacts.ConsumedConfigType.COMPILE_CLASSPATH;
import static com.android.build.gradle.internal.publishing.AndroidArtifacts.ConsumedConfigType.METADATA_VALUES;
import static com.android.build.gradle.internal.publishing.AndroidArtifacts.ConsumedConfigType.RUNTIME_CLASSPATH;

import com.android.SdkConstants;
import com.android.annotations.NonNull;
import com.android.annotations.Nullable;
import com.android.build.gradle.internal.core.GradleVariantConfiguration;
import com.android.build.gradle.internal.core.VariantConfiguration;
import com.android.build.gradle.internal.dependency.ArtifactCollectionWithExtraArtifact.ExtraComponentIdentifier;
import com.android.build.gradle.internal.dsl.CoreBuildType;
import com.android.build.gradle.internal.dsl.CoreProductFlavor;
import com.android.build.gradle.internal.scope.BuildElements;
import com.android.build.gradle.internal.scope.BuildOutput;
import com.android.build.gradle.internal.scope.ExistingBuildElements;
import com.android.build.gradle.internal.scope.GlobalScope;
import com.android.build.gradle.internal.scope.OutputScope;
import com.android.build.gradle.internal.scope.TaskConfigAction;
import com.android.build.gradle.internal.scope.TaskOutputHolder;
import com.android.build.gradle.internal.scope.VariantScope;
import com.android.build.gradle.internal.tasks.ApplicationId;
import com.android.build.gradle.internal.tasks.TaskInputHelper;
import com.android.build.gradle.internal.variant.BaseVariantData;
import com.android.build.gradle.internal.variant.FeatureVariantData;
import com.android.build.gradle.internal.variant.TaskContainer;
import com.android.builder.core.AndroidBuilder;
import com.android.builder.model.ApiVersion;
import com.android.ide.common.build.ApkData;
import com.android.manifmerger.ManifestMerger2;
import com.android.manifmerger.ManifestMerger2.Invoker.Feature;
import com.android.manifmerger.ManifestProvider;
import com.android.manifmerger.MergingReport;
import com.android.manifmerger.XmlDocument;
import com.android.utils.FileUtils;
import com.google.common.collect.ImmutableList;
import com.google.common.collect.ImmutableMap;
import com.google.common.collect.Lists;
import java.io.File;
import java.io.IOException;
import java.util.List;
import java.util.Set;
import java.util.function.Supplier;
import java.util.stream.Collectors;
import org.gradle.api.GradleException;
import org.gradle.api.Project;
import org.gradle.api.artifacts.ArtifactCollection;
import org.gradle.api.artifacts.component.ComponentIdentifier;
import org.gradle.api.artifacts.component.ModuleComponentIdentifier;
import org.gradle.api.artifacts.component.ProjectComponentIdentifier;
import org.gradle.api.artifacts.result.ResolvedArtifactResult;
import org.gradle.api.file.FileCollection;
import org.gradle.api.tasks.CacheableTask;
import org.gradle.api.tasks.Input;
import org.gradle.api.tasks.InputFile;
import org.gradle.api.tasks.InputFiles;
import org.gradle.api.tasks.Internal;
import org.gradle.api.tasks.Optional;
import org.gradle.api.tasks.PathSensitive;
import org.gradle.api.tasks.PathSensitivity;
import org.gradle.internal.component.local.model.OpaqueComponentArtifactIdentifier;

/** A task that processes the manifest */
@CacheableTask
public class MergeManifests extends ManifestProcessorTask {

    private Supplier<String> minSdkVersion;
    private Supplier<String> targetSdkVersion;
    private Supplier<Integer> maxSdkVersion;
    private VariantConfiguration<CoreBuildType, CoreProductFlavor, CoreProductFlavor>
            variantConfiguration;
    private ArtifactCollection manifests;
    private ArtifactCollection featureManifests;
    private FileCollection microApkManifest;
    private FileCollection compatibleScreensManifest;
    private FileCollection packageManifest;
    private FileCollection apkList;
    private List<Feature> optionalFeatures;
    private OutputScope outputScope;

    private String featureName;

    @Override
    protected void doFullTaskAction() throws IOException {
        // read the output of the compatible screen manifest.
        BuildElements compatibleScreenManifests =
                ExistingBuildElements.from(
                        VariantScope.TaskOutputType.COMPATIBLE_SCREEN_MANIFEST,
                        compatibleScreensManifest);

        String packageOverride;
        if (packageManifest != null && !packageManifest.isEmpty()) {
            packageOverride =
                    ApplicationId.load(packageManifest.getSingleFile()).getApplicationId();
        } else {
            packageOverride = getPackageOverride();
        }

        @Nullable BuildOutput compatibleScreenManifestForSplit;

        ImmutableList.Builder<BuildOutput> mergedManifestOutputs = ImmutableList.builder();
        ImmutableList.Builder<BuildOutput> irMergedManifestOutputs = ImmutableList.builder();

        // FIX ME : multi threading.
        // TODO : LOAD the APK_LIST FILE .....
        for (ApkData apkData : outputScope.getApkDatas()) {

            compatibleScreenManifestForSplit = compatibleScreenManifests.element(apkData);
            File manifestOutputFile =
                    FileUtils.join(
                            getManifestOutputDirectory(),
                            apkData.getDirName(),
                            SdkConstants.ANDROID_MANIFEST_XML);
            File instantRunManifestOutputFile =
                    FileUtils.join(
                            getInstantRunManifestOutputDirectory(),
                            apkData.getDirName(),
                            SdkConstants.ANDROID_MANIFEST_XML);
            MergingReport mergingReport =
                    getBuilder()
                            .mergeManifestsForApplication(
                                    getMainManifest(),
                                    getManifestOverlays(),
                                    computeFullProviderList(compatibleScreenManifestForSplit),
                                    getNavigationFiles(),
                                    getFeatureName(),
                                    packageOverride,
                                    apkData.getVersionCode(),
                                    apkData.getVersionName(),
                                    getMinSdkVersion(),
                                    getTargetSdkVersion(),
                                    getMaxSdkVersion(),
                                    manifestOutputFile.getAbsolutePath(),
                                    // no aapt friendly merged manifest file necessary for applications.
                                    null /* aaptFriendlyManifestOutputFile */,
                                    instantRunManifestOutputFile.getAbsolutePath(),
                                    ManifestMerger2.MergeType.APPLICATION,
                                    variantConfiguration.getManifestPlaceholders(),
                                    getOptionalFeatures(),
                                    getReportFile());

            XmlDocument mergedXmlDocument =
                    mergingReport.getMergedXmlDocument(MergingReport.MergedManifestKind.MERGED);

            ImmutableMap<String, String> properties =
                    mergedXmlDocument != null
                            ? ImmutableMap.of(
                                    "packageId",
                                    mergedXmlDocument.getPackageName(),
                                    "split",
                                    mergedXmlDocument.getSplitName(),
                                    SdkConstants.ATTR_MIN_SDK_VERSION,
                                    mergedXmlDocument.getMinSdkVersion())
                            : ImmutableMap.of();

            mergedManifestOutputs.add(
                    new BuildOutput(
                            VariantScope.TaskOutputType.MERGED_MANIFESTS,
                            apkData,
                            manifestOutputFile,
                            properties));
            irMergedManifestOutputs.add(
                    new BuildOutput(
                            VariantScope.TaskOutputType.INSTANT_RUN_MERGED_MANIFESTS,
                            apkData,
                            instantRunManifestOutputFile,
                            properties));
        }
        new BuildElements(mergedManifestOutputs.build()).save(getManifestOutputDirectory());
        new BuildElements(irMergedManifestOutputs.build())
                .save(getInstantRunManifestOutputDirectory());
    }

    @Nullable
    @Override
    @Internal
    public File getAaptFriendlyManifestOutputFile() {
        return null;
    }

    @Optional
    @InputFile
    @PathSensitive(PathSensitivity.RELATIVE)
    public File getMainManifest() {
        return variantConfiguration.getMainManifest();
    }

    @InputFiles
    @PathSensitive(PathSensitivity.RELATIVE)
    public List<File> getManifestOverlays() {
        return variantConfiguration.getManifestOverlays();
    }

    @Input
    @Optional
    public String getPackageOverride() {
        return variantConfiguration.getIdOverride();
    }

    @Input
    public List<Integer> getVersionCodes() {
        return outputScope
                .getApkDatas()
                .stream()
                .map(ApkData::getVersionCode)
                .collect(Collectors.toList());
    }

    @Input
    @Optional
    public List<String> getVersionNames() {
        return outputScope
                .getApkDatas()
                .stream()
                .map(ApkData::getVersionName)
                .collect(Collectors.toList());
    }

    /**
     * Returns a serialized version of our map of key value pairs for placeholder substitution.
     *
     * This serialized form is only used by gradle to compare past and present tasks to determine
     * whether a task need to be re-run or not.
     */
    @Input
    @Optional
    public String getManifestPlaceholders() {
        return serializeMap(variantConfiguration.getManifestPlaceholders());
    }

    /**
     * Compute the final list of providers based on the manifest file collection and the other
     * providers.
     *
     * @return the list of providers.
     */
    private List<ManifestProvider> computeFullProviderList(
            @Nullable BuildOutput compatibleScreenManifestForSplit) {
        final Set<ResolvedArtifactResult> artifacts = manifests.getArtifacts();
        List<ManifestProvider> providers = Lists.newArrayListWithCapacity(artifacts.size() + 2);

        for (ResolvedArtifactResult artifact : artifacts) {
            providers.add(new ConfigAction.ManifestProviderImpl(
                    artifact.getFile(),
                    getArtifactName(artifact)));
        }

        if (microApkManifest != null) {
            // this is now always present if embedding is enabled, but it doesn't mean
            // anything got embedded so the file may not run (the file path exists and is
            // returned by the FC but the file doesn't exist.
            File microManifest = microApkManifest.getSingleFile();
            if (microManifest.isFile()) {
                providers.add(new ConfigAction.ManifestProviderImpl(
                        microManifest,
                        "Wear App sub-manifest"));
            }
        }

        if (compatibleScreenManifestForSplit != null) {
            providers.add(
                    new ConfigAction.ManifestProviderImpl(
                            compatibleScreenManifestForSplit.getOutputFile(),
                            "Compatible-Screens sub-manifest"));

        }

        if (featureManifests != null) {
            final Set<ResolvedArtifactResult> featureArtifacts = featureManifests.getArtifacts();
            for (ResolvedArtifactResult artifact : featureArtifacts) {
                File directory = artifact.getFile();

<<<<<<< HEAD
                Collection<BuildOutput> splitOutputs =
                        BuildOutputs.load(VariantScope.TaskOutputType.MERGED_MANIFESTS, directory);
=======
                BuildElements splitOutputs =
                        ExistingBuildElements.from(
                                VariantScope.TaskOutputType.MERGED_MANIFESTS, directory);
>>>>>>> 9762cc2c
                if (splitOutputs.isEmpty()) {
                    throw new GradleException("Could not load manifest from " + directory);
                }

                providers.add(
                        new ConfigAction.ManifestProviderImpl(
                                splitOutputs.iterator().next().getOutputFile(),
                                getArtifactName(artifact)));
            }
        }

        return providers;
    }

    // TODO put somewhere else?
    @NonNull
    @Internal
    public static String getArtifactName(@NonNull ResolvedArtifactResult artifact) {
        ComponentIdentifier id = artifact.getId().getComponentIdentifier();
        if (id instanceof ProjectComponentIdentifier) {
            return ((ProjectComponentIdentifier) id).getProjectPath();

        } else if (id instanceof ModuleComponentIdentifier) {
            ModuleComponentIdentifier mID = (ModuleComponentIdentifier) id;
            return mID.getGroup() + ":" + mID.getModule() + ":" + mID.getVersion();

        } else if (id instanceof OpaqueComponentArtifactIdentifier) {
            // this is the case for local jars.
            // FIXME: use a non internal class.
            return id.getDisplayName();
        } else if (id instanceof ExtraComponentIdentifier) {
            return id.getDisplayName();
        } else {
            throw new RuntimeException("Unsupported type of ComponentIdentifier");
        }
    }

    @Input
    @Optional
    public String getMinSdkVersion() {
        return minSdkVersion.get();
    }

    @Input
    @Optional
    public String getTargetSdkVersion() {
        return targetSdkVersion.get();
    }

    @Input
    @Optional
    public Integer getMaxSdkVersion() {
        return maxSdkVersion.get();
    }

    /** Not an input, see {@link #getOptionalFeaturesString()}. */
    @Internal
    public List<Feature> getOptionalFeatures() {
        return optionalFeatures;
    }

    /** Synthetic input for {@link #getOptionalFeatures()} */
    @Input
    public List<String> getOptionalFeaturesString() {
        return optionalFeatures.stream().map(Enum::toString).collect(Collectors.toList());
    }

    @Internal
    public VariantConfiguration getVariantConfiguration() {
        return variantConfiguration;
    }

    public void setVariantConfiguration(
            VariantConfiguration<CoreBuildType, CoreProductFlavor, CoreProductFlavor> variantConfiguration) {
        this.variantConfiguration = variantConfiguration;
    }

    @InputFiles
    @PathSensitive(PathSensitivity.RELATIVE)
    public FileCollection getManifests() {
        return manifests.getArtifactFiles();
    }

    @InputFiles
    @PathSensitive(PathSensitivity.RELATIVE)
    public List<File> getNavigationFiles() {
        return variantConfiguration.getNavigationFiles();
    }

    @InputFiles
    @Optional
    @PathSensitive(PathSensitivity.RELATIVE)
    public FileCollection getFeatureManifests() {
        if (featureManifests == null) {
            return null;
        }
        return featureManifests.getArtifactFiles();
    }

    @InputFiles
    @Optional
    @PathSensitive(PathSensitivity.RELATIVE)
    public FileCollection getMicroApkManifest() {
        return microApkManifest;
    }

    @InputFiles
    @Optional
    @PathSensitive(PathSensitivity.RELATIVE)
    public FileCollection getCompatibleScreensManifest() {
        return compatibleScreensManifest;
    }

    @InputFiles
    @Optional
    @PathSensitive(PathSensitivity.RELATIVE)
    public FileCollection getPackageManifest() {
        return packageManifest;
    }

    @Input
    @Optional
    public String getFeatureName() {
        return featureName;
    }

    @InputFiles
    @PathSensitive(PathSensitivity.RELATIVE)
    public FileCollection getApkList() {
        return apkList;
    }

    public static class ConfigAction implements TaskConfigAction<MergeManifests> {

        protected final VariantScope variantScope;
        protected final List<Feature> optionalFeatures;
        @Nullable private final File reportFile;

        public ConfigAction(
                @NonNull VariantScope scope,
                @NonNull List<Feature> optionalFeatures,
                @Nullable File reportFile) {
            this.variantScope = scope;
            this.optionalFeatures = optionalFeatures;
            this.reportFile = reportFile;
        }

        @NonNull
        @Override
        public String getName() {
            return variantScope.getTaskName("process", "Manifest");
        }

        @NonNull
        @Override
        public Class<MergeManifests> getType() {
            return MergeManifests.class;
        }

        @Override
        public void execute(@NonNull MergeManifests processManifestTask) {
            final BaseVariantData variantData = variantScope.getVariantData();
            final GradleVariantConfiguration config = variantData.getVariantConfiguration();
            GlobalScope globalScope = variantScope.getGlobalScope();
            AndroidBuilder androidBuilder = globalScope.getAndroidBuilder();

            processManifestTask.setAndroidBuilder(androidBuilder);
            processManifestTask.setVariantName(config.getFullName());
            processManifestTask.outputScope = variantData.getOutputScope();

            processManifestTask.setVariantConfiguration(config);

            Project project = globalScope.getProject();

            // This includes the dependent libraries.
            processManifestTask.manifests =
                    variantScope.getArtifactCollection(RUNTIME_CLASSPATH, ALL, MANIFEST);

            // optional manifest files too.
            if (variantScope.getMicroApkTask() != null &&
                    config.getBuildType().isEmbedMicroApp()) {
                processManifestTask.microApkManifest = project.files(
                        variantScope.getMicroApkManifestFile());
            }
            processManifestTask.compatibleScreensManifest =
                    variantScope.getOutput(VariantScope.TaskOutputType.COMPATIBLE_SCREEN_MANIFEST);

            processManifestTask.minSdkVersion =
                    TaskInputHelper.memoize(
                            () -> {
                                ApiVersion minSdk = config.getMergedFlavor().getMinSdkVersion();
                                return minSdk == null ? null : minSdk.getApiString();
                            });

            processManifestTask.targetSdkVersion =
                    TaskInputHelper.memoize(
                            () -> {
                                ApiVersion targetSdk =
                                        config.getMergedFlavor().getTargetSdkVersion();
                                return targetSdk == null ? null : targetSdk.getApiString();
                            });

            processManifestTask.maxSdkVersion =
                    TaskInputHelper.memoize(config.getMergedFlavor()::getMaxSdkVersion);

            processManifestTask.setManifestOutputDirectory(
                    variantScope.getManifestOutputDirectory());

            processManifestTask.setInstantRunManifestOutputDirectory(
                    variantScope.getInstantRunManifestOutputDirectory());

            processManifestTask.setReportFile(reportFile);
            processManifestTask.optionalFeatures = optionalFeatures;

            processManifestTask.apkList =
                    variantScope.getOutput(TaskOutputHolder.TaskOutputType.APK_LIST);

            variantScope
                    .getVariantData()
                    .addTask(TaskContainer.TaskKind.PROCESS_MANIFEST, processManifestTask);
        }

        /**
         * Implementation of AndroidBundle that only contains a manifest.
         *
         * This is used to pass to the merger manifest snippet that needs to be added during
         * merge.
         */
        public static class ManifestProviderImpl implements ManifestProvider {

            @NonNull
            private final File manifest;

            @NonNull
            private final String name;

            public ManifestProviderImpl(@NonNull File manifest, @NonNull String name) {
                this.manifest = manifest;
                this.name = name;
            }

            @NonNull
            @Override
            public File getManifest() {
                return manifest;
            }

            @NonNull
            @Override
            public String getName() {
                return name;
            }
        }
    }

    public static class FeatureConfigAction extends ConfigAction {

        public FeatureConfigAction(
                @NonNull VariantScope scope, @NonNull List<Feature> optionalFeatures) {
            super(scope, optionalFeatures, null);
        }

        @Override
        public void execute(@NonNull MergeManifests processManifestTask) {
            super.execute(processManifestTask);

            processManifestTask.featureName =
                    ((FeatureVariantData) variantScope.getVariantData()).getFeatureName();
            processManifestTask.packageManifest =
                    variantScope.getArtifactFileCollection(
                            COMPILE_CLASSPATH, MODULE, FEATURE_APPLICATION_ID_DECLARATION);
        }
    }

    public static class BaseFeatureConfigAction extends ConfigAction {

        public BaseFeatureConfigAction(
                @NonNull VariantScope scope, @NonNull List<Feature> optionalFeatures) {
            super(scope, optionalFeatures, null);
        }

        @Override
        public void execute(@NonNull MergeManifests processManifestTask) {
            super.execute(processManifestTask);

            processManifestTask.packageManifest =
                    variantScope.getArtifactFileCollection(
                            METADATA_VALUES, MODULE, METADATA_APP_ID_DECLARATION);

            // This includes the other features.
            processManifestTask.featureManifests =
                    variantScope.getArtifactCollection(
                            METADATA_VALUES, MODULE, METADATA_FEATURE_MANIFEST);
        }
    }
}<|MERGE_RESOLUTION|>--- conflicted
+++ resolved
@@ -292,14 +292,9 @@
             for (ResolvedArtifactResult artifact : featureArtifacts) {
                 File directory = artifact.getFile();
 
-<<<<<<< HEAD
-                Collection<BuildOutput> splitOutputs =
-                        BuildOutputs.load(VariantScope.TaskOutputType.MERGED_MANIFESTS, directory);
-=======
                 BuildElements splitOutputs =
                         ExistingBuildElements.from(
                                 VariantScope.TaskOutputType.MERGED_MANIFESTS, directory);
->>>>>>> 9762cc2c
                 if (splitOutputs.isEmpty()) {
                     throw new GradleException("Could not load manifest from " + directory);
                 }

/*
 * Copyright (C) 2012 The Android Open Source Project
 *
 * Licensed under the Apache License, Version 2.0 (the "License");
 * you may not use this file except in compliance with the License.
 * You may obtain a copy of the License at
 *
 *      http://www.apache.org/licenses/LICENSE-2.0
 *
 * Unless required by applicable law or agreed to in writing, software
 * distributed under the License is distributed on an "AS IS" BASIS,
 * WITHOUT WARRANTIES OR CONDITIONS OF ANY KIND, either express or implied.
 * See the License for the specific language governing permissions and
 * limitations under the License.
 */
package com.android.build.gradle.tasks;

import com.android.annotations.NonNull;
import com.android.build.gradle.internal.dsl.CoreBuildType;
import com.android.build.gradle.internal.dsl.CoreProductFlavor;
import com.android.build.gradle.internal.incremental.BuildContext;
import com.android.build.gradle.internal.scope.ConventionMappingHelper;
import com.android.build.gradle.internal.scope.TaskConfigAction;
import com.android.build.gradle.internal.scope.VariantOutputScope;
import com.android.build.gradle.internal.scope.VariantScope;
import com.android.build.gradle.internal.variant.ApkVariantOutputData;
import com.android.build.gradle.internal.variant.BaseVariantData;
import com.android.build.gradle.internal.variant.BaseVariantOutputData;
import com.android.builder.core.VariantConfiguration;
import com.android.builder.model.ApiVersion;
import com.android.manifmerger.ManifestMerger2;
import com.android.manifmerger.ManifestMerger2.Invoker.Feature;
import com.android.manifmerger.ManifestProvider;
import com.android.manifmerger.MergingReport;
import com.google.common.collect.Lists;
import java.io.File;
import java.util.List;
import java.util.Set;
import java.util.concurrent.Callable;
import java.util.stream.Collectors;
import org.gradle.api.Project;
import org.gradle.api.artifacts.ArtifactCollection;
import org.gradle.api.artifacts.component.ComponentIdentifier;
import org.gradle.api.artifacts.component.ModuleComponentIdentifier;
import org.gradle.api.artifacts.component.ProjectComponentIdentifier;
import org.gradle.api.artifacts.result.ResolvedArtifactResult;
import org.gradle.api.file.FileCollection;
import org.gradle.api.tasks.Input;
import org.gradle.api.tasks.InputFile;
import org.gradle.api.tasks.InputFiles;
import org.gradle.api.tasks.Optional;
import org.gradle.api.tasks.OutputFile;
import org.gradle.api.tasks.ParallelizableTask;
import org.gradle.internal.component.local.model.OpaqueComponentArtifactIdentifier;

/**
 * A task that processes the manifest
 */
@ParallelizableTask
public class MergeManifests extends ManifestProcessorTask {

    private BuildContext buildContext;
    private String minSdkVersion;
    private String targetSdkVersion;
    private Integer maxSdkVersion;
    private File reportFile;
    private VariantConfiguration<CoreBuildType, CoreProductFlavor, CoreProductFlavor>
            variantConfiguration;
    private ApkVariantOutputData variantOutputData;
    private ArtifactCollection manifests;
    private FileCollection microApkManifest;
    private FileCollection compatibleScreensManifest;
    private List<Feature> optionalFeatures;

    @Override
    protected void doFullTaskAction() {
        MergingReport mergingReport = getBuilder().mergeManifestsForApplication(
                getMainManifest(),
                getManifestOverlays(),
                computeFullProviderList(),
                getPackageOverride(),
                getVersionCode(),
                getVersionName(),
                getMinSdkVersion(),
                getTargetSdkVersion(),
                getMaxSdkVersion(),
                getManifestOutputFile().getAbsolutePath(),
                // no aapt friendly merged manifest file necessary for applications.
                null /* aaptFriendlyManifestOutputFile */,
                getInstantRunManifestOutputFile().getAbsolutePath(),
                ManifestMerger2.MergeType.APPLICATION,
                variantConfiguration.getManifestPlaceholders(),
                getOptionalFeatures(),
                getReportFile());
        buildContext.setPackageId(mergingReport.getPackageName());
    }

    @Optional
    @InputFile
    public File getMainManifest() {
        return variantConfiguration.getMainManifest();
    }

    @InputFiles
    public List<File> getManifestOverlays() {
        return variantConfiguration.getManifestOverlays();
    }

    @Input
    @Optional
    public String getPackageOverride() {
        return variantConfiguration.getIdOverride();
    }

    @Input
    public int getVersionCode() {
        if (variantOutputData != null) {
            return variantOutputData.getVersionCode();
        }
        return variantConfiguration.getVersionCode();
    }

    @Input
    @Optional
    public String getVersionName() {
        if (variantOutputData != null) {
            return variantOutputData.getVersionName();
        }
        return variantConfiguration.getVersionName();
    }

    /**
     * Returns a serialized version of our map of key value pairs for placeholder substitution.
     *
     * This serialized form is only used by gradle to compare past and present tasks to determine
     * whether a task need to be re-run or not.
     */
    @Input
    @Optional
    public String getManifestPlaceholders() {
        return serializeMap(variantConfiguration.getManifestPlaceholders());
    }

    /**
     * Compute the final list of providers based on the manifest file collection and the other
     * providers.
     * @return the list of providers.
     */
<<<<<<< HEAD
    private List<ManifestProvider> computeFullProviderList() {
        final Set<ResolvedArtifactResult> artifacts = manifests.getArtifacts();
        List<ManifestProvider> providers = Lists.newArrayListWithCapacity(artifacts.size() + 2);

        for (ResolvedArtifactResult artifact : artifacts) {
            providers.add(new ConfigAction.ManifestProviderImpl(
                    artifact.getFile(),
                    getArtifactName(artifact)));
        }

        if (microApkManifest != null) {
            // this is now always present if embedding is enabled, but it doesn't mean
            // anything got embedded so the file may not run (the file path exists and is
            // returned by the FC but the file doesn't exist.
            File microManifest = microApkManifest.getSingleFile();
            if (microManifest.isFile()) {
                providers.add(new ConfigAction.ManifestProviderImpl(
                        microManifest,
                        "Wear App sub-manifest"));
            }
=======
    @InputFiles
    public List<File> getManifestInputs() {
        List<ManifestProvider> providers = getProviders();
        if (providers == null || providers.isEmpty()) {
            return ImmutableList.of();
>>>>>>> 81ad5bc8
        }

        if (compatibleScreensManifest != null) {
            providers.add(new ConfigAction.ManifestProviderImpl(
                    compatibleScreensManifest.getSingleFile(),
                    "Compatible-Screens sub-manifest"));

        }

        return providers;
    }

    // TODO put somewhere else?
    @NonNull
    public static String getArtifactName(@NonNull ResolvedArtifactResult artifact) {
        ComponentIdentifier id = artifact.getId().getComponentIdentifier();
        if (id instanceof ProjectComponentIdentifier) {
            return ((ProjectComponentIdentifier) id).getProjectPath();

        } else if (id instanceof ModuleComponentIdentifier) {
            ModuleComponentIdentifier mID = (ModuleComponentIdentifier) id;
            return mID.getGroup() + ":" + mID.getModule() + ":" + mID.getVersion();

        } else if (id instanceof OpaqueComponentArtifactIdentifier) {
            // this is the case for local jars.
            // FIXME: use a non internal class.
            return id.getDisplayName();
        } else {
            throw new RuntimeException("Unsupported type of CompoenentIdentifier");
        }
    }

    @Input
    @Optional
    public String getMinSdkVersion() {
        return minSdkVersion;
    }

    public void setMinSdkVersion(String minSdkVersion) {
        this.minSdkVersion = minSdkVersion;
    }

    @Input
    @Optional
    public String getTargetSdkVersion() {
        return targetSdkVersion;
    }

    public void setTargetSdkVersion(String targetSdkVersion) {
        this.targetSdkVersion = targetSdkVersion;
    }

    @Input
    @Optional
    public Integer getMaxSdkVersion() {
        return maxSdkVersion;
    }

    public void setMaxSdkVersion(Integer maxSdkVersion) {
        this.maxSdkVersion = maxSdkVersion;
    }

    @OutputFile
    @Optional
    public File getReportFile() {
        return reportFile;
    }

    public void setReportFile(File reportFile) {
        this.reportFile = reportFile;
    }

    /** Not an input, see {@link #getOptionalFeaturesString()}. */
    public List<Feature> getOptionalFeatures() {
        return optionalFeatures;
    }

    /** Synthetic input for {@link #getOptionalFeatures()} */
    @Input
    public List<String> getOptionalFeaturesString() {
        return optionalFeatures.stream().map(Enum::toString).collect(Collectors.toList());
    }

    public VariantConfiguration getVariantConfiguration() {
        return variantConfiguration;
    }

    public void setVariantConfiguration(
            VariantConfiguration<CoreBuildType, CoreProductFlavor, CoreProductFlavor> variantConfiguration) {
        this.variantConfiguration = variantConfiguration;
    }

    public ApkVariantOutputData getVariantOutputData() {
        return variantOutputData;
    }

    public void setVariantOutputData(ApkVariantOutputData variantOutputData) {
        this.variantOutputData = variantOutputData;
    }

    @SuppressWarnings("unused")
    @InputFiles
    public FileCollection getManifests() {
        return manifests.getArtifactFiles();
    }

    @SuppressWarnings("unused")
    @InputFiles
    @Optional
    public FileCollection getMicroApkManifest() {
        return microApkManifest;
    }

    @SuppressWarnings("unused")
    @InputFiles
    @Optional
    public FileCollection getCompatibleScreensManifest() {
        return compatibleScreensManifest;
    }

    public static class ConfigAction implements TaskConfigAction<MergeManifests> {

        private final VariantOutputScope scope;
        private final List<Feature> optionalFeatures;

        public ConfigAction(VariantOutputScope scope, List<Feature> optionalFeatures) {
            this.scope = scope;
            this.optionalFeatures = optionalFeatures;
        }

        @NonNull
        @Override
        public String getName() {
            return scope.getTaskName("process", "Manifest");
        }

        @NonNull
        @Override
        public Class<MergeManifests> getType() {
            return MergeManifests.class;
        }

        @Override
        public void execute(@NonNull MergeManifests processManifestTask) {
            BaseVariantOutputData variantOutputData = scope.getVariantOutputData();

            final VariantScope variantScope = scope.getVariantScope();
            final BaseVariantData<? extends BaseVariantOutputData> variantData =
                    variantScope.getVariantData();
            final VariantConfiguration<CoreBuildType, CoreProductFlavor, CoreProductFlavor> config =
                    variantData.getVariantConfiguration();

            variantOutputData.manifestProcessorTask = processManifestTask;

            processManifestTask.setAndroidBuilder(scope.getGlobalScope().getAndroidBuilder());
            processManifestTask.setVariantName(config.getFullName());
            processManifestTask.buildContext = scope.getVariantScope().getBuildContext();

            processManifestTask.setVariantConfiguration(config);
            if (variantOutputData instanceof ApkVariantOutputData) {
                processManifestTask.variantOutputData =
                        (ApkVariantOutputData) variantOutputData;
            }

            Project project = scope.getGlobalScope().getProject();

            // this includes the libraries and the atoms.
            processManifestTask.manifests = variantScope.getManifests();

            // optional manifest files too.
            if (variantScope.getMicroApkTask() != null &&
                    config.getBuildType().isEmbedMicroApp()) {
                processManifestTask.microApkManifest = project.files(
                        variantScope.getMicroApkManifestFile());
            }
            if (scope.getCompatibleScreensManifestTask() != null) {
                processManifestTask.compatibleScreensManifest = project.files(
                        scope.getCompatibleScreensManifestFile());
            }

            ConventionMappingHelper.map(processManifestTask, "minSdkVersion",
                    new Callable<String>() {
                        @Override
                        public String call() throws Exception {
                            if (scope.getGlobalScope().getAndroidBuilder().isPreviewTarget()) {
                                return scope.getGlobalScope().getAndroidBuilder()
                                        .getTargetCodename();
                            }

                            ApiVersion minSdk = config.getMergedFlavor().getMinSdkVersion();
                            return minSdk == null ? null : minSdk.getApiString();
                        }
                    });

            ConventionMappingHelper.map(processManifestTask, "targetSdkVersion",
                    new Callable<String>() {
                        @Override
                        public String call() throws Exception {
                            if (scope.getGlobalScope().getAndroidBuilder().isPreviewTarget()) {
                                return scope.getGlobalScope().getAndroidBuilder()
                                        .getTargetCodename();
                            }
                            ApiVersion targetSdk = config.getMergedFlavor().getTargetSdkVersion();
                            return targetSdk == null ? null : targetSdk.getApiString();
                        }
                    });

            ConventionMappingHelper.map(processManifestTask, "maxSdkVersion",
                    new Callable<Integer>() {
                        @Override
                        public Integer call() throws Exception {
                            if (scope.getGlobalScope().getAndroidBuilder().isPreviewTarget()) {
                                return null;
                            }
                            return config.getMergedFlavor().getMaxSdkVersion();
                        }
                    });

            processManifestTask.setManifestOutputFile(scope.getManifestOutputFile());
            processManifestTask.setInstantRunManifestOutputFile(
                    variantScope.getInstantRunManifestOutputFile());

            processManifestTask.setReportFile(variantScope.getManifestReportFile());
            processManifestTask.optionalFeatures = optionalFeatures;

        }

        /**
         * Implementation of AndroidBundle that only contains a manifest.
         *
         * This is used to pass to the merger manifest snippet that needs to be added during
         * merge.
         */
        public static class ManifestProviderImpl implements ManifestProvider {

            @NonNull
            private final File manifest;

            @NonNull
            private final String name;

            public ManifestProviderImpl(@NonNull File manifest, @NonNull String name) {
                this.manifest = manifest;
                this.name = name;
            }

            @NonNull
            @Override
            public File getManifest() {
                return manifest;
            }

            @NonNull
            @Override
            public String getName() {
                return name;
            }
        }
    }
}<|MERGE_RESOLUTION|>--- conflicted
+++ resolved
@@ -146,7 +146,6 @@
      * providers.
      * @return the list of providers.
      */
-<<<<<<< HEAD
     private List<ManifestProvider> computeFullProviderList() {
         final Set<ResolvedArtifactResult> artifacts = manifests.getArtifacts();
         List<ManifestProvider> providers = Lists.newArrayListWithCapacity(artifacts.size() + 2);
@@ -167,13 +166,6 @@
                         microManifest,
                         "Wear App sub-manifest"));
             }
-=======
-    @InputFiles
-    public List<File> getManifestInputs() {
-        List<ManifestProvider> providers = getProviders();
-        if (providers == null || providers.isEmpty()) {
-            return ImmutableList.of();
->>>>>>> 81ad5bc8
         }
 
         if (compatibleScreensManifest != null) {

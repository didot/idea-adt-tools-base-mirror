--- conflicted
+++ resolved
@@ -66,10 +66,7 @@
 import com.android.utils.FileUtils;
 import com.android.utils.ILogger;
 import com.google.common.annotations.VisibleForTesting;
-<<<<<<< HEAD
-=======
 import com.google.common.collect.ImmutableList;
->>>>>>> 2c0ed8da
 import com.google.common.collect.ImmutableSet;
 import java.io.File;
 import java.io.IOException;
@@ -144,11 +141,6 @@
     private boolean disableVectorDrawables;
 
     private boolean vectorSupportLibraryIsUsed;
-<<<<<<< HEAD
-
-    private Collection<String> generatedDensities;
-=======
->>>>>>> 2c0ed8da
 
     private Collection<String> generatedDensities;
 
@@ -375,23 +367,6 @@
         }
     }
 
-<<<<<<< HEAD
-    public static class FileGenerationWorkAction implements Runnable {
-        private final MergedResourceWriter.FileGenerationWorkAction workAction;
-
-        @Inject
-        public FileGenerationWorkAction(MergedResourceWriter.FileGenerationParameters workItem) {
-            this.workAction = new MergedResourceWriter.FileGenerationWorkAction(workItem);
-        }
-
-        @Override
-        public void run() {
-            workAction.run();
-        }
-    }
-
-=======
->>>>>>> 2c0ed8da
     private static class MergeResourcesVectorDrawableRenderer extends VectorDrawableRenderer {
 
         public MergeResourcesVectorDrawableRenderer(
@@ -439,11 +414,7 @@
                 getGeneratedDensities().stream().map(Density::getEnum).collect(Collectors.toList());
 
         return new MergeResourcesVectorDrawableRenderer(
-<<<<<<< HEAD
-                minSdk,
-=======
                 minSdk.get(),
->>>>>>> 2c0ed8da
                 vectorSupportLibraryIsUsed,
                 generatedPngsOutputDir,
                 densities,
@@ -622,11 +593,7 @@
 
     @Input
     public int getMinSdk() {
-<<<<<<< HEAD
-        return minSdk;
-=======
         return minSdk.get();
->>>>>>> 2c0ed8da
     }
 
     @Input
@@ -742,24 +709,8 @@
         return resourceSetList;
     }
 
-<<<<<<< HEAD
-    /**
-     * Obtains the temporary directory for {@code aapt} to use.
-     *
-     * @return the temporary directory
-     */
-    @NonNull
-    private File getAaptTempDir() {
-        return FileUtils.mkdirs(new File(getIncrementalFolder(), "aapt-temp"));
-    }
-
-    public static class ConfigAction implements TaskConfigAction<MergeResources> {
-        @NonNull
-        private final VariantScope scope;
-=======
     public static class CreationAction extends VariantTaskCreationAction<MergeResources> {
         @NonNull private final TaskManager.MergeType mergeType;
->>>>>>> 2c0ed8da
         @NonNull
         private final String taskNamePrefix;
         @Nullable
@@ -804,21 +755,6 @@
         }
 
         @Override
-<<<<<<< HEAD
-        public void execute(@NonNull MergeResources mergeResourcesTask) {
-            BaseVariantData variantData = scope.getVariantData();
-            Project project = scope.getGlobalScope().getProject();
-
-            mergeResourcesTask.minSdk =
-                    variantData.getVariantConfiguration().getMinSdkVersion().getApiLevel();
-
-            mergeResourcesTask.aaptGeneration =
-                    AaptGeneration.fromProjectOptions(scope.getGlobalScope().getProjectOptions());
-            mergeResourcesTask.setAndroidBuilder(scope.getGlobalScope().getAndroidBuilder());
-            mergeResourcesTask.setVariantName(scope.getVariantConfiguration().getFullName());
-            mergeResourcesTask.setIncrementalFolder(scope.getIncrementalDir(getName()));
-            mergeResourcesTask.variantScope = scope;
-=======
         public void preConfigure(@NonNull String taskName) {
             super.preConfigure(taskName);
 
@@ -868,7 +804,6 @@
 
             task.aapt2FromMaven = Aapt2MavenUtils.getAapt2FromMaven(globalScope);
             task.setIncrementalFolder(variantScope.getIncrementalDir(getName()));
->>>>>>> 2c0ed8da
             // Libraries use this task twice, once for compilation (with dependencies),
             // where blame is useful, and once for packaging where it is not.
             if (includeDependencies) {
@@ -881,27 +816,6 @@
                     .getVariantConfiguration()
                     .getMergedFlavor()
                     .getVectorDrawables();
-<<<<<<< HEAD
-            mergeResourcesTask.generatedDensities = vectorDrawablesOptions.getGeneratedDensities();
-            if (mergeResourcesTask.generatedDensities == null) {
-                mergeResourcesTask.generatedDensities = Collections.emptySet();
-            }
-
-            mergeResourcesTask.disableVectorDrawables =
-                    !processVectorDrawables || mergeResourcesTask.generatedDensities.isEmpty();
-
-            // TODO: When support library starts supporting gradients (http://b/62421666), remove
-            // the vectorSupportLibraryIsUsed field and set disableVectorDrawables when
-            // the getUseSupportLibrary method returns TRUE.
-            mergeResourcesTask.vectorSupportLibraryIsUsed =
-                    Boolean.TRUE.equals(vectorDrawablesOptions.getUseSupportLibrary());
-
-            boolean validateEnabled =
-                    !scope.getGlobalScope()
-                            .getProjectOptions()
-                            .get(BooleanOption.DISABLE_RESOURCE_VALIDATION);
-            mergeResourcesTask.validateEnabled = validateEnabled;
-=======
             task.generatedDensities = vectorDrawablesOptions.getGeneratedDensities();
             if (task.generatedDensities == null) {
                 task.generatedDensities = Collections.emptySet();
@@ -918,38 +832,12 @@
 
             task.validateEnabled =
                     !globalScope.getProjectOptions().get(BooleanOption.DISABLE_RESOURCE_VALIDATION);
->>>>>>> 2c0ed8da
 
             if (includeDependencies) {
                 task.libraries =
                         variantScope.getArtifactCollection(RUNTIME_CLASSPATH, ALL, ANDROID_RES);
             }
 
-<<<<<<< HEAD
-            mergeResourcesTask.resSetSupplier =
-                    () -> variantData.getVariantConfiguration().getResourceSets(validateEnabled);
-            mergeResourcesTask.sourceFolderInputs =
-                    TaskInputHelper.bypassFileSupplier(
-                            () ->
-                                    variantData
-                                            .getVariantConfiguration()
-                                            .getSourceFiles(SourceProvider::getResDirectories));
-            mergeResourcesTask.extraGeneratedResFolders = variantData.getExtraGeneratedResFolders();
-            mergeResourcesTask.renderscriptResOutputDir =
-                    project.files(scope.getRenderscriptResOutputDir());
-            mergeResourcesTask.generatedResOutputDir =
-                    project.files(scope.getGeneratedResOutputDir());
-            if (scope.getMicroApkTask() != null &&
-                    variantData.getVariantConfiguration().getBuildType().isEmbedMicroApp()) {
-                mergeResourcesTask.microApkResDirectory =
-                        project.files(scope.getMicroApkResDirectory());
-            }
-
-            mergeResourcesTask.outputDir = outputLocation;
-            mergeResourcesTask.generatedPngsOutputDir = scope.getGeneratedPngsOutputDir();
-
-            variantData.mergeResourcesTask = mergeResourcesTask;
-=======
             task.resources = variantData.getAndroidResources();
             task.sourceFolderInputs =
                     () ->
@@ -969,7 +857,6 @@
             if (!task.disableVectorDrawables) {
                 task.generatedPngsOutputDir = variantScope.getGeneratedPngsOutputDir();
             }
->>>>>>> 2c0ed8da
 
             if (globalScope.getExtension().getDataBinding().isEnabled()) {
                 // Keep as an output.

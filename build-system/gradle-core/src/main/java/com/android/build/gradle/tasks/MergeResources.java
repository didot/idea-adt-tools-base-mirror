--- conflicted
+++ resolved
@@ -53,10 +53,6 @@
 import com.android.ide.common.res2.MergingException;
 import com.android.ide.common.res2.NoOpResourcePreprocessor;
 import com.android.ide.common.res2.QueueableResourceCompiler;
-<<<<<<< HEAD
-import com.android.ide.common.res2.ResourceCompiler;
-=======
->>>>>>> b805f832
 import com.android.ide.common.res2.ResourceMerger;
 import com.android.ide.common.res2.ResourcePreprocessor;
 import com.android.ide.common.res2.ResourceSet;
@@ -245,26 +241,6 @@
                 merger.addDataSet(resourceSet);
             }
 
-<<<<<<< HEAD
-            // get the merged set and write it down.
-            QueueableResourceCompiler resourceCompiler;
-            if (getProcessResources()) {
-                resourceCompiler = AaptGradleFactory.make(
-                        getBuilder(),
-                        getCrunchPng(),
-                        variantScope,
-                        getAaptTempDir());
-            } else {
-                resourceCompiler = QueueableResourceCompiler.NONE;
-            }
-            MergedResourceWriter writer = new MergedResourceWriter(
-                    destinationDir,
-                    getPublicFile(),
-                    getBlameLogFolder(),
-                    preprocessor,
-                    resourceCompiler,
-                    getIncrementalFolder());
-=======
             MergedResourceWriter writer =
                     new MergedResourceWriter(
                             workerExecutorFacade,
@@ -278,7 +254,6 @@
                             mergedNotCompiledResourcesOutputDirectory,
                             pseudoLocalesEnabled,
                             getCrunchPng());
->>>>>>> b805f832
 
             merger.mergeData(writer, false /*doCleanUp*/);
 
@@ -383,20 +358,8 @@
                     dataBindingLayoutProcessor.end();
                 }
 
-<<<<<<< HEAD
-            QueueableResourceCompiler resourceCompiler;
-            if (getProcessResources()) {
-                resourceCompiler = AaptGradleFactory.make(
-                        getBuilder(),
-                        getCrunchPng(),
-                        variantScope,
-                        getAaptTempDir());
-            } else {
-                resourceCompiler = QueueableResourceCompiler.NONE;
-=======
                 // No exception? Write the known state.
                 merger.writeBlobTo(getIncrementalFolder(), writer, false);
->>>>>>> b805f832
             }
         } catch (MergingException e) {
             merger.cleanBlob(getIncrementalFolder());
@@ -804,10 +767,7 @@
             final Project project = scope.getGlobalScope().getProject();
 
             mergeResourcesTask.setMinSdk(
-                    variantData
-                            .getVariantConfiguration()
-                            .getResourcesMinSdkVersion()
-                            .getApiLevel());
+                    variantData.getVariantConfiguration().getMinSdkVersion().getApiLevel());
 
             mergeResourcesTask.aaptGeneration =
                     AaptGeneration.fromProjectOptions(scope.getGlobalScope().getProjectOptions());

/*
 * Copyright (C) 2012 The Android Open Source Project
 *
 * Licensed under the Apache License, Version 2.0 (the "License");
 * you may not use this file except in compliance with the License.
 * You may obtain a copy of the License at
 *
 *      http://www.apache.org/licenses/LICENSE-2.0
 *
 * Unless required by applicable law or agreed to in writing, software
 * distributed under the License is distributed on an "AS IS" BASIS,
 * WITHOUT WARRANTIES OR CONDITIONS OF ANY KIND, either express or implied.
 * See the License for the specific language governing permissions and
 * limitations under the License.
 */
package com.android.build.gradle.tasks;

import static com.android.build.gradle.internal.publishing.AndroidArtifacts.ArtifactScope.ALL;
import static com.android.build.gradle.internal.publishing.AndroidArtifacts.ArtifactType.ANDROID_RES;
import static com.android.build.gradle.internal.publishing.AndroidArtifacts.ConsumedConfigType.RUNTIME_CLASSPATH;

import android.databinding.tool.LayoutXmlProcessor;
import com.android.annotations.NonNull;
import com.android.annotations.Nullable;
import com.android.build.gradle.internal.CombinedInput;
import com.android.build.gradle.internal.LoggerWrapper;
import com.android.build.gradle.internal.aapt.AaptGeneration;
import com.android.build.gradle.internal.aapt.AaptGradleFactory;
import com.android.build.gradle.internal.res.namespaced.NamespaceRemover;
import com.android.build.gradle.internal.scope.TaskConfigAction;
import com.android.build.gradle.internal.scope.VariantScope;
import com.android.build.gradle.internal.tasks.IncrementalTask;
import com.android.build.gradle.internal.tasks.TaskInputHelper;
import com.android.build.gradle.internal.variant.BaseVariantData;
import com.android.build.gradle.options.BooleanOption;
import com.android.builder.core.AndroidBuilder;
import com.android.builder.core.BuilderConstants;
import com.android.builder.model.SourceProvider;
import com.android.builder.model.VectorDrawablesOptions;
import com.android.builder.png.VectorDrawableRenderer;
import com.android.ide.common.blame.MergingLog;
import com.android.ide.common.blame.MergingLogRewriter;
import com.android.ide.common.blame.ParsingProcessOutputHandler;
import com.android.ide.common.blame.parser.PatternAwareOutputParser;
import com.android.ide.common.blame.parser.ToolOutputParser;
import com.android.ide.common.blame.parser.aapt.Aapt2OutputParser;
import com.android.ide.common.blame.parser.aapt.AaptOutputParser;
import com.android.ide.common.process.ProcessOutputHandler;
import com.android.ide.common.res2.FileStatus;
import com.android.ide.common.res2.FileValidity;
import com.android.ide.common.res2.GeneratedResourceSet;
import com.android.ide.common.res2.MergedResourceWriter;
import com.android.ide.common.res2.MergingException;
import com.android.ide.common.res2.NoOpResourcePreprocessor;
import com.android.ide.common.res2.QueueableResourceCompiler;
import com.android.ide.common.res2.ResourceMerger;
import com.android.ide.common.res2.ResourcePreprocessor;
import com.android.ide.common.res2.ResourceSet;
import com.android.ide.common.res2.SingleFileProcessor;
import com.android.ide.common.vectordrawable.ResourcesNotSupportedException;
import com.android.ide.common.workers.WorkerExecutorFacade;
import com.android.resources.Density;
import com.android.utils.FileUtils;
import com.android.utils.ILogger;
import com.google.common.annotations.VisibleForTesting;
import com.google.common.collect.ImmutableSet;
import java.io.File;
import java.io.IOException;
import java.util.ArrayList;
import java.util.Collection;
import java.util.Collections;
import java.util.List;
import java.util.Map;
import java.util.Set;
import java.util.function.Supplier;
import java.util.stream.Collectors;
import javax.inject.Inject;
import javax.xml.bind.JAXBException;
import org.gradle.api.GradleException;
import org.gradle.api.Project;
import org.gradle.api.artifacts.ArtifactCollection;
import org.gradle.api.artifacts.result.ResolvedArtifactResult;
import org.gradle.api.file.FileCollection;
import org.gradle.api.tasks.CacheableTask;
import org.gradle.api.tasks.Input;
import org.gradle.api.tasks.InputFiles;
import org.gradle.api.tasks.Optional;
import org.gradle.api.tasks.OutputDirectory;
import org.gradle.api.tasks.OutputFile;
import org.gradle.api.tasks.PathSensitive;
import org.gradle.api.tasks.PathSensitivity;
import org.gradle.workers.WorkerExecutor;

@CacheableTask
public class MergeResources extends IncrementalTask {
    // ----- PUBLIC TASK API -----

    /**
     * Directory to write the merged resources to
     */
    private File outputDir;

    private File generatedPngsOutputDir;

    // ----- PRIVATE TASK API -----

    /**
     * Optional file to write any publicly imported resource types and names to
     */
    private File publicFile;

    private boolean processResources;

    private boolean crunchPng;

    private boolean validateEnabled;

    private File blameLogFolder;

    // file inputs as raw files, lazy behind a memoized/bypassed supplier
    private Supplier<Collection<File>> sourceFolderInputs;
    private Supplier<List<ResourceSet>> resSetSupplier;

    private List<ResourceSet> processedInputs;

    private ArtifactCollection libraries;

    private FileCollection renderscriptResOutputDir;
    private FileCollection generatedResOutputDir;
    private FileCollection microApkResDirectory;
    private FileCollection extraGeneratedResFolders;

    private final FileValidity<ResourceSet> fileValidity = new FileValidity<>();

    private boolean disableVectorDrawables;

    private boolean vectorSupportLibraryIsUsed;

    private Collection<String> generatedDensities;

    private int minSdk;

    private VariantScope variantScope;

    private AaptGeneration aaptGeneration;

    @Nullable private SingleFileProcessor dataBindingLayoutProcessor;

    /** Where data binding exports its outputs after parsing layout files. */
    @Nullable private File dataBindingLayoutInfoOutFolder;

    @Nullable private File mergedNotCompiledResourcesOutputDirectory;

    private boolean pseudoLocalesEnabled;

    private ImmutableSet<Flag> flags;

    @NonNull
    private static QueueableResourceCompiler getResourceProcessor(
            @NonNull AaptGeneration aaptGeneration,
            @NonNull AndroidBuilder builder,
            boolean crunchPng,
            @NonNull VariantScope scope,
            @NonNull File intermediateDir,
            @Nullable MergingLog blameLog,
            ImmutableSet<Flag> flags,
            boolean processResources) {
        // If we received the flag for removing namespaces we need to use the namespace remover to
        // process the resources.
        if (flags.contains(Flag.REMOVE_RESOURCE_NAMESPACES)) {
            return new NamespaceRemover();
        }

        // If we're not removing namespaces and there's no need to compile the resources, return a
        // no-op resource processor.
        if (!processResources) {
            return QueueableResourceCompiler.NONE;
        }

        // Finally, use AAPT or one of AAPT2 versions based on the project flags.
        return AaptGradleFactory.make(
                aaptGeneration,
                builder,
                createProcessOutputHandler(aaptGeneration, builder, blameLog),
                crunchPng,
                intermediateDir,
                scope.getGlobalScope().getExtension().getAaptOptions().getCruncherProcesses());
    }

    @Nullable
    private static ProcessOutputHandler createProcessOutputHandler(
            @NonNull AaptGeneration aaptGeneration,
            @NonNull AndroidBuilder builder,
            @Nullable MergingLog blameLog) {
        if (blameLog == null) {
            return null;
        }

        PatternAwareOutputParser parsers =
                        aaptGeneration == AaptGeneration.AAPT_V1
                                ? new AaptOutputParser()
                                : new Aapt2OutputParser();

        return new ParsingProcessOutputHandler(
                new ToolOutputParser(parsers, builder.getLogger()),
                new MergingLogRewriter(blameLog::find, builder.getMessageReceiver()));
    }

    @Input
    public String getBuildToolsVersion() {
        return getBuildTools().getRevision().toString();
    }

    @Override
    protected boolean isIncremental() {
        return true;
    }

    @Nullable
    @OutputDirectory
    @Optional
    public File getDataBindingLayoutInfoOutFolder() {
        return dataBindingLayoutInfoOutFolder;
    }

    private final WorkerExecutorFacade<MergedResourceWriter.FileGenerationParameters>
            workerExecutorFacade;

    @Inject
    public MergeResources(WorkerExecutor workerExecutor) {
        this.workerExecutorFacade =
                new WorkerExecutorAdapter<>(workerExecutor, FileGenerationWorkAction.class);
    }

    @Override
    protected void doFullTaskAction() throws IOException, JAXBException {
        ResourcePreprocessor preprocessor = getPreprocessor();

        // this is full run, clean the previous outputs
        File destinationDir = getOutputDir();
        FileUtils.cleanOutputDir(destinationDir);
        if (dataBindingLayoutInfoOutFolder != null) {
            FileUtils.deleteDirectoryContents(dataBindingLayoutInfoOutFolder);
        }

        List<ResourceSet> resourceSets = getConfiguredResourceSets(preprocessor);

        // create a new merger and populate it with the sets.
        ResourceMerger merger = new ResourceMerger(minSdk);
        MergingLog mergingLog = null;
        if (blameLogFolder != null) {
            FileUtils.cleanOutputDir(blameLogFolder);
            mergingLog = new MergingLog(blameLogFolder);
        }

        try (QueueableResourceCompiler resourceCompiler =
                getResourceProcessor(
                        aaptGeneration,
                        getBuilder(),
                        crunchPng,
                        variantScope,
                        getAaptTempDir(),
                        mergingLog,
                        flags,
                        processResources)) {

            for (ResourceSet resourceSet : resourceSets) {
                resourceSet.loadFromFiles(getILogger());
                merger.addDataSet(resourceSet);
            }

            MergedResourceWriter writer =
                    new MergedResourceWriter(
                            workerExecutorFacade,
                            destinationDir,
                            getPublicFile(),
                            mergingLog,
                            preprocessor,
                            resourceCompiler,
                            getIncrementalFolder(),
                            dataBindingLayoutProcessor,
                            mergedNotCompiledResourcesOutputDirectory,
                            pseudoLocalesEnabled,
                            getCrunchPng());

            merger.mergeData(writer, false /*doCleanUp*/);

            if (dataBindingLayoutProcessor != null) {
                dataBindingLayoutProcessor.end();
            }

            // No exception? Write the known state.
            merger.writeBlobTo(getIncrementalFolder(), writer, false);
        } catch (MergingException e) {
            System.out.println(e.getMessage());
            merger.cleanBlob(getIncrementalFolder());
            throw new ResourceException(e.getMessage(), e);
        } finally {
            cleanup();
        }
    }

    @Override
    protected void doIncrementalTaskAction(Map<File, FileStatus> changedInputs)
            throws IOException, JAXBException {
        ResourcePreprocessor preprocessor = getPreprocessor();

        // create a merger and load the known state.
        ResourceMerger merger = new ResourceMerger(minSdk);
        try {
            if (!merger.loadFromBlob(getIncrementalFolder(), true /*incrementalState*/)) {
                doFullTaskAction();
                return;
            }

            for (ResourceSet resourceSet : merger.getDataSets()) {
                resourceSet.setPreprocessor(preprocessor);
            }

            List<ResourceSet> resourceSets = getConfiguredResourceSets(preprocessor);

            // compare the known state to the current sets to detect incompatibility.
            // This is in case there's a change that's too hard to do incrementally. In this case
            // we'll simply revert to full build.
            if (!merger.checkValidUpdate(resourceSets)) {
                getLogger().info("Changed Resource sets: full task run!");
                doFullTaskAction();
                return;
            }

            // The incremental process is the following:
            // Loop on all the changed files, find which ResourceSet it belongs to, then ask
            // the resource set to update itself with the new file.
            for (Map.Entry<File, FileStatus> entry : changedInputs.entrySet()) {
                File changedFile = entry.getKey();

                merger.findDataSetContaining(changedFile, fileValidity);
                if (fileValidity.getStatus() == FileValidity.FileStatus.UNKNOWN_FILE) {
                    doFullTaskAction();
                    return;
                } else if (fileValidity.getStatus() == FileValidity.FileStatus.VALID_FILE) {
                    if (!fileValidity.getDataSet().updateWith(
                            fileValidity.getSourceFile(), changedFile, entry.getValue(),
                            getILogger())) {
                        getLogger().info(
                                String.format("Failed to process %s event! Full task run",
                                        entry.getValue()));
                        doFullTaskAction();
                        return;
                    }
                }
            }

            MergingLog mergingLog =
                    getBlameLogFolder() != null ? new MergingLog(getBlameLogFolder()) : null;

            try (QueueableResourceCompiler resourceCompiler =
                    getResourceProcessor(
                            aaptGeneration,
                            getBuilder(),
                            crunchPng,
                            variantScope,
                            getAaptTempDir(),
                            mergingLog,
                            flags,
                            processResources)) {

                MergedResourceWriter writer =
                        new MergedResourceWriter(
                                workerExecutorFacade,
                                getOutputDir(),
                                getPublicFile(),
                                mergingLog,
                                preprocessor,
                                resourceCompiler,
                                getIncrementalFolder(),
                                dataBindingLayoutProcessor,
                                mergedNotCompiledResourcesOutputDirectory,
                                pseudoLocalesEnabled,
                                getCrunchPng());

                merger.mergeData(writer, false /*doCleanUp*/);

                if (dataBindingLayoutProcessor != null) {
                    dataBindingLayoutProcessor.end();
                }

                // No exception? Write the known state.
                merger.writeBlobTo(getIncrementalFolder(), writer, false);
            }
        } catch (MergingException e) {
            merger.cleanBlob(getIncrementalFolder());
            throw new ResourceException(e.getMessage(), e);
        } finally {
            cleanup();
        }
    }

    public static class FileGenerationWorkAction implements Runnable {
        private final MergedResourceWriter.FileGenerationWorkAction workAction;

        @Inject
        public FileGenerationWorkAction(MergedResourceWriter.FileGenerationParameters workItem) {
            this.workAction = new MergedResourceWriter.FileGenerationWorkAction(workItem);
        }

        @Override
        public void run() {
            workAction.run();
        }
    }

    private static class MergeResourcesVectorDrawableRenderer extends VectorDrawableRenderer {

        public MergeResourcesVectorDrawableRenderer(
                int minSdk,
                boolean supportLibraryIsUsed,
                File outputDir,
                Collection<Density> densities,
                Supplier<ILogger> loggerSupplier) {
            super(minSdk, supportLibraryIsUsed, outputDir, densities, loggerSupplier);
        }

        @Override
        public void generateFile(@NonNull File toBeGenerated, @NonNull File original)
                throws IOException {
            try {
                super.generateFile(toBeGenerated, original);
            } catch (ResourcesNotSupportedException e) {
                // Add gradle-specific error message.
                throw new GradleException(
                        String.format(
                                "Can't process attribute %1$s=\"%2$s\": "
                                        + "references to other resources are not supported by "
                                        + "build-time PNG generation. "
                                        + "See http://developer.android.com/tools/help/vector-asset-studio.html "
                                        + "for details.",
                                e.getName(), e.getValue()));
            }
        }
    }

    /**
     * Only one pre-processor for now. The code will need slight changes when we add more.
     */
    @NonNull
    private ResourcePreprocessor getPreprocessor() {
        if (disableVectorDrawables) {
            // If the user doesn't want any PNGs, leave the XML file alone as well.
            return NoOpResourcePreprocessor.INSTANCE;
        }

        Collection<Density> densities =
                getGeneratedDensities().stream().map(Density::getEnum).collect(Collectors.toList());

        return new MergeResourcesVectorDrawableRenderer(
                minSdk,
                vectorSupportLibraryIsUsed,
                generatedPngsOutputDir,
                densities,
                LoggerWrapper.supplierFor(MergeResources.class));
    }

    @NonNull
    private List<ResourceSet> getConfiguredResourceSets(ResourcePreprocessor preprocessor) {
        // It is possible that this get called twice in case the incremental run fails and reverts
        // back to full task run. Because the cached ResourceList is modified we don't want
        // to recompute this twice (plus, why recompute it twice anyway?)
        if (processedInputs == null) {
            processedInputs = computeResourceSetList();
            List<ResourceSet> generatedSets = new ArrayList<>(processedInputs.size());

            for (ResourceSet resourceSet : processedInputs) {
                resourceSet.setPreprocessor(preprocessor);
                ResourceSet generatedSet = new GeneratedResourceSet(resourceSet);
                resourceSet.setGeneratedSet(generatedSet);
                generatedSets.add(generatedSet);
            }

            // We want to keep the order of the inputs. Given inputs:
            // (A, B, C, D)
            // We want to get:
            // (A-generated, A, B-generated, B, C-generated, C, D-generated, D).
            // Therefore, when later in {@link DataMerger} we look for sources going through the
            // list backwards, B-generated will take priority over A (but not B).
            // A real life use-case would be if an app module generated resource overrode a library
            // module generated resource (existing not in generated but bundled dir at this stage):
            // (lib, app debug, app main)
            // We will get:
            // (lib generated, lib, app debug generated, app debug, app main generated, app main)
            for (int i = 0; i < generatedSets.size(); ++i) {
                processedInputs.add(2 * i, generatedSets.get(i));
            }
        }

        return processedInputs;
    }

    /**
     * Releases resource sets not needed anymore, otherwise they will waste heap space for the
     * duration of the build.
     *
     * <p>This might be called twice when an incremental build falls back to a full one.
     */
    private void cleanup() {
        fileValidity.clear();
        processedInputs = null;
    }

    @InputFiles
    @PathSensitive(PathSensitivity.RELATIVE)
    public FileCollection getRenderscriptResOutputDir() {
        return renderscriptResOutputDir;
    }

    @VisibleForTesting
    void setRenderscriptResOutputDir(@NonNull FileCollection renderscriptResOutputDir) {
        this.renderscriptResOutputDir = renderscriptResOutputDir;
    }

    @InputFiles
    @PathSensitive(PathSensitivity.RELATIVE)
    public FileCollection getGeneratedResOutputDir() {
        return generatedResOutputDir;
    }

    @VisibleForTesting
    void setGeneratedResOutputDir(@NonNull FileCollection generatedResOutputDir) {
        this.generatedResOutputDir = generatedResOutputDir;
    }

    @InputFiles
    @PathSensitive(PathSensitivity.RELATIVE)
    @Optional
    public FileCollection getMicroApkResDirectory() {
        return microApkResDirectory;
    }

    @VisibleForTesting
    void setMicroApkResDirectory(@NonNull FileCollection microApkResDirectory) {
        this.microApkResDirectory = microApkResDirectory;
    }

    @InputFiles
    @PathSensitive(PathSensitivity.RELATIVE)
    @Optional
    public FileCollection getExtraGeneratedResFolders() {
        return extraGeneratedResFolders;
    }

    @VisibleForTesting
    void setExtraGeneratedResFolders(@NonNull FileCollection extraGeneratedResFolders) {
        this.extraGeneratedResFolders = extraGeneratedResFolders;
    }

    @Optional
    @InputFiles
    @PathSensitive(PathSensitivity.RELATIVE)
    public FileCollection getLibraries() {
        if (libraries != null) {
            return libraries.getArtifactFiles();
        }

        return null;
    }

    @VisibleForTesting
    void setLibraries(ArtifactCollection libraries) {
        this.libraries = libraries;
    }

    @InputFiles
    @PathSensitive(PathSensitivity.RELATIVE)
    public Collection<File> getSourceFolderInputs() {
        return sourceFolderInputs.get();
    }

    @OutputDirectory
    public File getOutputDir() {
        return outputDir;
    }

    public void setOutputDir(File outputDir) {
        this.outputDir = outputDir;
    }

    @Input
    public boolean getCrunchPng() {
        return crunchPng;
    }

    @Input
    public boolean getProcessResources() {
        return processResources;
    }

    @Optional
    @OutputFile
    public File getPublicFile() {
        return publicFile;
    }

    public void setPublicFile(File publicFile) {
        this.publicFile = publicFile;
    }

    // Synthetic input: the validation flag is set on the resource sets in ConfigAction.execute.
    @Input
    public boolean isValidateEnabled() {
        return validateEnabled;
    }

    @OutputDirectory
    @Optional
    public File getBlameLogFolder() {
        return blameLogFolder;
    }

    public void setBlameLogFolder(File blameLogFolder) {
        this.blameLogFolder = blameLogFolder;
    }

    @OutputDirectory
    public File getGeneratedPngsOutputDir() {
        return generatedPngsOutputDir;
    }

    @Input
    public Collection<String> getGeneratedDensities() {
        return generatedDensities;
    }

    @Input
    public int getMinSdk() {
        return minSdk;
    }

    @Input
    public boolean isVectorSupportLibraryUsed() {
        return vectorSupportLibraryIsUsed;
    }

    @Input
    public String getAaptGeneration() {
        return aaptGeneration.name();
    }

    @Nullable
    @OutputDirectory
    @Optional
    public File getMergedNotCompiledResourcesOutputDirectory() {
        return mergedNotCompiledResourcesOutputDirectory;
    }

    @Input
    public boolean isPseudoLocalesEnabled() {
        return pseudoLocalesEnabled;
    }

    @Input
    public String getFlags() {
        return flags.stream().map(Enum::name).sorted().collect(Collectors.joining(","));
    }

    @VisibleForTesting
    void setResSetSupplier(@NonNull Supplier<List<ResourceSet>> resSetSupplier) {
        this.resSetSupplier = resSetSupplier;
    }

    /**
     * Computes the list of resource sets to be used during execution based all the inputs.
     */
    @VisibleForTesting
    @NonNull
    List<ResourceSet> computeResourceSetList() {
        List<ResourceSet> sourceFolderSets = resSetSupplier.get();
        int size = sourceFolderSets.size() + 4;
        if (libraries != null) {
            size += libraries.getArtifacts().size();
        }

        List<ResourceSet> resourceSetList = new ArrayList<>(size);

        // add at the beginning since the libraries are less important than the folder based
        // resource sets.
        // get the dependencies first
        if (libraries != null) {
            Set<ResolvedArtifactResult> libArtifacts = libraries.getArtifacts();
            // the order of the artifact is descending order, so we need to reverse it.
            for (ResolvedArtifactResult artifact : libArtifacts) {
                ResourceSet resourceSet =
                        new ResourceSet(
                                MergeManifests.getArtifactName(artifact),
                                null,
                                null,
                                validateEnabled);
                resourceSet.setFromDependency(true);
                resourceSet.addSource(artifact.getFile());

                // add to 0 always, since we need to reverse the order.
                resourceSetList.add(0,resourceSet);
            }
        }

        // add the folder based next
        resourceSetList.addAll(sourceFolderSets);

        // We add the generated folders to the main set
        List<File> generatedResFolders = new ArrayList<>();

        generatedResFolders.addAll(renderscriptResOutputDir.getFiles());
        generatedResFolders.addAll(generatedResOutputDir.getFiles());

        FileCollection extraFolders = getExtraGeneratedResFolders();
        if (extraFolders != null) {
            generatedResFolders.addAll(extraFolders.getFiles());
        }
        if (microApkResDirectory != null) {
            generatedResFolders.addAll(microApkResDirectory.getFiles());
        }

        // add the generated files to the main set.
        final ResourceSet mainResourceSet = sourceFolderSets.get(0);
        assert mainResourceSet.getConfigName().equals(BuilderConstants.MAIN);
        mainResourceSet.addSources(generatedResFolders);

        return resourceSetList;
    }

    /**
     * Obtains the temporary directory for {@code aapt} to use.
     *
     * @return the temporary directory
     */
    @NonNull
    private File getAaptTempDir() {
        return FileUtils.mkdirs(new File(getIncrementalFolder(), "aapt-temp"));
    }

    public static class ConfigAction implements TaskConfigAction<MergeResources> {
        @NonNull
        private final VariantScope scope;
        @NonNull
        private final String taskNamePrefix;
        @Nullable
        private final File outputLocation;
        @Nullable private final File mergedNotCompiledOutputDirectory;
        private final boolean includeDependencies;
        private final boolean processResources;
        private final boolean processVectorDrawables;
        @NonNull private final ImmutableSet<Flag> flags;

        public ConfigAction(
                @NonNull VariantScope scope,
                @NonNull String taskNamePrefix,
                @Nullable File outputLocation,
                @Nullable File mergedNotCompiledOutputDirectory,
                boolean includeDependencies,
                boolean processResources,
                boolean processVectorDrawables,
                @NonNull ImmutableSet<Flag> flags) {
            this.scope = scope;
            this.taskNamePrefix = taskNamePrefix;
            this.outputLocation = outputLocation;
            this.mergedNotCompiledOutputDirectory = mergedNotCompiledOutputDirectory;
            this.includeDependencies = includeDependencies;
            this.processResources = processResources;
            this.processVectorDrawables = processVectorDrawables;
            this.flags = flags;
        }

        @NonNull
        @Override
        public String getName() {
            return scope.getTaskName(taskNamePrefix, "Resources");
        }

        @NonNull
        @Override
        public Class<MergeResources> getType() {
            return MergeResources.class;
        }

        @Override
        public void execute(@NonNull MergeResources mergeResourcesTask) {
            BaseVariantData variantData = scope.getVariantData();
            Project project = scope.getGlobalScope().getProject();

            mergeResourcesTask.minSdk =
                    variantData.getVariantConfiguration().getMinSdkVersion().getApiLevel();

            mergeResourcesTask.aaptGeneration =
                    AaptGeneration.fromProjectOptions(scope.getGlobalScope().getProjectOptions());
            mergeResourcesTask.setAndroidBuilder(scope.getGlobalScope().getAndroidBuilder());
            mergeResourcesTask.setVariantName(scope.getVariantConfiguration().getFullName());
            mergeResourcesTask.setIncrementalFolder(scope.getIncrementalDir(getName()));
            mergeResourcesTask.variantScope = scope;
            // Libraries use this task twice, once for compilation (with dependencies),
            // where blame is useful, and once for packaging where it is not.
            if (includeDependencies) {
                mergeResourcesTask.setBlameLogFolder(scope.getResourceBlameLogDir());
            }
            mergeResourcesTask.processResources = processResources;
            mergeResourcesTask.crunchPng = scope.isCrunchPngs();

            VectorDrawablesOptions vectorDrawablesOptions = variantData
                    .getVariantConfiguration()
                    .getMergedFlavor()
                    .getVectorDrawables();
            mergeResourcesTask.generatedDensities = vectorDrawablesOptions.getGeneratedDensities();
            if (mergeResourcesTask.generatedDensities == null) {
                mergeResourcesTask.generatedDensities = Collections.emptySet();
            }

            mergeResourcesTask.disableVectorDrawables =
                    !processVectorDrawables || mergeResourcesTask.generatedDensities.isEmpty();

            // TODO: When support library starts supporting gradients (http://b/62421666), remove
            // the vectorSupportLibraryIsUsed field and set disableVectorDrawables when
            // the getUseSupportLibrary method returns TRUE.
            mergeResourcesTask.vectorSupportLibraryIsUsed =
                    Boolean.TRUE.equals(vectorDrawablesOptions.getUseSupportLibrary());

            boolean validateEnabled =
                    !scope.getGlobalScope()
                            .getProjectOptions()
                            .get(BooleanOption.DISABLE_RESOURCE_VALIDATION);
            mergeResourcesTask.validateEnabled = validateEnabled;

            if (includeDependencies) {
                mergeResourcesTask.libraries = scope.getArtifactCollection(
                        RUNTIME_CLASSPATH, ALL, ANDROID_RES);
            }

            mergeResourcesTask.resSetSupplier =
                    () -> variantData.getVariantConfiguration().getResourceSets(validateEnabled);
            mergeResourcesTask.sourceFolderInputs =
                    TaskInputHelper.bypassFileSupplier(
                            () ->
                                    variantData
                                            .getVariantConfiguration()
                                            .getSourceFiles(SourceProvider::getResDirectories));
            mergeResourcesTask.extraGeneratedResFolders = variantData.getExtraGeneratedResFolders();
            mergeResourcesTask.renderscriptResOutputDir =
                    project.files(scope.getRenderscriptResOutputDir());
            mergeResourcesTask.generatedResOutputDir =
                    project.files(scope.getGeneratedResOutputDir());
            if (scope.getMicroApkTask() != null &&
                    variantData.getVariantConfiguration().getBuildType().isEmbedMicroApp()) {
                mergeResourcesTask.microApkResDirectory =
                        project.files(scope.getMicroApkResDirectory());
            }

            mergeResourcesTask.outputDir = outputLocation;
            mergeResourcesTask.generatedPngsOutputDir = scope.getGeneratedPngsOutputDir();

            variantData.mergeResourcesTask = mergeResourcesTask;

            if (scope.getGlobalScope().getExtension().getDataBinding().isEnabled()) {
                // Keep as an output.
                mergeResourcesTask.dataBindingLayoutInfoOutFolder =
                        scope.getLayoutInfoOutputForDataBinding();

                mergeResourcesTask.dataBindingLayoutProcessor =
                        new SingleFileProcessor() {
                            final LayoutXmlProcessor processor =
                                    variantData.getLayoutXmlProcessor();

                            @Override
                            public boolean processSingleFile(File file, File out) throws Exception {
                                return processor.processSingleFile(file, out);
                            }

                            @Override
                            public void processRemovedFile(File file) {
                                processor.processRemovedFile(file);
                            }

                            @Override
                            public void end() throws JAXBException {
                                processor.writeLayoutInfoFiles(
                                        mergeResourcesTask.dataBindingLayoutInfoOutFolder);
                            }
                        };
            }

            mergeResourcesTask.mergedNotCompiledResourcesOutputDirectory =
                    mergedNotCompiledOutputDirectory;

            mergeResourcesTask.pseudoLocalesEnabled =
                    scope.getVariantData()
                            .getVariantConfiguration()
                            .getBuildType()
                            .isPseudoLocalesEnabled();
            mergeResourcesTask.flags = flags;
        }
    }

<<<<<<< HEAD
    // Workaround for https://issuetracker.google.com/67418335
    @Override
    @Input
    @NonNull
    public String getCombinedInput() {
        return new CombinedInput(super.getCombinedInput())
                .add("dataBindingLayoutInfoOutFolder", getDataBindingLayoutInfoOutFolder())
                .add("publicFile", getPublicFile())
                .add("blameLogFolder", getBlameLogFolder())
                .add(
                        "mergedNotCompiledResourcesOutputDirectory",
                        getMergedNotCompiledResourcesOutputDirectory())
                .toString();
=======
    public enum Flag {
        REMOVE_RESOURCE_NAMESPACES,
>>>>>>> 9762cc2c
    }
}<|MERGE_RESOLUTION|>--- conflicted
+++ resolved
@@ -22,7 +22,6 @@
 import android.databinding.tool.LayoutXmlProcessor;
 import com.android.annotations.NonNull;
 import com.android.annotations.Nullable;
-import com.android.build.gradle.internal.CombinedInput;
 import com.android.build.gradle.internal.LoggerWrapper;
 import com.android.build.gradle.internal.aapt.AaptGeneration;
 import com.android.build.gradle.internal.aapt.AaptGradleFactory;
@@ -896,23 +895,7 @@
         }
     }
 
-<<<<<<< HEAD
-    // Workaround for https://issuetracker.google.com/67418335
-    @Override
-    @Input
-    @NonNull
-    public String getCombinedInput() {
-        return new CombinedInput(super.getCombinedInput())
-                .add("dataBindingLayoutInfoOutFolder", getDataBindingLayoutInfoOutFolder())
-                .add("publicFile", getPublicFile())
-                .add("blameLogFolder", getBlameLogFolder())
-                .add(
-                        "mergedNotCompiledResourcesOutputDirectory",
-                        getMergedNotCompiledResourcesOutputDirectory())
-                .toString();
-=======
     public enum Flag {
         REMOVE_RESOURCE_NAMESPACES,
->>>>>>> 9762cc2c
     }
 }
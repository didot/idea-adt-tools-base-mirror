/*
 * Copyright (C) 2016 The Android Open Source Project
 *
 * Licensed under the Apache License, Version 2.0 (the "License");
 * you may not use this file except in compliance with the License.
 * You may obtain a copy of the License at
 *
 *      http://www.apache.org/licenses/LICENSE-2.0
 *
 * Unless required by applicable law or agreed to in writing, software
 * distributed under the License is distributed on an "AS IS" BASIS,
 * WITHOUT WARRANTIES OR CONDITIONS OF ANY KIND, either express or implied.
 * See the License for the specific language governing permissions and
 * limitations under the License.
 */

package com.android.build.gradle.tasks;

import static com.android.SdkConstants.CURRENT_PLATFORM;
import static com.android.SdkConstants.PLATFORM_WINDOWS;

import com.android.annotations.NonNull;
import com.android.annotations.Nullable;
import com.android.build.gradle.external.gnumake.NativeBuildConfigValueBuilder;
import com.android.build.gradle.external.gson.NativeBuildConfigValue;
import com.android.build.gradle.external.gson.PlainFileGsonTypeAdaptor;
import com.android.build.gradle.internal.core.Abi;
import com.android.build.gradle.internal.ndk.NdkHandler;
import com.android.builder.core.AndroidBuilder;
import com.android.ide.common.process.ProcessException;
import com.android.ide.common.process.ProcessInfoBuilder;
import com.google.common.base.Charsets;
import com.google.common.base.Joiner;
import com.google.common.base.Preconditions;
import com.google.common.collect.Lists;
import com.google.common.collect.Maps;
import com.google.common.io.Files;
import com.google.gson.GsonBuilder;

import org.gradle.api.GradleException;

import java.io.File;
import java.io.IOException;
import java.util.List;
import java.util.Map;

/**
 * ndk-build JSON generation logic. This is separated from the corresponding ndk-build task so that
 * JSON can be generated during configuration.
 */
class NdkBuildExternalNativeJsonGenerator extends ExternalNativeJsonGenerator {
    @NonNull
    final private File projectDir;

    NdkBuildExternalNativeJsonGenerator(
            @NonNull NdkHandler ndkHandler,
            int minSdkVersion,
            @NonNull String variantName,
            @NonNull List<Abi> abis,
            @NonNull AndroidBuilder androidBuilder,
            @NonNull File projectDir,
            @NonNull File sdkFolder,
            @NonNull File ndkFolder,
            @NonNull File soFolder,
            @NonNull File objFolder,
            @NonNull File jsonFolder,
            @NonNull File makeFile,
            boolean debuggable,
            @Nullable List<String> buildArguments,
            @Nullable List<String> cFlags,
            @Nullable List<String> cppFlags,
            @NonNull List<File> nativeBuildConfigurationsJsons) {
        super(ndkHandler,
                minSdkVersion,
                variantName,
                abis,
                androidBuilder,
                sdkFolder,
                ndkFolder,
                soFolder,
                new File(objFolder, "local"),  // ndk-build create libraries in a "local" subfolder.
                jsonFolder,
                makeFile,
                debuggable,
                buildArguments,
                cFlags,
                cppFlags,
                nativeBuildConfigurationsJsons);
<<<<<<< HEAD
=======
        this.projectDir = projectDir;
>>>>>>> fdf07a2c
    }

    @Override
    void processBuildOutput(@NonNull String buildOutput, @NonNull String abi,
            int abiPlatformVersion) throws IOException {
        // Discover Application.mk if one exists next to Android.mk
        // If there is an Application.mk file next to Android.mk then pick it up.
        File applicationMk = new File(getMakeFile().getParent(), "Application.mk");

        // Write the captured ndk-build output to a file for diagnostic purposes.
        diagnostic("parse and convert ndk-build output to build configuration JSON");

        // Tasks, including the Exec task used to execute ndk-build, will execute in the same folder
        // as the module build.gradle. However, parsing of ndk-build output doesn't necessarily
        // happen within a task because it may be done at sync time. The parser needs to create
        // absolute paths for source files that have relative paths in the ndk-build output. For
        // this reason, we need to tell the parser the folder of the module build.gradle. This is
        // 'projectDir'.
        //
        // Example, if a project is set up as follows:
        //
        //   project/build.gradle
        //   project/app/build.gradle
        //
        // Then, right now, the current folder is 'project/' but ndk-build -n was executed in
        // 'project/app/'. For this reason, any relative paths in the ndk-build -n ouput will be
        // relative to 'project/app/' but a direct call now to getAbsolutePath() would produce a
        // path relative to 'project/' which is wrong.
        //
        // NOTE: CMake doesn't have the same issue because CMake JSON generation happens fully
        // within the Exec call which has 'project/app' as the current directory.
        NativeBuildConfigValue buildConfig = new NativeBuildConfigValueBuilder(
                    getMakeFile(),
                    projectDir)
                .addCommands(
                        getBuildCommand(abi, abiPlatformVersion, applicationMk),
                        variantName,
                        buildOutput,
                        isWindows())
                .build();

        if (applicationMk.exists()) {
            diagnostic("found application make file %s", applicationMk.getAbsolutePath());
            Preconditions.checkNotNull(buildConfig.buildFiles);
            buildConfig.buildFiles.add(applicationMk);
        }

        String actualResult = new GsonBuilder()
                .registerTypeAdapter(File.class, new PlainFileGsonTypeAdaptor())
                .setPrettyPrinting()
                .create()
                .toJson(buildConfig);

        // Write the captured ndk-build output to JSON file
        File expectedJson = ExternalNativeBuildTaskUtils.getOutputJson(getJsonFolder(), abi);
        Files.write(actualResult, expectedJson, Charsets.UTF_8);
    }

    /**
     * Get the process builder with -n flag. This will tell ndk-build to emit the steps that it
     * would do to execute the build.
     */
    @NonNull
    @Override
    ProcessInfoBuilder getProcessBuilder(@NonNull String abi, int abiPlatformVersion,
            @NonNull File outputJson) {
        checkConfiguration();
        // Discover Application.mk if one exists next to Android.mk
        // If there is an Application.mk file next to Android.mk then pick it up.
        File applicationMk = new File(getMakeFile().getParent(), "Application.mk");
        ProcessInfoBuilder builder = new ProcessInfoBuilder();
        builder.setExecutable(getNdkBuild())
                .addArgs(getBaseArgs(abi, abiPlatformVersion, applicationMk))
                // Disable response files so we can parse the command line.
                .addArgs("APP_SHORT_COMMANDS=false")
                .addArgs("LOCAL_SHORT_COMMANDS=false")
<<<<<<< HEAD
=======
                .addArgs("-B") // Build as if clean
>>>>>>> fdf07a2c
                .addArgs("-n");
        return builder;
    }

    @Override
    String executeProcess(ProcessInfoBuilder processBuilder) throws ProcessException, IOException {
        return ExternalNativeBuildTaskUtils
                .executeBuildProcessAndLogError(
                        androidBuilder,
                        processBuilder,
                        false /* logStdioToInfo */);
    }

    @NonNull
    @Override
    public NativeBuildSystem getNativeBuildSystem() {
        return NativeBuildSystem.NDK_BUILD;
    }

    @NonNull
    @Override
    Map<Abi, File> getStlSharedObjectFiles() {
        return Maps.newHashMap();
    }

    /**
     * Get the path of the ndk-build script.
     */
    private String getNdkBuild() {
        String tool = "ndk-build";
        if (isWindows()) {
            tool += ".cmd";
        }
        return new File(getNdkFolder(), tool).getAbsolutePath();
    }

    /**
     * If the make file is a directory then get the implied file, otherwise return the path.
     */
    @NonNull
    private File getMakeFile() {
        if (getMakefile().isDirectory()) {
            return new File(getMakefile(), "Android.mk");
        }
        return getMakefile();
    }

    /**
     * Check whether the configuration looks good enough to generate JSON files and expect that
     * the result will be valid.
     */
    private void checkConfiguration() {
        List<String> configurationErrors = getConfigurationErrors();
        if (!configurationErrors.isEmpty()) {
            throw new GradleException(Joiner.on("\n").join(configurationErrors));
        }
    }

    /**
     * Get the base list of arguments for invoking ndk-build.
     */
    @NonNull
    private List<String> getBaseArgs(@NonNull String abi, int abiPlatformVersion,
            @NonNull File applicationMk) {
        List<String> result = Lists.newArrayList();
        result.add("NDK_PROJECT_PATH=null");
        result.add("APP_BUILD_SCRIPT=" + getMakeFile());

        if (applicationMk.exists()) {
            // NDK_APPLICATION_MK specifies the Application.mk file.
            result.add("NDK_APPLICATION_MK=" + applicationMk.getAbsolutePath());
        }

        // APP_ABI and NDK_ALL_ABIS work together. APP_ABI is the specific ABI for this build.
        // NDK_ALL_ABIS is the universe of all ABIs for this build. NDK_ALL_ABIS is set to just the
        // current ABI. If we don't do this, then ndk-build will erase build artifacts for all abis
        // aside from the current.
        result.add("APP_ABI=" + abi);
        result.add("NDK_ALL_ABIS=" + abi);

        if (isDebuggable()) {
            result.add("NDK_DEBUG=1");
        } else {
            result.add("NDK_DEBUG=0");
        }

        result.add("APP_PLATFORM=android-" + abiPlatformVersion);

        // getObjFolder is set to the "local" subfolder in the user specified directory, therefore,
        // NDK_OUT should be set to getObjFolder().getParent() instead of getObjFolder().
        String ndkOut = getObjFolder().getParent();
        if (CURRENT_PLATFORM == PLATFORM_WINDOWS) {
            // Due to b.android.com/219225, NDK_OUT on Windows requires forward slashes.
            // ndk-build.cmd is supposed to escape the back-slashes but it doesn't happen.
            // Workaround here by replacing back slash with forward.
            // ndk-build will have a fix for this bug in r14 but this gradle fix will make it
            // work back to r13, r12, r11, and r10.
            ndkOut = ndkOut.replace('\\', '/');
        }
        result.add("NDK_OUT=" + ndkOut);

        result.add("NDK_LIBS_OUT=" + getSoFolder().getAbsolutePath());

        for (String flag : getcFlags()) {
            result.add(String.format("APP_CFLAGS+=\"%s\"", flag));
        }

        for (String flag : getCppFlags()) {
            result.add(String.format("APP_CPPFLAGS+=\"%s\"", flag));
        }

        for (String argument : getBuildArguments()) {
            result.add(argument);
        }

        return result;
    }

    /**
     * Get the build command
     */
    @NonNull
    private String getBuildCommand(@NonNull String abi, int abiPlatformVersion,
            @NonNull File applicationMk) {
        return getNdkBuild() + " " + Joiner.on(" ").join(getBaseArgs(abi, abiPlatformVersion,
                applicationMk));
    }

    /**
     * Construct list of errors that can be known at configuration time.
     */
    @NonNull
    private List<String> getConfigurationErrors() {
        List<String> messages = Lists.newArrayList();
        if (getMakefile().isDirectory()) {
            messages.add(
                    String.format("Gradle project ndkBuild.path %s is a folder. "
                            + "Only files (like Android.mk) are allowed.",
                            getMakefile()));
        } else if (!getMakefile().exists()) {
            messages.add(
                    String.format("Gradle project ndkBuild.path is %s but that file doesn't exist",
                            getMakefile()));
        }

        messages.addAll(getBaseConfigurationErrors());
        return messages;
    }
}<|MERGE_RESOLUTION|>--- conflicted
+++ resolved
@@ -86,10 +86,7 @@
                 cFlags,
                 cppFlags,
                 nativeBuildConfigurationsJsons);
-<<<<<<< HEAD
-=======
         this.projectDir = projectDir;
->>>>>>> fdf07a2c
     }
 
     @Override
@@ -166,10 +163,7 @@
                 // Disable response files so we can parse the command line.
                 .addArgs("APP_SHORT_COMMANDS=false")
                 .addArgs("LOCAL_SHORT_COMMANDS=false")
-<<<<<<< HEAD
-=======
                 .addArgs("-B") // Build as if clean
->>>>>>> fdf07a2c
                 .addArgs("-n");
         return builder;
     }

--- conflicted
+++ resolved
@@ -71,11 +71,7 @@
             "Consider using CMake or ndk-build integration with the stable Android Gradle plugin:\n"
             + " https://developer.android.com/studio/projects/add-native-code.html\n"
             + "or use the experimental plugin:\n"
-<<<<<<< HEAD
-            + " http://tools.android.com/tech-docs/new-build-system/gradle-experimental.\n";
-=======
             + " https://developer.android.com/studio/build/experimental-plugin.html.\n";
->>>>>>> fdf07a2c
 
     private List<File> sourceFolders;
     private File generatedMakefile;

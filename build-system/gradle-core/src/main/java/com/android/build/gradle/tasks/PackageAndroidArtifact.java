/*
 * Copyright (C) 2016 The Android Open Source Project
 *
 * Licensed under the Apache License, Version 2.0 (the "License");
 * you may not use this file except in compliance with the License.
 * You may obtain a copy of the License at
 *
 *      http://www.apache.org/licenses/LICENSE-2.0
 *
 * Unless required by applicable law or agreed to in writing, software
 * distributed under the License is distributed on an "AS IS" BASIS,
 * WITHOUT WARRANTIES OR CONDITIONS OF ANY KIND, either express or implied.
 * See the License for the specific language governing permissions and
 * limitations under the License.
 */

package com.android.build.gradle.tasks;

import static com.android.build.gradle.internal.publishing.AndroidArtifacts.MODULE_PATH;
import static com.android.build.gradle.internal.scope.InternalArtifactType.MERGED_ASSETS;
import static com.google.common.base.Preconditions.checkNotNull;

import com.android.SdkConstants;
import com.android.annotations.NonNull;
import com.android.annotations.Nullable;
import com.android.build.FilterData;
import com.android.build.OutputFile;
import com.android.build.VariantOutput;
import com.android.build.api.artifact.BuildableArtifact;
import com.android.build.gradle.internal.core.GradleVariantConfiguration;
import com.android.build.gradle.internal.dsl.AbiSplitOptions;
import com.android.build.gradle.internal.dsl.DslAdaptersKt;
import com.android.build.gradle.internal.incremental.FileType;
import com.android.build.gradle.internal.incremental.InstantRunBuildContext;
import com.android.build.gradle.internal.packaging.IncrementalPackagerBuilder;
import com.android.build.gradle.internal.pipeline.StreamFilter;
import com.android.build.gradle.internal.publishing.AndroidArtifacts;
import com.android.build.gradle.internal.scope.BuildElements;
import com.android.build.gradle.internal.scope.BuildOutput;
import com.android.build.gradle.internal.scope.ExistingBuildElements;
import com.android.build.gradle.internal.scope.GlobalScope;
import com.android.build.gradle.internal.scope.InternalArtifactType;
import com.android.build.gradle.internal.scope.OutputScope;
import com.android.build.gradle.internal.scope.VariantScope;
import com.android.build.gradle.internal.tasks.IncrementalTask;
import com.android.build.gradle.internal.tasks.KnownFilesSaveData;
import com.android.build.gradle.internal.tasks.KnownFilesSaveData.InputSet;
import com.android.build.gradle.internal.tasks.SigningConfigMetadata;
import com.android.build.gradle.internal.tasks.TaskInputHelper;
import com.android.build.gradle.internal.tasks.factory.VariantTaskCreationAction;
import com.android.build.gradle.internal.variant.MultiOutputPolicy;
import com.android.build.gradle.options.BooleanOption;
import com.android.build.gradle.options.ProjectOptions;
import com.android.build.gradle.options.StringOption;
import com.android.builder.errors.EvalIssueReporter;
import com.android.builder.files.FileCacheByPath;
import com.android.builder.files.IncrementalRelativeFileSets;
import com.android.builder.files.RelativeFile;
import com.android.builder.internal.packaging.IncrementalPackager;
import com.android.builder.packaging.PackagingUtils;
import com.android.builder.utils.FileCache;
import com.android.builder.utils.ZipEntryUtils;
import com.android.ide.common.build.ApkInfo;
import com.android.ide.common.resources.FileStatus;
import com.android.sdklib.AndroidVersion;
import com.android.tools.build.apkzlib.utils.IOExceptionWrapper;
import com.android.tools.build.apkzlib.zip.compress.Zip64NotSupportedException;
import com.android.utils.FileUtils;
import com.google.common.annotations.VisibleForTesting;
import com.google.common.base.Joiner;
import com.google.common.base.Predicates;
import com.google.common.collect.ImmutableList;
import com.google.common.collect.ImmutableMap;
import com.google.common.collect.ImmutableSet;
import com.google.common.collect.Maps;
import com.google.common.io.ByteStreams;
import java.io.BufferedInputStream;
import java.io.BufferedOutputStream;
import java.io.File;
import java.io.FileOutputStream;
import java.io.IOException;
import java.util.Collection;
import java.util.Collections;
import java.util.Enumeration;
import java.util.HashSet;
import java.util.List;
import java.util.Map;
import java.util.Set;
import java.util.function.BooleanSupplier;
import java.util.function.Supplier;
import java.util.stream.Collectors;
import java.util.stream.Stream;
import java.util.zip.ZipEntry;
import java.util.zip.ZipFile;
import java.util.zip.ZipOutputStream;
import org.gradle.api.Project;
import org.gradle.api.file.FileCollection;
import org.gradle.api.tasks.Input;
import org.gradle.api.tasks.InputFiles;
import org.gradle.api.tasks.Optional;
import org.gradle.api.tasks.OutputDirectory;
import org.gradle.api.tasks.PathSensitive;
import org.gradle.api.tasks.PathSensitivity;
import org.gradle.tooling.BuildException;

/** Abstract task to package an Android artifact. */
public abstract class PackageAndroidArtifact extends IncrementalTask {

    public static final String INSTANT_RUN_PACKAGES_PREFIX = "instant-run";

    // ----- PUBLIC TASK API -----

<<<<<<< HEAD
    // Path sensitivity here and below is absolute due to http://b/72085541
    @InputFiles
    @PathSensitive(PathSensitivity.ABSOLUTE)
    public FileCollection getManifests() {
=======
    // Path sensitivity here is absolute due to http://b/72085541
    @InputFiles
    @PathSensitive(PathSensitivity.ABSOLUTE)
    public BuildableArtifact getManifests() {
>>>>>>> 2c0ed8da
        return manifests;
    }

    // Path sensitivity here is absolute due to http://b/72085541
    @InputFiles
    @PathSensitive(PathSensitivity.ABSOLUTE)
<<<<<<< HEAD
    public FileCollection getResourceFiles() {
=======
    public BuildableArtifact getResourceFiles() {
>>>>>>> 2c0ed8da
        return resourceFiles;
    }

    @Input
    @NonNull
    public Set<String> getAbiFilters() {
        return abiFilters;
    }

    public void setAbiFilters(@Nullable Set<String> abiFilters) {
        this.abiFilters = abiFilters != null ? abiFilters : ImmutableSet.of();
    }

    // ----- PRIVATE TASK API -----

    protected InternalArtifactType manifestType;

    @Input
    public InternalArtifactType getManifestType() {
        return manifestType;
    }

    // Path sensitivity here is absolute due to http://b/72085541
    @InputFiles
    @Optional
    @PathSensitive(PathSensitivity.ABSOLUTE)
    public FileCollection getJavaResourceFiles() {
        return javaResourceFiles;
    }

    // Path sensitivity here is absolute due to http://b/72085541
    @InputFiles
    @Optional
    @PathSensitive(PathSensitivity.ABSOLUTE)
    public FileCollection getJniFolders() {
        return jniFolders;
    }

    protected BuildableArtifact resourceFiles;

    protected FileCollection dexFolders;

    @Nullable protected FileCollection featureDexFolder;

    protected BuildableArtifact assets;

    // Path sensitivity here is absolute due to http://b/72085541
    @InputFiles
    @Optional
    @PathSensitive(PathSensitivity.ABSOLUTE)
    public FileCollection getDexFolders() {
        return dexFolders;
    }

    // Path sensitivity here is absolute due to http://b/72085541
    @InputFiles
    @Optional
    @Nullable
    @PathSensitive(PathSensitivity.ABSOLUTE)
    public FileCollection getFeatureDexFolder() {
        return featureDexFolder;
    }

    // Path sensitivity here is absolute due to http://b/72085541
    @InputFiles
    @PathSensitive(PathSensitivity.ABSOLUTE)
<<<<<<< HEAD
    public FileCollection getAssets() {
=======
    public BuildableArtifact getAssets() {
>>>>>>> 2c0ed8da
        return assets;
    }

    /** list of folders and/or jars that contain the merged java resources. */
    protected FileCollection javaResourceFiles;
    protected FileCollection jniFolders;

    private Set<String> abiFilters;

    private boolean debugBuild;
    private boolean jniDebugBuild;

    private FileCollection signingConfig;

    protected Supplier<AndroidVersion> minSdkVersion;

    protected Supplier<InstantRunBuildContext> instantRunContext;

    protected BuildableArtifact manifests;

    @Nullable protected Collection<String> aaptOptionsNoCompress;

    protected FileType instantRunFileType;

    protected OutputScope outputScope;

    protected String projectBaseName;

    @Nullable protected String buildTargetAbi;

    @Nullable protected String buildTargetDensity;

    protected File outputDirectory;

    @Nullable protected OutputFileProvider outputFileProvider;

    @Input
    public String getProjectBaseName() {
        return projectBaseName;
    }

    protected FileCache fileCache;

    protected BuildableArtifact apkList;

    /** Desired output format. */
    protected IncrementalPackagerBuilder.ApkFormat apkFormat;

    @Input
    public String getApkFormat() {
        return apkFormat.name();
    }

    /**
     * Name of directory, inside the intermediate directory, where zip caches are kept.
     */
    private static final String ZIP_DIFF_CACHE_DIR = "zip-cache";
    private static final String ZIP_64_COPY_DIR = "zip64-copy";

    @Input
    public boolean getJniDebugBuild() {
        return jniDebugBuild;
    }

    public void setJniDebugBuild(boolean jniDebugBuild) {
        this.jniDebugBuild = jniDebugBuild;
    }

    @Input
    public boolean getDebugBuild() {
        return debugBuild;
    }

    public void setDebugBuild(boolean debugBuild) {
        this.debugBuild = debugBuild;
    }

    /**
     * Retrieves the signing config file collection. It is necessary to make this an optional input
     * for instant run packaging, which explicitly sets this to a null file collection.
     */
    @InputFiles
    @Optional
    public FileCollection getSigningConfig() {
        return signingConfig;
    }

    public void setSigningConfig(FileCollection signingConfig) {
        this.signingConfig = signingConfig;
    }

    @Input
    public int getMinSdkVersion() {
        return this.minSdkVersion.get().getApiLevel();
    }

    @Input
    public Boolean isInInstantRunMode() {
        return instantRunContext.get().isInInstantRunMode();
    }

    /*
     * We don't really use this. But this forces a full build if the native packaging mode changes.
     */
    @Input
    public List<String> getNativeLibrariesPackagingModeName() {
        ImmutableList.Builder<String> listBuilder = ImmutableList.builder();
        manifests
                .getFiles()
                .forEach(
                        manifest -> {
                            if (manifest.isFile()
                                    && manifest.getName()
                                            .equals(SdkConstants.ANDROID_MANIFEST_XML)) {
                                listBuilder.add(
                                        PackagingUtils.getNativeLibrariesLibrariesPackagingMode(
                                                        manifest,
                                                        () -> true,
                                                        getBuilder().getIssueReporter())
                                                .toString());
                            }
                        });
        return listBuilder.build();
    }

    @NonNull
    @Input
    public Collection<String> getNoCompressExtensions() {
        return aaptOptionsNoCompress != null ? aaptOptionsNoCompress : Collections.emptyList();
    }

    interface OutputFileProvider {
        @NonNull
        File getOutputFile(@NonNull ApkInfo apkData);
    }

    InternalArtifactType taskInputType;

    @Input
    public InternalArtifactType getTaskInputType() {
        return taskInputType;
    }

    @Input
    @Optional
    @Nullable
    public String getBuildTargetAbi() {
        return buildTargetAbi;
    }

    @Input
    @Optional
    @Nullable
    public String getBuildTargetDensity() {
        return buildTargetDensity;
    }

    @OutputDirectory
    public File getOutputDirectory() {
        return outputDirectory;
    }

    /**
     * Returns the paths to generated APKs as @Input to this task, so that when the output file name
     * is changed (e.g., by the users), the task will be re-executed in non-incremental mode.
     */
    @Input
    public Collection<String> getApkNames() {
        // this task does not handle packaging of the configuration splits.
        return outputScope
                .getApkDatas()
                .stream()
                .filter(apkData -> apkData.getType() != VariantOutput.OutputType.SPLIT)
                .map(ApkInfo::getOutputFileName)
                .collect(Collectors.toList());
    }

    @InputFiles
    public BuildableArtifact getApkList() {
        return apkList;
    }

    private BuildOutput computeBuildOutputFile(ApkInfo apkInfo) {
        File outputFile =
                outputFileProvider != null
                        ? outputFileProvider.getOutputFile(apkInfo)
                        : new File(outputDirectory, apkInfo.getOutputFileName());
        return new BuildOutput(getInternalArtifactType(), apkInfo, outputFile);
    }


    protected abstract InternalArtifactType getInternalArtifactType();

    @NonNull
    static Set<File> getAndroidResources(@Nullable File processedResources) {

        return processedResources != null ? ImmutableSet.of(processedResources) : ImmutableSet.of();
    }

    @Override
    protected void doFullTaskAction() {

        // check that we don't have colliding output file names
        checkFileNameUniqueness();
        ExistingBuildElements.from(getTaskInputType(), resourceFiles)
                .transform(
                        (ApkInfo apkInfo, File inputFile) -> {
                            try {
                                return splitFullAction(apkInfo, inputFile);
                            } catch (IOException e) {
                                throw new BuildException(e.getMessage(), e);
                            }
                        })
                .into(getInternalArtifactType(), outputDirectory);
    }

    private void checkFileNameUniqueness() {

        checkFileNameUniqueness(
                new BuildElements(
                        outputScope
                                .getApkDatas()
                                .stream()
                                .map(this::computeBuildOutputFile)
                                .collect(Collectors.toList())));
    }

    @VisibleForTesting
    static void checkFileNameUniqueness(BuildElements buildElements) {

        Collection<File> fileOutputs =
                buildElements.stream().map(BuildOutput::getOutputFile).collect(Collectors.toList());

        java.util.Optional<String> repeatingFileNameOptional =
                fileOutputs
                        .stream()
                        .filter(fileOutput -> Collections.frequency(fileOutputs, fileOutput) > 1)
                        .map(File::getName)
                        .findFirst();
        if (repeatingFileNameOptional.isPresent()) {
            String repeatingFileName = repeatingFileNameOptional.get();
            List<String> conflictingApks =
                    buildElements
                            .stream()
                            .filter(
                                    buildOutput ->
                                            buildOutput
                                                    .getOutputFile()
                                                    .getName()
                                                    .equals(repeatingFileName))
                            .map(
                                    buildOutput -> {
                                        ApkInfo apkInfo = buildOutput.getApkInfo();
                                        if (apkInfo.getFilters().isEmpty()) {
                                            return apkInfo.getType().toString();
                                        } else {
                                            return Joiner.on("-").join(apkInfo.getFilters());
                                        }
                                    })
                            .collect(Collectors.toList());

            throw new RuntimeException(
                    String.format(
                            "Several variant outputs are configured to use "
                                    + "the same file name \"%1$s\", filters : %2$s",
                            repeatingFileName, Joiner.on(":").join(conflictingApks)));
        }
    }

    public File splitFullAction(@NonNull ApkInfo apkData, @Nullable File processedResources)
            throws IOException {

        File incrementalDirForSplit = new File(getIncrementalFolder(), apkData.getFullName());

        /*
         * Clear the intermediate build directory. We don't know if anything is in there and
         * since this is a full build, we don't want to get any interference from previous state.
         */
        if (incrementalDirForSplit.exists()) {
            FileUtils.deleteDirectoryContents(incrementalDirForSplit);
        } else {
            FileUtils.mkdirs(incrementalDirForSplit);
        }

        File cacheByPathDir = new File(incrementalDirForSplit, ZIP_DIFF_CACHE_DIR);
        FileUtils.mkdirs(cacheByPathDir);
        FileCacheByPath cacheByPath = new FileCacheByPath(cacheByPathDir);

        /*
         * Clear the cache to make sure we have do not do an incremental build.
         */
        cacheByPath.clear();

        Set<File> androidResources = getAndroidResources(processedResources);

        FileUtils.mkdirs(outputDirectory);

        BuildOutput buildOutput = computeBuildOutputFile(apkData);
        File outputFile = buildOutput.getOutputFile();

        /*
         * Additionally, make sure we have no previous package, if it exists.
         */
        FileUtils.deleteRecursivelyIfExists(outputFile);

        final ImmutableMap<RelativeFile, FileStatus> updatedDex;
        final ImmutableMap<RelativeFile, FileStatus> updatedJavaResources;
        if (!hasFeatureDexFiles()) {
            updatedDex = IncrementalRelativeFileSets.fromZipsAndDirectories(getDexFolders());
            updatedJavaResources = getJavaResourcesChanges();
        } else {
            // We reach this code if we're in a feature module and minification is enabled in the
            // base module. In this case, we want to use the classes.dex file from the base
            // module's DexSplitterTransform.
            checkNotNull(getFeatureDexFolder());
            updatedDex = IncrementalRelativeFileSets.fromZipsAndDirectories(getFeatureDexFolder());
            // For now, java resources are in the base apk, so we exclude them here (b/77546738)
            updatedJavaResources = ImmutableMap.of();
        }
        ImmutableMap<RelativeFile, FileStatus> updatedAssets =
                IncrementalRelativeFileSets.fromZipsAndDirectories(assets.getFiles());
        ImmutableMap<RelativeFile, FileStatus> updatedAndroidResources =
                IncrementalRelativeFileSets.fromZipsAndDirectories(androidResources);
        ImmutableMap<RelativeFile, FileStatus> updatedJniResources =
                IncrementalRelativeFileSets.fromZipsAndDirectories(getJniFolders());

        BuildElements manifestOutputs = ExistingBuildElements.from(manifestType, manifests);
        doTask(
                apkData,
                incrementalDirForSplit,
                outputFile,
                cacheByPath,
                manifestOutputs,
                updatedDex,
                updatedJavaResources,
                updatedAssets,
                updatedAndroidResources,
                updatedJniResources);

        /*
         * Update the known files.
         */
        KnownFilesSaveData saveData = KnownFilesSaveData.make(incrementalDirForSplit);
        saveData.setInputSet(updatedDex.keySet(), InputSet.DEX);
        saveData.setInputSet(updatedJavaResources.keySet(), InputSet.JAVA_RESOURCE);
        saveData.setInputSet(updatedAssets.keySet(), InputSet.ASSET);
        saveData.setInputSet(updatedAndroidResources.keySet(), InputSet.ANDROID_RESOURCE);
        saveData.setInputSet(updatedJniResources.keySet(), InputSet.NATIVE_RESOURCE);
        saveData.saveCurrentData();

        recordMetrics(outputFile, processedResources);

        return outputFile;
    }

    abstract void recordMetrics(File outputFile, File resourcesApFile);

    /**
     * Copy the input zip file (probably a Zip64) content into a new Zip in the destination folder
     * stripping out all .class files.
     *
     * @param destinationFolder the destination folder to use, the output jar will have the same
     *     name as the input zip file.
     * @param zip64File the input zip file.
     * @return the path to the stripped Zip file.
     * @throws IOException if the copying failed.
     */
    @VisibleForTesting
    static File copyJavaResourcesOnly(File destinationFolder, File zip64File) throws IOException {
        File cacheDir = new File(destinationFolder, ZIP_64_COPY_DIR);
        File copiedZip = new File(cacheDir, zip64File.getName());
        FileUtils.mkdirs(copiedZip.getParentFile());

        try (ZipFile inFile = new ZipFile(zip64File);
                ZipOutputStream outFile =
                        new ZipOutputStream(
                                new BufferedOutputStream(new FileOutputStream(copiedZip)))) {

            Enumeration<? extends ZipEntry> entries = inFile.entries();
            while (entries.hasMoreElements()) {
                ZipEntry zipEntry = entries.nextElement();
                if (!zipEntry.getName().endsWith(SdkConstants.DOT_CLASS)
                        && ZipEntryUtils.isValidZipEntryName(zipEntry)) {
                    outFile.putNextEntry(new ZipEntry(zipEntry.getName()));
                    try {
                        ByteStreams.copy(
                                new BufferedInputStream(inFile.getInputStream(zipEntry)), outFile);
                    } finally {
                        outFile.closeEntry();
                    }
                }
            }
        }
        return copiedZip;
    }

    ImmutableMap<RelativeFile, FileStatus> getJavaResourcesChanges() throws IOException {

        ImmutableMap.Builder<RelativeFile, FileStatus> updatedJavaResourcesBuilder =
                ImmutableMap.builder();
        for (File javaResourceFile : getJavaResourceFiles()) {
            try {
                updatedJavaResourcesBuilder.putAll(
                        javaResourceFile.isFile()
                                ? IncrementalRelativeFileSets.fromZip(javaResourceFile)
                                : IncrementalRelativeFileSets.fromDirectory(javaResourceFile));
            } catch (Zip64NotSupportedException e) {
                updatedJavaResourcesBuilder.putAll(
                        IncrementalRelativeFileSets.fromZip(
                                copyJavaResourcesOnly(getIncrementalFolder(), javaResourceFile)));
            }
        }
        return updatedJavaResourcesBuilder.build();
    }

    /**
     * Packages the application incrementally. In case of instant run packaging, this is not a
     * perfectly incremental task as some files are always rewritten even if no change has occurred.
     *
     * @param apkData the split being built
     * @param outputFile expected output package file
     * @param changedDex incremental dex packaging data
     * @param changedJavaResources incremental java resources
     * @param changedAssets incremental assets
     * @param changedAndroidResources incremental Android resource
     * @param changedNLibs incremental native libraries changed
     * @throws IOException failed to package the APK
     */
    private void doTask(
            @NonNull ApkInfo apkData,
            @NonNull File incrementalDirForSplit,
            @NonNull File outputFile,
            @NonNull FileCacheByPath cacheByPath,
            @NonNull BuildElements manifestOutputs,
            @NonNull ImmutableMap<RelativeFile, FileStatus> changedDex,
            @NonNull ImmutableMap<RelativeFile, FileStatus> changedJavaResources,
            @NonNull ImmutableMap<RelativeFile, FileStatus> changedAssets,
            @NonNull ImmutableMap<RelativeFile, FileStatus> changedAndroidResources,
            @NonNull ImmutableMap<RelativeFile, FileStatus> changedNLibs)
            throws IOException {

        ImmutableMap.Builder<RelativeFile, FileStatus> javaResourcesForApk =
                ImmutableMap.builder();
        javaResourcesForApk.putAll(changedJavaResources);

        if (isInInstantRunMode()) {
            changedDex = ImmutableMap.copyOf(
                    Maps.filterKeys(
                            changedDex,
                            Predicates.compose(
                                    Predicates.in(getDexFolders().getFiles()),
                                    RelativeFile::getBase
                            )));
        }
        final ImmutableMap<RelativeFile, FileStatus> dexFilesToPackage = changedDex;

        String filter = null;
        FilterData abiFilter = apkData.getFilter(OutputFile.FilterType.ABI);
        if (abiFilter != null) {
            filter = abiFilter.getIdentifier();
        }

        // find the manifest file for this split.
        BuildOutput manifestForSplit = manifestOutputs.element(apkData);

        if (manifestForSplit == null) {
            throw new RuntimeException(
                    "Found a .ap_ for split "
                            + apkData
                            + " but no "
                            + manifestType
                            + " associated manifest file");
        }
        FileUtils.mkdirs(outputFile.getParentFile());
        EvalIssueReporter issueReporter = getBuilder().getIssueReporter();
        // we are executing a task right now, so we can parse the manifest.
        BooleanSupplier isInExecutionPhase = () -> true;

        try (IncrementalPackager packager =
                new IncrementalPackagerBuilder(apkFormat)
                        .withOutputFile(outputFile)
                        .withSigning(SigningConfigMetadata.Companion.load(signingConfig))
                        .withCreatedBy(getBuilder().getCreatedBy())
                        .withMinSdk(getMinSdkVersion())
                        // TODO: allow extra metadata to be saved in the split scope to avoid
                        // reparsing
                        // these manifest files.
                        .withNativeLibraryPackagingMode(
                                PackagingUtils.getNativeLibrariesLibrariesPackagingMode(
                                        manifestForSplit.getOutputFile(),
                                        isInExecutionPhase,
                                        issueReporter))
                        .withNoCompressPredicate(
                                PackagingUtils.getNoCompressPredicate(
                                        aaptOptionsNoCompress,
                                        manifestForSplit.getOutputFile(),
                                        isInExecutionPhase,
                                        issueReporter))
                        .withIntermediateDir(incrementalDirForSplit)
                        .withProject(getProject())
                        .withDebuggableBuild(getDebugBuild())
                        .withAcceptedAbis(filter == null ? abiFilters : ImmutableSet.of(filter))
                        .withJniDebuggableBuild(getJniDebugBuild())
                        .withIssueReporter(issueReporter)
                        .build()) {
            packager.updateDex(dexFilesToPackage);
            packager.updateJavaResources(changedJavaResources);
            packager.updateAssets(changedAssets);
            packager.updateAndroidResources(changedAndroidResources);
            packager.updateNativeLibraries(changedNLibs);
            // Only report APK as built if it has actually changed.
            if (packager.hasPendingChangesWithWait()) {
                // FIX-ME : below would not work in multi apk situations. There is code somewhere
                // to ensure we only build ONE multi APK for the target device, make sure it is still
                // active.
                instantRunContext.get().addChangedFile(instantRunFileType, outputFile);
            }
        }

        /*
         * Save all used zips in the cache.
         */
        Stream.concat(
                        dexFilesToPackage.keySet().stream(),
                        Stream.concat(
                                changedJavaResources.keySet().stream(),
                                Stream.concat(
                                        changedAndroidResources.keySet().stream(),
                                        changedNLibs.keySet().stream())))
                .map(RelativeFile::getBase)
                .filter(File::isFile)
                .distinct()
                .forEach(
                        (File f) -> {
                            try {
                                cacheByPath.add(f);
                            } catch (IOException e) {
                                throw new IOExceptionWrapper(e);
                            }
                        });
    }

    @Override
    protected boolean isIncremental() {
        return true;
    }


    @Override
    protected void doIncrementalTaskAction(Map<File, FileStatus> changedInputs) {
        checkNotNull(changedInputs, "changedInputs == null");
        ExistingBuildElements.from(getTaskInputType(), resourceFiles)
                .transform(
                        (apkInfo, inputFile) -> {
                            try {
                                return splitIncrementalAction(apkInfo, inputFile, changedInputs);
                            } catch (IOException e) {
                                throw new BuildException(e.getMessage(), e);
                            }
                        })
                .into(getInternalArtifactType(), outputDirectory);
    }

    private File splitIncrementalAction(
            @NonNull ApkInfo apkData,
            @Nullable File processedResources,
            Map<File, FileStatus> changedInputs)
            throws IOException {

        Set<File> androidResources = getAndroidResources(processedResources);

        File incrementalDirForSplit = new File(getIncrementalFolder(), apkData.getFullName());

        File cacheByPathDir = new File(incrementalDirForSplit, ZIP_DIFF_CACHE_DIR);
        if (!cacheByPathDir.exists()) {
            FileUtils.mkdirs(cacheByPathDir);
        }
        FileCacheByPath cacheByPath = new FileCacheByPath(cacheByPathDir);

        KnownFilesSaveData saveData = KnownFilesSaveData.make(incrementalDirForSplit);

        final Set<File> assetsFiles = assets.getFiles();

        Set<Runnable> cacheUpdates = new HashSet<>();

        final Set<File> dexFiles;
        final Set<File> javaResourceFiles;
        if (!hasFeatureDexFiles()) {
            dexFiles = getDexFolders().getFiles();
            javaResourceFiles = getJavaResourceFiles().getFiles();
        } else {
            // We reach this code if we're in a feature module and minification is enabled in the
            // base module. In this case, we want to use the classes.dex file from the base
            // module's DexSplitterTransform.
            checkNotNull(getFeatureDexFolder());
            dexFiles = getFeatureDexFolder().getFiles();
            // For now, java resources are in the base apk, so we exclude them here (b/77546738)
            javaResourceFiles = ImmutableSet.of();
        }

        ImmutableMap<RelativeFile, FileStatus> changedDexFiles =
                KnownFilesSaveData.getChangedInputs(
                        changedInputs, saveData, InputSet.DEX, dexFiles, cacheByPath, cacheUpdates);

        ImmutableMap<RelativeFile, FileStatus> changedJavaResources;
        try {
            changedJavaResources =
                    KnownFilesSaveData.getChangedInputs(
                            changedInputs,
                            saveData,
                            InputSet.JAVA_RESOURCE,
                            javaResourceFiles,
                            cacheByPath,
                            cacheUpdates);
        } catch (Zip64NotSupportedException e) {
            // copy all changedInputs into a smaller jar and rerun.
            ImmutableMap.Builder<File, FileStatus> copiedInputs = ImmutableMap.builder();
            for (Map.Entry<File, FileStatus> fileFileStatusEntry : changedInputs.entrySet()) {
                copiedInputs.put(
                        copyJavaResourcesOnly(getIncrementalFolder(), fileFileStatusEntry.getKey()),
                        fileFileStatusEntry.getValue());
            }
            changedJavaResources =
                    KnownFilesSaveData.getChangedInputs(
                            copiedInputs.build(),
                            saveData,
                            InputSet.JAVA_RESOURCE,
                            getJavaResourceFiles().getFiles(),
                            cacheByPath,
                            cacheUpdates);
        }

        ImmutableMap<RelativeFile, FileStatus> changedAssets =
                KnownFilesSaveData.getChangedInputs(
                        changedInputs,
                        saveData,
                        InputSet.ASSET,
                        assetsFiles,
                        cacheByPath,
                        cacheUpdates);

        ImmutableMap<RelativeFile, FileStatus> changedAndroidResources =
                KnownFilesSaveData.getChangedInputs(
                        changedInputs,
                        saveData,
                        InputSet.ANDROID_RESOURCE,
                        androidResources,
                        cacheByPath,
                        cacheUpdates);

        ImmutableMap<RelativeFile, FileStatus> changedNLibs =
                KnownFilesSaveData.getChangedInputs(
                        changedInputs,
                        saveData,
                        InputSet.NATIVE_RESOURCE,
                        getJniFolders().getFiles(),
                        cacheByPath,
                        cacheUpdates);

        BuildOutput buildOutput = computeBuildOutputFile(apkData);
        File outputFile = buildOutput.getOutputFile();

        BuildElements manifestOutputs = ExistingBuildElements.from(manifestType, manifests);

        doTask(
                apkData,
                incrementalDirForSplit,
                outputFile,
                cacheByPath,
                manifestOutputs,
                changedDexFiles,
                changedJavaResources,
                changedAssets,
                changedAndroidResources,
                changedNLibs);

        /*
         * Update the cache
         */
        cacheUpdates.forEach(Runnable::run);

        /*
         * Update the save data keep files.
         */
        ImmutableMap<RelativeFile, FileStatus> allDex =
                IncrementalRelativeFileSets.fromZipsAndDirectories(getDexFolders());
        ImmutableMap<RelativeFile, FileStatus> allJavaResources =
                IncrementalRelativeFileSets.fromZipsAndDirectories(getJavaResourceFiles());
        ImmutableMap<RelativeFile, FileStatus> allAssets =
                IncrementalRelativeFileSets.fromZipsAndDirectories(assetsFiles);
        ImmutableMap<RelativeFile, FileStatus> allAndroidResources =
                IncrementalRelativeFileSets.fromZipsAndDirectories(androidResources);
        ImmutableMap<RelativeFile, FileStatus> allJniResources =
                IncrementalRelativeFileSets.fromZipsAndDirectories(getJniFolders());

        saveData.setInputSet(allDex.keySet(), InputSet.DEX);
        saveData.setInputSet(allJavaResources.keySet(), InputSet.JAVA_RESOURCE);
        saveData.setInputSet(allAssets.keySet(), InputSet.ASSET);
        saveData.setInputSet(allAndroidResources.keySet(), InputSet.ANDROID_RESOURCE);
        saveData.setInputSet(allJniResources.keySet(), InputSet.NATIVE_RESOURCE);
        saveData.saveCurrentData();
        return outputFile;
    }

    /** true if variant type is a feature split and minification is enabled in the base module. */
    private boolean hasFeatureDexFiles() {
        return (getFeatureDexFolder() != null && !getFeatureDexFolder().getFiles().isEmpty());
    }

    // ----- CreationAction -----

    public abstract static class CreationAction<T extends PackageAndroidArtifact>
            extends VariantTaskCreationAction<T> {

        protected final Project project;
        @NonNull protected final BuildableArtifact manifests;
        @NonNull protected final InternalArtifactType inputResourceFilesType;
        @NonNull protected final File outputDirectory;
        @NonNull protected final OutputScope outputScope;
        @Nullable private final FileCache fileCache;
        @NonNull private final InternalArtifactType manifestType;

        public CreationAction(
                @NonNull VariantScope variantScope,
                @NonNull File outputDirectory,
                @NonNull InternalArtifactType inputResourceFilesType,
                @NonNull BuildableArtifact manifests,
                @NonNull InternalArtifactType manifestType,
                @Nullable FileCache fileCache,
                @NonNull OutputScope outputScope) {
            super(variantScope);
            this.project = variantScope.getGlobalScope().getProject();
            this.inputResourceFilesType = inputResourceFilesType;
            this.manifests = manifests;
            this.outputDirectory = outputDirectory;
            this.outputScope = outputScope;
            this.manifestType = manifestType;
            this.fileCache = fileCache;
        }

        @Override
        public void configure(@NonNull final T packageAndroidArtifact) {
            super.configure(packageAndroidArtifact);
            VariantScope variantScope = getVariantScope();

            GlobalScope globalScope = variantScope.getGlobalScope();
            GradleVariantConfiguration variantConfiguration =
                    variantScope.getVariantConfiguration();

            packageAndroidArtifact.instantRunFileType = FileType.MAIN;
            packageAndroidArtifact.taskInputType = inputResourceFilesType;
            packageAndroidArtifact.minSdkVersion =
                    TaskInputHelper.memoize(variantScope::getMinSdkVersion);
            packageAndroidArtifact.instantRunContext =
                    TaskInputHelper.memoize(variantScope::getInstantRunBuildContext);

            packageAndroidArtifact.resourceFiles =
                    variantScope.getArtifacts().getFinalArtifactFiles(inputResourceFilesType);
            packageAndroidArtifact.outputDirectory = outputDirectory;
            packageAndroidArtifact.setIncrementalFolder(
                    new File(
                            variantScope.getIncrementalDir(packageAndroidArtifact.getName()),
                            "tmp"));
            packageAndroidArtifact.outputScope = outputScope;

            packageAndroidArtifact.fileCache = fileCache;
            packageAndroidArtifact.aaptOptionsNoCompress =
                    DslAdaptersKt.convert(globalScope.getExtension().getAaptOptions())
                            .getNoCompress();

            packageAndroidArtifact.manifests = manifests;

            packageAndroidArtifact.dexFolders = getDexFolders();
            packageAndroidArtifact.featureDexFolder = getFeatureDexFolder();
            packageAndroidArtifact.javaResourceFiles = getJavaResources();

            packageAndroidArtifact.assets =
                    variantScope.getArtifacts().getFinalArtifactFiles(MERGED_ASSETS);
            packageAndroidArtifact.setAbiFilters(variantConfiguration.getSupportedAbis());
            packageAndroidArtifact.setJniDebugBuild(
                    variantConfiguration.getBuildType().isJniDebuggable());
            packageAndroidArtifact.setDebugBuild(
                    variantConfiguration.getBuildType().isDebuggable());

            ProjectOptions projectOptions = variantScope.getGlobalScope().getProjectOptions();
            packageAndroidArtifact.projectBaseName = globalScope.getProjectBaseName();
            packageAndroidArtifact.manifestType = manifestType;
            packageAndroidArtifact.buildTargetAbi =
                    globalScope.getExtension().getSplits().getAbi().isEnable()
                            ? projectOptions.get(StringOption.IDE_BUILD_TARGET_ABI)
                            : null;
            packageAndroidArtifact.buildTargetDensity =
                    globalScope.getExtension().getSplits().getDensity().isEnable()
                            ? projectOptions.get(StringOption.IDE_BUILD_TARGET_DENSITY)
                            : null;

            packageAndroidArtifact.apkFormat =
                    projectOptions.get(BooleanOption.DEPLOYMENT_USES_DIRECTORY)
                            ? IncrementalPackagerBuilder.ApkFormat.DIRECTORY
                            : projectOptions.get(BooleanOption.DEPLOYMENT_PROVIDES_LIST_OF_CHANGES)
                                    ? IncrementalPackagerBuilder.ApkFormat.FILE_WITH_LIST_OF_CHANGES
                                    : IncrementalPackagerBuilder.ApkFormat.FILE;
            finalConfigure(packageAndroidArtifact);
        }

        protected void finalConfigure(T task) {
            VariantScope variantScope = getVariantScope();

            GlobalScope globalScope = variantScope.getGlobalScope();
            GradleVariantConfiguration variantConfiguration =
                    variantScope.getVariantConfiguration();
            task.instantRunFileType = FileType.MAIN;

            task.dexFolders = getDexFolders();
            task.featureDexFolder = getFeatureDexFolder();
            task.javaResourceFiles = getJavaResources();

            if (variantScope.getVariantData().getMultiOutputPolicy()
                    == MultiOutputPolicy.MULTI_APK) {
                task.jniFolders = getJniFolders();
            } else {
                Set<String> filters =
                        AbiSplitOptions.getAbiFilters(
                                globalScope.getExtension().getSplits().getAbiFilters());

                task.jniFolders = filters.isEmpty() ? getJniFolders() : project.files();
            }

            task.apkList =
                    variantScope
                            .getArtifacts()
                            .getFinalArtifactFiles(InternalArtifactType.APK_LIST);

            task.setSigningConfig(variantScope.getSigningConfigFileCollection());
        }

        @NonNull
        public FileCollection getDexFolders() {
            return getVariantScope()
                    .getTransformManager()
                    .getPipelineOutputAsFileCollection(StreamFilter.DEX);
        }

        @NonNull
        public FileCollection getJavaResources() {
            return getVariantScope()
                    .getTransformManager()
                    .getPipelineOutputAsFileCollection(StreamFilter.RESOURCES);
        }

        @NonNull
        public FileCollection getJniFolders() {
            return getVariantScope()
                    .getTransformManager()
                    .getPipelineOutputAsFileCollection(StreamFilter.NATIVE_LIBS);
        }

        @Nullable
        public FileCollection getFeatureDexFolder() {
            if (!getVariantScope().getType().isFeatureSplit()) {
                return null;
            }
            return getVariantScope()
                    .getArtifactFileCollection(
                            AndroidArtifacts.ConsumedConfigType.RUNTIME_CLASSPATH,
                            AndroidArtifacts.ArtifactScope.MODULE,
                            AndroidArtifacts.ArtifactType.FEATURE_DEX,
                            ImmutableMap.of(MODULE_PATH, project.getPath()));
        }
    }
}<|MERGE_RESOLUTION|>--- conflicted
+++ resolved
@@ -110,28 +110,17 @@
 
     // ----- PUBLIC TASK API -----
 
-<<<<<<< HEAD
-    // Path sensitivity here and below is absolute due to http://b/72085541
-    @InputFiles
-    @PathSensitive(PathSensitivity.ABSOLUTE)
-    public FileCollection getManifests() {
-=======
     // Path sensitivity here is absolute due to http://b/72085541
     @InputFiles
     @PathSensitive(PathSensitivity.ABSOLUTE)
     public BuildableArtifact getManifests() {
->>>>>>> 2c0ed8da
         return manifests;
     }
 
     // Path sensitivity here is absolute due to http://b/72085541
     @InputFiles
     @PathSensitive(PathSensitivity.ABSOLUTE)
-<<<<<<< HEAD
-    public FileCollection getResourceFiles() {
-=======
     public BuildableArtifact getResourceFiles() {
->>>>>>> 2c0ed8da
         return resourceFiles;
     }
 
@@ -198,11 +187,7 @@
     // Path sensitivity here is absolute due to http://b/72085541
     @InputFiles
     @PathSensitive(PathSensitivity.ABSOLUTE)
-<<<<<<< HEAD
-    public FileCollection getAssets() {
-=======
     public BuildableArtifact getAssets() {
->>>>>>> 2c0ed8da
         return assets;
     }
 

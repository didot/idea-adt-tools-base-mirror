--- conflicted
+++ resolved
@@ -19,47 +19,21 @@
 import com.android.SdkConstants;
 import com.android.annotations.NonNull;
 import com.android.annotations.Nullable;
-<<<<<<< HEAD
-import com.android.build.gradle.AndroidGradleOptions;
-import com.android.build.gradle.internal.incremental.DexPackagingPolicy;
-import com.android.build.gradle.internal.incremental.InstantRunBuildContext;
-import com.android.build.gradle.internal.incremental.InstantRunPatchingPolicy;
-import com.android.build.gradle.internal.scope.ConventionMappingHelper;
-import com.android.build.gradle.internal.scope.PackagingScope;
-import com.android.build.gradle.internal.transforms.InstantRunSlicer;
-import com.android.builder.packaging.DuplicateFileException;
-import com.android.builder.profile.ProcessRecorder;
-=======
 import com.android.build.gradle.internal.incremental.DexPackagingPolicy;
 import com.android.build.gradle.internal.incremental.FileType;
 import com.android.build.gradle.internal.incremental.InstantRunPatchingPolicy;
 import com.android.build.gradle.internal.scope.ConventionMappingHelper;
 import com.android.build.gradle.internal.scope.PackagingScope;
 import com.android.builder.profile.ProcessProfileWriter;
->>>>>>> fdf07a2c
 import com.android.ide.common.res2.FileStatus;
 import com.google.common.collect.ImmutableList;
 import com.google.common.collect.ImmutableSet;
 import com.google.common.io.Files;
-<<<<<<< HEAD
-import com.google.wireless.android.sdk.stats.AndroidStudioStats;
-
-import org.gradle.api.logging.Logger;
-import org.gradle.api.tasks.ParallelizableTask;
-import org.gradle.tooling.BuildException;
-
-=======
 import com.google.wireless.android.sdk.stats.GradleBuildProjectMetrics;
->>>>>>> fdf07a2c
 import java.io.BufferedOutputStream;
 import java.io.File;
 import java.io.FileOutputStream;
 import java.io.IOException;
-<<<<<<< HEAD
-import java.security.NoSuchAlgorithmException;
-import java.util.Collection;
-=======
->>>>>>> fdf07a2c
 import java.util.Collections;
 import java.util.Map;
 import java.util.zip.ZipEntry;
@@ -89,90 +63,6 @@
         recordMetrics();
     }
 
-<<<<<<< HEAD
-    /**
-     * Old packaging code.
-     */
-    private void doOldTask() {
-        try {
-
-            ImmutableSet.Builder<File> dexFoldersForApk = ImmutableSet.builder();
-            ImmutableList.Builder<File> javaResourcesForApk = ImmutableList.builder();
-
-            Collection<File> javaResourceFiles = getJavaResourceFiles();
-            if (javaResourceFiles != null) {
-                javaResourcesForApk.addAll(javaResourceFiles);
-            }
-            switch(dexPackagingPolicy) {
-                case INSTANT_RUN_SHARDS_IN_SINGLE_APK:
-                    File zippedDexes = zipDexesForInstantRun(getDexFolders(), dexFoldersForApk);
-                    javaResourcesForApk.add(zippedDexes);
-                    break;
-                case INSTANT_RUN_MULTI_APK:
-                    for (File dexFolder : getDexFolders()) {
-                        if (dexFolder.getName().contains(InstantRunSlicer.MAIN_SLICE_NAME)) {
-                            dexFoldersForApk.add(dexFolder);
-                        }
-                    }
-                    break;
-                case STANDARD:
-                    dexFoldersForApk.addAll(getDexFolders());
-                    break;
-                default:
-                    throw new RuntimeException(
-                            "Unhandled DexPackagingPolicy : " + getDexPackagingPolicy());
-            }
-
-            getBuilder().oldPackageApk(
-                    getResourceFile().getAbsolutePath(),
-                    dexFoldersForApk.build(),
-                    javaResourcesForApk.build(),
-                    getJniFolders(),
-                    getAssets(),
-                    getAbiFilters(),
-                    getJniDebugBuild(),
-                    getSigningConfig(),
-                    getOutputFile(),
-                    getMinSdkVersion(),
-                    getNoCompressPredicate());
-        } catch (DuplicateFileException e) {
-            Logger logger = getLogger();
-            logger.error("Error: duplicate files during packaging of APK " + getOutputFile()
-                    .getAbsolutePath());
-            logger.error("\tPath in archive: " + e.getArchivePath());
-            int index = 1;
-            for (File file : e.getSourceFiles()) {
-                logger.error("\tOrigin " + (index++) + ": " + file);
-            }
-            logger.error("You can ignore those files in your build.gradle:");
-            logger.error("\tandroid {");
-            logger.error("\t  packagingOptions {");
-            logger.error("\t    exclude \'" + e.getArchivePath() + "\'");
-            logger.error("\t  }");
-            logger.error("\t}");
-            throw new BuildException(e.getMessage(), e);
-        } catch (Exception e) {
-            //noinspection ThrowableResultOfMethodCallIgnored
-            Throwable rootCause = Throwables.getRootCause(e);
-            if (rootCause instanceof NoSuchAlgorithmException) {
-                throw new BuildException(
-                        rootCause.getMessage() + ": try using a newer JVM to build your application.",
-                        rootCause);
-            }
-            throw new BuildException(e.getMessage(), e);
-        }
-
-        // mark this APK production, this will eventually be saved when instant-run is enabled.
-        // this might get overridden if the package is signed/aligned.
-        try {
-            instantRunContext.addChangedFile(instantRunFileType, getOutputFile());
-        } catch (IOException e) {
-            throw new BuildException(e.getMessage(), e);
-        }
-    }
-
-=======
->>>>>>> fdf07a2c
     private File zipDexesForInstantRun(Iterable<File> dexFolders,
             ImmutableSet.Builder<File> dexFoldersForApk)
             throws IOException {
@@ -230,12 +120,7 @@
 
     private void recordMetrics() {
         long metricsStartTime = System.nanoTime();
-<<<<<<< HEAD
-        AndroidStudioStats.GradleBuildProjectMetrics.Builder metrics =
-                AndroidStudioStats.GradleBuildProjectMetrics.newBuilder();
-=======
         GradleBuildProjectMetrics.Builder metrics = GradleBuildProjectMetrics.newBuilder();
->>>>>>> fdf07a2c
 
         Long apkSize = getSize(getOutputFile());
         if (apkSize != null) {
@@ -249,11 +134,7 @@
 
         metrics.setMetricsTimeNs(System.nanoTime() - metricsStartTime);
 
-<<<<<<< HEAD
-        ProcessRecorder.getProject(getProject().getPath()).setMetrics(metrics);
-=======
         ProcessProfileWriter.getProject(getProject().getPath()).setMetrics(metrics);
->>>>>>> fdf07a2c
     }
 
     @Nullable
@@ -297,17 +178,6 @@
 
         @Override
         public void execute(@NonNull final PackageApplication packageApplication) {
-<<<<<<< HEAD
-            packageApplication.inOldMode =
-                    AndroidGradleOptions.useOldPackaging(packagingScope.getProject());
-
-            ConventionMappingHelper.map(
-                    packageApplication,
-                    "outputFile",
-                    packageApplication.inOldMode
-                            ? packagingScope::getIntermediateApk
-                            : packagingScope::getOutputApk);
-=======
             ConventionMappingHelper.map(
                     packageApplication,
                     "outputFile",
@@ -348,7 +218,6 @@
         @Override
         public void execute(@NonNull final PackageApplication packageApplication) {
             packageApplication.setOutputFile(mOutputFile);
->>>>>>> fdf07a2c
 
             super.execute(packageApplication);
             packageApplication.instantRunFileType = FileType.RESOURCES;
@@ -366,61 +235,4 @@
             packageApplication.setSigningConfig(null);
         }
     }
-<<<<<<< HEAD
-
-    /**
-     * Configures the task to only package resources and assets.
-     */
-    public static class InstantRunResourcesConfigAction
-            extends PackageAndroidArtifact.ConfigAction<PackageApplication> {
-
-        @NonNull
-        private final File mOutputFile;
-
-        public InstantRunResourcesConfigAction(
-                @NonNull File outputFile,
-                @NonNull PackagingScope scope,
-                @Nullable InstantRunPatchingPolicy patchingPolicy) {
-            super(scope, patchingPolicy);
-            mOutputFile = outputFile;
-        }
-
-        @NonNull
-        @Override
-        public String getName() {
-            return packagingScope.getTaskName("packageInstantRunResources");
-        }
-
-        @NonNull
-        @Override
-        public Class<PackageApplication> getType() {
-            return PackageApplication.class;
-        }
-
-        @Override
-        public void execute(@NonNull final PackageApplication packageApplication) {
-            packageApplication.setOutputFile(mOutputFile);
-
-            packageApplication.inOldMode =
-                    AndroidGradleOptions.useOldPackaging(packagingScope.getProject());
-
-            packageApplication.instantRunFileType = InstantRunBuildContext.FileType.RESOURCES;
-
-            super.execute(packageApplication);
-
-            // Don't try to add any special dex files to this zip.
-            packageApplication.dexPackagingPolicy = DexPackagingPolicy.STANDARD;
-
-            // Skip files which are not needed for hot/cold swap.
-            for (String prop : ImmutableList.of("dexFolders", "jniFolders", "javaResourceFiles")) {
-                ConventionMappingHelper.map(
-                        packageApplication, prop, Collections::<File>emptySet);
-            }
-
-            // Don't sign.
-            packageApplication.setSigningConfig(null);
-        }
-    }
-=======
->>>>>>> fdf07a2c
 }
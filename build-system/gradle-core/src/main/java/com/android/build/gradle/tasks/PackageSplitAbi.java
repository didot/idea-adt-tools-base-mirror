/*
 * Copyright (C) 2014 The Android Open Source Project
 *
 * Licensed under the Apache License, Version 2.0 (the "License");
 * you may not use this file except in compliance with the License.
 * You may obtain a copy of the License at
 *
 *      http://www.apache.org/licenses/LICENSE-2.0
 *
 * Unless required by applicable law or agreed to in writing, software
 * distributed under the License is distributed on an "AS IS" BASIS,
 * WITHOUT WARRANTIES OR CONDITIONS OF ANY KIND, either express or implied.
 * See the License for the specific language governing permissions and
 * limitations under the License.
 */

package com.android.build.gradle.tasks;

import com.android.SdkConstants;
import com.android.annotations.NonNull;
import com.android.build.OutputFile;
import com.android.build.gradle.internal.packaging.IncrementalPackagerBuilder;
import com.android.build.gradle.internal.pipeline.StreamFilter;
import com.android.build.gradle.internal.scope.BuildOutputs;
import com.android.build.gradle.internal.scope.OutputScope;
import com.android.build.gradle.internal.scope.TaskConfigAction;
import com.android.build.gradle.internal.scope.VariantScope;
import com.android.build.gradle.internal.tasks.BaseTask;
import com.android.builder.core.VariantConfiguration;
import com.android.builder.files.IncrementalRelativeFileSets;
import com.android.builder.files.RelativeFile;
import com.android.builder.internal.packaging.IncrementalPackager;
import com.android.builder.model.SigningConfig;
import com.android.builder.packaging.PackagerException;
import com.android.builder.packaging.SigningException;
import com.android.ide.common.build.ApkData;
import com.android.ide.common.res2.FileStatus;
import com.android.ide.common.signing.KeytoolException;
import com.android.sdklib.AndroidVersion;
import com.android.utils.FileUtils;
import com.google.common.collect.ImmutableMap;
import com.google.common.collect.ImmutableSet;
import java.io.File;
import java.io.IOException;
import java.util.Collection;
import java.util.Collections;
import java.util.Set;
import org.gradle.api.file.FileCollection;
import org.gradle.api.tasks.Input;
import org.gradle.api.tasks.InputFiles;
import org.gradle.api.tasks.Nested;
import org.gradle.api.tasks.Optional;
import org.gradle.api.tasks.OutputDirectory;
import org.gradle.api.tasks.TaskAction;

/** Package a abi dimension specific split APK */
public class PackageSplitAbi extends BaseTask {

    private FileCollection processedAbiResources;

    private File outputDirectory;

    private boolean jniDebuggable;

    private SigningConfig signingConfig;

    private FileCollection jniFolders;

    private AndroidVersion minSdkVersion;

    private File incrementalDir;

    private Collection<String> aaptOptionsNoCompress;
    private OutputScope outputScope;

    private Set<String> splits;

    @InputFiles
    public FileCollection getProcessedAbiResources() {
        return processedAbiResources;
    }

    @OutputDirectory
    public File getOutputDirectory() {
        return outputDirectory;
    }

    @Input
    public Set<String> getSplits() {
        return splits;
    }

    @Input
    public boolean isJniDebuggable() {
        return jniDebuggable;
    }

    @Nested
    @Optional
    public SigningConfig getSigningConfig() {
        return signingConfig;
    }

    @InputFiles
    public FileCollection getJniFolders() {
        return jniFolders;
    }

    @Input
    public int getMinSdkVersion() {
        return minSdkVersion.getFeatureLevel();
    }

    @Input
    public Collection<String> getNoCompressExtensions() {
        return aaptOptionsNoCompress != null ? aaptOptionsNoCompress : Collections.emptyList();
    }

    @TaskAction
    protected void doFullTaskAction()
            throws SigningException, KeytoolException, PackagerException, IOException {

        FileUtils.cleanOutputDir(incrementalDir);

        outputScope.parallelForEachOutput(
                BuildOutputs.load(
                        VariantScope.TaskOutputType.ABI_PROCESSED_SPLIT_RES, processedAbiResources),
                VariantScope.TaskOutputType.ABI_PROCESSED_SPLIT_RES,
                VariantScope.TaskOutputType.ABI_PACKAGED_SPLIT,
                (split, output) -> {
                    String apkName = getApkName(split);

                    File outFile = new File(outputDirectory, apkName);

                    try (IncrementalPackager pkg =
                            new IncrementalPackagerBuilder()
                                    .withOutputFile(outFile)
                                    .withSigning(signingConfig)
                                    .withCreatedBy(getBuilder().getCreatedBy())
                                    .withMinSdk(getMinSdkVersion())
                                    // .withManifest(manifest)
                                    .withAaptOptionsNoCompress(aaptOptionsNoCompress)
                                    .withIntermediateDir(incrementalDir)
                                    .withProject(getProject())
                                    .withDebuggableBuild(isJniDebuggable())
                                    .withJniDebuggableBuild(isJniDebuggable())
                                    .withAcceptedAbis(ImmutableSet.of(split.getFilterName()))
                                    .build()) {
                        ImmutableMap<RelativeFile, FileStatus> nativeLibs =
                                IncrementalRelativeFileSets.fromZipsAndDirectories(getJniFolders());
                        pkg.updateNativeLibraries(nativeLibs);

                        ImmutableMap<RelativeFile, FileStatus> androidResources =
                                IncrementalRelativeFileSets.fromZip(output);
                        pkg.updateAndroidResources(androidResources);
                    }
                    return outFile;
                });
        outputScope.save(VariantScope.TaskOutputType.ABI_PACKAGED_SPLIT, outputDirectory);
    }

    private String getApkName(final ApkData apkData) {
        String archivesBaseName = (String) getProject().getProperties().get("archivesBaseName");
        String apkName = archivesBaseName + "-" + apkData.getBaseName();
        return apkName
                + (getSigningConfig() == null ? "-unsigned" : "")
                + SdkConstants.DOT_ANDROID_PACKAGE;
    }

    // ----- ConfigAction -----

    public static class ConfigAction implements TaskConfigAction<PackageSplitAbi> {

        private VariantScope scope;
        private File outputDirectory;
        private FileCollection processedAbiResources;

        public ConfigAction(
                VariantScope scope, File outputDirectory, FileCollection processedAbiResources) {
            this.scope = scope;
            this.outputDirectory = outputDirectory;
            this.processedAbiResources = processedAbiResources;
        }

        @Override
        @NonNull
        public String getName() {
            return scope.getTaskName("package", "SplitAbi");
        }

        @Override
        @NonNull
        public Class<PackageSplitAbi> getType() {
            return PackageSplitAbi.class;
        }

        @Override
        public void execute(@NonNull PackageSplitAbi packageSplitAbiTask) {
<<<<<<< HEAD
            BaseVariantData<? extends BaseVariantOutputData> variantData = scope.getVariantData();
            BaseVariantOutputData variantOutputData = variantData.getMainOutput();
            VariantOutputScope variantOutputScope = variantOutputData.getScope();
=======
>>>>>>> b805f832
            VariantConfiguration config = this.scope.getVariantConfiguration();
            packageSplitAbiTask.processedAbiResources = processedAbiResources;
            packageSplitAbiTask.outputScope = scope.getOutputScope();
            packageSplitAbiTask.signingConfig = config.getSigningConfig();
            packageSplitAbiTask.outputDirectory = outputDirectory;
            packageSplitAbiTask.setAndroidBuilder(this.scope.getGlobalScope().getAndroidBuilder());
            packageSplitAbiTask.setVariantName(config.getFullName());
            packageSplitAbiTask.minSdkVersion = config.getMinSdkVersion();
            packageSplitAbiTask.incrementalDir =
                    scope.getIncrementalDir(packageSplitAbiTask.getName());

            packageSplitAbiTask.aaptOptionsNoCompress =
                    scope.getGlobalScope().getExtension().getAaptOptions().getNoCompress();
            packageSplitAbiTask.jniDebuggable = config.getBuildType().isJniDebuggable();

            packageSplitAbiTask.jniFolders =
                    scope.getTransformManager()
                            .getPipelineOutputAsFileCollection(StreamFilter.NATIVE_LIBS);
            packageSplitAbiTask.jniDebuggable = config.getBuildType().isJniDebuggable();
            packageSplitAbiTask.splits =
                    scope.getVariantData().getFilters(OutputFile.FilterType.ABI);
        }
    }
}<|MERGE_RESOLUTION|>--- conflicted
+++ resolved
@@ -196,12 +196,6 @@
 
         @Override
         public void execute(@NonNull PackageSplitAbi packageSplitAbiTask) {
-<<<<<<< HEAD
-            BaseVariantData<? extends BaseVariantOutputData> variantData = scope.getVariantData();
-            BaseVariantOutputData variantOutputData = variantData.getMainOutput();
-            VariantOutputScope variantOutputScope = variantOutputData.getScope();
-=======
->>>>>>> b805f832
             VariantConfiguration config = this.scope.getVariantConfiguration();
             packageSplitAbiTask.processedAbiResources = processedAbiResources;
             packageSplitAbiTask.outputScope = scope.getOutputScope();

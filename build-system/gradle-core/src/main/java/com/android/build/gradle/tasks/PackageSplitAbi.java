/*
 * Copyright (C) 2014 The Android Open Source Project
 *
 * Licensed under the Apache License, Version 2.0 (the "License");
 * you may not use this file except in compliance with the License.
 * You may obtain a copy of the License at
 *
 *      http://www.apache.org/licenses/LICENSE-2.0
 *
 * Unless required by applicable law or agreed to in writing, software
 * distributed under the License is distributed on an "AS IS" BASIS,
 * WITHOUT WARRANTIES OR CONDITIONS OF ANY KIND, either express or implied.
 * See the License for the specific language governing permissions and
 * limitations under the License.
 */

package com.android.build.gradle.tasks;

import static com.google.common.base.Preconditions.checkNotNull;

import com.android.annotations.NonNull;
import com.android.annotations.Nullable;
import com.android.apkzlib.zfile.ApkCreatorFactory;
import com.android.build.FilterData;
import com.android.build.OutputFile;
import com.android.build.gradle.api.ApkOutputFile;
import com.android.build.gradle.internal.dsl.AbiSplitOptions;
import com.android.build.gradle.internal.ide.FilterDataImpl;
import com.android.build.gradle.internal.packaging.ApkCreatorFactories;
import com.android.build.gradle.internal.pipeline.StreamFilter;
import com.android.build.gradle.internal.scope.ConventionMappingHelper;
import com.android.build.gradle.internal.scope.TaskConfigAction;
import com.android.build.gradle.internal.scope.VariantOutputScope;
import com.android.build.gradle.internal.scope.VariantScope;
import com.android.build.gradle.internal.variant.BaseVariantData;
import com.android.build.gradle.internal.variant.BaseVariantOutputData;
import com.android.builder.core.VariantConfiguration;
<<<<<<< HEAD
=======
import com.android.builder.files.IncrementalRelativeFileSets;
import com.android.builder.files.RelativeFile;
import com.android.builder.internal.packaging.IncrementalPackager;
>>>>>>> fdf07a2c
import com.android.builder.model.AaptOptions;
import com.android.builder.model.ApiVersion;
import com.android.builder.model.SigningConfig;
import com.android.builder.packaging.PackagerException;
import com.android.builder.packaging.PackagingUtils;
import com.android.builder.packaging.SigningException;
import com.android.ide.common.res2.FileStatus;
import com.android.ide.common.signing.CertificateInfo;
import com.android.ide.common.signing.KeystoreHelper;
import com.android.ide.common.signing.KeytoolException;
import com.android.utils.FileUtils;
import com.google.common.base.Joiner;
import com.google.common.base.MoreObjects;
import com.google.common.collect.ImmutableList;
import com.google.common.collect.ImmutableMap;
import com.google.common.collect.ImmutableSet;
import com.google.common.collect.Lists;
import com.google.common.util.concurrent.Callables;

import java.security.PrivateKey;
import java.security.cert.X509Certificate;
import java.util.HashSet;
import org.gradle.api.tasks.Input;
import org.gradle.api.tasks.InputFiles;
import org.gradle.api.tasks.Nested;
import org.gradle.api.tasks.Optional;
import org.gradle.api.tasks.OutputFiles;
import org.gradle.api.tasks.ParallelizableTask;
import org.gradle.api.tasks.TaskAction;

import java.io.File;
import java.io.FileNotFoundException;
import java.io.IOException;
import java.util.Collection;
import java.util.Collections;
import java.util.List;
import java.util.Set;
import java.util.regex.Matcher;
import java.util.regex.Pattern;

/**
 * Package a abi dimension specific split APK
 */
@ParallelizableTask
public class PackageSplitAbi extends SplitRelatedTask {

    private ImmutableList<ApkOutputFile> outputFiles;

    private Collection<File> inputFiles;

    private File outputDirectory;

    private Set<String> splits;

    private String outputBaseName;

    private boolean jniDebuggable;

    private SigningConfig signingConfig;

    private Collection<File> jniFolders;

    private ApiVersion minSdkVersion;

    private File incrementalDir;

    private File manifest;

    private AaptOptions aaptOptions;

    @OutputFiles
    public List<File> getOutputFiles() {
        ImmutableList.Builder<File> builder = ImmutableList.builder();
        for (String split : splits) {
            String apkName = getApkName(split);
            builder.add(new File(outputDirectory, apkName));
        }
        return builder.build();
    }

    @Override
    @Nullable
    public File getApkMetadataFile() {
        return null;
    }

    @Override
    @NonNull
    public synchronized ImmutableList<ApkOutputFile> getOutputSplitFiles() {

        if (outputFiles == null) {
            ImmutableList.Builder<ApkOutputFile> builder = ImmutableList.builder();
            for (String split : splits) {
                String apkName = getApkName(split);
                ApkOutputFile apkOutput = new ApkOutputFile(
                        OutputFile.OutputType.SPLIT,
                        ImmutableList.of(FilterDataImpl.build(OutputFile.ABI, apkName)),
                        Callables.returning(new File(outputDirectory, apkName)));
                builder.add(apkOutput);
            }

            outputFiles = builder.build();
        }
        return outputFiles;
    }

    private boolean isAbiSplit(String fileName) {
        for (String abi : getSplits()) {
            if (fileName.contains(abi)) {
                return true;
            }
        }
        return false;
    }

    /**
     * Creates the {@link ApkCreatorFactory.CreationData} information needed to create the APK.
     *
     * @param outputApk the output file to create
     * @return the creation data
     */
    @NonNull
    private ApkCreatorFactory.CreationData makeCreationData(@NonNull File outputApk) {
        PrivateKey key;
        X509Certificate certificate;
        boolean v1SigningEnabled;
        boolean v2SigningEnabled;

        try {
            if (signingConfig != null && signingConfig.isSigningReady()) {
                CertificateInfo certificateInfo =
                        KeystoreHelper.getCertificateInfo(
                                signingConfig.getStoreType(),
                                checkNotNull(signingConfig.getStoreFile()),
                                checkNotNull(signingConfig.getStorePassword()),
                                checkNotNull(signingConfig.getKeyPassword()),
                                checkNotNull(signingConfig.getKeyAlias()));
                key = certificateInfo.getKey();
                certificate = certificateInfo.getCertificate();
                v1SigningEnabled = signingConfig.isV1SigningEnabled();
                v2SigningEnabled = signingConfig.isV2SigningEnabled();
            } else {
                key = null;
                certificate = null;
                v1SigningEnabled = false;
                v2SigningEnabled = false;
            }
        } catch (KeytoolException | IOException e) {
            throw new RuntimeException("Failed to get signing information", e);
        }

        return new ApkCreatorFactory.CreationData(
                outputApk,
                key,
                certificate,
                v1SigningEnabled,
                v2SigningEnabled,
                null, // BuiltBy
                getBuilder().getCreatedBy(),
                getMinSdkVersion(),
                PackagingUtils.getNativeLibrariesLibrariesPackagingMode(manifest),
                PackagingUtils.getNoCompressPredicate(aaptOptions, manifest));
    }

    @TaskAction
    protected void doFullTaskAction() throws FileNotFoundException, SigningException,
            KeytoolException, PackagerException, IOException {

        FileUtils.cleanOutputDir(incrementalDir);

        // resources- and .ap_ should be shared in a setting somewhere. see BasePlugin:1206
        final Pattern pattern = Pattern.compile("resources-" + getOutputBaseName() + "-(.*).ap_");
        List<String> unprocessedSplits = Lists.newArrayList(splits);
        for (File file : inputFiles) {
            Matcher matcher = pattern.matcher(file.getName());
            if (matcher.matches() && isAbiSplit(file.getName())) {
                String apkName = getApkName(matcher.group(1));

                File outFile = new File(getOutputDirectory(), apkName);
<<<<<<< HEAD
                getBuilder().oldPackageApk(
                        file.getAbsolutePath(),
                        ImmutableSet.of(), /* dexFolders */
                        ImmutableList.of(), /* getJavaResourceDir */
                        getJniFolders(),
                        null,
                        ImmutableSet.of(matcher.group(1)),
                        isJniDebuggable(),
                        getSigningConfig(),
                        outFile,
                        getMinSdkVersion(),
                        PackagingUtils.getNoCompressPredicate(aaptOptions, manifest));
=======

                ApkCreatorFactory.CreationData creationData = makeCreationData(outFile);
                try (IncrementalPackager pkg =
                        new IncrementalPackager(
                                creationData,
                                incrementalDir,
                                ApkCreatorFactories.fromProjectProperties(
                                        getProject(),
                                        isJniDebuggable()),
                                ImmutableSet.of(matcher.group(1)),
                                isJniDebuggable())) {
                    ImmutableMap<RelativeFile, FileStatus> nativeLibs =
                            IncrementalRelativeFileSets.fromZipsAndDirectories(getJniFolders());
                    pkg.updateNativeLibraries(nativeLibs);

                    ImmutableMap<RelativeFile, FileStatus> androidResources =
                            IncrementalRelativeFileSets.fromZip(file);
                    pkg.updateAndroidResources(androidResources);

                }

>>>>>>> fdf07a2c
                unprocessedSplits.remove(matcher.group(1));
            }
        }
        if (!unprocessedSplits.isEmpty()) {
            String message = "Could not find resource package for "
                    + Joiner.on(',').join(unprocessedSplits);
            getLogger().error(message);
            throw new IllegalStateException(message);
        }
    }

    @Override
    public List<FilterData> getSplitsData() {
        ImmutableList.Builder<FilterData> filterDataBuilder = ImmutableList.builder();
        SplitRelatedTask.addAllFilterData(filterDataBuilder, splits, OutputFile.FilterType.ABI);
        return filterDataBuilder.build();
    }

    private String getApkName(final String split) {
        String archivesBaseName = (String)getProject().getProperties().get("archivesBaseName");
        String apkName = archivesBaseName + "-" + getOutputBaseName() + "_" + split;
        return apkName + (getSigningConfig() == null ? "-unsigned.apk" : "-unaligned.apk");
    }

    public void setOutputFiles(ImmutableList<ApkOutputFile> outputFiles) {
        this.outputFiles = outputFiles;
    }

    @InputFiles
    public Collection<File> getInputFiles() {
        return inputFiles;
    }

    public void setInputFiles(Collection<File> inputFiles) {
        this.inputFiles = inputFiles;
    }

    public File getOutputDirectory() {
        return outputDirectory;
    }

    public void setOutputDirectory(File outputDirectory) {
        this.outputDirectory = outputDirectory;
    }

    @Input
    public Set<String> getSplits() {
        return splits;
    }

    public void setSplits(Set<String> splits) {
        this.splits = splits;
    }

    @Input
    public String getOutputBaseName() {
        return outputBaseName;
    }

    public void setOutputBaseName(String outputBaseName) {
        this.outputBaseName = outputBaseName;
    }

    @Input
    public boolean isJniDebuggable() {
        return jniDebuggable;
    }

    public void setJniDebuggable(boolean jniDebuggable) {
        this.jniDebuggable = jniDebuggable;
    }

    @Nested
    @Optional
    public SigningConfig getSigningConfig() {
        return signingConfig;
    }

    public void setSigningConfig(SigningConfig signingConfig) {
        this.signingConfig = signingConfig;
    }

    @Input
    public Collection<File> getJniFolders() {
        return jniFolders;
    }

    public void setJniFolders(Collection<File> jniFolders) {
        this.jniFolders = jniFolders;
    }

    public void setMinSdkVersion(ApiVersion version) {
        this.minSdkVersion = version;
    }

    @Input
    public int getMinSdkVersion() {
        return minSdkVersion.getApiLevel();
    }

    @Input
    public Collection<String> getNoCompressExtensions() {
<<<<<<< HEAD
        return MoreObjects.firstNonNull(aaptOptions.getNoCompress(), Collections.<String>emptyList());
=======
        return MoreObjects.<Collection<String>>firstNonNull(
                aaptOptions.getNoCompress(), Collections.emptyList());
>>>>>>> fdf07a2c
    }

    // ----- ConfigAction -----

    public static class ConfigAction implements TaskConfigAction<PackageSplitAbi> {

        private VariantScope scope;

        public ConfigAction(VariantScope scope) {
            this.scope = scope;
        }

        @Override
        @NonNull
        public String getName() {
            return scope.getTaskName("package", "SplitAbi");
        }

        @Override
        @NonNull
        public Class<PackageSplitAbi> getType() {
            return PackageSplitAbi.class;
        }

        @Override
        public void execute(@NonNull PackageSplitAbi packageSplitAbiTask) {
            BaseVariantData<? extends BaseVariantOutputData> variantData = scope.getVariantData();
<<<<<<< HEAD
            List<? extends BaseVariantOutputData> outputs = variantData.getOutputs();
            BaseVariantOutputData variantOutputData = outputs.get(0);
=======
            BaseVariantOutputData variantOutputData = variantData.getMainOutput();
>>>>>>> fdf07a2c
            VariantOutputScope variantOutputScope = variantOutputData.getScope();
            VariantConfiguration config = this.scope.getVariantConfiguration();

            variantOutputData.packageSplitAbiTask = packageSplitAbiTask;

            Set<String> filters = AbiSplitOptions.getAbiFilters(
                    this.scope.getGlobalScope().getExtension().getSplits().getAbiFilters());
            packageSplitAbiTask.setInputFiles(this.scope.getSplitAbiResOutputFiles());
            packageSplitAbiTask.setSplits(filters);
            packageSplitAbiTask.setOutputBaseName(config.getBaseName());
            packageSplitAbiTask.setSigningConfig(config.getSigningConfig());
            packageSplitAbiTask.setOutputDirectory(this.scope.getSplitOutputDirectory());
            packageSplitAbiTask.setAndroidBuilder(this.scope.getGlobalScope().getAndroidBuilder());
            packageSplitAbiTask.setVariantName(config.getFullName());
            packageSplitAbiTask.setMinSdkVersion(config.getMinSdkVersion());
            packageSplitAbiTask.incrementalDir = this.scope.getIncrementalDir(
                    packageSplitAbiTask.getName());

            packageSplitAbiTask.aaptOptions =
                    scope.getGlobalScope().getExtension().getAaptOptions();
            packageSplitAbiTask.manifest = variantOutputScope.getManifestOutputFile();

            ConventionMappingHelper.map(
                    packageSplitAbiTask,
                    "jniFolders",
                    () -> this.scope.getTransformManager()
                            .getPipelineOutput(StreamFilter.NATIVE_LIBS)
                            .keySet());

            ConventionMappingHelper.map(
                    packageSplitAbiTask,
                    "jniDebuggable",
                    () -> config.getBuildType().isJniDebuggable());
        }
    }
}<|MERGE_RESOLUTION|>--- conflicted
+++ resolved
@@ -35,12 +35,9 @@
 import com.android.build.gradle.internal.variant.BaseVariantData;
 import com.android.build.gradle.internal.variant.BaseVariantOutputData;
 import com.android.builder.core.VariantConfiguration;
-<<<<<<< HEAD
-=======
 import com.android.builder.files.IncrementalRelativeFileSets;
 import com.android.builder.files.RelativeFile;
 import com.android.builder.internal.packaging.IncrementalPackager;
->>>>>>> fdf07a2c
 import com.android.builder.model.AaptOptions;
 import com.android.builder.model.ApiVersion;
 import com.android.builder.model.SigningConfig;
@@ -220,20 +217,6 @@
                 String apkName = getApkName(matcher.group(1));
 
                 File outFile = new File(getOutputDirectory(), apkName);
-<<<<<<< HEAD
-                getBuilder().oldPackageApk(
-                        file.getAbsolutePath(),
-                        ImmutableSet.of(), /* dexFolders */
-                        ImmutableList.of(), /* getJavaResourceDir */
-                        getJniFolders(),
-                        null,
-                        ImmutableSet.of(matcher.group(1)),
-                        isJniDebuggable(),
-                        getSigningConfig(),
-                        outFile,
-                        getMinSdkVersion(),
-                        PackagingUtils.getNoCompressPredicate(aaptOptions, manifest));
-=======
 
                 ApkCreatorFactory.CreationData creationData = makeCreationData(outFile);
                 try (IncrementalPackager pkg =
@@ -255,7 +238,6 @@
 
                 }
 
->>>>>>> fdf07a2c
                 unprocessedSplits.remove(matcher.group(1));
             }
         }
@@ -358,12 +340,8 @@
 
     @Input
     public Collection<String> getNoCompressExtensions() {
-<<<<<<< HEAD
-        return MoreObjects.firstNonNull(aaptOptions.getNoCompress(), Collections.<String>emptyList());
-=======
         return MoreObjects.<Collection<String>>firstNonNull(
                 aaptOptions.getNoCompress(), Collections.emptyList());
->>>>>>> fdf07a2c
     }
 
     // ----- ConfigAction -----
@@ -391,12 +369,7 @@
         @Override
         public void execute(@NonNull PackageSplitAbi packageSplitAbiTask) {
             BaseVariantData<? extends BaseVariantOutputData> variantData = scope.getVariantData();
-<<<<<<< HEAD
-            List<? extends BaseVariantOutputData> outputs = variantData.getOutputs();
-            BaseVariantOutputData variantOutputData = outputs.get(0);
-=======
             BaseVariantOutputData variantOutputData = variantData.getMainOutput();
->>>>>>> fdf07a2c
             VariantOutputScope variantOutputScope = variantOutputData.getScope();
             VariantConfiguration config = this.scope.getVariantConfiguration();
 

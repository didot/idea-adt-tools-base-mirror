/*
 * Copyright (C) 2014 The Android Open Source Project
 *
 * Licensed under the Apache License, Version 2.0 (the "License");
 * you may not use this file except in compliance with the License.
 * You may obtain a copy of the License at
 *
 *      http://www.apache.org/licenses/LICENSE-2.0
 *
 * Unless required by applicable law or agreed to in writing, software
 * distributed under the License is distributed on an "AS IS" BASIS,
 * WITHOUT WARRANTIES OR CONDITIONS OF ANY KIND, either express or implied.
 * See the License for the specific language governing permissions and
 * limitations under the License.
 */

package com.android.build.gradle.tasks;

import com.android.SdkConstants;
import com.android.annotations.NonNull;
import com.android.build.OutputFile;
import com.android.build.api.artifact.BuildableArtifact;
import com.android.build.gradle.internal.core.VariantConfiguration;
import com.android.build.gradle.internal.packaging.IncrementalPackagerBuilder;
import com.android.build.gradle.internal.scope.ApkData;
import com.android.build.gradle.internal.scope.BuildElementsTransformParams;
import com.android.build.gradle.internal.scope.BuildElementsTransformRunnable;
import com.android.build.gradle.internal.scope.ExistingBuildElements;
import com.android.build.gradle.internal.scope.GlobalScope;
import com.android.build.gradle.internal.scope.InternalArtifactType;
import com.android.build.gradle.internal.scope.MutableTaskContainer;
import com.android.build.gradle.internal.scope.VariantScope;
<<<<<<< HEAD
import com.android.build.gradle.internal.tasks.AndroidBuilderTask;
import com.android.build.gradle.internal.tasks.SigningConfigMetadata;
=======
import com.android.build.gradle.internal.tasks.NonIncrementalTask;
import com.android.build.gradle.internal.tasks.PerModuleBundleTaskKt;
import com.android.build.gradle.internal.tasks.SigningConfigMetadata;
import com.android.build.gradle.internal.tasks.Workers;
>>>>>>> 86bcd624
import com.android.build.gradle.internal.tasks.factory.VariantTaskCreationAction;
import com.android.build.gradle.options.BooleanOption;
import com.android.builder.files.IncrementalRelativeFileSets;
import com.android.builder.files.RelativeFile;
import com.android.builder.internal.packaging.IncrementalPackager;
<<<<<<< HEAD
import com.android.ide.common.build.ApkInfo;
=======
>>>>>>> 86bcd624
import com.android.ide.common.resources.FileStatus;
import com.android.ide.common.workers.WorkerExecutorFacade;
import com.android.sdklib.AndroidVersion;
import com.android.utils.FileUtils;
import com.google.common.collect.ImmutableMap;
import com.google.common.collect.ImmutableSet;
import java.io.File;
import java.io.IOException;
import java.util.Collection;
import java.util.Collections;
import java.util.Set;
import javax.inject.Inject;
import org.gradle.api.file.FileCollection;
import org.gradle.api.tasks.Input;
import org.gradle.api.tasks.InputFiles;
import org.gradle.api.tasks.OutputDirectory;
import org.gradle.api.tasks.TaskProvider;
import org.gradle.tooling.BuildException;
import org.gradle.workers.WorkerExecutor;

/** Package a abi dimension specific split APK */
public class PackageSplitAbi extends NonIncrementalTask {

    private BuildableArtifact processedAbiResources;

    private File outputDirectory;

    private boolean jniDebuggable;

    private FileCollection signingConfig;

    private FileCollection jniFolders;

    private AndroidVersion minSdkVersion;

    private File incrementalDir;

    private Collection<String> aaptOptionsNoCompress;

    private Set<String> splits;

    private boolean keepTimestampsInApk;

    private final WorkerExecutorFacade workers;

    private String createdBy;

    @Inject
    public PackageSplitAbi(WorkerExecutor workerExecutor) {
        workers = Workers.INSTANCE.preferWorkers(getProject().getName(), getPath(), workerExecutor);
    }

    @InputFiles
    public BuildableArtifact getProcessedAbiResources() {
        return processedAbiResources;
    }

    @OutputDirectory
    public File getOutputDirectory() {
        return outputDirectory;
    }

    @Input
    public Set<String> getSplits() {
        return splits;
    }

    @Input
    public boolean isJniDebuggable() {
        return jniDebuggable;
    }

    @InputFiles
    public FileCollection getSigningConfig() {
        return signingConfig;
    }

    @InputFiles
    public FileCollection getJniFolders() {
        return jniFolders;
    }

    @Input
    public int getMinSdkVersion() {
        return minSdkVersion.getFeatureLevel();
    }

    @Input
    public Collection<String> getNoCompressExtensions() {
        return aaptOptionsNoCompress != null ? aaptOptionsNoCompress : Collections.emptyList();
    }

    @Input
    public boolean getKeepTimestampsInApk() {
        return keepTimestampsInApk;
    }

    @Input
    public String getCreatedBy() {
        return createdBy;
    }

    @Override
    protected void doTaskAction() throws IOException {
        FileUtils.cleanOutputDir(incrementalDir);

        ExistingBuildElements.from(
                        InternalArtifactType.ABI_PROCESSED_SPLIT_RES, processedAbiResources)
                .transform(
<<<<<<< HEAD
                        (split, output) -> {
                            String apkName = getApkName(split);
                            File outFile = new File(outputDirectory, apkName);

                            try (IncrementalPackager pkg =
                                    new IncrementalPackagerBuilder(
                                                    IncrementalPackagerBuilder.ApkFormat.FILE)
                                            .withOutputFile(outFile)
                                            .withSigning(
                                                    SigningConfigMetadata.Companion.load(
                                                            signingConfig))
                                            .withCreatedBy(getBuilder().getCreatedBy())
                                            .withMinSdk(getMinSdkVersion())
                                            // .withManifest(manifest)
                                            .withAaptOptionsNoCompress(aaptOptionsNoCompress)
                                            .withIntermediateDir(incrementalDir)
                                            .withProject(getProject())
                                            .withDebuggableBuild(isJniDebuggable())
                                            .withJniDebuggableBuild(isJniDebuggable())
                                            .withAcceptedAbis(
                                                    ImmutableSet.of(split.getFilterName()))
                                            .withIssueReporter(getBuilder().getIssueReporter())
                                            .build()) {
                                ImmutableMap<RelativeFile, FileStatus> nativeLibs =
                                        IncrementalRelativeFileSets.fromZipsAndDirectories(
                                                getJniFolders());
                                pkg.updateNativeLibraries(nativeLibs);

                                ImmutableMap<RelativeFile, FileStatus> androidResources =
                                        IncrementalRelativeFileSets.fromZip(output);
                                pkg.updateAndroidResources(androidResources);
                            } catch (IOException e) {
                                throw new BuildException(e.getMessage(), e);
                            }
                            return outFile;
                        })
=======
                        workers,
                        PackageSplitAbiTransformRunnable.class,
                        (apkInfo, input) ->
                                new PackageSplitAbiTransformParams(apkInfo, input, this))
>>>>>>> 86bcd624
                .into(InternalArtifactType.ABI_PACKAGED_SPLIT, outputDirectory);
    }

    private static class PackageSplitAbiTransformRunnable extends BuildElementsTransformRunnable {

        @Inject
        public PackageSplitAbiTransformRunnable(@NonNull PackageSplitAbiTransformParams params) {
            super(params);
        }

        @Override
        public void run() {
            PackageSplitAbiTransformParams params = (PackageSplitAbiTransformParams) getParams();
            try (IncrementalPackager pkg =
                    new IncrementalPackagerBuilder(IncrementalPackagerBuilder.ApkFormat.FILE)
                            .withOutputFile(params.getOutput())
                            .withSigning(
                                    SigningConfigMetadata.Companion.load(params.signingConfigFile),
                                    params.minSdkVersion)
                            .withCreatedBy(params.createdBy)
                            // .withManifest(manifest)
                            .withAaptOptionsNoCompress(params.aaptOptionsNoCompress)
                            .withIntermediateDir(params.incrementalDir)
                            .withKeepTimestampsInApk(params.keepTimestampsInApk)
                            .withDebuggableBuild(params.isJniDebuggable)
                            .withJniDebuggableBuild(params.isJniDebuggable)
                            .withAcceptedAbis(ImmutableSet.of(params.apkInfo.getFilterName()))
                            .build()) {

                ImmutableMap<RelativeFile, FileStatus> nativeLibs =
                        IncrementalRelativeFileSets.fromZipsAndDirectories(params.jniFolders);

                pkg.updateNativeLibraries(nativeLibs);

                ImmutableMap<RelativeFile, FileStatus> androidResources =
                        IncrementalRelativeFileSets.fromZip(params.input);
                pkg.updateAndroidResources(androidResources);
            } catch (IOException e) {
                throw new BuildException(e.getMessage(), e);
            }
        }
    }

    private static class PackageSplitAbiTransformParams extends BuildElementsTransformParams {
        private final File input;
        private final ApkData apkInfo;
        private final File output;
        private final File incrementalDir;
        private final File signingConfigFile;
        private final String createdBy;
        private final Collection<String> aaptOptionsNoCompress;
        private final Set<File> jniFolders;
        private final boolean keepTimestampsInApk;
        private final boolean isJniDebuggable;
        private final int minSdkVersion;

        PackageSplitAbiTransformParams(ApkData apkInfo, File input, PackageSplitAbi task) {
            this.apkInfo = apkInfo;
            this.input = input;
            output =
                    new File(
                            task.outputDirectory,
                            getApkName(
                                    apkInfo,
                                    (String)
                                            task.getProject()
                                                    .getProperties()
                                                    .get("archivesBaseName"),
                                    task.signingConfig != null));
            incrementalDir = task.incrementalDir;
            signingConfigFile = SigningConfigMetadata.Companion.getOutputFile(task.signingConfig);
            createdBy = task.getCreatedBy();
            aaptOptionsNoCompress = task.aaptOptionsNoCompress;
            jniFolders = task.getJniFolders().getFiles();
            keepTimestampsInApk = task.getKeepTimestampsInApk();
            isJniDebuggable = task.jniDebuggable;
            minSdkVersion = task.getMinSdkVersion();
        }

        @NonNull
        @Override
        public File getOutput() {
            return output;
        }
    }

    private static String getApkName(
            final ApkData apkData, String archivesBaseName, boolean isSigned) {
        String apkName = archivesBaseName + "-" + apkData.getBaseName();
        return apkName + (isSigned ? "" : "-unsigned") + SdkConstants.DOT_ANDROID_PACKAGE;
    }

    // ----- CreationAction -----

    public static class CreationAction extends VariantTaskCreationAction<PackageSplitAbi> {

        private File outputDirectory;
        private final boolean packageCustomClassDependencies;

        public CreationAction(VariantScope scope, boolean packageCustomClassDependencies) {
            super(scope);
            this.packageCustomClassDependencies = packageCustomClassDependencies;
        }

        @Override
        @NonNull
        public String getName() {
            return getVariantScope().getTaskName("package", "SplitAbi");
        }

        @Override
        @NonNull
        public Class<PackageSplitAbi> getType() {
            return PackageSplitAbi.class;
        }

        @Override
        public void preConfigure(@NonNull String taskName) {
            super.preConfigure(taskName);
            outputDirectory =
                    getVariantScope()
                            .getArtifacts()
                            .appendArtifact(
                                    InternalArtifactType.ABI_PACKAGED_SPLIT, taskName, "out");
        }

        @Override
        public void handleProvider(@NonNull TaskProvider<? extends PackageSplitAbi> taskProvider) {
            super.handleProvider(taskProvider);
            getVariantScope().getTaskContainer().setPackageSplitAbiTask(taskProvider);
        }

        @Override
        public void configure(@NonNull PackageSplitAbi task) {
            super.configure(task);
            VariantScope scope = getVariantScope();
            final GlobalScope globalScope = scope.getGlobalScope();

            VariantConfiguration config = scope.getVariantConfiguration();
            task.processedAbiResources =
                    scope.getArtifacts()
                            .getFinalArtifactFiles(InternalArtifactType.ABI_PROCESSED_SPLIT_RES);
            task.signingConfig = scope.getSigningConfigFileCollection();
            task.outputDirectory = outputDirectory;
            task.minSdkVersion = config.getMinSdkVersion();
            task.incrementalDir = scope.getIncrementalDir(task.getName());

            task.aaptOptionsNoCompress =
                    globalScope.getExtension().getAaptOptions().getNoCompress();
            task.jniDebuggable = config.getBuildType().isJniDebuggable();

            task.jniFolders =
                    PerModuleBundleTaskKt.getNativeLibsFiles(scope, packageCustomClassDependencies);
            task.jniDebuggable = config.getBuildType().isJniDebuggable();
            task.splits = scope.getVariantData().getFilters(OutputFile.FilterType.ABI);

            task.keepTimestampsInApk =
                    globalScope.getProjectOptions().get(BooleanOption.KEEP_TIMESTAMPS_IN_APK);

            task.createdBy = globalScope.getCreatedBy();

            MutableTaskContainer taskContainer = scope.getTaskContainer();

            if (taskContainer.getExternalNativeBuildTask() != null) {
                task.dependsOn(taskContainer.getExternalNativeBuildTask());
            }
        }
    }
}<|MERGE_RESOLUTION|>--- conflicted
+++ resolved
@@ -30,24 +30,15 @@
 import com.android.build.gradle.internal.scope.InternalArtifactType;
 import com.android.build.gradle.internal.scope.MutableTaskContainer;
 import com.android.build.gradle.internal.scope.VariantScope;
-<<<<<<< HEAD
-import com.android.build.gradle.internal.tasks.AndroidBuilderTask;
-import com.android.build.gradle.internal.tasks.SigningConfigMetadata;
-=======
 import com.android.build.gradle.internal.tasks.NonIncrementalTask;
 import com.android.build.gradle.internal.tasks.PerModuleBundleTaskKt;
 import com.android.build.gradle.internal.tasks.SigningConfigMetadata;
 import com.android.build.gradle.internal.tasks.Workers;
->>>>>>> 86bcd624
 import com.android.build.gradle.internal.tasks.factory.VariantTaskCreationAction;
 import com.android.build.gradle.options.BooleanOption;
 import com.android.builder.files.IncrementalRelativeFileSets;
 import com.android.builder.files.RelativeFile;
 import com.android.builder.internal.packaging.IncrementalPackager;
-<<<<<<< HEAD
-import com.android.ide.common.build.ApkInfo;
-=======
->>>>>>> 86bcd624
 import com.android.ide.common.resources.FileStatus;
 import com.android.ide.common.workers.WorkerExecutorFacade;
 import com.android.sdklib.AndroidVersion;
@@ -157,49 +148,10 @@
         ExistingBuildElements.from(
                         InternalArtifactType.ABI_PROCESSED_SPLIT_RES, processedAbiResources)
                 .transform(
-<<<<<<< HEAD
-                        (split, output) -> {
-                            String apkName = getApkName(split);
-                            File outFile = new File(outputDirectory, apkName);
-
-                            try (IncrementalPackager pkg =
-                                    new IncrementalPackagerBuilder(
-                                                    IncrementalPackagerBuilder.ApkFormat.FILE)
-                                            .withOutputFile(outFile)
-                                            .withSigning(
-                                                    SigningConfigMetadata.Companion.load(
-                                                            signingConfig))
-                                            .withCreatedBy(getBuilder().getCreatedBy())
-                                            .withMinSdk(getMinSdkVersion())
-                                            // .withManifest(manifest)
-                                            .withAaptOptionsNoCompress(aaptOptionsNoCompress)
-                                            .withIntermediateDir(incrementalDir)
-                                            .withProject(getProject())
-                                            .withDebuggableBuild(isJniDebuggable())
-                                            .withJniDebuggableBuild(isJniDebuggable())
-                                            .withAcceptedAbis(
-                                                    ImmutableSet.of(split.getFilterName()))
-                                            .withIssueReporter(getBuilder().getIssueReporter())
-                                            .build()) {
-                                ImmutableMap<RelativeFile, FileStatus> nativeLibs =
-                                        IncrementalRelativeFileSets.fromZipsAndDirectories(
-                                                getJniFolders());
-                                pkg.updateNativeLibraries(nativeLibs);
-
-                                ImmutableMap<RelativeFile, FileStatus> androidResources =
-                                        IncrementalRelativeFileSets.fromZip(output);
-                                pkg.updateAndroidResources(androidResources);
-                            } catch (IOException e) {
-                                throw new BuildException(e.getMessage(), e);
-                            }
-                            return outFile;
-                        })
-=======
                         workers,
                         PackageSplitAbiTransformRunnable.class,
                         (apkInfo, input) ->
                                 new PackageSplitAbiTransformParams(apkInfo, input, this))
->>>>>>> 86bcd624
                 .into(InternalArtifactType.ABI_PACKAGED_SPLIT, outputDirectory);
     }
 

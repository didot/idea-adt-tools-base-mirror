--- conflicted
+++ resolved
@@ -142,32 +142,15 @@
 
         @Override
         public void execute(@NonNull PackageSplitRes packageSplitResourcesTask) {
-<<<<<<< HEAD
-            BaseVariantData<? extends BaseVariantOutputData> variantData = scope.getVariantData();
-=======
             BaseVariantData variantData = scope.getVariantData();
->>>>>>> b805f832
             final VariantConfiguration config = variantData.getVariantConfiguration();
 
-<<<<<<< HEAD
-            final BaseVariantOutputData variantOutputData = variantData.getMainOutput();
-            variantOutputData.packageSplitResourcesTask = packageSplitResourcesTask;
-            VariantOutputScope variantOutputScope = variantOutputData.getScope();
-            packageSplitResourcesTask.setInputDirectory(
-                    variantOutputScope.getProcessResourcePackageOutputFile().getParentFile());
-            packageSplitResourcesTask.setDensitySplits(densityFilters);
-            packageSplitResourcesTask.setLanguageSplits(languageFilters);
-            packageSplitResourcesTask.setOutputBaseName(config.getBaseName());
-            packageSplitResourcesTask.setSigningConfig(config.getSigningConfig());
-            packageSplitResourcesTask.setOutputDirectory(scope.getSplitOutputDirectory());
-=======
             packageSplitResourcesTask.outputScope = scope.getOutputScope();
             packageSplitResourcesTask.processedResources =
                     scope.getOutput(VariantScope.TaskOutputType.PROCESSED_RES);
             packageSplitResourcesTask.signingConfig = config.getSigningConfig();
             packageSplitResourcesTask.splitResApkOutputDirectory = outputDirectory;
             packageSplitResourcesTask.incrementalDir = scope.getIncrementalDir(getName());
->>>>>>> b805f832
             packageSplitResourcesTask.setAndroidBuilder(scope.getGlobalScope().getAndroidBuilder());
             packageSplitResourcesTask.setVariantName(config.getFullName());
         }

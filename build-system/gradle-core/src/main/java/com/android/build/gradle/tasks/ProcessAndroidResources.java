/*
 * Copyright (C) 2012 The Android Open Source Project
 *
 * Licensed under the Apache License, Version 2.0 (the "License");
 * you may not use this file except in compliance with the License.
 * You may obtain a copy of the License at
 *
 *      http://www.apache.org/licenses/LICENSE-2.0
 *
 * Unless required by applicable law or agreed to in writing, software
 * distributed under the License is distributed on an "AS IS" BASIS,
 * WITHOUT WARRANTIES OR CONDITIONS OF ANY KIND, either express or implied.
 * See the License for the specific language governing permissions and
 * limitations under the License.
 */
package com.android.build.gradle.tasks;

<<<<<<< HEAD
import static com.android.SdkConstants.FN_RES_BASE;
import static com.android.SdkConstants.RES_QUALIFIER_SEP;
import static com.android.build.gradle.internal.publishing.AndroidArtifacts.ArtifactScope.ALL;
import static com.android.build.gradle.internal.publishing.AndroidArtifacts.ArtifactScope.MODULE;
import static com.android.build.gradle.internal.publishing.AndroidArtifacts.ArtifactType.ATOM_RESOURCE_PKG;
import static com.android.build.gradle.internal.publishing.AndroidArtifacts.ArtifactType.MANIFEST;
import static com.android.build.gradle.internal.publishing.AndroidArtifacts.ArtifactType.SYMBOL_LIST;
import static com.android.build.gradle.internal.publishing.AndroidArtifacts.ConsumedConfigType.COMPILE_CLASSPATH;
import static com.android.build.gradle.internal.publishing.AndroidArtifacts.ConsumedConfigType.RUNTIME_CLASSPATH;

import android.databinding.tool.util.StringUtils;
import com.android.SdkConstants;
import com.android.annotations.NonNull;
import com.android.annotations.Nullable;
import com.android.build.OutputFile;
import com.android.build.VariantOutput;
import com.android.build.gradle.AndroidGradleOptions;
=======
import static com.android.build.gradle.options.BooleanOption.ENABLE_NEW_RESOURCE_PROCESSING;
import static com.android.build.gradle.options.StringOption.IDE_BUILD_TARGET_DENISTY;

import com.android.annotations.NonNull;
import com.android.annotations.Nullable;
import com.android.build.OutputFile;
>>>>>>> e00c28e6
import com.android.build.gradle.internal.LoggingUtil;
import com.android.build.gradle.internal.TaskManager;
import com.android.build.gradle.internal.aapt.AaptGradleFactory;
import com.android.build.gradle.internal.core.GradleVariantConfiguration;
import com.android.build.gradle.internal.dsl.AaptOptions;
import com.android.build.gradle.internal.incremental.BuildContext;
import com.android.build.gradle.internal.scope.SplitFactory;
import com.android.build.gradle.internal.scope.SplitList;
import com.android.build.gradle.internal.scope.SplitScope;
import com.android.build.gradle.internal.scope.TaskConfigAction;
import com.android.build.gradle.internal.scope.TaskOutputHolder;
import com.android.build.gradle.internal.scope.VariantScope;
import com.android.build.gradle.internal.tasks.IncrementalTask;
import com.android.build.gradle.internal.tasks.TaskInputHelper;
import com.android.build.gradle.internal.variant.BaseVariantData;
import com.android.build.gradle.internal.variant.BaseVariantOutputData;
import com.android.build.gradle.internal.variant.SplitHandlingPolicy;
import com.android.builder.core.AndroidBuilder;
import com.android.builder.core.DefaultManifestParser;
import com.android.builder.core.VariantType;
import com.android.builder.internal.aapt.Aapt;
import com.android.builder.internal.aapt.AaptPackageConfig;
<<<<<<< HEAD
import com.android.builder.internal.aapt.AaptPackageConfig.LibraryInfo;
=======
import com.android.builder.symbols.IdProvider;
import com.android.builder.symbols.ResourceDirectoryParser;
import com.android.builder.symbols.SymbolTable;
import com.android.builder.symbols.SymbolUtils;
>>>>>>> e00c28e6
import com.android.ide.common.blame.MergingLog;
import com.android.ide.common.blame.MergingLogRewriter;
import com.android.ide.common.blame.ParsingProcessOutputHandler;
import com.android.ide.common.blame.parser.ToolOutputParser;
import com.android.ide.common.blame.parser.aapt.AaptOutputParser;
import com.android.ide.common.build.Split;
import com.android.ide.common.build.SplitOutputMatcher;
import com.android.ide.common.internal.WaitableExecutor;
import com.android.ide.common.process.ProcessException;
import com.android.ide.common.process.ProcessOutputHandler;
import com.android.resources.Density;
import com.android.utils.FileUtils;
import com.google.common.base.Joiner;
import com.google.common.base.Strings;
import com.google.common.collect.ImmutableList;
import com.google.common.collect.ImmutableSet;
import java.io.File;
import java.io.FileOutputStream;
import java.io.FileReader;
import java.io.IOException;
import java.util.ArrayList;
import java.util.Arrays;
import java.util.HashMap;
import java.util.List;
import java.util.Map;
import java.util.Set;
import java.util.concurrent.atomic.AtomicBoolean;
import java.util.function.Supplier;
import java.util.regex.Matcher;
import java.util.regex.Pattern;
import java.util.stream.Collectors;
import org.gradle.api.Project;
import org.gradle.api.artifacts.ArtifactCollection;
import org.gradle.api.artifacts.component.ComponentIdentifier;
import org.gradle.api.artifacts.result.ResolvedArtifactResult;
import org.gradle.api.file.FileCollection;
import org.gradle.api.logging.LogLevel;
import org.gradle.api.logging.Logger;
import org.gradle.api.logging.Logging;
import org.gradle.api.tasks.Input;
import org.gradle.api.tasks.InputDirectory;
import org.gradle.api.tasks.InputFiles;
import org.gradle.api.tasks.Nested;
import org.gradle.api.tasks.Optional;
import org.gradle.api.tasks.OutputDirectory;
import org.gradle.api.tasks.ParallelizableTask;
import org.gradle.tooling.BuildException;

@ParallelizableTask
public class ProcessAndroidResources extends IncrementalTask {

    private static final Logger LOG = Logging.getLogger(ProcessAndroidResources.class);

    private Supplier<File> resDir;

    private String buildTargetAbi;
    private Set<String> supportedAbis;

    @Nullable
    private File sourceOutputDir;

    private Supplier<File> textSymbolOutputDir = () -> null;

    private File proguardOutputFile;

    private File mainDexListProguardOutputFile;

    @Nullable
    private ArtifactCollection manifests;
    @Nullable
    private ArtifactCollection symbolFiles;
    // FIXME find a better way to inject the tested library's content into the main ArtifactCollection
    @Nullable
    private FileCollection testedManifest;
    @Nullable
    private FileCollection testedSymbolFile;

    private Supplier<String> packageForR;

    private SplitList splitList;
    private SplitHandlingPolicy splitHandlingPolicy;

    private boolean enforceUniquePackageName;

    private VariantType type;

    private boolean debuggable;

    private boolean pseudoLocalesEnabled;

    private AaptOptions aaptOptions;

    private File mergeBlameLogFolder;

    private BuildContext buildContext;

    private FileCollection atomResourcePackages;

    private List<LibraryInfo> computedLibraryInfo;

    private String originalApplicationId;

    private String buildTargetDensity;

    private File resPackageOutputFolder;

    private String projectBaseName;

    @Input
    public String getProjectBaseName() {
        return projectBaseName;
    }

    private File libInfoFile;

    private VariantScope variantScope;

    @NonNull
    @InputDirectory
    public File getResDir() {
        return resDir.get();
    }

    @Input
    @Optional
    public String getBuildTargetAbi() {
        return buildTargetAbi;
    }

<<<<<<< HEAD
    @Input
    @Optional
    Set<String> getSupportedAbis() {
        return supportedAbis;
    }

    public Set<String> getSplits() throws IOException {
        return splitHandlingPolicy == SplitHandlingPolicy.RELEASE_21_AND_AFTER_POLICY
                ? splitList.getResourcesSplit()
                : ImmutableSet.of();
    }

    private SplitScope splitScope;
    private SplitFactory splitFactory;

    // FIX-ME : make me incremental !
=======
    private boolean enableNewResourceProcessing;

>>>>>>> e00c28e6
    @Override
    protected void doFullTaskAction() throws IOException {

        VariantScope.TaskOutputType taskOutputType =
                buildContext.isInInstantRunMode()
                        ? VariantScope.TaskOutputType.INSTANT_RUN_MERGED_MANIFESTS
                        : VariantScope.TaskOutputType.MERGED_MANIFESTS;

        File mergedManifestsOutput = splitScope.getOutputFile(manifestFiles);
        if (mergedManifestsOutput != null) {
            splitScope.load(taskOutputType, new FileReader(mergedManifestsOutput));
        }

        WaitableExecutor<Void> executor = WaitableExecutor.useGlobalSharedThreadPool();
        AtomicBoolean codeGenNecessary = new AtomicBoolean(true);

        if (buildTargetAbi != null
                && supportedAbis != null
                && !supportedAbis.isEmpty()
                && !supportedAbis.contains(buildTargetAbi)) {
            getLogger()
                    .debug(
                            "Cannot build for "
                                    + buildTargetAbi
                                    + " when supportedAbis are "
                                    + Joiner.on(",").join(supportedAbis));
            return;
        }

        // FIX ME : the code below should move to the SplitsDiscoveryTask that should persist
        // the list of splits and their enabled/disabled state.

        // comply when the IDE restricts the full splits we should produce
        Density density = Density.getEnum(buildTargetDensity);

        List<Split> splitsToGenerate =
                buildTargetAbi == null
                        ? splitScope.getSplits()
                        : SplitOutputMatcher.computeBestOutput(
                                splitScope.getSplits(),
                                supportedAbis,
                                density == null ? -1 : density.getDpiValue(),
                                Arrays.asList(Strings.nullToEmpty(buildTargetAbi).split(",")));

        if (splitsToGenerate.isEmpty()) {
            throw new RuntimeException(
                    "Cannot build for ABI \'"
                            + buildTargetAbi
                            + "\'"
                            + ", no suitable splits configured : "
                            + Joiner.on(", ")
                                    .join(
                                            splitScope
                                                    .getSplits()
                                                    .stream()
                                                    .map(Split::getFilterName)
                                                    .collect(Collectors.toList())));
        }

        for (Split split : splitScope.getSplits()) {
            if (!splitsToGenerate.contains(split)) {
                getLogger()
                        .log(LogLevel.DEBUG, "With ABI " + buildTargetAbi + ", disabled " + split);
                split.disable();
            }
        }

        for (Split split : splitsToGenerate) {
            if (split.requiresAapt()) {
                executor.execute(
                        () -> {
                            boolean codeGen =
                                    codeGenNecessary.get()
                                            && (split.getType() == OutputFile.OutputType.MAIN
                                                    || split.getFilter(
                                                                    OutputFile.FilterType.DENSITY)
                                                            == null);
                            if (codeGen) {
                                codeGenNecessary.set(false);
                            }
                            File splitOutputFile =
                                    invokeAaptForSplit(taskOutputType, split, codeGen);
                            splitScope.addOutputForSplit(
                                    VariantScope.TaskOutputType.PROCESSED_RES,
                                    split,
                                    splitOutputFile);
                            return null;
                        });
            }
        }
        try {
            List<WaitableExecutor.TaskResult<Void>> taskResults = executor.waitForAllTasks();
            taskResults.forEach(
                    taskResult -> {
                        if (taskResult.exception != null) {
                            throw new BuildException(
                                    taskResult.exception.getMessage(), taskResult.exception);
                        }
                    });
        } catch (InterruptedException e) {
            Thread.currentThread().interrupt();
            throw new RuntimeException(e);
        }

        if (splitHandlingPolicy == SplitHandlingPolicy.RELEASE_21_AND_AFTER_POLICY) {
            // now populate the pure splits list in the SplitScope (this should eventually move
            // to the SplitDiscoveryTask.
            splitScope.deleteAllEntries(
                    VariantScope.TaskOutputType.DENSITY_OR_LANGUAGE_SPLIT_PROCESSED_RES);
            splitList.forEach(
                    (filterType, filterValues) -> {
                        // only for densities and languages.
                        if (filterType != VariantOutput.FilterType.DENSITY
                                && filterType != VariantOutput.FilterType.LANGUAGE) {
                            return;
                        }
                        filterValues.forEach(
                                filterValue -> {
                                    Split configurationSplit =
                                            splitFactory.addConfigurationSplit(
                                                    filterType, filterValue);

                                    variantScope
                                            .getVariantData()
                                            .customizeSplit(configurationSplit);

                                    // in case we generated pure splits, we may have more than one resource AP_ in
                                    // the output directory. reconcile with the splits list and save it for downstream
                                    // tasks.
                                    File packagedResForSplit =
                                            findPackagedResForSplit(
                                                    resPackageOutputFolder, configurationSplit);
                                    if (packagedResForSplit != null) {
                                        splitScope.addOutputForSplit(
                                                VariantScope.TaskOutputType
                                                        .DENSITY_OR_LANGUAGE_SPLIT_PROCESSED_RES,
                                                configurationSplit,
                                                packagedResForSplit);
                                    } else {
                                        getLogger()
                                                .warn(
                                                        "Cannot find output for "
                                                                + configurationSplit);
                                    }
                                });
                    });
        }

<<<<<<< HEAD
        // and save the metadata file.
        splitScope.save(
                ImmutableList.of(
                        VariantScope.TaskOutputType.DENSITY_OR_LANGUAGE_SPLIT_PROCESSED_RES,
                        VariantScope.TaskOutputType.PROCESSED_RES),
                resPackageOutputFolder);
    }

    @Nullable
    File invokeAaptForSplit(
            VariantScope.TaskOutputType manifestType, Split split, boolean generateCode)
            throws IOException {
=======
        // If we are in instant run mode and we have an instant run enabled manifest
        File instantRunManifest = getInstantRunManifestFile();
        File manifestFileToPackage = instantRunBuildContext.isInInstantRunMode() &&
                instantRunManifest != null && instantRunManifest.exists()
                    ? instantRunManifest
                    : getManifestFile();

        // If the new resources flag is enabled and if we are dealing with a library process
        // resources through the new parsers
        if (enableNewResourceProcessing && this.type.equals(VariantType.LIBRARY)) {

            // Get symbol table of resources of the library
            SymbolTable symbolTable =
                    ResourceDirectoryParser.parseDirectory(getResDir(), IdProvider.sequential());

            SymbolUtils.processLibraryMainSymbolTable(
                    symbolTable,
                    getAndroidDependencies(),
                    getEnforceUniquePackageName(),
                    getPackageForR(),
                    manifestFileToPackage,
                    srcOut,
                    getTextSymbolOutputDir(),
                    getProguardOutputFile());

            return;
        }

>>>>>>> e00c28e6
        AndroidBuilder builder = getBuilder();
        MergingLog mergingLog = new MergingLog(getMergeBlameLogFolder());
        ProcessOutputHandler processOutputHandler =
                new ParsingProcessOutputHandler(
                        new ToolOutputParser(new AaptOutputParser(), getILogger()),
                        new MergingLogRewriter(mergingLog, builder.getErrorReporter()));

        // Find the base atom package, if it exists.
        @Nullable File baseAtomPackage = null;
        for (File atomPackage : atomResourcePackages) {
            if (atomPackage.exists()) {
                baseAtomPackage = atomPackage;
                break;
            }
        }

        // For atoms, the output package must only be set for the base atom.
        @Nullable File resOutBaseNameFile = null;
        if (getType() != VariantType.ATOM || baseAtomPackage == null) {
            resOutBaseNameFile =
                    new File(
                            resPackageOutputFolder,
                            FN_RES_BASE
                                    + RES_QUALIFIER_SEP
                                    + split.getBaseName()
                                    + SdkConstants.DOT_RES);
        }

        // FIX ME : there should be a better way to always get the manifest file to merge.
        // for instance, should the library task also output the .gson ?
        SplitScope.SplitOutput manifestOutput = splitScope.getOutput(manifestType, split);
        File manifestFile = null;
        if (manifestOutput == null) {
            for (File file : manifestFiles.getAsFileTree()) {
                if (file.getName().equals(SdkConstants.ANDROID_MANIFEST_XML)) {
                    manifestFile = file;
                }
            }
        } else {
            manifestFile = manifestOutput.getOutputFile();
        }
        if (manifestFile == null) {
            throw new RuntimeException("Cannot find manifest file to merge");
        }

        String packageForR = null;
        File srcOut = null;
        if (generateCode) {

            // FIX ME : use split scope to get the package from.
            String splitName = null;
            if (manifestOutput != null) {
                splitName = new DefaultManifestParser(manifestOutput.getOutputFile()).getSplit();
            }
            packageForR =
                    splitName == null
                            ? originalApplicationId
                            : originalApplicationId + "." + splitName;

            // we have to clean the source folder output in case the package name changed.
            srcOut = getSourceOutputDir();
            if (srcOut != null) {
                FileUtils.cleanOutputDir(srcOut);
            }
        }

        String splitFilter = split.getFilter(OutputFile.FilterType.DENSITY);
        String preferredDensity =
                splitFilter != null
                        ? splitFilter
                        // if resConfigs is set, we should not use our preferredDensity.
                        : splitList.getFilters(SplitList.RESOURCE_CONFIGS).isEmpty()
                                ? buildTargetDensity
                                : null;

        try {
            Aapt aapt =
                    AaptGradleFactory.make(
                            builder,
                            processOutputHandler,
                            true,
                            getProject(),
                            FileUtils.mkdirs(new File(getIncrementalFolder(), "aapt-temp")),
                            aaptOptions.getCruncherProcesses());

            AaptPackageConfig.Builder config =
                    new AaptPackageConfig.Builder()
                            .setManifestFile(manifestFile)
                            .setOptions(getAaptOptions())
                            .setResourceDir(getResDir())
                            .setLibraries(generateCode ? getLibraryInfoList() : ImmutableList.of())
                            .setCustomPackageForR(packageForR)
                            .setSymbolOutputDir(getTextSymbolOutputDir())
                            .setSourceOutputDir(srcOut)
                            .setResourceOutputApk(resOutBaseNameFile)
                            .setProguardOutputFile(getProguardOutputFile())
                            .setMainDexListProguardOutputFile(getMainDexListProguardOutputFile())
                            .setVariantType(getType())
                            .setDebuggable(getDebuggable())
                            .setPseudoLocalize(getPseudoLocalesEnabled())
                            .setResourceConfigs(splitList.getFilters(SplitList.RESOURCE_CONFIGS))
                            .setSplits(getSplits())
                            .setPreferredDensity(preferredDensity)
                            .setBaseFeature(baseAtomPackage);

            builder.processResources(aapt, config, generateCode && getEnforceUniquePackageName());

            if (resOutBaseNameFile != null && LOG.isInfoEnabled()) {
                LOG.info("Aapt output file {}", resOutBaseNameFile.getAbsolutePath());
            }

            // Output the library information for non-base atoms.
            File libInfoFile = getLibInfoFile();
            if (libInfoFile != null && getType() == VariantType.ATOM && baseAtomPackage != null) {
                String buffer = "";

                for (LibraryInfo libraryInfo : getLibraryInfoList()) {
                    File symbolFile = libraryInfo.getSymbolFile();
                    if (symbolFile == null || !symbolFile.exists()) {
                        continue;
                    }

                    File libraryManifest = libraryInfo.getManifest();
                    buffer +=
                            libraryManifest.getPath()
                                    + File.pathSeparator
                                    + symbolFile.getPath()
                                    + StringUtils.LINE_SEPARATOR;
                }

                if (!buffer.isEmpty()) {
                    try (FileOutputStream fos = new FileOutputStream(libInfoFile)) {
                        fos.write(buffer.getBytes());
                        fos.close();
                    }
                }
            }

            return resOutBaseNameFile;

        } catch (IOException | InterruptedException | ProcessException e) {
            getLogger().error(e.getMessage(), e);
            throw new BuildException(e.getMessage(), e);
        }
    }

    @Nullable
    private static File findPackagedResForSplit(@Nullable File outputFolder, Split split) {
        Pattern resourcePattern =
                Pattern.compile(
                        FN_RES_BASE + RES_QUALIFIER_SEP + split.getFullName() + ".ap__(.*)");

        if (outputFolder == null) {
            return null;
        }
        File[] files = outputFolder.listFiles();
        if (files != null) {
            for (File file : files) {
                Matcher match = resourcePattern.matcher(file.getName());
                // each time we match, we remove the associated filter from our copies.
                if (match.matches()
                        && !match.group(1).isEmpty()
                        && isValidSplit(split, match.group(1))) {
                    return file;
                }
            }
        }
        return null;
    }

    /**
     * Returns true if the passed split identifier is a valid identifier (valid mean it is a
     * requested split for this task). A density split identifier can be suffixed with characters
     * added by aapt.
     */
    private static boolean isValidSplit(Split split, @NonNull String splitWithOptionalSuffix) {

        String splitFilter = split.getFilter(OutputFile.FilterType.DENSITY);
        if (splitFilter != null) {
            if (splitWithOptionalSuffix.startsWith(splitFilter)) {
                return true;
            }
        }
        String mangledName = unMangleSplitName(splitWithOptionalSuffix);
        splitFilter = split.getFilter(OutputFile.FilterType.LANGUAGE);
        if (mangledName.equals(splitFilter)) {
            return true;
        }
        return false;
    }

    /**
     * Un-mangle a split name as created by the aapt tool to retrieve a split name as configured in
     * the project's build.gradle.
     *
     * <p>when dealing with several split language in a single split, each language (+ optional
     * region) will be separated by an underscore.
     *
     * <p>note that there is currently an aapt bug, remove the 'r' in the region so for instance,
     * fr-rCA becomes fr-CA, temporarily put it back until it is fixed.
     *
     * @param splitWithOptionalSuffix the mangled split name.
     */
    public static String unMangleSplitName(String splitWithOptionalSuffix) {
        String mangledName = splitWithOptionalSuffix.replaceAll("_", ",");
        return mangledName.contains("-r") ? mangledName : mangledName.replace("-", "-r");
    }


    @NonNull
    public List<LibraryInfo> getLibraryInfoList() {
        if (computedLibraryInfo == null) {
            if (symbolFiles != null && manifests != null) {
                // first build a map for the optional symbols.
                Map<ComponentIdentifier, File> symbolMap = new HashMap<>();
                for (ResolvedArtifactResult artifactResult : symbolFiles.getArtifacts()) {
                    symbolMap.put(artifactResult.getId().getComponentIdentifier(),
                            artifactResult.getFile());
                }

                // now loop through all the manifests and associate to a symbol file, if applicable.
                Set<ResolvedArtifactResult> manifestArtifacts = manifests.getArtifacts();
                computedLibraryInfo = new ArrayList<>(manifestArtifacts.size());
                for (ResolvedArtifactResult artifactResult : manifestArtifacts) {
                    computedLibraryInfo.add(new LibraryInfo(
                            artifactResult.getFile(),
                            symbolMap.get(artifactResult.getId().getComponentIdentifier())));
                }

                // add the tested library if present
                if (testedManifest != null) {
                    File symbolFile = testedSymbolFile != null
                            ? testedSymbolFile.getSingleFile()
                            : null;
                    computedLibraryInfo.add(new LibraryInfo(
                            testedManifest.getSingleFile(),
                            symbolFile));
                }
                computedLibraryInfo = ImmutableList.copyOf(computedLibraryInfo);
            } else {
                computedLibraryInfo = ImmutableList.of();
            }
        }

        return computedLibraryInfo;
    }

    public static class ConfigAction implements TaskConfigAction<ProcessAndroidResources> {

        protected final VariantScope variantScope;
        protected final Supplier<File> symbolLocation;
        @NonNull private final File resPackageOutputFolder;
        private final boolean generateLegacyMultidexMainDexProguardRules;
        private final TaskManager.MergeType mergeType;
        private final String baseName;

        public ConfigAction(
                @NonNull VariantScope scope,
                @NonNull Supplier<File> symbolLocation,
                @NonNull File resPackageOutputFolder,
                boolean generateLegacyMultidexMainDexProguardRules,
                @NonNull TaskManager.MergeType mergeType,
                @NonNull String baseName) {
            this.variantScope = scope;
            this.symbolLocation = symbolLocation;
            this.resPackageOutputFolder = resPackageOutputFolder;
            this.generateLegacyMultidexMainDexProguardRules = generateLegacyMultidexMainDexProguardRules;
            this.baseName = baseName;
            this.mergeType = mergeType;
        }

        @NonNull
        @Override
        public String getName() {
            return variantScope.getTaskName("process", "Resources");
        }

        @NonNull
        @Override
        public Class<ProcessAndroidResources> getType() {
            return ProcessAndroidResources.class;
        }

        @Override
        public void execute(@NonNull ProcessAndroidResources processResources) {

            final BaseVariantData<? extends BaseVariantOutputData> variantData =
                    variantScope.getVariantData();

            final GradleVariantConfiguration config = variantData.getVariantConfiguration();

            processResources.setAndroidBuilder(variantScope.getGlobalScope().getAndroidBuilder());
            processResources.setVariantName(config.getFullName());
<<<<<<< HEAD
            processResources.resPackageOutputFolder = resPackageOutputFolder;
=======
            processResources.setIncrementalFolder(
                    scope.getVariantScope().getIncrementalDir(getName()));
            processResources.setEnableNewResourceProcessing(
                    scope.getGlobalScope().getProjectOptions().get(ENABLE_NEW_RESOURCE_PROCESSING));

            if (variantData.getSplitHandlingPolicy() ==
                    SplitHandlingPolicy.RELEASE_21_AND_AFTER_POLICY) {
                Set<String> allFilters = new HashSet<>();
                allFilters.addAll(
                        variantData.getFilters(OutputFile.FilterType.DENSITY));
                allFilters.addAll(
                        variantData.getFilters(OutputFile.FilterType.LANGUAGE));
                processResources.splits = allFilters;
            }
>>>>>>> e00c28e6

            // per exec
            processResources.setIncrementalFolder(variantScope.getIncrementalDir(getName()));

            processResources.splitList = variantData.getSplitList();
            processResources.splitHandlingPolicy =
                    variantData.getSplitScope().getSplitHandlingPolicy();

            processResources.enforceUniquePackageName =
                    variantScope.getGlobalScope().getExtension().getEnforceUniquePackageName();

                processResources.manifests = variantScope.getArtifactCollection(
                        RUNTIME_CLASSPATH, ALL, MANIFEST);

                processResources.symbolFiles = variantScope.getArtifactCollection(
                        RUNTIME_CLASSPATH, ALL, SYMBOL_LIST);

                processResources.testedManifest = variantScope.getTestedArtifact(
                        MANIFEST, VariantType.LIBRARY);
                processResources.testedSymbolFile = variantScope.getTestedArtifact(
                        SYMBOL_LIST, VariantType.LIBRARY);

                processResources.packageForR =
                        TaskInputHelper.memoize(
                                () -> {
                                    String splitName = config.getSplitFromManifest();
                                    if (splitName == null) {
                                        return config.getOriginalApplicationId();
                                    } else {
                                        return config.getOriginalApplicationId() + "." + splitName;
                                    }
                                });

                // TODO: unify with generateBuilderConfig, compileAidl, and library packaging somehow?
                processResources
                        .setSourceOutputDir(variantScope.getRClassSourceOutputDir());
                processResources.setTextSymbolOutputDir(symbolLocation);

            Project project = variantScope.getGlobalScope().getProject();
            if (config.getBuildType().isMinifyEnabled()) {
                if (config.getBuildType().isShrinkResources() && config.isJackEnabled()) {
                    LoggingUtil.displayWarning(
                            Logging.getLogger(getClass()),
                            variantScope.getGlobalScope().getProject(),
                            "shrinkResources does not yet work with useJack=true");
                }
                processResources.setProguardOutputFile(
                        variantScope.getProcessAndroidResourcesProguardOutputFile());

            } else if (config.getBuildType().isShrinkResources()) {
                LoggingUtil.displayWarning(
                        Logging.getLogger(getClass()),
                        variantScope.getGlobalScope().getProject(),
                        "To shrink resources you must also enable ProGuard");
            }

            if (generateLegacyMultidexMainDexProguardRules) {
                processResources.setAaptMainDexListProguardOutputFile(
                        variantScope.getManifestKeepListProguardFile());
            }

            processResources.variantScope = variantScope;
            processResources.splitScope = variantData.getSplitScope();
            processResources.splitFactory = variantData.getSplitFactory();
            processResources.originalApplicationId =
                    variantScope.getVariantConfiguration().getOriginalApplicationId();

            boolean aaptFriendlyManifestsFilePresent =
                    variantScope.hasOutput(
                            TaskOutputHolder.TaskOutputType.AAPT_FRIENDLY_MERGED_MANIFESTS);
            processResources.setManifestFiles(
                    variantScope.getOutputs(
                            aaptFriendlyManifestsFilePresent
                                    ? VariantScope.TaskOutputType.AAPT_FRIENDLY_MERGED_MANIFESTS
                                    : variantScope.getBuildContext().isInInstantRunMode()
                                            ? VariantScope.TaskOutputType
                                                    .INSTANT_RUN_MERGED_MANIFESTS
                                            : VariantScope.TaskOutputType.MERGED_MANIFESTS));

            // FIX ME : we should not have both a file collection and a resDir plus, we should
            // express the dependency on the databinding task through a file collection.
            processResources.mergedResources = variantScope.getOutputs(mergeType.getOutputType());
            processResources.resDir = TaskInputHelper.memoize(variantScope::getFinalResourcesDir);

            processResources.setType(config.getType());
            processResources.setDebuggable(config.getBuildType().isDebuggable());
            processResources.setAaptOptions(
                    variantScope.getGlobalScope().getExtension().getAaptOptions());
            processResources
                    .setPseudoLocalesEnabled(config.getBuildType().isPseudoLocalesEnabled());

<<<<<<< HEAD
            processResources.buildTargetDensity =
                    AndroidGradleOptions.getBuildTargetDensity(project);
=======
            ConventionMappingHelper.map(
                    processResources,
                    "resourceConfigs",
                    () -> {
                        Collection<String> resConfigs =
                                config.getMergedFlavor().getResourceConfigurations();
                        if (resConfigs.size() == 1
                                && Iterators.getOnlyElement(resConfigs.iterator()).equals("auto")) {
                            return variantData.discoverListOfResourceConfigsNotDensities();
                        }
                        return config.getMergedFlavor().getResourceConfigurations();
                    });

            ConventionMappingHelper.map(
                    processResources,
                    "preferredDensity",
                    () -> {
                        String variantFilter =
                                variantOutputData.getMainOutputFile().getFilter(OutputFile.DENSITY);
                        if (variantFilter != null) {
                            return variantFilter;
                        }
                        return scope.getGlobalScope()
                                .getProjectOptions()
                                .get(IDE_BUILD_TARGET_DENISTY);
                    });
>>>>>>> e00c28e6

            processResources.setMergeBlameLogFolder(
                    variantScope.getResourceBlameLogDir());

            processResources.buildContext =
                    variantScope.getBuildContext();

            processResources.setAtomResourcePackages(
                    variantScope.getArtifactFileCollection(COMPILE_CLASSPATH, MODULE, ATOM_RESOURCE_PKG));

            processResources.libInfoFile = variantScope.getLibInfoFile();
            processResources.projectBaseName = baseName;
            processResources.buildTargetAbi = AndroidGradleOptions.getBuildTargetAbi(project);
            processResources.supportedAbis = config.getSupportedAbis();
        }
    }

    FileCollection manifestFiles;

    @InputFiles
    public FileCollection getManifestFiles() {
        return manifestFiles;
    }

    public void setManifestFiles(FileCollection manifestFiles) {
        this.manifestFiles = manifestFiles;
    }

    /**
     * To force the task to execute when the manifest file to use changes.
     * <p>
     * Fix for <a href="http://b.android.com/209985">b.android.com/209985</a>.
     */
    @Input
    public boolean isInstantRunMode() {
        return this.buildContext.isInInstantRunMode();
    }

    private FileCollection mergedResources;

    @NonNull
    @InputFiles
    public FileCollection getMergedResources() {
        return mergedResources;
    }

    @OutputDirectory
    @Optional
    @Nullable
    public File getSourceOutputDir() {
        return sourceOutputDir;
    }

    public void setSourceOutputDir(@Nullable File sourceOutputDir) {
        this.sourceOutputDir = sourceOutputDir;
    }

    @OutputDirectory
    @Optional
    @Nullable
    public File getTextSymbolOutputDir() {
        return textSymbolOutputDir.get();
    }

    public void setTextSymbolOutputDir(Supplier<File> textSymbolOutputDir) {
        this.textSymbolOutputDir = textSymbolOutputDir;
    }

    @org.gradle.api.tasks.OutputFile
    @Optional
    @Nullable
    public File getProguardOutputFile() {
        return proguardOutputFile;
    }

    public void setProguardOutputFile(File proguardOutputFile) {
        this.proguardOutputFile = proguardOutputFile;
    }

    @org.gradle.api.tasks.OutputFile
    @Optional
    @Nullable
    public File getMainDexListProguardOutputFile() {
        return mainDexListProguardOutputFile;
    }

    public void setAaptMainDexListProguardOutputFile(File mainDexListProguardOutputFile) {
        this.mainDexListProguardOutputFile = mainDexListProguardOutputFile;
    }

    @Input
    public String getBuildToolsVersion() {
        return getBuildTools().getRevision().toString();
    }

    @Nullable
    @InputFiles
    @Optional
    public FileCollection getTestedManifest() {
        return testedManifest;
    }

    @Nullable
    @InputFiles
    @Optional
    public FileCollection getTestedSymbolFile() {
        return testedSymbolFile;
    }

    @InputFiles
    @Optional
    public FileCollection getManifests() {
        return manifests == null ? null : manifests.getArtifactFiles();
    }

    @InputFiles
    @Optional
    public FileCollection getSymbolFiles() {
        return symbolFiles == null ? null : symbolFiles.getArtifactFiles();
    }

    @Input
    @Optional
    @Nullable
    public String getPackageForR() {
        return packageForR != null ? packageForR.get() : null;
    }

    @InputFiles
    public FileCollection getSplitListResource() {
        return splitList.getFileCollection();
    }

    @Input
    public boolean getEnforceUniquePackageName() {
        return enforceUniquePackageName;
    }

    public void setEnforceUniquePackageName(boolean enforceUniquePackageName) {
        this.enforceUniquePackageName = enforceUniquePackageName;
    }

    /** Does not change between incremental builds, so does not need to be @Input. */
    public VariantType getType() {
        return type;
    }

    public void setType(VariantType type) {
        this.type = type;
    }

    @Input
    public boolean getDebuggable() {
        return debuggable;
    }

    public void setDebuggable(boolean debuggable) {
        this.debuggable = debuggable;
    }

    @Input
    public boolean getPseudoLocalesEnabled() {
        return pseudoLocalesEnabled;
    }

    public void setPseudoLocalesEnabled(boolean pseudoLocalesEnabled) {
        this.pseudoLocalesEnabled = pseudoLocalesEnabled;
    }

    @Nested
    public AaptOptions getAaptOptions() {
        return aaptOptions;
    }

    public void setAaptOptions(AaptOptions aaptOptions) {
        this.aaptOptions = aaptOptions;
    }

    @Input
    public File getMergeBlameLogFolder() {
        return mergeBlameLogFolder;
    }

    public void setMergeBlameLogFolder(File mergeBlameLogFolder) {
        this.mergeBlameLogFolder = mergeBlameLogFolder;
    }

    @InputFiles
    @NonNull
    public FileCollection getAtomResourcePackages() {
        return atomResourcePackages;
    }

    public void setAtomResourcePackages(FileCollection atomResourcePackages) {
        this.atomResourcePackages = atomResourcePackages;
    }

    @Input
    public SplitHandlingPolicy getSplitHandlingPolicy() {
        return splitHandlingPolicy;
    }

    @Input
    public String getOriginalApplicationId() {
        return originalApplicationId;
    }

    @InputFiles
    FileCollection getSplitList() {
        return splitList.getFileCollection();
    }

    @Input
    @Optional
    String getBuildTargetDensity() {
        return buildTargetDensity;
    }

    @OutputDirectory
    @NonNull
    File getResPackageOutputFolder() {
        return resPackageOutputFolder;
    }

    @org.gradle.api.tasks.OutputFile
    @Optional
    @Nullable
    public File getLibInfoFile() {
        return libInfoFile;
    }

    public void setLibInfoFile(File libInfoFile) {
        this.libInfoFile = libInfoFile;
    }

    @Input
    public boolean isEnabledNewResourceProcessing() {
        return enableNewResourceProcessing;
    }

    public void setEnableNewResourceProcessing(boolean enableNewResourceProcessing) {
        this.enableNewResourceProcessing = enableNewResourceProcessing;
    }
}<|MERGE_RESOLUTION|>--- conflicted
+++ resolved
@@ -15,7 +15,6 @@
  */
 package com.android.build.gradle.tasks;
 
-<<<<<<< HEAD
 import static com.android.SdkConstants.FN_RES_BASE;
 import static com.android.SdkConstants.RES_QUALIFIER_SEP;
 import static com.android.build.gradle.internal.publishing.AndroidArtifacts.ArtifactScope.ALL;
@@ -25,6 +24,7 @@
 import static com.android.build.gradle.internal.publishing.AndroidArtifacts.ArtifactType.SYMBOL_LIST;
 import static com.android.build.gradle.internal.publishing.AndroidArtifacts.ConsumedConfigType.COMPILE_CLASSPATH;
 import static com.android.build.gradle.internal.publishing.AndroidArtifacts.ConsumedConfigType.RUNTIME_CLASSPATH;
+import static com.android.build.gradle.options.BooleanOption.ENABLE_NEW_RESOURCE_PROCESSING;
 
 import android.databinding.tool.util.StringUtils;
 import com.android.SdkConstants;
@@ -33,14 +33,6 @@
 import com.android.build.OutputFile;
 import com.android.build.VariantOutput;
 import com.android.build.gradle.AndroidGradleOptions;
-=======
-import static com.android.build.gradle.options.BooleanOption.ENABLE_NEW_RESOURCE_PROCESSING;
-import static com.android.build.gradle.options.StringOption.IDE_BUILD_TARGET_DENISTY;
-
-import com.android.annotations.NonNull;
-import com.android.annotations.Nullable;
-import com.android.build.OutputFile;
->>>>>>> e00c28e6
 import com.android.build.gradle.internal.LoggingUtil;
 import com.android.build.gradle.internal.TaskManager;
 import com.android.build.gradle.internal.aapt.AaptGradleFactory;
@@ -63,14 +55,11 @@
 import com.android.builder.core.VariantType;
 import com.android.builder.internal.aapt.Aapt;
 import com.android.builder.internal.aapt.AaptPackageConfig;
-<<<<<<< HEAD
 import com.android.builder.internal.aapt.AaptPackageConfig.LibraryInfo;
-=======
 import com.android.builder.symbols.IdProvider;
 import com.android.builder.symbols.ResourceDirectoryParser;
 import com.android.builder.symbols.SymbolTable;
 import com.android.builder.symbols.SymbolUtils;
->>>>>>> e00c28e6
 import com.android.ide.common.blame.MergingLog;
 import com.android.ide.common.blame.MergingLogRewriter;
 import com.android.ide.common.blame.ParsingProcessOutputHandler;
@@ -200,7 +189,6 @@
         return buildTargetAbi;
     }
 
-<<<<<<< HEAD
     @Input
     @Optional
     Set<String> getSupportedAbis() {
@@ -214,13 +202,12 @@
     }
 
     private SplitScope splitScope;
+
     private SplitFactory splitFactory;
 
+    private boolean enableNewResourceProcessing;
+
     // FIX-ME : make me incremental !
-=======
-    private boolean enableNewResourceProcessing;
-
->>>>>>> e00c28e6
     @Override
     protected void doFullTaskAction() throws IOException {
 
@@ -347,9 +334,9 @@
                                             .getVariantData()
                                             .customizeSplit(configurationSplit);
 
-                                    // in case we generated pure splits, we may have more than one resource AP_ in
-                                    // the output directory. reconcile with the splits list and save it for downstream
-                                    // tasks.
+                                    // in case we generated pure splits, we may have more than one
+                                    // resource AP_ in the output directory. reconcile with the
+                                    // splits list and save it for downstream tasks.
                                     File packagedResForSplit =
                                             findPackagedResForSplit(
                                                     resPackageOutputFolder, configurationSplit);
@@ -368,8 +355,6 @@
                                 });
                     });
         }
-
-<<<<<<< HEAD
         // and save the metadata file.
         splitScope.save(
                 ImmutableList.of(
@@ -382,36 +367,6 @@
     File invokeAaptForSplit(
             VariantScope.TaskOutputType manifestType, Split split, boolean generateCode)
             throws IOException {
-=======
-        // If we are in instant run mode and we have an instant run enabled manifest
-        File instantRunManifest = getInstantRunManifestFile();
-        File manifestFileToPackage = instantRunBuildContext.isInInstantRunMode() &&
-                instantRunManifest != null && instantRunManifest.exists()
-                    ? instantRunManifest
-                    : getManifestFile();
-
-        // If the new resources flag is enabled and if we are dealing with a library process
-        // resources through the new parsers
-        if (enableNewResourceProcessing && this.type.equals(VariantType.LIBRARY)) {
-
-            // Get symbol table of resources of the library
-            SymbolTable symbolTable =
-                    ResourceDirectoryParser.parseDirectory(getResDir(), IdProvider.sequential());
-
-            SymbolUtils.processLibraryMainSymbolTable(
-                    symbolTable,
-                    getAndroidDependencies(),
-                    getEnforceUniquePackageName(),
-                    getPackageForR(),
-                    manifestFileToPackage,
-                    srcOut,
-                    getTextSymbolOutputDir(),
-                    getProguardOutputFile());
-
-            return;
-        }
-
->>>>>>> e00c28e6
         AndroidBuilder builder = getBuilder();
         MergingLog mergingLog = new MergingLog(getMergeBlameLogFolder());
         ProcessOutputHandler processOutputHandler =
@@ -488,39 +443,64 @@
                                 : null;
 
         try {
-            Aapt aapt =
-                    AaptGradleFactory.make(
-                            builder,
-                            processOutputHandler,
-                            true,
-                            getProject(),
-                            FileUtils.mkdirs(new File(getIncrementalFolder(), "aapt-temp")),
-                            aaptOptions.getCruncherProcesses());
-
-            AaptPackageConfig.Builder config =
-                    new AaptPackageConfig.Builder()
-                            .setManifestFile(manifestFile)
-                            .setOptions(getAaptOptions())
-                            .setResourceDir(getResDir())
-                            .setLibraries(generateCode ? getLibraryInfoList() : ImmutableList.of())
-                            .setCustomPackageForR(packageForR)
-                            .setSymbolOutputDir(getTextSymbolOutputDir())
-                            .setSourceOutputDir(srcOut)
-                            .setResourceOutputApk(resOutBaseNameFile)
-                            .setProguardOutputFile(getProguardOutputFile())
-                            .setMainDexListProguardOutputFile(getMainDexListProguardOutputFile())
-                            .setVariantType(getType())
-                            .setDebuggable(getDebuggable())
-                            .setPseudoLocalize(getPseudoLocalesEnabled())
-                            .setResourceConfigs(splitList.getFilters(SplitList.RESOURCE_CONFIGS))
-                            .setSplits(getSplits())
-                            .setPreferredDensity(preferredDensity)
-                            .setBaseFeature(baseAtomPackage);
-
-            builder.processResources(aapt, config, generateCode && getEnforceUniquePackageName());
-
-            if (resOutBaseNameFile != null && LOG.isInfoEnabled()) {
-                LOG.info("Aapt output file {}", resOutBaseNameFile.getAbsolutePath());
+            // If the new resources flag is enabled and if we are dealing with a library process
+            // resources through the new parsers
+            if (enableNewResourceProcessing && this.type.equals(VariantType.LIBRARY)) {
+
+                // Get symbol table of resources of the library
+                SymbolTable symbolTable =
+                        ResourceDirectoryParser
+                                .parseDirectory(getResDir(), IdProvider.sequential());
+
+                SymbolUtils.processLibraryMainSymbolTable(
+                        symbolTable,
+                        generateCode ? getLibraryInfoList() : ImmutableList.of(),
+                        getEnforceUniquePackageName(),
+                        getPackageForR(),
+                        manifestFile,
+                        srcOut,
+                        getTextSymbolOutputDir(),
+                        getProguardOutputFile());
+            } else {
+
+                Aapt aapt =
+                        AaptGradleFactory.make(
+                                builder,
+                                processOutputHandler,
+                                true,
+                                getProject(),
+                                FileUtils.mkdirs(new File(getIncrementalFolder(), "aapt-temp")),
+                                aaptOptions.getCruncherProcesses());
+
+                AaptPackageConfig.Builder config =
+                        new AaptPackageConfig.Builder()
+                                .setManifestFile(manifestFile)
+                                .setOptions(getAaptOptions())
+                                .setResourceDir(getResDir())
+                                .setLibraries(
+                                        generateCode ? getLibraryInfoList() : ImmutableList.of())
+                                .setCustomPackageForR(packageForR)
+                                .setSymbolOutputDir(getTextSymbolOutputDir())
+                                .setSourceOutputDir(srcOut)
+                                .setResourceOutputApk(resOutBaseNameFile)
+                                .setProguardOutputFile(getProguardOutputFile())
+                                .setMainDexListProguardOutputFile(
+                                        getMainDexListProguardOutputFile())
+                                .setVariantType(getType())
+                                .setDebuggable(getDebuggable())
+                                .setPseudoLocalize(getPseudoLocalesEnabled())
+                                .setResourceConfigs(
+                                        splitList.getFilters(SplitList.RESOURCE_CONFIGS))
+                                .setSplits(getSplits())
+                                .setPreferredDensity(preferredDensity)
+                                .setBaseFeature(baseAtomPackage);
+
+                builder.processResources(aapt, config,
+                        generateCode && getEnforceUniquePackageName());
+
+                if (resOutBaseNameFile != null && LOG.isInfoEnabled()) {
+                    LOG.info("Aapt output file {}", resOutBaseNameFile.getAbsolutePath());
+                }
             }
 
             // Output the library information for non-base atoms.
@@ -678,7 +658,8 @@
             this.variantScope = scope;
             this.symbolLocation = symbolLocation;
             this.resPackageOutputFolder = resPackageOutputFolder;
-            this.generateLegacyMultidexMainDexProguardRules = generateLegacyMultidexMainDexProguardRules;
+            this.generateLegacyMultidexMainDexProguardRules
+                    = generateLegacyMultidexMainDexProguardRules;
             this.baseName = baseName;
             this.mergeType = mergeType;
         }
@@ -705,24 +686,13 @@
 
             processResources.setAndroidBuilder(variantScope.getGlobalScope().getAndroidBuilder());
             processResources.setVariantName(config.getFullName());
-<<<<<<< HEAD
             processResources.resPackageOutputFolder = resPackageOutputFolder;
-=======
-            processResources.setIncrementalFolder(
-                    scope.getVariantScope().getIncrementalDir(getName()));
+
             processResources.setEnableNewResourceProcessing(
-                    scope.getGlobalScope().getProjectOptions().get(ENABLE_NEW_RESOURCE_PROCESSING));
-
-            if (variantData.getSplitHandlingPolicy() ==
-                    SplitHandlingPolicy.RELEASE_21_AND_AFTER_POLICY) {
-                Set<String> allFilters = new HashSet<>();
-                allFilters.addAll(
-                        variantData.getFilters(OutputFile.FilterType.DENSITY));
-                allFilters.addAll(
-                        variantData.getFilters(OutputFile.FilterType.LANGUAGE));
-                processResources.splits = allFilters;
-            }
->>>>>>> e00c28e6
+                    variantScope
+                            .getGlobalScope()
+                            .getProjectOptions()
+                            .get(ENABLE_NEW_RESOURCE_PROCESSING));
 
             // per exec
             processResources.setIncrementalFolder(variantScope.getIncrementalDir(getName()));
@@ -814,37 +784,8 @@
             processResources
                     .setPseudoLocalesEnabled(config.getBuildType().isPseudoLocalesEnabled());
 
-<<<<<<< HEAD
             processResources.buildTargetDensity =
                     AndroidGradleOptions.getBuildTargetDensity(project);
-=======
-            ConventionMappingHelper.map(
-                    processResources,
-                    "resourceConfigs",
-                    () -> {
-                        Collection<String> resConfigs =
-                                config.getMergedFlavor().getResourceConfigurations();
-                        if (resConfigs.size() == 1
-                                && Iterators.getOnlyElement(resConfigs.iterator()).equals("auto")) {
-                            return variantData.discoverListOfResourceConfigsNotDensities();
-                        }
-                        return config.getMergedFlavor().getResourceConfigurations();
-                    });
-
-            ConventionMappingHelper.map(
-                    processResources,
-                    "preferredDensity",
-                    () -> {
-                        String variantFilter =
-                                variantOutputData.getMainOutputFile().getFilter(OutputFile.DENSITY);
-                        if (variantFilter != null) {
-                            return variantFilter;
-                        }
-                        return scope.getGlobalScope()
-                                .getProjectOptions()
-                                .get(IDE_BUILD_TARGET_DENISTY);
-                    });
->>>>>>> e00c28e6
 
             processResources.setMergeBlameLogFolder(
                     variantScope.getResourceBlameLogDir());

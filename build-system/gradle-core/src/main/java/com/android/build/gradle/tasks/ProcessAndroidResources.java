--- conflicted
+++ resolved
@@ -17,726 +17,16 @@
 package com.android.build.gradle.tasks;
 
 import com.android.SdkConstants;
-<<<<<<< HEAD
-import com.android.annotations.NonNull;
-import com.android.annotations.Nullable;
-import com.android.build.OutputFile;
-import com.android.build.VariantOutput;
-import com.android.build.gradle.internal.CombinedInput;
-import com.android.build.gradle.internal.TaskManager;
-import com.android.build.gradle.internal.aapt.AaptGeneration;
-import com.android.build.gradle.internal.aapt.AaptGradleFactory;
-import com.android.build.gradle.internal.core.GradleVariantConfiguration;
-import com.android.build.gradle.internal.dsl.AaptOptions;
-import com.android.build.gradle.internal.dsl.DslAdaptersKt;
-import com.android.build.gradle.internal.incremental.InstantRunBuildContext;
-import com.android.build.gradle.internal.incremental.InstantRunPatchingPolicy;
-import com.android.build.gradle.internal.publishing.AndroidArtifacts;
-import com.android.build.gradle.internal.scope.BuildOutput;
-import com.android.build.gradle.internal.scope.BuildOutputs;
-import com.android.build.gradle.internal.scope.OutputFactory;
-=======
->>>>>>> 9762cc2c
 import com.android.build.gradle.internal.scope.OutputScope;
 import com.android.build.gradle.internal.tasks.IncrementalTask;
 import com.android.utils.FileUtils;
 import com.google.common.base.Preconditions;
 import com.google.common.collect.Iterables;
 import java.io.File;
-<<<<<<< HEAD
-import java.io.IOException;
-import java.util.ArrayList;
-import java.util.Arrays;
-import java.util.Collection;
-import java.util.List;
-import java.util.Objects;
-import java.util.Set;
-import java.util.concurrent.ExecutionException;
-import java.util.function.Supplier;
-import java.util.regex.Matcher;
-import java.util.regex.Pattern;
-import java.util.stream.Collectors;
-import org.gradle.api.artifacts.ArtifactCollection;
-=======
->>>>>>> 9762cc2c
 import org.gradle.api.file.FileCollection;
 import org.gradle.api.tasks.InputFiles;
 import org.gradle.api.tasks.PathSensitive;
 import org.gradle.api.tasks.PathSensitivity;
-<<<<<<< HEAD
-import org.gradle.tooling.BuildException;
-
-@CacheableTask
-public class ProcessAndroidResources extends IncrementalTask {
-
-    private static final String IR_APK_FILE_NAME = "resources";
-
-    private static final Logger LOG = Logging.getLogger(ProcessAndroidResources.class);
-
-    private String buildTargetAbi;
-    private Set<String> supportedAbis;
-
-    @Nullable
-    private File sourceOutputDir;
-
-    private Supplier<File> textSymbolOutputDir = () -> null;
-
-    @Nullable private File symbolsWithPackageNameOutputFile;
-
-    private File proguardOutputFile;
-
-    private File mainDexListProguardOutputFile;
-
-    @Nullable private FileCollection symbolListsWithPackageNames;
-
-    @Nullable private ArtifactCollection packageIdsFiles;
-
-    private Supplier<String> packageForR;
-
-    private MultiOutputPolicy multiOutputPolicy;
-
-    private VariantType type;
-
-    private AaptGeneration aaptGeneration;
-
-    private boolean debuggable;
-
-    private boolean pseudoLocalesEnabled;
-
-    private AaptOptions aaptOptions;
-
-    private File mergeBlameLogFolder;
-
-    private InstantRunBuildContext buildContext;
-
-    private FileCollection featureResourcePackages;
-
-    private String originalApplicationId;
-
-    private String buildTargetDensity;
-
-    private File resPackageOutputFolder;
-
-    private String projectBaseName;
-
-    private TaskOutputHolder.TaskOutputType taskInputType;
-
-    @Nullable private FileCache fileCache;
-
-    @Input
-    public TaskOutputHolder.TaskOutputType getTaskInputType() {
-        return taskInputType;
-    }
-
-    @Input
-    public String getProjectBaseName() {
-        return projectBaseName;
-    }
-
-    private VariantScope variantScope;
-
-    @Input
-    @Optional
-    public String getBuildTargetAbi() {
-        return buildTargetAbi;
-    }
-
-    @Input
-    @Optional
-    Set<String> getSupportedAbis() {
-        return supportedAbis;
-    }
-
-    @NonNull
-    @Internal
-    private Set<String> getSplits(@NonNull SplitList splitList) throws IOException {
-        return SplitList.getSplits(splitList, multiOutputPolicy);
-    }
-
-    @Input
-    public String getApplicationId() {
-        return applicationId;
-    }
-
-    @Input
-    @Optional
-    public String getVersionName() {
-        return versionName;
-    }
-
-    @Input
-    public int getVersionCode() {
-        return versionCode;
-    }
-
-    FileCollection splitListInput;
-
-    private OutputScope outputScope;
-
-    private OutputFactory outputFactory;
-
-    private boolean bypassAapt;
-    private boolean disableResMergeInLib;
-
-    private FileCollection platformAttrRTxt;
-
-    private boolean enableAapt2;
-
-    private String applicationId;
-    private String versionName;
-    private int versionCode;
-
-    private File supportDirectory;
-
-    // FIX-ME : make me incremental !
-    @Override
-    protected void doFullTaskAction() throws IOException, ExecutionException {
-
-        WaitableExecutor executor = WaitableExecutor.useGlobalSharedThreadPool();
-
-        List<ApkData> splitsToGenerate =
-                getApksToGenerate(outputScope, supportedAbis, buildTargetAbi, buildTargetDensity);
-
-        for (ApkData apkData : outputScope.getApkDatas()) {
-            if (!splitsToGenerate.contains(apkData)) {
-                getLogger()
-                        .log(
-                                LogLevel.DEBUG,
-                                "With ABI " + buildTargetAbi + ", disabled " + apkData);
-                apkData.disable();
-            }
-        }
-        Collection<BuildOutput> manifestsOutputs = BuildOutputs.load(taskInputType, manifestFiles);
-
-        final Set<File> packageIdFileSet =
-                packageIdsFiles != null
-                        ? packageIdsFiles.getArtifactFiles().getAsFileTree().getFiles()
-                        : null;
-
-        final Set<File> featureResourcePackages = this.featureResourcePackages.getFiles();
-
-        SplitList splitList = isLibrary ? SplitList.EMPTY : SplitList.load(splitListInput);
-
-        Set<File> libraryInfoList = symbolListsWithPackageNames.getFiles();
-
-        try (Aapt aapt = bypassAapt ? null : makeAapt()) {
-
-            // do a first pass at the list so we generate the code synchronously since it's required
-            // by the full splits asynchronous processing below.
-            List<ApkData> apkDataList = new ArrayList<>(splitsToGenerate);
-            for (ApkData apkData : splitsToGenerate) {
-                if (apkData.requiresAapt()) {
-                    boolean codeGen =
-                            (apkData.getType() == OutputFile.OutputType.MAIN
-                                    || apkData.getFilter(OutputFile.FilterType.DENSITY) == null);
-                    if (codeGen) {
-                        apkDataList.remove(apkData);
-                        invokeAaptForSplit(
-                                manifestsOutputs,
-                                libraryInfoList,
-                                packageIdFileSet,
-                                splitList,
-                                featureResourcePackages,
-                                apkData,
-                                codeGen,
-                                aapt);
-                        break;
-                    }
-                }
-            }
-
-            // now all remaining splits will be generated asynchronously.
-            for (ApkData apkData : apkDataList) {
-                if (apkData.requiresAapt()) {
-                    executor.execute(
-                            () -> {
-                                invokeAaptForSplit(
-                                        manifestsOutputs,
-                                        libraryInfoList,
-                                        packageIdFileSet,
-                                        splitList,
-                                        featureResourcePackages,
-                                        apkData,
-                                        false,
-                                        aapt);
-                                return null;
-                            });
-                }
-            }
-
-            List<WaitableExecutor.TaskResult<Void>> taskResults = executor.waitForAllTasks();
-            taskResults.forEach(
-                    taskResult -> {
-                        if (taskResult.getException() != null) {
-                            throw new BuildException(
-                                    taskResult.getException().getMessage(),
-                                    taskResult.getException());
-                        }
-                    });
-
-        } catch (InterruptedException e) {
-            Thread.currentThread().interrupt();
-            throw new RuntimeException(e);
-        }
-
-        if (multiOutputPolicy == MultiOutputPolicy.SPLITS) {
-            // now populate the pure splits list in the SplitScope (this should eventually move
-            // to the SplitDiscoveryTask.
-            outputScope.deleteAllEntries(
-                    VariantScope.TaskOutputType.DENSITY_OR_LANGUAGE_SPLIT_PROCESSED_RES);
-            splitList.forEach(
-                    (filterType, filterValues) -> {
-                        // only for densities and languages.
-                        if (filterType != VariantOutput.FilterType.DENSITY
-                                && filterType != VariantOutput.FilterType.LANGUAGE) {
-                            return;
-                        }
-                        filterValues.forEach(
-                                filterValue -> {
-                                    ApkData configurationApkData =
-                                            outputFactory.addConfigurationSplit(
-                                                    filterType,
-                                                    filterValue,
-                                                    "" /* replaced later */);
-                                    configurationApkData.setVersionCode(
-                                            variantScope
-                                                    .getVariantConfiguration()
-                                                    .getVersionCode());
-                                    configurationApkData.setVersionName(
-                                            variantScope
-                                                    .getVariantConfiguration()
-                                                    .getVersionName());
-
-                                    // call user's script for the newly discovered resources split.
-                                    variantScope
-                                            .getVariantData()
-                                            .variantOutputFactory
-                                            .create(configurationApkData);
-
-                                    // in case we generated pure splits, we may have more than one
-                                    // resource AP_ in the output directory. reconcile with the
-                                    // splits list and save it for downstream tasks.
-                                    File packagedResForSplit =
-                                            findPackagedResForSplit(
-                                                    resPackageOutputFolder, configurationApkData);
-                                    if (packagedResForSplit != null) {
-                                        configurationApkData.setOutputFileName(
-                                                packagedResForSplit.getName());
-                                        outputScope.addOutputForSplit(
-                                                VariantScope.TaskOutputType
-                                                        .DENSITY_OR_LANGUAGE_SPLIT_PROCESSED_RES,
-                                                configurationApkData,
-                                                packagedResForSplit);
-                                    } else {
-                                        getLogger()
-                                                .warn(
-                                                        "Cannot find output for "
-                                                                + configurationApkData);
-                                    }
-                                });
-                    });
-        }
-        // and save the metadata file.
-        outputScope.save(
-                ImmutableList.of(
-                        VariantScope.TaskOutputType.DENSITY_OR_LANGUAGE_SPLIT_PROCESSED_RES,
-                        VariantScope.TaskOutputType.PROCESSED_RES),
-                resPackageOutputFolder);
-    }
-
-    void invokeAaptForSplit(
-            Collection<BuildOutput> manifestsOutputs,
-            @NonNull Set<File> dependencySymbolTableFiles,
-            @Nullable Set<File> packageIdFileSet,
-            @NonNull SplitList splitList,
-            @NonNull Set<File> featureResourcePackages,
-            ApkData apkData,
-            boolean generateCode,
-            @Nullable Aapt aapt)
-            throws IOException {
-
-        ImmutableList.Builder<File> featurePackagesBuilder = ImmutableList.builder();
-        for (File featurePackage : featureResourcePackages) {
-            Collection<BuildOutput> splitOutputs =
-                    BuildOutputs.load(VariantScope.TaskOutputType.PROCESSED_RES, featurePackage);
-            if (!splitOutputs.isEmpty()) {
-                featurePackagesBuilder.add(Iterables.getOnlyElement(splitOutputs).getOutputFile());
-            }
-        }
-
-        File resOutBaseNameFile =
-                new File(
-                        resPackageOutputFolder,
-                        FN_RES_BASE
-                                + RES_QUALIFIER_SEP
-                                + apkData.getFullName()
-                                + SdkConstants.DOT_RES);
-
-        // FIX ME : there should be a better way to always get the manifest file to merge.
-        // for instance, should the library task also output the .gson ?
-        BuildOutput manifestOutput =
-                OutputScope.getOutput(manifestsOutputs, taskInputType, apkData);
-        if (manifestOutput == null) {
-            throw new RuntimeException("Cannot find merged manifest file");
-        }
-        File manifestFile = manifestOutput.getOutputFile();
-
-        String packageForR = null;
-        File srcOut = null;
-        File symbolOutputDir = null;
-        File proguardOutputFile = null;
-        File mainDexListProguardOutputFile = null;
-        if (generateCode) {
-            packageForR = originalApplicationId;
-
-            // we have to clean the source folder output in case the package name changed.
-            srcOut = getSourceOutputDir();
-            if (srcOut != null) {
-                FileUtils.cleanOutputDir(srcOut);
-            }
-
-            symbolOutputDir = textSymbolOutputDir.get();
-            proguardOutputFile = getProguardOutputFile();
-            mainDexListProguardOutputFile = getMainDexListProguardOutputFile();
-        }
-
-        String splitFilter = apkData.getFilter(OutputFile.FilterType.DENSITY);
-        String preferredDensity =
-                splitFilter != null
-                        ? splitFilter
-                        // if resConfigs is set, we should not use our preferredDensity.
-                        : splitList.getFilters(SplitList.RESOURCE_CONFIGS).isEmpty()
-                                ? buildTargetDensity
-                                : null;
-
-        Integer packageId = null;
-        if (packageIdFileSet != null
-                && FeatureSplitPackageIds.getOutputFile(packageIdFileSet) != null) {
-            FeatureSplitPackageIds featurePackageIds =
-                    FeatureSplitPackageIds.load(packageIdFileSet);
-            packageId = featurePackageIds.getIdFor(getProject().getPath());
-        }
-
-        try {
-
-            // If we are in instant run mode and we use a split APK for these resources.
-            if (buildContext.isInInstantRunMode()
-                    && buildContext.getPatchingPolicy()
-                            == InstantRunPatchingPolicy.MULTI_APK_SEPARATE_RESOURCES) {
-                supportDirectory.mkdirs();
-                // create a split identification manifest.
-                manifestFile =
-                        InstantRunSliceSplitApkBuilder.generateSplitApkManifest(
-                                supportDirectory,
-                                IR_APK_FILE_NAME,
-                                applicationId,
-                                versionName,
-                                versionCode,
-                                manifestOutput
-                                        .getProperties()
-                                        .get(SdkConstants.ATTR_MIN_SDK_VERSION));
-            }
-
-            // If the new resources flag is enabled and if we are dealing with a library process
-            // resources through the new parsers
-            if (bypassAapt) {
-                // Load the platform attr symbols
-                File androidJar = platformAttrRTxt.getSingleFile();
-                SymbolTable androidAttrSymbol =
-                        (androidJar != null && androidJar.exists())
-                                ? SymbolIo.read(androidJar, "android")
-                                : SymbolTable.builder().tablePackage("android").build();
-
-                // Get symbol table of resources of the library
-                // FIXME: move to the package res task.
-                SymbolTable symbolTable =
-                        ResourceDirectoryParser.parseDirectory(
-                                getInputResourcesDir().getSingleFile(),
-                                IdProvider.sequential(),
-                                androidAttrSymbol);
-
-                SymbolUtils.processLibraryMainSymbolTable(
-                        symbolTable,
-                        generateCode ? dependencySymbolTableFiles : ImmutableSet.of(),
-                        packageForR,
-                        manifestFile,
-                        Preconditions.checkNotNull(srcOut),
-                        Preconditions.checkNotNull(symbolOutputDir),
-                        proguardOutputFile,
-                        getInputResourcesDir().getSingleFile(),
-                        androidAttrSymbol,
-                        disableResMergeInLib);
-            } else {
-                Preconditions.checkNotNull(
-                        aapt,
-                        "AAPT needs be instantiated for linking if bypassing AAPT is disabled");
-
-                AaptPackageConfig.Builder config =
-                        new AaptPackageConfig.Builder()
-                                .setManifestFile(manifestFile)
-                                .setOptions(DslAdaptersKt.convert(aaptOptions))
-                                .setResourceDir(getInputResourcesDir().getSingleFile())
-                                .setLibrarySymbolTableFiles(
-                                        generateCode
-                                                ? dependencySymbolTableFiles
-                                                : ImmutableSet.of())
-                                .setCustomPackageForR(packageForR)
-                                .setSymbolOutputDir(symbolOutputDir)
-                                .setSourceOutputDir(srcOut)
-                                .setResourceOutputApk(resOutBaseNameFile)
-                                .setProguardOutputFile(proguardOutputFile)
-                                .setMainDexListProguardOutputFile(mainDexListProguardOutputFile)
-                                .setVariantType(getType())
-                                .setDebuggable(getDebuggable())
-                                .setPseudoLocalize(getPseudoLocalesEnabled())
-                                .setResourceConfigs(
-                                        splitList.getFilters(SplitList.RESOURCE_CONFIGS))
-                                .setSplits(getSplits(splitList))
-                                .setPreferredDensity(preferredDensity)
-                                .setPackageId(packageId)
-                                .setDependentFeatures(featurePackagesBuilder.build())
-                                .setListResourceFiles(aaptGeneration == AaptGeneration.AAPT_V2);
-
-                getBuilder().processResources(aapt, config);
-
-                if (LOG.isInfoEnabled()) {
-                    LOG.info("Aapt output file {}", resOutBaseNameFile.getAbsolutePath());
-                }
-            }
-            if (generateCode
-                    && (isLibrary || !dependencySymbolTableFiles.isEmpty())
-                    && symbolsWithPackageNameOutputFile != null) {
-                SymbolIo.writeSymbolTableWithPackage(
-                        Preconditions.checkNotNull(getTextSymbolOutputFile()).toPath(),
-                        manifestFile.toPath(),
-                        symbolsWithPackageNameOutputFile.toPath());
-            }
-
-            outputScope.addOutputForSplit(
-                    VariantScope.TaskOutputType.PROCESSED_RES,
-                    apkData,
-                    resOutBaseNameFile,
-                    manifestOutput.getProperties());
-        } catch (InterruptedException | ProcessException e) {
-            getLogger().error(e.getMessage(), e);
-            throw new BuildException(e.getMessage(), e);
-        }
-    }
-
-    @Nullable
-    private static File findPackagedResForSplit(@Nullable File outputFolder, ApkData apkData) {
-        Pattern resourcePattern =
-                Pattern.compile(
-                        FN_RES_BASE + RES_QUALIFIER_SEP + apkData.getFullName() + ".ap__(.*)");
-
-        if (outputFolder == null) {
-            return null;
-        }
-        File[] files = outputFolder.listFiles();
-        if (files != null) {
-            for (File file : files) {
-                Matcher match = resourcePattern.matcher(file.getName());
-                // each time we match, we remove the associated filter from our copies.
-                if (match.matches()
-                        && !match.group(1).isEmpty()
-                        && isValidSplit(apkData, match.group(1))) {
-                    return file;
-                }
-            }
-        }
-        return null;
-    }
-
-    /**
-     * Create an instance of AAPT. Whenever calling this method make sure the close() method is
-     * called on the instance once the work is done.
-     */
-    private Aapt makeAapt() throws IOException {
-        AndroidBuilder builder = getBuilder();
-        MergingLog mergingLog = new MergingLog(getMergeBlameLogFolder());
-
-        ProcessOutputHandler processOutputHandler =
-                new ParsingProcessOutputHandler(
-                        new ToolOutputParser(
-                                aaptGeneration == AaptGeneration.AAPT_V1
-                                        ? new AaptOutputParser()
-                                        : new Aapt2OutputParser(),
-                                getILogger()),
-                        new MergingLogRewriter(mergingLog::find, builder.getErrorReporter()));
-
-        return AaptGradleFactory.make(
-                aaptGeneration,
-                builder,
-                processOutputHandler,
-                fileCache,
-                true,
-                FileUtils.mkdirs(new File(getIncrementalFolder(), "aapt-temp")),
-                aaptOptions.getCruncherProcesses());
-    }
-
-    /**
-     * Returns true if the passed split identifier is a valid identifier (valid mean it is a
-     * requested split for this task). A density split identifier can be suffixed with characters
-     * added by aapt.
-     */
-    private static boolean isValidSplit(ApkData apkData, @NonNull String splitWithOptionalSuffix) {
-
-        String splitFilter = apkData.getFilter(OutputFile.FilterType.DENSITY);
-        if (splitFilter != null) {
-            if (splitWithOptionalSuffix.startsWith(splitFilter)) {
-                return true;
-            }
-        }
-        String mangledName = unMangleSplitName(splitWithOptionalSuffix);
-        splitFilter = apkData.getFilter(OutputFile.FilterType.LANGUAGE);
-        if (mangledName.equals(splitFilter)) {
-            return true;
-        }
-        return false;
-    }
-
-    /**
-     * Un-mangle a split name as created by the aapt tool to retrieve a split name as configured in
-     * the project's build.gradle.
-     *
-     * <p>when dealing with several split language in a single split, each language (+ optional
-     * region) will be separated by an underscore.
-     *
-     * <p>note that there is currently an aapt bug, remove the 'r' in the region so for instance,
-     * fr-rCA becomes fr-CA, temporarily put it back until it is fixed.
-     *
-     * @param splitWithOptionalSuffix the mangled split name.
-     */
-    public static String unMangleSplitName(String splitWithOptionalSuffix) {
-        String mangledName = splitWithOptionalSuffix.replaceAll("_", ",");
-        return mangledName.contains("-r") ? mangledName : mangledName.replace("-", "-r");
-    }
-
-    @NonNull
-    public static List<ApkData> getApksToGenerate(
-            @NonNull OutputScope outputScope,
-            @Nullable Set<String> supportedAbis,
-            @Nullable String buildTargetAbi,
-            @Nullable String buildTargetDensity) {
-        // FIX ME : the code below should move to the SplitsDiscoveryTask that should persist
-        // the list of splits and their enabled/disabled state.
-
-        // comply when the IDE restricts the full splits we should produce
-        Density density = Density.getEnum(buildTargetDensity);
-
-        List<ApkData> apksToGenerate =
-                buildTargetAbi == null
-                        ? outputScope.getApkDatas()
-                        : SplitOutputMatcher.computeBestOutput(
-                                outputScope.getApkDatas(),
-                                supportedAbis,
-                                density == null ? -1 : density.getDpiValue(),
-                                Arrays.asList(Strings.nullToEmpty(buildTargetAbi).split(",")));
-
-        if (apksToGenerate.isEmpty()) {
-            Preconditions.checkNotNull(
-                    buildTargetAbi,
-                    "buildTargetAbi should not be null when no splits are computed");
-            Preconditions.checkNotNull(
-                    supportedAbis, "supportedAbis should not be null when no splits are computed");
-            List<String> splits =
-                    outputScope
-                            .getApkDatas()
-                            .stream()
-                            .map(ApkData::getFilterName)
-                            .filter(Objects::nonNull)
-                            .collect(Collectors.toList());
-            throw new RuntimeException(
-                    String.format(
-                            "Cannot build for ABI: %1$s; no suitable splits configured: %2$s;"
-                                    + " supported ABIs are: %3$s",
-                            buildTargetAbi,
-                            splits.isEmpty() ? "none" : Joiner.on(", ").join(splits),
-                            supportedAbis.isEmpty()
-                                    ? "none"
-                                    : Joiner.on(", ").join(supportedAbis)));
-        }
-
-        return apksToGenerate;
-    }
-
-    public static class ConfigAction implements TaskConfigAction<ProcessAndroidResources> {
-        protected final VariantScope variantScope;
-        protected final Supplier<File> symbolLocation;
-        private final File symbolsWithPackageNameOutputFile;
-        @NonNull private final File resPackageOutputFolder;
-        private final boolean generateLegacyMultidexMainDexProguardRules;
-        private final TaskManager.MergeType sourceTaskOutputType;
-        private final String baseName;
-        private final boolean isLibrary;
-
-        public ConfigAction(
-                @NonNull VariantScope scope,
-                @NonNull Supplier<File> symbolLocation,
-                @NonNull File symbolsWithPackageNameOutputFile,
-                @NonNull File resPackageOutputFolder,
-                boolean generateLegacyMultidexMainDexProguardRules,
-                @NonNull TaskManager.MergeType sourceTaskOutputType,
-                @NonNull String baseName,
-                boolean isLibrary) {
-            this.variantScope = scope;
-            this.symbolLocation = symbolLocation;
-            this.symbolsWithPackageNameOutputFile = symbolsWithPackageNameOutputFile;
-            this.resPackageOutputFolder = resPackageOutputFolder;
-            this.generateLegacyMultidexMainDexProguardRules
-                    = generateLegacyMultidexMainDexProguardRules;
-            this.baseName = baseName;
-            this.sourceTaskOutputType = sourceTaskOutputType;
-            this.isLibrary = isLibrary;
-        }
-
-        @NonNull
-        @Override
-        public String getName() {
-            return variantScope.getTaskName("process", "Resources");
-        }
-
-        @NonNull
-        @Override
-        public Class<ProcessAndroidResources> getType() {
-            return ProcessAndroidResources.class;
-        }
-
-        @Override
-        public void execute(@NonNull ProcessAndroidResources processResources) {
-            final BaseVariantData variantData = variantScope.getVariantData();
-
-            final ProjectOptions projectOptions = variantScope.getGlobalScope().getProjectOptions();
-
-            variantData.addTask(TaskContainer.TaskKind.PROCESS_ANDROID_RESOURCES, processResources);
-
-            final GradleVariantConfiguration config = variantData.getVariantConfiguration();
-
-            processResources.setAndroidBuilder(variantScope.getGlobalScope().getAndroidBuilder());
-            processResources.fileCache = variantScope.getGlobalScope().getBuildCache();
-            processResources.setVariantName(config.getFullName());
-            processResources.resPackageOutputFolder = resPackageOutputFolder;
-            processResources.aaptGeneration = AaptGeneration.fromProjectOptions(projectOptions);
-
-            if (projectOptions.get(ENABLE_NEW_RESOURCE_PROCESSING)
-                    && variantData.getType() == VariantType.LIBRARY) {
-                processResources.bypassAapt = true;
-                processResources.disableResMergeInLib =
-                        sourceTaskOutputType == TaskManager.MergeType.PACKAGE;
-                processResources.platformAttrRTxt =
-                        variantScope
-                                .getGlobalScope()
-                                .getOutput(TaskOutputHolder.TaskOutputType.PLATFORM_R_TXT);
-            } else {
-                Preconditions.checkState(
-                        sourceTaskOutputType == TaskManager.MergeType.MERGE,
-                        "source output type should be MERGE",
-                        sourceTaskOutputType);
-            }
-
-            processResources.setEnableAapt2(projectOptions.get(BooleanOption.ENABLE_AAPT2));
-=======
->>>>>>> 9762cc2c
 
 /** Base class for process resources / create R class task, to satisfy existing variants API. */
 public abstract class ProcessAndroidResources extends IncrementalTask {
@@ -767,250 +57,4 @@
                 outputScope.getMainSplit().getDirName(),
                 SdkConstants.ANDROID_MANIFEST_XML);
     }
-<<<<<<< HEAD
-
-    @InputFiles
-    @PathSensitive(PathSensitivity.RELATIVE)
-    public FileCollection getManifestFiles() {
-        return manifestFiles;
-    }
-
-    public void setManifestFiles(FileCollection manifestFiles) {
-        this.manifestFiles = manifestFiles;
-    }
-
-    @Optional
-    @InputFiles
-    @PathSensitive(PathSensitivity.RELATIVE)
-    public FileCollection getPackageIdsFiles() {
-        return packageIdsFiles != null ? packageIdsFiles.getArtifactFiles() : null;
-    }
-
-    /**
-     * To force the task to execute when the manifest file to use changes.
-     * <p>
-     * Fix for <a href="http://b.android.com/209985">b.android.com/209985</a>.
-     */
-    @Input
-    public boolean isInstantRunMode() {
-        return this.buildContext.isInInstantRunMode();
-    }
-
-    private FileCollection inputResourcesDir;
-
-    @NonNull
-    @InputFiles
-    @PathSensitive(PathSensitivity.RELATIVE)
-    public FileCollection getInputResourcesDir() {
-        return inputResourcesDir;
-    }
-
-    @OutputDirectory
-    @Optional
-    @Nullable
-    public File getSourceOutputDir() {
-        return sourceOutputDir;
-    }
-
-    public void setSourceOutputDir(@Nullable File sourceOutputDir) {
-        this.sourceOutputDir = sourceOutputDir;
-    }
-
-    @org.gradle.api.tasks.OutputFile
-    @Optional
-    @Nullable
-    public File getTextSymbolOutputFile() {
-        File outputDir = textSymbolOutputDir.get();
-        return outputDir != null
-                ? new File(outputDir, SdkConstants.R_CLASS + SdkConstants.DOT_TXT)
-                : null;
-    }
-
-    @org.gradle.api.tasks.OutputFile
-    @Optional
-    @Nullable
-    public File getSymbolslWithPackageNameOutputFile() {
-        return symbolsWithPackageNameOutputFile;
-    }
-
-    @org.gradle.api.tasks.OutputFile
-    @Optional
-    @Nullable
-    public File getProguardOutputFile() {
-        return proguardOutputFile;
-    }
-
-    public void setProguardOutputFile(File proguardOutputFile) {
-        this.proguardOutputFile = proguardOutputFile;
-    }
-
-    @org.gradle.api.tasks.OutputFile
-    @Optional
-    @Nullable
-    public File getMainDexListProguardOutputFile() {
-        return mainDexListProguardOutputFile;
-    }
-
-    public void setAaptMainDexListProguardOutputFile(File mainDexListProguardOutputFile) {
-        this.mainDexListProguardOutputFile = mainDexListProguardOutputFile;
-    }
-
-    @Input
-    public String getBuildToolsVersion() {
-        return getBuildTools().getRevision().toString();
-    }
-
-    @InputFiles
-    @Optional
-    @PathSensitive(PathSensitivity.NONE)
-    public FileCollection getSymbolListsWithPackageNames() {
-        return symbolListsWithPackageNames;
-    }
-
-    @Input
-    @Optional
-    @Nullable
-    public String getPackageForR() {
-        return packageForR != null ? packageForR.get() : null;
-    }
-
-    @Input
-    public String getTypeAsString() {
-        return type.name();
-    }
-
-    @Internal
-    public VariantType getType() {
-        return type;
-    }
-
-    public void setType(VariantType type) {
-        this.type = type;
-    }
-
-    @Input
-    public String getAaptGeneration() {
-        return aaptGeneration.name();
-    }
-
-    @Input
-    public boolean getDebuggable() {
-        return debuggable;
-    }
-
-    public void setDebuggable(boolean debuggable) {
-        this.debuggable = debuggable;
-    }
-
-    @Input
-    public boolean getPseudoLocalesEnabled() {
-        return pseudoLocalesEnabled;
-    }
-
-    public void setPseudoLocalesEnabled(boolean pseudoLocalesEnabled) {
-        this.pseudoLocalesEnabled = pseudoLocalesEnabled;
-    }
-
-    @Nested
-    public AaptOptions getAaptOptions() {
-        return aaptOptions;
-    }
-
-    public void setAaptOptions(AaptOptions aaptOptions) {
-        this.aaptOptions = aaptOptions;
-    }
-
-    @Input
-    public File getMergeBlameLogFolder() {
-        return mergeBlameLogFolder;
-    }
-
-    public void setMergeBlameLogFolder(File mergeBlameLogFolder) {
-        this.mergeBlameLogFolder = mergeBlameLogFolder;
-    }
-
-    @InputFiles
-    @NonNull
-    @PathSensitive(PathSensitivity.RELATIVE)
-    public FileCollection getFeatureResourcePackages() {
-        return featureResourcePackages;
-    }
-
-    @Input
-    public MultiOutputPolicy getMultiOutputPolicy() {
-        return multiOutputPolicy;
-    }
-
-    @Input
-    public String getOriginalApplicationId() {
-        return originalApplicationId;
-    }
-
-    @InputFiles
-    @PathSensitive(PathSensitivity.RELATIVE)
-    @Optional
-    FileCollection getSplitListInput() {
-        return splitListInput;
-    }
-
-    @Input
-    @Optional
-    String getBuildTargetDensity() {
-        return buildTargetDensity;
-    }
-
-    @OutputDirectory
-    @NonNull
-    File getResPackageOutputFolder() {
-        return resPackageOutputFolder;
-    }
-
-    @Input
-    public boolean bypassAapt() {
-        return bypassAapt;
-    }
-
-    @Input
-    public boolean isDisableResMergeInLib() {
-        return disableResMergeInLib;
-    }
-
-    @InputFiles
-    @PathSensitive(PathSensitivity.NAME_ONLY)
-    @Optional
-    FileCollection getPlatformAttrRTxt() {
-        return platformAttrRTxt;
-    }
-
-    @Input
-    public boolean isAapt2Enabled() {
-        return enableAapt2;
-    }
-
-    public void setEnableAapt2(boolean enableAapt2) {
-        this.enableAapt2 = enableAapt2;
-    }
-
-    boolean isLibrary;
-
-    @Input
-    boolean isLibrary() {
-        return isLibrary;
-    }
-
-    // Workaround for https://issuetracker.google.com/67418335
-    @Override
-    @Input
-    @NonNull
-    public String getCombinedInput() {
-        return new CombinedInput(super.getCombinedInput())
-                .add("sourceOutputDir", getSourceOutputDir())
-                .add("textSymbolOutputFile", getTextSymbolOutputFile())
-                .add("symbolslWithPackageNameOutputFile", getSymbolslWithPackageNameOutputFile())
-                .add("proguardOutputFile", getProguardOutputFile())
-                .add("mainDexListProguardOutputFile", getMainDexListProguardOutputFile())
-                .toString();
-    }
-=======
->>>>>>> 9762cc2c
 }
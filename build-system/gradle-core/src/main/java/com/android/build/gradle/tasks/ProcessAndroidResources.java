/*
 * Copyright (C) 2017 The Android Open Source Project
 *
 * Licensed under the Apache License, Version 2.0 (the "License");
 * you may not use this file except in compliance with the License.
 * You may obtain a copy of the License at
 *
 *      http://www.apache.org/licenses/LICENSE-2.0
 *
 * Unless required by applicable law or agreed to in writing, software
 * distributed under the License is distributed on an "AS IS" BASIS,
 * WITHOUT WARRANTIES OR CONDITIONS OF ANY KIND, either express or implied.
 * See the License for the specific language governing permissions and
 * limitations under the License.
 */

package com.android.build.gradle.tasks;

import com.android.SdkConstants;
<<<<<<< HEAD
import com.android.build.gradle.internal.scope.OutputScope;
=======
import com.android.build.api.artifact.BuildableArtifact;
import com.android.build.gradle.internal.scope.OutputScope;
import com.android.build.gradle.internal.scope.VariantScope;
>>>>>>> 2c0ed8da
import com.android.build.gradle.internal.tasks.IncrementalTask;
import com.android.utils.FileUtils;
import com.google.common.base.Preconditions;
import com.google.common.collect.Iterables;
import java.io.File;
<<<<<<< HEAD
import org.gradle.api.file.FileCollection;
=======
>>>>>>> 2c0ed8da
import org.gradle.api.tasks.InputFiles;
import org.gradle.api.tasks.PathSensitive;
import org.gradle.api.tasks.PathSensitivity;

/** Base class for process resources / create R class task, to satisfy existing variants API. */
public abstract class ProcessAndroidResources extends IncrementalTask {


    protected OutputScope outputScope;
<<<<<<< HEAD
    protected FileCollection manifestFiles;

    @InputFiles
    @PathSensitive(PathSensitivity.RELATIVE)
    public FileCollection getManifestFiles() {
        return manifestFiles;
    }

    protected void setManifestFiles(FileCollection manifestFiles) {
=======
    protected BuildableArtifact manifestFiles;

    @InputFiles
    @PathSensitive(PathSensitivity.RELATIVE)
    public BuildableArtifact getManifestFiles() {
        return manifestFiles;
    }

    protected void setManifestFiles(BuildableArtifact manifestFiles) {
>>>>>>> 2c0ed8da
        this.manifestFiles = manifestFiles;
    }

    // Used by the kotlin plugin.
    public abstract File getSourceOutputDir();

    public File getManifestFile() {
<<<<<<< HEAD
        File manifestDirectory = Iterables.getFirst(manifestFiles.getFiles(), null);
=======
        File manifestDirectory = Iterables.getFirst(manifestFiles.get().getFiles(), null);
>>>>>>> 2c0ed8da
        Preconditions.checkNotNull(manifestDirectory);
        Preconditions.checkNotNull(outputScope.getMainSplit());
        return FileUtils.join(
                manifestDirectory,
                outputScope.getMainSplit().getDirName(),
                SdkConstants.ANDROID_MANIFEST_XML);
    }
<<<<<<< HEAD
=======

    protected static boolean generatesProguardOutputFile(VariantScope variantScope) {
        return variantScope.getCodeShrinker() != null || variantScope.getType().isFeatureSplit();
    }
>>>>>>> 2c0ed8da
}<|MERGE_RESOLUTION|>--- conflicted
+++ resolved
@@ -17,22 +17,14 @@
 package com.android.build.gradle.tasks;
 
 import com.android.SdkConstants;
-<<<<<<< HEAD
-import com.android.build.gradle.internal.scope.OutputScope;
-=======
 import com.android.build.api.artifact.BuildableArtifact;
 import com.android.build.gradle.internal.scope.OutputScope;
 import com.android.build.gradle.internal.scope.VariantScope;
->>>>>>> 2c0ed8da
 import com.android.build.gradle.internal.tasks.IncrementalTask;
 import com.android.utils.FileUtils;
 import com.google.common.base.Preconditions;
 import com.google.common.collect.Iterables;
 import java.io.File;
-<<<<<<< HEAD
-import org.gradle.api.file.FileCollection;
-=======
->>>>>>> 2c0ed8da
 import org.gradle.api.tasks.InputFiles;
 import org.gradle.api.tasks.PathSensitive;
 import org.gradle.api.tasks.PathSensitivity;
@@ -42,17 +34,6 @@
 
 
     protected OutputScope outputScope;
-<<<<<<< HEAD
-    protected FileCollection manifestFiles;
-
-    @InputFiles
-    @PathSensitive(PathSensitivity.RELATIVE)
-    public FileCollection getManifestFiles() {
-        return manifestFiles;
-    }
-
-    protected void setManifestFiles(FileCollection manifestFiles) {
-=======
     protected BuildableArtifact manifestFiles;
 
     @InputFiles
@@ -62,7 +43,6 @@
     }
 
     protected void setManifestFiles(BuildableArtifact manifestFiles) {
->>>>>>> 2c0ed8da
         this.manifestFiles = manifestFiles;
     }
 
@@ -70,11 +50,7 @@
     public abstract File getSourceOutputDir();
 
     public File getManifestFile() {
-<<<<<<< HEAD
-        File manifestDirectory = Iterables.getFirst(manifestFiles.getFiles(), null);
-=======
         File manifestDirectory = Iterables.getFirst(manifestFiles.get().getFiles(), null);
->>>>>>> 2c0ed8da
         Preconditions.checkNotNull(manifestDirectory);
         Preconditions.checkNotNull(outputScope.getMainSplit());
         return FileUtils.join(
@@ -82,11 +58,8 @@
                 outputScope.getMainSplit().getDirName(),
                 SdkConstants.ANDROID_MANIFEST_XML);
     }
-<<<<<<< HEAD
-=======
 
     protected static boolean generatesProguardOutputFile(VariantScope variantScope) {
         return variantScope.getCodeShrinker() != null || variantScope.getType().isFeatureSplit();
     }
->>>>>>> 2c0ed8da
 }
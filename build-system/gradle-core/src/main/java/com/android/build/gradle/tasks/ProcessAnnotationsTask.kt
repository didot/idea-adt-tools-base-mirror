/*
 * Copyright (C) 2018 The Android Open Source Project
 *
 * Licensed under the Apache License, Version 2.0 (the "License");
 * you may not use this file except in compliance with the License.
 * You may obtain a copy of the License at
 *
 *      http://www.apache.org/licenses/LICENSE-2.0
 *
 * Unless required by applicable law or agreed to in writing, software
 * distributed under the License is distributed on an "AS IS" BASIS,
 * WITHOUT WARRANTIES OR CONDITIONS OF ANY KIND, either express or implied.
 * See the License for the specific language governing permissions and
 * limitations under the License.
 */

package com.android.build.gradle.tasks

import com.android.build.gradle.internal.scope.BuildArtifactsHolder
import com.android.build.gradle.internal.scope.InternalArtifactType.AP_GENERATED_SOURCES
import com.android.build.gradle.internal.scope.InternalArtifactType.ANNOTATION_PROCESSOR_LIST
import com.android.build.gradle.internal.scope.VariantScope
import com.android.build.gradle.internal.tasks.VariantAwareTask
import com.android.build.gradle.internal.tasks.factory.VariantTaskCreationAction
import org.gradle.api.tasks.CacheableTask
import com.android.build.gradle.options.BooleanOption
<<<<<<< HEAD
import org.gradle.api.file.FileTree
=======
import org.gradle.api.file.DirectoryProperty
import org.gradle.api.file.FileTree
import org.gradle.api.file.RegularFile
import org.gradle.api.model.ObjectFactory
import org.gradle.api.provider.Provider
>>>>>>> 86bcd624
import org.gradle.api.tasks.InputFiles
import org.gradle.api.tasks.Internal
import org.gradle.api.tasks.OutputDirectory
import org.gradle.api.tasks.PathSensitive
import org.gradle.api.tasks.PathSensitivity
import org.gradle.api.tasks.SkipWhenEmpty
<<<<<<< HEAD
=======
import org.gradle.api.tasks.TaskProvider
>>>>>>> 86bcd624
import org.gradle.api.tasks.compile.JavaCompile
import org.gradle.api.tasks.incremental.IncrementalTaskInputs
import javax.inject.Inject

/**
 * Task to perform annotation processing only, without compiling.
 *
 * This task may or may not be created depending on whether it is needed. See the documentation of
 * [AndroidJavaCompile] for more details.
 */
@CacheableTask
open class ProcessAnnotationsTask @Inject constructor(objects: ObjectFactory) : JavaCompile(), VariantAwareTask {

    @get:Internal
    override lateinit var variantName: String

    @get:InputFiles
    @get:PathSensitive(PathSensitivity.NONE)
    lateinit var processorListFile: Provider<RegularFile>
        private set

    @get:Internal
    lateinit var sourceFileTrees: () -> List<FileTree>
        private set
<<<<<<< HEAD

    @InputFiles
    @PathSensitive(PathSensitivity.RELATIVE)
    @SkipWhenEmpty
    fun getSources(): FileTree {
        return this.project.files(this.sourceFileTrees()).asFileTree
    }
=======

    @InputFiles
    @PathSensitive(PathSensitivity.RELATIVE)
    @SkipWhenEmpty
    fun getSources(): FileTree {
        return this.project.files(this.sourceFileTrees()).asFileTree
    }

    @get:OutputDirectory
    val outputFolder: DirectoryProperty= objects.directoryProperty()
>>>>>>> 86bcd624

    override fun compile(inputs: IncrementalTaskInputs) {
        // Disable incremental mode as Gradle's JavaCompile currently does not work correctly in
        // incremental mode when -proc:only is used. We will revisit this issue later and
        // investigate what it means for an annotation-processing-only task to be incremental.
        this.options.isIncremental = false

        // Add individual sources instead of adding all at once due to a Gradle bug that happened
        // late 2015 (see commit 830450), not sure if it has been fixed or not
        for (source in sourceFileTrees()) {
            this.source(source)
        }

        // If no annotation processors are present, the Java compiler will proceed to compile the
        // source files even when the -proc:only option is specified (see
        // https://bugs.openjdk.java.net/browse/JDK-6378728). That would mess up the setup of this
        // task which is meant to do annotation processing only. Therefore, we need to return here
        // in that case. (This decision can't be made at the task's configuration as we don't want
        // to resolve annotation processors at configuration time.)
        val annotationProcessors =
<<<<<<< HEAD
            readAnnotationProcessorsFromJsonFile(processorListFile.singleFile())
=======
            readAnnotationProcessorsFromJsonFile(processorListFile.get().asFile)
>>>>>>> 86bcd624
        if (annotationProcessors.isEmpty()) {
            return
        }

        super.compile(inputs)
    }

    class CreationAction(variantScope: VariantScope) :
        VariantTaskCreationAction<ProcessAnnotationsTask>(variantScope) {

        override val name: String
            get() = variantScope.getTaskName("process", "AnnotationsWithJavac")

        override val type: Class<ProcessAnnotationsTask>
            get() = ProcessAnnotationsTask::class.java

<<<<<<< HEAD
        override fun preConfigure(taskName: String) {
            super.preConfigure(taskName)

            // Register annotation processing output
            variantScope.artifacts.createBuildableArtifact(
                ANNOTATION_PROCESSOR_GENERATED_SOURCES_PRIVATE_USE,
                APPEND,
                listOf(variantScope.annotationProcessorOutputDir),
                taskName
=======
        override fun handleProvider(taskProvider: TaskProvider<out ProcessAnnotationsTask>) {
            super.handleProvider(taskProvider)

            variantScope.artifacts.producesDir(
                AP_GENERATED_SOURCES,
                BuildArtifactsHolder.OperationType.APPEND,
                taskProvider,
                taskProvider.map { it.outputFolder }
>>>>>>> 86bcd624
            )
        }

        override fun configure(task: ProcessAnnotationsTask) {
            super.configure(task)

            // Configure properties that are shared between AndroidJavaCompile and
            // ProcessAnnotationTask
            task.configureProperties(variantScope)

            // Configure properties that are specific to ProcessAnnotationTask
            task.processorListFile =
                    variantScope.artifacts.getFinalProduct(ANNOTATION_PROCESSOR_LIST)

            // Configure properties for annotation processing
<<<<<<< HEAD
            task.configurePropertiesForAnnotationProcessing(variantScope)
=======
            task.configurePropertiesForAnnotationProcessing(variantScope, task.outputFolder)

            // Perform annotation processing onNly
            task.options.compilerArgs.add(PROC_ONLY)

            // Collect the list of source files to process
            task.sourceFileTrees = { variantScope.variantData.javaSources }
>>>>>>> 86bcd624

            // Perform annotation processing only
            task.options.compilerArgs.add(PROC_ONLY)

            // Collect the list of source files to process
            task.sourceFileTrees = { variantScope.variantData.javaSources }

            // Since this task does not output compiled classes, destinationDir will not be used.
            // However, Gradle requires this property to be set, so let's just set it to the
            // annotation processor output directory for convenience.
            task.setDestinationDir(task.outputFolder.asFile)
        }
    }

    companion object {

        /**
         * Determine whether [ProcessAnnotationsTask] should be created.
         *
         * As documented at [AndroidJavaCompile], [ProcessAnnotationsTask] is needed if all of the
         * following conditions are met:
         *   1. Incremental compilation is requested (either by the user through the DSL or by
         *      default)
         *   2. Kapt is not used
         *   3. The [BooleanOption.ENABLE_SEPARATE_ANNOTATION_PROCESSING] flag is enabled
         */
        @JvmStatic
        fun taskShouldBeCreated(variantScope: VariantScope): Boolean {
            val globalScope = variantScope.globalScope
            val project = globalScope.project
            val compileOptions = globalScope.extension.compileOptions
            val separateAnnotationProcessingFlag = globalScope
                .projectOptions
                .get(BooleanOption.ENABLE_SEPARATE_ANNOTATION_PROCESSING)

            return compileOptions.incremental ?: DEFAULT_INCREMENTAL_COMPILATION
                    && !project.pluginManager.hasPlugin(KOTLIN_KAPT_PLUGIN_ID)
                    && separateAnnotationProcessingFlag
        }
    }
}<|MERGE_RESOLUTION|>--- conflicted
+++ resolved
@@ -24,25 +24,18 @@
 import com.android.build.gradle.internal.tasks.factory.VariantTaskCreationAction
 import org.gradle.api.tasks.CacheableTask
 import com.android.build.gradle.options.BooleanOption
-<<<<<<< HEAD
-import org.gradle.api.file.FileTree
-=======
 import org.gradle.api.file.DirectoryProperty
 import org.gradle.api.file.FileTree
 import org.gradle.api.file.RegularFile
 import org.gradle.api.model.ObjectFactory
 import org.gradle.api.provider.Provider
->>>>>>> 86bcd624
 import org.gradle.api.tasks.InputFiles
 import org.gradle.api.tasks.Internal
 import org.gradle.api.tasks.OutputDirectory
 import org.gradle.api.tasks.PathSensitive
 import org.gradle.api.tasks.PathSensitivity
 import org.gradle.api.tasks.SkipWhenEmpty
-<<<<<<< HEAD
-=======
 import org.gradle.api.tasks.TaskProvider
->>>>>>> 86bcd624
 import org.gradle.api.tasks.compile.JavaCompile
 import org.gradle.api.tasks.incremental.IncrementalTaskInputs
 import javax.inject.Inject
@@ -67,15 +60,6 @@
     @get:Internal
     lateinit var sourceFileTrees: () -> List<FileTree>
         private set
-<<<<<<< HEAD
-
-    @InputFiles
-    @PathSensitive(PathSensitivity.RELATIVE)
-    @SkipWhenEmpty
-    fun getSources(): FileTree {
-        return this.project.files(this.sourceFileTrees()).asFileTree
-    }
-=======
 
     @InputFiles
     @PathSensitive(PathSensitivity.RELATIVE)
@@ -86,7 +70,6 @@
 
     @get:OutputDirectory
     val outputFolder: DirectoryProperty= objects.directoryProperty()
->>>>>>> 86bcd624
 
     override fun compile(inputs: IncrementalTaskInputs) {
         // Disable incremental mode as Gradle's JavaCompile currently does not work correctly in
@@ -107,11 +90,7 @@
         // in that case. (This decision can't be made at the task's configuration as we don't want
         // to resolve annotation processors at configuration time.)
         val annotationProcessors =
-<<<<<<< HEAD
-            readAnnotationProcessorsFromJsonFile(processorListFile.singleFile())
-=======
             readAnnotationProcessorsFromJsonFile(processorListFile.get().asFile)
->>>>>>> 86bcd624
         if (annotationProcessors.isEmpty()) {
             return
         }
@@ -128,17 +107,6 @@
         override val type: Class<ProcessAnnotationsTask>
             get() = ProcessAnnotationsTask::class.java
 
-<<<<<<< HEAD
-        override fun preConfigure(taskName: String) {
-            super.preConfigure(taskName)
-
-            // Register annotation processing output
-            variantScope.artifacts.createBuildableArtifact(
-                ANNOTATION_PROCESSOR_GENERATED_SOURCES_PRIVATE_USE,
-                APPEND,
-                listOf(variantScope.annotationProcessorOutputDir),
-                taskName
-=======
         override fun handleProvider(taskProvider: TaskProvider<out ProcessAnnotationsTask>) {
             super.handleProvider(taskProvider)
 
@@ -147,7 +115,6 @@
                 BuildArtifactsHolder.OperationType.APPEND,
                 taskProvider,
                 taskProvider.map { it.outputFolder }
->>>>>>> 86bcd624
             )
         }
 
@@ -163,19 +130,9 @@
                     variantScope.artifacts.getFinalProduct(ANNOTATION_PROCESSOR_LIST)
 
             // Configure properties for annotation processing
-<<<<<<< HEAD
-            task.configurePropertiesForAnnotationProcessing(variantScope)
-=======
             task.configurePropertiesForAnnotationProcessing(variantScope, task.outputFolder)
 
             // Perform annotation processing onNly
-            task.options.compilerArgs.add(PROC_ONLY)
-
-            // Collect the list of source files to process
-            task.sourceFileTrees = { variantScope.variantData.javaSources }
->>>>>>> 86bcd624
-
-            // Perform annotation processing only
             task.options.compilerArgs.add(PROC_ONLY)
 
             // Collect the list of source files to process

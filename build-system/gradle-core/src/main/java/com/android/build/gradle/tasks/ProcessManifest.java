/*
 * Copyright (C) 2014 The Android Open Source Project
 *
 * Licensed under the Apache License, Version 2.0 (the "License");
 * you may not use this file except in compliance with the License.
 * You may obtain a copy of the License at
 *
 *      http://www.apache.org/licenses/LICENSE-2.0
 *
 * Unless required by applicable law or agreed to in writing, software
 * distributed under the License is distributed on an "AS IS" BASIS,
 * WITHOUT WARRANTIES OR CONDITIONS OF ANY KIND, either express or implied.
 * See the License for the specific language governing permissions and
 * limitations under the License.
 */

package com.android.build.gradle.tasks;

import com.android.SdkConstants;
import com.android.annotations.NonNull;
import com.android.annotations.Nullable;
import com.android.build.gradle.internal.dsl.CoreBuildType;
import com.android.build.gradle.internal.dsl.CoreProductFlavor;
import com.android.build.gradle.internal.scope.SplitScope;
import com.android.build.gradle.internal.scope.TaskConfigAction;
import com.android.build.gradle.internal.scope.TaskOutputHolder;
import com.android.build.gradle.internal.scope.VariantScope;
import com.android.build.gradle.internal.tasks.TaskInputHelper;
import com.android.build.gradle.internal.variant.TaskContainer;
import com.android.builder.core.AndroidBuilder;
import com.android.builder.core.VariantConfiguration;
import com.android.builder.model.ApiVersion;
import com.android.builder.model.ProductFlavor;
import com.android.manifmerger.ManifestMerger2;
import com.android.manifmerger.MergingReport;
import com.android.manifmerger.XmlDocument;
import com.android.utils.FileUtils;
import com.google.common.base.Preconditions;
import com.google.common.collect.ImmutableMap;
import java.io.File;
import java.io.IOException;
import java.util.Collections;
import java.util.List;
import java.util.function.Supplier;
import org.apache.tools.ant.BuildException;
import org.gradle.api.tasks.Input;
import org.gradle.api.tasks.InputFile;
import org.gradle.api.tasks.InputFiles;
import org.gradle.api.tasks.Optional;
import org.gradle.api.tasks.ParallelizableTask;

/**
 * a Task that only merge a single manifest with its overlays.
 */
@ParallelizableTask
public class ProcessManifest extends ManifestProcessorTask {

    private Supplier<String> minSdkVersion;
    private Supplier<String> targetSdkVersion;
    private Supplier<Integer> maxSdkVersion;

    private VariantConfiguration<CoreBuildType, CoreProductFlavor, CoreProductFlavor>
            variantConfiguration;
    private SplitScope splitScope;

    private File reportFile;

    @Override
    protected void doFullTaskAction() {
        File outputManifestFile = getManifestOutputFile();
        File aaptFriendlyManifestOutputFile = getAaptFriendlyManifestOutputFile();
        MergingReport mergingReport =
                getBuilder()
                        .mergeManifestsForApplication(
                                getMainManifest(),
                                getManifestOverlays(),
                                Collections.emptyList(),
                                getPackageOverride(),
                                getVersionCode(),
                                getVersionName(),
                                getMinSdkVersion(),
                                getTargetSdkVersion(),
                                getMaxSdkVersion(),
                                outputManifestFile.getAbsolutePath(),
                                aaptFriendlyManifestOutputFile.getAbsolutePath(),
                                null /* outInstantRunManifestLocation */,
                                ManifestMerger2.MergeType.LIBRARY,
                                variantConfiguration.getManifestPlaceholders(),
                                Collections.emptyList(),
                                getReportFile());

        XmlDocument mergedXmlDocument =
                mergingReport.getMergedXmlDocument(MergingReport.MergedManifestKind.MERGED);

        ImmutableMap<String, String> properties =
                mergedXmlDocument != null
                        ? ImmutableMap.of(
                                "packageId", mergedXmlDocument.getPackageName(),
                                "split", mergedXmlDocument.getSplitName())
                        : ImmutableMap.of();

        splitScope.addOutputForSplit(
                TaskOutputHolder.TaskOutputType.MERGED_MANIFESTS,
                splitScope.getMainSplit(),
                outputManifestFile,
                properties);
        splitScope.addOutputForSplit(
                TaskOutputHolder.TaskOutputType.AAPT_FRIENDLY_MERGED_MANIFESTS,
                splitScope.getMainSplit(),
                aaptFriendlyManifestOutputFile,
                properties);
        try {
            splitScope.save(
                    TaskOutputHolder.TaskOutputType.MERGED_MANIFESTS, getManifestOutputDirectory());
            splitScope.save(
                    TaskOutputHolder.TaskOutputType.AAPT_FRIENDLY_MERGED_MANIFESTS,
                    getAaptFriendlyManifestOutputDirectory());
        } catch (IOException e) {
            throw new BuildException("Exception while saving build metadata : ", e);
        }
    }

    @NonNull
    @Override
    public File getManifestOutputFile() {
        Preconditions.checkNotNull(splitScope.getMainSplit());
        return FileUtils.join(
                getManifestOutputDirectory(),
                splitScope.getMainSplit().getDirName(),
                SdkConstants.ANDROID_MANIFEST_XML);
    }

    @Nullable
    @Override
    public File getInstantRunManifestOutputFile() {
        return null;
    }

    @Nullable
    @Override
    public File getAaptFriendlyManifestOutputFile() {
        Preconditions.checkNotNull(splitScope.getMainSplit());
        return FileUtils.join(
                getAaptFriendlyManifestOutputDirectory(),
                splitScope.getMainSplit().getDirName(),
                SdkConstants.ANDROID_MANIFEST_XML);
    }

    @Input
    @Optional
    public String getMinSdkVersion() {
        return minSdkVersion.get();
    }

    @Input
    @Optional
    public String getTargetSdkVersion() {
        return targetSdkVersion.get();
    }

    @Input
    @Optional
    public Integer getMaxSdkVersion() {
        return maxSdkVersion.get();
    }

    public VariantConfiguration<CoreBuildType, CoreProductFlavor, CoreProductFlavor> getVariantConfiguration() {
        return variantConfiguration;
    }

    public void setVariantConfiguration(
            VariantConfiguration<CoreBuildType, CoreProductFlavor, CoreProductFlavor> variantConfiguration) {
        this.variantConfiguration = variantConfiguration;
    }

    @Input
    @Optional
    public File getReportFile() {
        return reportFile;
    }

    public void setReportFile(File reportFile) {
        this.reportFile = reportFile;
    }

    @InputFile
    public File getMainManifest() {
        return variantConfiguration.getMainManifest();
    }

    @Input
    @Optional
    public String getPackageOverride() {
        return variantConfiguration.getApplicationId();
    }

    @Input
    public int getVersionCode() {
        return variantConfiguration.getVersionCode();
    }

    @Input
    @Optional
    public String getVersionName() {
        return variantConfiguration.getVersionName();
    }

    @InputFiles
    public List<File> getManifestOverlays() {
        return variantConfiguration.getManifestOverlays();
    }

    /**
     * Returns a serialized version of our map of key value pairs for placeholder substitution.
     *
     * This serialized form is only used by gradle to compare past and present tasks to determine
     * whether a task need to be re-run or not.
     */
    @Input
    @Optional
    public String getManifestPlaceholders() {
        return serializeMap(variantConfiguration.getManifestPlaceholders());
    }

    public static class ConfigAction implements TaskConfigAction<ProcessManifest> {

        private VariantScope scope;

        public ConfigAction(VariantScope scope) {
            this.scope = scope;
        }

        @NonNull
        @Override
        public String getName() {
            return scope.getTaskName("process", "Manifest");
        }

        @NonNull
        @Override
        public Class<ProcessManifest> getType() {
            return ProcessManifest.class;
        }

        @Override
        public void execute(@NonNull ProcessManifest processManifest) {
            VariantConfiguration<CoreBuildType, CoreProductFlavor, CoreProductFlavor> config =
                    scope.getVariantConfiguration();
            final AndroidBuilder androidBuilder = scope.getGlobalScope().getAndroidBuilder();

            processManifest.setAndroidBuilder(androidBuilder);
            processManifest.setVariantName(config.getFullName());

            processManifest.variantConfiguration = config;

            final ProductFlavor mergedFlavor = config.getMergedFlavor();

<<<<<<< HEAD
            processManifest.minSdkVersion =
                    TaskInputHelper.memoize(
                            () -> {
                                ApiVersion minSdkVersion1 = mergedFlavor.getMinSdkVersion();
                                if (minSdkVersion1 == null) {
                                    return null;
                                }
                                return minSdkVersion1.getApiString();
                            });

            processManifest.targetSdkVersion =
                    TaskInputHelper.memoize(
                            () -> {
                                ApiVersion targetSdkVersion = mergedFlavor.getTargetSdkVersion();
                                if (targetSdkVersion == null) {
                                    return null;
                                }
                                return targetSdkVersion.getApiString();
                            });

            processManifest.maxSdkVersion =
                    TaskInputHelper.memoize(
                            () -> {
                                if (androidBuilder.isPreviewTarget()) {
                                    return null;
                                } else {
                                    return mergedFlavor.getMaxSdkVersion();
                                }
                            });

            processManifest.setManifestOutputDirectory(scope.getManifestOutputDirectory());

            processManifest.setAaptFriendlyManifestOutputDirectory(
                    scope.getAaptFriendlyManifestOutputDirectory());
            processManifest.splitScope = scope.getSplitScope();

            scope.getVariantData()
                    .addTask(TaskContainer.TaskKind.PROCESS_MANIFEST, processManifest);
=======
            ConventionMappingHelper.map(processManifest, "minSdkVersion", () -> {
                ApiVersion minSdkVersion1 = mergedFlavor.getMinSdkVersion();
                if (minSdkVersion1 == null) {
                    return null;
                }
                return minSdkVersion1.getApiString();
            });

            ConventionMappingHelper.map(processManifest, "targetSdkVersion", () -> {
                        ApiVersion targetSdkVersion = mergedFlavor.getTargetSdkVersion();
                        if (targetSdkVersion == null) {
                            return null;
                        }
                        return targetSdkVersion.getApiString();
                    });

            ConventionMappingHelper.map(
                    processManifest, "maxSdkVersion", mergedFlavor::getMaxSdkVersion);

            processManifest.setManifestOutputFile(
                    variantOutputData.getScope().getManifestOutputFile());

            processManifest.setAaptFriendlyManifestOutputFile(
                    scope.getAaptFriendlyManifestOutputFile());

>>>>>>> 64323d61
        }
    }
}<|MERGE_RESOLUTION|>--- conflicted
+++ resolved
@@ -255,7 +255,6 @@
 
             final ProductFlavor mergedFlavor = config.getMergedFlavor();
 
-<<<<<<< HEAD
             processManifest.minSdkVersion =
                     TaskInputHelper.memoize(
                             () -> {
@@ -276,15 +275,7 @@
                                 return targetSdkVersion.getApiString();
                             });
 
-            processManifest.maxSdkVersion =
-                    TaskInputHelper.memoize(
-                            () -> {
-                                if (androidBuilder.isPreviewTarget()) {
-                                    return null;
-                                } else {
-                                    return mergedFlavor.getMaxSdkVersion();
-                                }
-                            });
+            processManifest.maxSdkVersion = TaskInputHelper.memoize(mergedFlavor::getMaxSdkVersion);
 
             processManifest.setManifestOutputDirectory(scope.getManifestOutputDirectory());
 
@@ -294,33 +285,6 @@
 
             scope.getVariantData()
                     .addTask(TaskContainer.TaskKind.PROCESS_MANIFEST, processManifest);
-=======
-            ConventionMappingHelper.map(processManifest, "minSdkVersion", () -> {
-                ApiVersion minSdkVersion1 = mergedFlavor.getMinSdkVersion();
-                if (minSdkVersion1 == null) {
-                    return null;
-                }
-                return minSdkVersion1.getApiString();
-            });
-
-            ConventionMappingHelper.map(processManifest, "targetSdkVersion", () -> {
-                        ApiVersion targetSdkVersion = mergedFlavor.getTargetSdkVersion();
-                        if (targetSdkVersion == null) {
-                            return null;
-                        }
-                        return targetSdkVersion.getApiString();
-                    });
-
-            ConventionMappingHelper.map(
-                    processManifest, "maxSdkVersion", mergedFlavor::getMaxSdkVersion);
-
-            processManifest.setManifestOutputFile(
-                    variantOutputData.getScope().getManifestOutputFile());
-
-            processManifest.setAaptFriendlyManifestOutputFile(
-                    scope.getAaptFriendlyManifestOutputFile());
-
->>>>>>> 64323d61
         }
     }
 }
/*
 * Copyright (C) 2014 The Android Open Source Project
 *
 * Licensed under the Apache License, Version 2.0 (the "License");
 * you may not use this file except in compliance with the License.
 * You may obtain a copy of the License at
 *
 *      http://www.apache.org/licenses/LICENSE-2.0
 *
 * Unless required by applicable law or agreed to in writing, software
 * distributed under the License is distributed on an "AS IS" BASIS,
 * WITHOUT WARRANTIES OR CONDITIONS OF ANY KIND, either express or implied.
 * See the License for the specific language governing permissions and
 * limitations under the License.
 */
package com.android.build.gradle.tasks;

import static com.android.build.gradle.internal.publishing.AndroidArtifacts.ArtifactScope.ALL;
import static com.android.build.gradle.internal.publishing.AndroidArtifacts.ArtifactType.MANIFEST;
import static com.android.build.gradle.internal.publishing.AndroidArtifacts.ConsumedConfigType.RUNTIME_CLASSPATH;

import com.android.SdkConstants;
import com.android.annotations.NonNull;
import com.android.annotations.Nullable;
import com.android.build.VariantOutput;
import com.android.build.gradle.internal.dsl.CoreBuildType;
import com.android.build.gradle.internal.dsl.CoreProductFlavor;
import com.android.build.gradle.internal.publishing.AndroidArtifacts;
import com.android.build.gradle.internal.scope.BuildOutput;
import com.android.build.gradle.internal.scope.BuildOutputProperty;
import com.android.build.gradle.internal.scope.BuildOutputs;
import com.android.build.gradle.internal.scope.OutputScope;
import com.android.build.gradle.internal.scope.TaskConfigAction;
import com.android.build.gradle.internal.scope.TaskOutputHolder;
import com.android.build.gradle.internal.scope.VariantScope;
import com.android.build.gradle.internal.tasks.TaskInputHelper;
import com.android.build.gradle.internal.variant.TaskContainer;
import com.android.builder.core.VariantConfiguration;
import com.android.builder.core.VariantType;
import com.android.ide.common.build.ApkData;
import com.android.manifmerger.ManifestProvider;
<<<<<<< HEAD
import com.android.xml.AndroidManifest;
import com.google.common.collect.ImmutableList;
import java.io.File;
import java.io.IOException;
import java.util.List;
import java.util.Map;
import java.util.stream.Collectors;
import org.gradle.api.artifacts.Configuration;
=======
import com.android.utils.FileUtils;
import com.google.common.base.Joiner;
import com.google.common.collect.Lists;
import java.io.File;
import java.io.IOException;
import java.util.Collection;
import java.util.List;
import java.util.Map;
import java.util.Set;
import java.util.function.Supplier;
import org.gradle.api.artifacts.ArtifactCollection;
import org.gradle.api.artifacts.result.ResolvedArtifactResult;
import org.gradle.api.file.FileCollection;
>>>>>>> b805f832
import org.gradle.api.tasks.Input;
import org.gradle.api.tasks.InputFile;
import org.gradle.api.tasks.InputFiles;
import org.gradle.api.tasks.Optional;
<<<<<<< HEAD
import org.gradle.api.tasks.ParallelizableTask;
=======
>>>>>>> b805f832

/**
 * A task that processes the manifest for test modules and tests in androidTest.
 *
 * <p>For both test modules and tests in androidTest process is the same, expect
 * for how the tested application id is extracted.</p>
 *
 * <p>Tests in androidTest get that info form the
 * {@link VariantConfiguration#getTestedApplicationId()}, while the test modules get the info from
 * the published intermediate manifest with type {@link AndroidArtifacts#TYPE_METADATA}
 * of the tested app.</p>
 */
public class ProcessTestManifest extends ManifestProcessorTask {

    @Nullable
    private FileCollection testTargetMetadata;

    @Nullable
    private File testManifestFile;

    /** Whether there's just a single APK with both test and tested code. */
    private boolean onlyTestApk;

    private File tmpDir;
    private String testApplicationId;
    private String testedApplicationId;
    private Supplier<String> minSdkVersion;
    private Supplier<String> targetSdkVersion;
    private Supplier<String> instrumentationRunner;
    private Supplier<Boolean> handleProfiling;
    private Supplier<Boolean> functionalTest;
    private Supplier<Map<String, Object>> placeholdersValues;

    private ArtifactCollection manifests;

    private Supplier<String> testLabel;

    private OutputScope outputScope;

    public OutputScope getOutputScope() {
        return outputScope;
    }

    @Override
    protected void doFullTaskAction() throws IOException {
        if (testedApplicationId == null && testTargetMetadata == null) {
            throw new RuntimeException("testedApplicationId and testTargetMetadata are null");
        }
        String testedApplicationId = this.getTestedApplicationId();
        if (!onlyTestApk && testTargetMetadata != null) {
            Collection<BuildOutput> manifestOutputs =
                    BuildOutputs.load(
                            TaskOutputHolder.TaskOutputType.MERGED_MANIFESTS, testTargetMetadata);
            java.util.Optional<BuildOutput> mainSplit =
                    manifestOutputs
                            .stream()
                            .filter(
                                    output ->
                                            output.getApkInfo().getType()
                                                    != VariantOutput.OutputType.SPLIT)
                            .findFirst();

            if (mainSplit.isPresent()) {
                testedApplicationId =
                        mainSplit.get().getProperties().get(BuildOutputProperty.PACKAGE_ID);
            } else {
                throw new RuntimeException("cannot find main APK");
            }
        }
        List<ApkData> apkDatas = outputScope.getApkDatas();
        if (apkDatas.isEmpty()) {
            throw new RuntimeException("No output defined for test module, please file a bug");
        }
        if (apkDatas.size() > 1) {
            throw new RuntimeException(
                    "Test modules only support a single split, this one defines"
                            + Joiner.on(",").join(apkDatas));
        }
        ApkData mainApkData = apkDatas.get(0);

        File manifestOutputFolder =
                new File(getManifestOutputDirectory(), mainApkData.getDirName());
        FileUtils.mkdirs(manifestOutputFolder);
        File manifestOutputFile = new File(manifestOutputFolder, SdkConstants.ANDROID_MANIFEST_XML);

        getBuilder()
                .mergeManifestsForTestVariant(
                        getTestApplicationId(),
                        getMinSdkVersion(),
                        getTargetSdkVersion(),
                        testedApplicationId,
                        getInstrumentationRunner(),
                        getHandleProfiling(),
                        getFunctionalTest(),
                        getTestLabel(),
                        getTestManifestFile(),
                        computeProviders(),
                        getPlaceholdersValues(),
                        manifestOutputFile,
                        getTmpDir());
        outputScope.addOutputForSplit(
                VariantScope.TaskOutputType.MERGED_MANIFESTS, mainApkData, manifestOutputFile);
        outputScope.save(
                VariantScope.TaskOutputType.MERGED_MANIFESTS, getManifestOutputDirectory());
    }

    @Nullable
    @Override
    public File getAaptFriendlyManifestOutputFile() {
        return null;
    }

    @InputFile
    @Optional
    public File getTestManifestFile() {
        return testManifestFile;
    }

    public void setTestManifestFile(File testManifestFile) {
        this.testManifestFile = testManifestFile;
    }

    public File getTmpDir() {
        return tmpDir;
    }

    public void setTmpDir(File tmpDir) {
        this.tmpDir = tmpDir;
    }

    @Input
    public String getTestApplicationId() {
        return testApplicationId;
    }

    public void setTestApplicationId(String testApplicationId) {
        this.testApplicationId = testApplicationId;
    }

    @Input
    @Optional
    public String getTestedApplicationId() {
        return testedApplicationId;
    }

    public void setTestedApplicationId(String testedApplicationId) {
        this.testedApplicationId = testedApplicationId;
    }

    @Input
    public String getMinSdkVersion() {
        return minSdkVersion.get();
    }

    public void setMinSdkVersion(String minSdkVersion) {
        this.minSdkVersion = () -> minSdkVersion;
    }

    @Input
    public String getTargetSdkVersion() {
        return targetSdkVersion.get();
    }

    public void setTargetSdkVersion(String targetSdkVersion) {
        this.targetSdkVersion = () -> targetSdkVersion;
    }

    @Input
    public String getInstrumentationRunner() {
        return instrumentationRunner.get();
    }

    @Input
    public Boolean getHandleProfiling() {
        return handleProfiling.get();
    }

    @Input
    public Boolean getFunctionalTest() {
        return functionalTest.get();
    }

    @Input
    @Optional
    public String getTestLabel() {
        return testLabel.get();
    }

    @Input
    public Map<String, Object> getPlaceholdersValues() {
        return placeholdersValues.get();
    }

    @InputFiles
    @Optional
    @Nullable
    public FileCollection getTestTargetMetadata() {
        return testTargetMetadata;
    }

    /**
     * Compute the final list of providers based on the manifest file collection.
     * @return the list of providers.
     */
    public List<ManifestProvider> computeProviders() {
        final Set<ResolvedArtifactResult> artifacts = manifests.getArtifacts();
        List<ManifestProvider> providers = Lists.newArrayListWithCapacity(artifacts.size());

        for (ResolvedArtifactResult artifact : artifacts) {
            providers.add(new MergeManifests.ConfigAction.ManifestProviderImpl(
                    artifact.getFile(),
                    MergeManifests.getArtifactName(artifact)));
        }

        return providers;
    }

    @InputFiles
    public FileCollection getManifests() {
        return manifests.getArtifactFiles();
    }

    public static class ConfigAction implements TaskConfigAction<ProcessTestManifest> {

        @NonNull
        private final VariantScope scope;

        @Nullable
        private final FileCollection testTargetMetadata;

        public ConfigAction(
                @NonNull VariantScope scope,
                @Nullable FileCollection testTargetMetadata){
            this.scope = scope;
            this.testTargetMetadata = testTargetMetadata;
        }

        @NonNull
        @Override
        public String getName() {
            return scope.getTaskName("process", "Manifest");
        }

        @NonNull
        @Override
        public Class<ProcessTestManifest> getType() {
            return ProcessTestManifest.class;
        }

        @Override
        public void execute(@NonNull final ProcessTestManifest processTestManifestTask) {

            final VariantConfiguration<CoreBuildType, CoreProductFlavor, CoreProductFlavor> config =
                    scope.getVariantConfiguration();

            processTestManifestTask.setTestManifestFile(config.getMainManifest());
            processTestManifestTask.outputScope = scope.getOutputScope();

<<<<<<< HEAD
            processTestManifestTask.setTmpDir(
                    new File(scope.getGlobalScope().getIntermediatesDir(), "manifest/tmp"));

            // get single output for now.
            final BaseVariantOutputData variantOutputData = scope.getVariantData().getMainOutput();

            variantOutputData.manifestProcessorTask = processTestManifestTask;
=======
            processTestManifestTask.setTmpDir(FileUtils.join(
                    scope.getGlobalScope().getIntermediatesDir(),
                    "tmp",
                    "manifest",
                    scope.getDirName()));
>>>>>>> b805f832

            processTestManifestTask.setAndroidBuilder(scope.getGlobalScope().getAndroidBuilder());
            processTestManifestTask.setVariantName(config.getFullName());


            processTestManifestTask.minSdkVersion =
                    TaskInputHelper.memoize(config.getMinSdkVersion()::getApiString);

            processTestManifestTask.targetSdkVersion =
                    TaskInputHelper.memoize(config.getTargetSdkVersion()::getApiString);

            processTestManifestTask.testTargetMetadata = testTargetMetadata;
            processTestManifestTask.setTestApplicationId(config.getTestApplicationId());

            // will only be used if testTargetMetadata is null.
            processTestManifestTask.setTestedApplicationId(config.getTestedApplicationId());

            VariantConfiguration testedConfig = config.getTestedConfig();
            processTestManifestTask.onlyTestApk =
                    testedConfig != null && testedConfig.getType() == VariantType.LIBRARY;

            processTestManifestTask.instrumentationRunner =
                    TaskInputHelper.memoize(config::getInstrumentationRunner);
            processTestManifestTask.handleProfiling =
                    TaskInputHelper.memoize(config::getHandleProfiling);
            processTestManifestTask.functionalTest =
                    TaskInputHelper.memoize(config::getFunctionalTest);
            processTestManifestTask.testLabel = TaskInputHelper.memoize(config::getTestLabel);

            processTestManifestTask.manifests = scope.getArtifactCollection(
                    RUNTIME_CLASSPATH, ALL, MANIFEST);

            processTestManifestTask.setManifestOutputDirectory(scope.getManifestOutputDirectory());

            processTestManifestTask.placeholdersValues =
                    TaskInputHelper.memoize(config::getManifestPlaceholders);

            scope.getVariantData()
                    .addTask(TaskContainer.TaskKind.PROCESS_MANIFEST, processTestManifestTask);
        }
    }
}<|MERGE_RESOLUTION|>--- conflicted
+++ resolved
@@ -39,16 +39,6 @@
 import com.android.builder.core.VariantType;
 import com.android.ide.common.build.ApkData;
 import com.android.manifmerger.ManifestProvider;
-<<<<<<< HEAD
-import com.android.xml.AndroidManifest;
-import com.google.common.collect.ImmutableList;
-import java.io.File;
-import java.io.IOException;
-import java.util.List;
-import java.util.Map;
-import java.util.stream.Collectors;
-import org.gradle.api.artifacts.Configuration;
-=======
 import com.android.utils.FileUtils;
 import com.google.common.base.Joiner;
 import com.google.common.collect.Lists;
@@ -62,15 +52,10 @@
 import org.gradle.api.artifacts.ArtifactCollection;
 import org.gradle.api.artifacts.result.ResolvedArtifactResult;
 import org.gradle.api.file.FileCollection;
->>>>>>> b805f832
 import org.gradle.api.tasks.Input;
 import org.gradle.api.tasks.InputFile;
 import org.gradle.api.tasks.InputFiles;
 import org.gradle.api.tasks.Optional;
-<<<<<<< HEAD
-import org.gradle.api.tasks.ParallelizableTask;
-=======
->>>>>>> b805f832
 
 /**
  * A task that processes the manifest for test modules and tests in androidTest.
@@ -329,21 +314,11 @@
             processTestManifestTask.setTestManifestFile(config.getMainManifest());
             processTestManifestTask.outputScope = scope.getOutputScope();
 
-<<<<<<< HEAD
-            processTestManifestTask.setTmpDir(
-                    new File(scope.getGlobalScope().getIntermediatesDir(), "manifest/tmp"));
-
-            // get single output for now.
-            final BaseVariantOutputData variantOutputData = scope.getVariantData().getMainOutput();
-
-            variantOutputData.manifestProcessorTask = processTestManifestTask;
-=======
             processTestManifestTask.setTmpDir(FileUtils.join(
                     scope.getGlobalScope().getIntermediatesDir(),
                     "tmp",
                     "manifest",
                     scope.getDirName()));
->>>>>>> b805f832
 
             processTestManifestTask.setAndroidBuilder(scope.getGlobalScope().getAndroidBuilder());
             processTestManifestTask.setVariantName(config.getFullName());

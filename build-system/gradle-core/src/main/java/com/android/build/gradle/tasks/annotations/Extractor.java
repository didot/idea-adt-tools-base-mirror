--- conflicted
+++ resolved
@@ -288,13 +288,9 @@
                     return;
                 }
             }
-<<<<<<< HEAD
-            Files.write(desc, file, Charsets.UTF_8);
-=======
             if (!desc.isEmpty()) {
                 Files.write(desc, file, Charsets.UTF_8);
             }
->>>>>>> fdf07a2c
         } catch (IOException e) {
             Extractor.error("Could not write " + file + ": " + e.getLocalizedMessage());
         }

package com.android.build.gradle.tasks.factory;

import static com.android.build.gradle.internal.publishing.AndroidArtifacts.ArtifactScope.ALL;
import static com.android.build.gradle.internal.publishing.AndroidArtifacts.ArtifactType.CLASSES;
import static com.android.build.gradle.internal.publishing.AndroidArtifacts.ArtifactType.JAR;
import static com.android.build.gradle.internal.publishing.AndroidArtifacts.ConsumedConfigType.ANNOTATION_PROCESSOR;
import static com.android.build.gradle.internal.publishing.AndroidArtifacts.ConsumedConfigType.COMPILE_CLASSPATH;
import static com.android.build.gradle.internal.scope.TaskOutputHolder.TaskOutputType.ANNOTATION_PROCESSOR_LIST;
import static com.android.build.gradle.internal.scope.TaskOutputHolder.TaskOutputType.DATA_BINDING_DEPENDENCY_ARTIFACTS;

import com.android.annotations.NonNull;
import com.android.build.gradle.api.AnnotationProcessorOptions;
import com.android.build.gradle.internal.CompileOptions;
import com.android.build.gradle.internal.LoggerWrapper;
import com.android.build.gradle.internal.scope.GlobalScope;
import com.android.build.gradle.internal.scope.TaskConfigAction;
import com.android.build.gradle.internal.scope.VariantScope;
import com.android.builder.model.SyncIssue;
import com.android.utils.ILogger;
import com.google.common.base.Joiner;
import java.io.File;
import java.util.Map;
<<<<<<< HEAD
import org.gradle.api.JavaVersion;
=======
>>>>>>> b805f832
import org.gradle.api.Project;
import org.gradle.api.artifacts.Configuration;
import org.gradle.api.file.ConfigurableFileTree;
import org.gradle.api.file.FileCollection;

/**
 * Configuration Action for a JavaCompile task.
 */
public class JavaCompileConfigAction implements TaskConfigAction<AndroidJavaCompile> {
    private static final ILogger LOG = LoggerWrapper.getLogger(JavaCompileConfigAction.class);

    @NonNull private final VariantScope scope;
    @NonNull private final File outputFolder;

    public JavaCompileConfigAction(@NonNull VariantScope scope, @NonNull File outputFolder) {
        this.scope = scope;
        this.outputFolder = outputFolder;
    }

    @NonNull
    @Override
    public String getName() {
        return scope.getTaskName("compile", "JavaWithJavac");
    }

    @NonNull
    @Override
    public Class<AndroidJavaCompile> getType() {
        return AndroidJavaCompile.class;
    }

    @Override
    public void execute(@NonNull final AndroidJavaCompile javacTask) {
        scope.getVariantData().javacTask = javacTask;
        scope.getVariantData().javaCompilerTask = javacTask;
        final GlobalScope globalScope = scope.getGlobalScope();
        final Project project = globalScope.getProject();
        javacTask.compileSdkVersion = globalScope.getExtension().getCompileSdkVersion();
        javacTask.mInstantRunBuildContext = scope.getInstantRunBuildContext();

        // We can't just pass the collection directly, as the instanceof check in the incremental
        // compile doesn't work recursively currently, so every ConfigurableFileTree needs to be
        // directly in the source array.
        for (ConfigurableFileTree fileTree: scope.getVariantData().getJavaSources()) {
            javacTask.source(fileTree);
        }

        final boolean keepDefaultBootstrap = scope.keepDefaultBootstrap();

        if (!keepDefaultBootstrap) {
            // Set boot classpath if we don't need to keep the default.  Otherwise, this is added as
            // normal classpath.
            javacTask
                    .getOptions()
                    .setBootClasspath(
                            Joiner.on(File.pathSeparator)
                                    .join(
                                            globalScope
                                                    .getAndroidBuilder()
                                                    .getBootClasspathAsStrings(false)));
        }

<<<<<<< HEAD
        ConventionMappingHelper.map(
                javacTask,
                "classpath",
                () -> {
                    FileCollection classpath = scope.getJavaClasspath();
                    Project project = scope.getGlobalScope().getProject();
                    if (keepDefaultBootstrap) {
                        classpath =
                                classpath.plus(
                                        project.files(
                                                scope.getGlobalScope()
                                                        .getAndroidBuilder()
                                                        .getBootClasspath(false)));
                    }

                    if (testedVariantData != null) {
                        // For libraries, the classpath from androidBuilder includes the library
                        // output (bundle/classes.jar) as a normal dependency. In unit tests we
                        // don't want to package the jar at every run, so we use the *.class
                        // files instead.
                        if (!testedVariantData.getType().equals(LIBRARY)
                                || scope.getVariantData().getType().equals(UNIT_TEST)) {
                            classpath =
                                    classpath.plus(
                                            project.files(
                                                    testedVariantData.getScope().getJavaClasspath(),
                                                    testedVariantData
                                                            .getScope()
                                                            .getJavaOutputDir()));
                        }

                        if (scope.getVariantData().getType().equals(UNIT_TEST)
                                && testedVariantData.getType().equals(LIBRARY)) {
                            // The bundled classes.jar may exist, but it's probably old. Don't
                            // use it, we already have the *.class files in the classpath.
                            AndroidDependency testedLibrary =
                                    testedVariantData.getVariantConfiguration().getOutput();
                            if (testedLibrary != null) {
                                File jarFile = testedLibrary.getJarFile();
                                classpath = classpath.minus(project.files(jarFile));
                            }
                        }
                    }
                    return classpath;
                });

        javacTask.setDestinationDir(scope.getJavaOutputDir());

        CompileOptions compileOptions = scope.getGlobalScope().getExtension().getCompileOptions();
=======
        FileCollection classpath = scope.getJavaClasspath(COMPILE_CLASSPATH, CLASSES);
        if (keepDefaultBootstrap) {
            classpath =
                    classpath.plus(
                            project.files(globalScope.getAndroidBuilder().getBootClasspath(false)));
        }
        javacTask.setClasspath(classpath);

        javacTask.setDestinationDir(outputFolder);

        CompileOptions compileOptions = globalScope.getExtension().getCompileOptions();
>>>>>>> b805f832

        AbstractCompilesUtil.configureLanguageLevel(
                javacTask,
                compileOptions,
                globalScope.getExtension().getCompileSdkVersion(),
                scope.getJava8LangSupportType());

        javacTask.getOptions().setEncoding(compileOptions.getEncoding());

        Configuration annotationProcessorConfiguration =
                scope.getVariantDependencies().getAnnotationProcessorConfiguration();

        Boolean includeCompileClasspath =
                scope.getVariantConfiguration()
                        .getJavaCompileOptions()
                        .getAnnotationProcessorOptions()
                        .getIncludeCompileClasspath();

        FileCollection processorPath =
                scope.getArtifactFileCollection(ANNOTATION_PROCESSOR, ALL, JAR);
        if (Boolean.TRUE.equals(includeCompileClasspath)) {
            // We need the jar files because annotation processors require the resources.
            processorPath = processorPath.plus(scope.getJavaClasspath(COMPILE_CLASSPATH, JAR));
        }

        javacTask.getOptions().setAnnotationProcessorPath(processorPath);

        boolean incremental = AbstractCompilesUtil.isIncremental(
                project,
                scope,
                compileOptions,
                null, /* processorConfiguration, JavaCompile handles annotation processor now */
                LOG);

        if (incremental) {
            LOG.verbose("Using incremental javac compilation for %1$s %2$s.",
                    project.getPath(), scope.getFullVariantName());
            javacTask.getOptions().setIncremental(true);
        } else {
            LOG.verbose("Not using incremental javac compilation for %1$s %2$s.",
                    project.getPath(), scope.getFullVariantName());
        }

        AnnotationProcessorOptions annotationProcessorOptions =
                scope.getVariantConfiguration()
                        .getJavaCompileOptions()
                        .getAnnotationProcessorOptions();

        if (!annotationProcessorOptions.getClassNames().isEmpty()) {
            javacTask.getOptions().getCompilerArgs().add("-processor");
            javacTask.getOptions().getCompilerArgs().add(
                    Joiner.on(',').join(annotationProcessorOptions.getClassNames()));
        }
        if (!annotationProcessorOptions.getArguments().isEmpty()) {
            for (Map.Entry<String, String> arg :
                    annotationProcessorOptions.getArguments().entrySet()) {
                javacTask.getOptions().getCompilerArgs().add(
                        "-A" + arg.getKey() + "=" + arg.getValue());
            }
        }

        javacTask.getOptions().getCompilerArgs().add("-s");
        javacTask.getOptions().getCompilerArgs().add(
                scope.getAnnotationProcessorOutputDir().getAbsolutePath());
        javacTask.annotationProcessorOutputFolder = scope.getAnnotationProcessorOutputDir();

        // if data binding is enabled and this variant has merged dependency artifacts, then
        // make the javac task depend on them. (test variants don't do the merge so they
        // could not have the artifacts)
        if (scope.getGlobalScope().getExtension().getDataBinding().isEnabled()
                && scope.hasOutput(DATA_BINDING_DEPENDENCY_ARTIFACTS)) {
            javacTask.dataBindingDependencyArtifacts =
                    scope.getOutput(DATA_BINDING_DEPENDENCY_ARTIFACTS);
        }

        javacTask.processorListFile = scope.getOutput(ANNOTATION_PROCESSOR_LIST);
        javacTask.variantName = scope.getFullVariantName();
    }
}<|MERGE_RESOLUTION|>--- conflicted
+++ resolved
@@ -20,10 +20,6 @@
 import com.google.common.base.Joiner;
 import java.io.File;
 import java.util.Map;
-<<<<<<< HEAD
-import org.gradle.api.JavaVersion;
-=======
->>>>>>> b805f832
 import org.gradle.api.Project;
 import org.gradle.api.artifacts.Configuration;
 import org.gradle.api.file.ConfigurableFileTree;
@@ -86,57 +82,6 @@
                                                     .getBootClasspathAsStrings(false)));
         }
 
-<<<<<<< HEAD
-        ConventionMappingHelper.map(
-                javacTask,
-                "classpath",
-                () -> {
-                    FileCollection classpath = scope.getJavaClasspath();
-                    Project project = scope.getGlobalScope().getProject();
-                    if (keepDefaultBootstrap) {
-                        classpath =
-                                classpath.plus(
-                                        project.files(
-                                                scope.getGlobalScope()
-                                                        .getAndroidBuilder()
-                                                        .getBootClasspath(false)));
-                    }
-
-                    if (testedVariantData != null) {
-                        // For libraries, the classpath from androidBuilder includes the library
-                        // output (bundle/classes.jar) as a normal dependency. In unit tests we
-                        // don't want to package the jar at every run, so we use the *.class
-                        // files instead.
-                        if (!testedVariantData.getType().equals(LIBRARY)
-                                || scope.getVariantData().getType().equals(UNIT_TEST)) {
-                            classpath =
-                                    classpath.plus(
-                                            project.files(
-                                                    testedVariantData.getScope().getJavaClasspath(),
-                                                    testedVariantData
-                                                            .getScope()
-                                                            .getJavaOutputDir()));
-                        }
-
-                        if (scope.getVariantData().getType().equals(UNIT_TEST)
-                                && testedVariantData.getType().equals(LIBRARY)) {
-                            // The bundled classes.jar may exist, but it's probably old. Don't
-                            // use it, we already have the *.class files in the classpath.
-                            AndroidDependency testedLibrary =
-                                    testedVariantData.getVariantConfiguration().getOutput();
-                            if (testedLibrary != null) {
-                                File jarFile = testedLibrary.getJarFile();
-                                classpath = classpath.minus(project.files(jarFile));
-                            }
-                        }
-                    }
-                    return classpath;
-                });
-
-        javacTask.setDestinationDir(scope.getJavaOutputDir());
-
-        CompileOptions compileOptions = scope.getGlobalScope().getExtension().getCompileOptions();
-=======
         FileCollection classpath = scope.getJavaClasspath(COMPILE_CLASSPATH, CLASSES);
         if (keepDefaultBootstrap) {
             classpath =
@@ -148,7 +93,6 @@
         javacTask.setDestinationDir(outputFolder);
 
         CompileOptions compileOptions = globalScope.getExtension().getCompileOptions();
->>>>>>> b805f832
 
         AbstractCompilesUtil.configureLanguageLevel(
                 javacTask,

/*
 * Copyright (C) 2017 The Android Open Source Project
 *
 * Licensed under the Apache License, Version 2.0 (the "License");
 * you may not use this file except in compliance with the License.
 * You may obtain a copy of the License at
 *
 *      http://www.apache.org/licenses/LICENSE-2.0
 *
 * Unless required by applicable law or agreed to in writing, software
 * distributed under the License is distributed on an "AS IS" BASIS,
 * WITHOUT WARRANTIES OR CONDITIONS OF ANY KIND, either express or implied.
 * See the License for the specific language governing permissions and
 * limitations under the License.
 */

package com.android.build.gradle.tasks.ir

import com.android.build.api.artifact.ArtifactType
import com.android.build.api.artifact.BuildableArtifact
import com.android.build.gradle.internal.res.getAapt2FromMaven
import com.android.build.gradle.internal.scope.ExistingBuildElements
import com.android.build.gradle.internal.scope.InternalArtifactType.INSTANT_RUN_MAIN_APK_RESOURCES
import com.android.build.gradle.internal.scope.InternalArtifactType.INSTANT_RUN_MERGED_MANIFESTS
import com.android.build.gradle.internal.scope.VariantScope
import com.android.build.gradle.internal.tasks.AndroidBuilderTask
import com.android.build.gradle.internal.tasks.factory.VariantTaskCreationAction
import com.android.build.gradle.internal.transforms.InstantRunSliceSplitApkBuilder
import com.android.build.gradle.internal.transforms.InstantRunSplitApkBuilder
import com.android.builder.internal.aapt.BlockingResourceLinker
import com.android.ide.common.build.ApkInfo
import com.android.ide.common.process.ProcessException
import com.google.common.collect.ImmutableList
import org.gradle.api.file.FileCollection
import org.gradle.api.tasks.InputFiles
import org.gradle.api.tasks.Optional
import org.gradle.api.tasks.OutputDirectory
import org.gradle.api.tasks.PathSensitive
import org.gradle.api.tasks.PathSensitivity
import org.gradle.api.tasks.TaskAction
import java.io.File
import java.io.IOException

/**
 * Task to create the main APK resources.ap_ file. This file will only contain the merged
 * manifest that must be packaged in the main apk, all the resources are packaged in a separate
 * APK.
 *
 * This task should only run when targeting an Android platform 26 and above.
 *
 */
open class InstantRunMainApkResourcesBuilder : AndroidBuilderTask() {

<<<<<<< HEAD
    private lateinit var aaptIntermediateFolder: File

=======
>>>>>>> 2c0ed8da
    @get:InputFiles
    @get:PathSensitive(PathSensitivity.RELATIVE)
    lateinit var resourceFiles: BuildableArtifact private set

    @get:OutputDirectory
    lateinit var outputDirectory: File private set

    @get:InputFiles
    lateinit var manifestFiles: BuildableArtifact private set

    @get:InputFiles
    @get:Optional
    @get:PathSensitive(PathSensitivity.RELATIVE)
    var aapt2FromMaven: FileCollection? = null
        private set

    @TaskAction
    @Throws(IOException::class)
    fun doFullTaskAction() {

        // at this point, there should only be one instant-run merged manifest, but this may
        // change in the future.
        ExistingBuildElements.from(INSTANT_RUN_MERGED_MANIFESTS, manifestFiles)
                .transform { apkData, processedResources ->
                    processSplit(apkData, processedResources) }
                .into(INSTANT_RUN_MAIN_APK_RESOURCES, outputDirectory)
    }

    @Throws(IOException::class)
    protected open fun processSplit(apkData: ApkInfo, manifestFile: File?): File? {
        if (manifestFile == null) {
            return null
        }

        return try {
            InstantRunSplitApkBuilder.getLinker(aapt2FromMaven, builder).use { aapt ->
                processSplit(manifestFile, aapt)
            }
        } catch (e: InterruptedException) {
            Thread.interrupted()
            throw IOException("Exception while generating InstantRun main resources APK", e)
        } catch (e: ProcessException) {
            throw IOException("Exception while generating InstantRun main resources APK", e)
        }
    }

    // use default values for aaptOptions since we don't package any resources.
    private fun processSplit(manifestFile: File, aapt: BlockingResourceLinker): File =
            InstantRunSliceSplitApkBuilder.generateSplitApkResourcesAp(
                    logger,
                    aapt,
                    manifestFile,
                    outputDirectory,
                    com.android.builder.internal.aapt.AaptOptions(
                            ImmutableList.of(), false, ImmutableList.of()),
                    builder,
                    resourceFiles,
                    "main_resources")

    class CreationAction(
        variantScope: VariantScope,
        private val taskInputType: ArtifactType
    ) :
        VariantTaskCreationAction<InstantRunMainApkResourcesBuilder>(variantScope) {

        override val name: String
            get() = variantScope.getTaskName("instantRunMainApkResources")
        override val type: Class<InstantRunMainApkResourcesBuilder>
            get() = InstantRunMainApkResourcesBuilder::class.java

        private lateinit var outputDirectory: File

        override fun preConfigure(taskName: String) {
            super.preConfigure(taskName)
            outputDirectory =
                    variantScope.artifacts.appendArtifact(INSTANT_RUN_MAIN_APK_RESOURCES, taskName, "out")
        }

<<<<<<< HEAD
            task.resourceFiles = variantScope.getOutput(taskInputType)
            task.manifestFiles = variantScope.getOutput(INSTANT_RUN_MERGED_MANIFESTS)
            task.outputDirectory = variantScope.instantRunMainApkResourcesDir
            task.aaptGeneration = AaptGeneration.fromProjectOptions(
                    variantScope.globalScope.projectOptions)
            task.aaptIntermediateFolder = File(variantScope.getIncrementalDir(name), "aapt-temp")
=======
        override fun configure(task: InstantRunMainApkResourcesBuilder) {
            super.configure(task)
>>>>>>> 2c0ed8da

            val artifacts = variantScope.artifacts
            task.resourceFiles = artifacts.getFinalArtifactFiles(taskInputType)
            task.manifestFiles = artifacts
                .getFinalArtifactFiles(INSTANT_RUN_MERGED_MANIFESTS)
            task.outputDirectory = outputDirectory
            task.aapt2FromMaven = getAapt2FromMaven(variantScope.globalScope)
        }

    }
}<|MERGE_RESOLUTION|>--- conflicted
+++ resolved
@@ -51,11 +51,6 @@
  */
 open class InstantRunMainApkResourcesBuilder : AndroidBuilderTask() {
 
-<<<<<<< HEAD
-    private lateinit var aaptIntermediateFolder: File
-
-=======
->>>>>>> 2c0ed8da
     @get:InputFiles
     @get:PathSensitive(PathSensitivity.RELATIVE)
     lateinit var resourceFiles: BuildableArtifact private set
@@ -134,17 +129,8 @@
                     variantScope.artifacts.appendArtifact(INSTANT_RUN_MAIN_APK_RESOURCES, taskName, "out")
         }
 
-<<<<<<< HEAD
-            task.resourceFiles = variantScope.getOutput(taskInputType)
-            task.manifestFiles = variantScope.getOutput(INSTANT_RUN_MERGED_MANIFESTS)
-            task.outputDirectory = variantScope.instantRunMainApkResourcesDir
-            task.aaptGeneration = AaptGeneration.fromProjectOptions(
-                    variantScope.globalScope.projectOptions)
-            task.aaptIntermediateFolder = File(variantScope.getIncrementalDir(name), "aapt-temp")
-=======
         override fun configure(task: InstantRunMainApkResourcesBuilder) {
             super.configure(task)
->>>>>>> 2c0ed8da
 
             val artifacts = variantScope.artifacts
             task.resourceFiles = artifacts.getFinalArtifactFiles(taskInputType)

/*
 * Copyright (C) 2016 The Android Open Source Project
 *
 * Licensed under the Apache License, Version 2.0 (the "License");
 * you may not use this file except in compliance with the License.
 * You may obtain a copy of the License at
 *
 *      http://www.apache.org/licenses/LICENSE-2.0
 *
 * Unless required by applicable law or agreed to in writing, software
 * distributed under the License is distributed on an "AS IS" BASIS,
 * WITHOUT WARRANTIES OR CONDITIONS OF ANY KIND, either express or implied.
 * See the License for the specific language governing permissions and
 * limitations under the License.
 */

package com.android.build.gradle;

import static com.google.common.truth.Truth.assertThat;
import static org.junit.Assert.fail;

import com.android.build.gradle.internal.dsl.BuildType;
import com.android.build.gradle.internal.dsl.PostProcessingBlock;
import com.android.build.gradle.internal.fixture.TestConstants;
import com.android.build.gradle.internal.fixture.TestProjects;
import com.android.build.gradle.internal.fixture.VariantChecker;
import com.android.build.gradle.internal.fixture.VariantCheckers;
import com.android.build.gradle.options.OptionalBooleanOption;
import com.android.build.gradle.tasks.MergeResources;
import groovy.util.Eval;
import java.util.Arrays;
import org.gradle.api.JavaVersion;
import org.gradle.api.Project;
import org.junit.Before;
import org.junit.Rule;
import org.junit.Test;
import org.junit.rules.TemporaryFolder;

/** Tests for the public DSL of the App plugin ("com.android.application") */
public class AppPluginDslTest {
    public static final String PROGUARD_DEBUG = "transformClassesAndResourcesWithProguardForDebug";
    public static final String R8_DEBUG = "transformClassesAndResourcesWithR8ForDebug";
    public static final String PROGUARD_DEBUG_ANDROID_TEST =
            "transformClassesAndResourcesWithProguardForDebugAndroidTest";
    public static final String PROGUARD_RELEASE =
            "transformClassesAndResourcesWithProguardForRelease";
    public static final String R8_RELEASE = "transformClassesAndResourcesWithR8ForRelease";
    public static final String R8_DEBUG_ANDROID_TEST =
            "transformClassesAndResourcesWithR8ForDebugAndroidTest";

    private static final String DEFAULT_DEBUG;
    private static final String DEFAULT_DEBUG_ANDROID_TEST;
    private static final String DEFAULT_RELEASE;

    static {
        DEFAULT_DEBUG = R8_DEBUG;
        DEFAULT_DEBUG_ANDROID_TEST = R8_DEBUG_ANDROID_TEST;
        DEFAULT_RELEASE = R8_RELEASE;
    }

    @Rule public final TemporaryFolder projectDirectory = new TemporaryFolder();

    protected AppPlugin plugin;
    protected AppExtension android;
    protected Project project;
    protected VariantChecker checker;
    private TestProjects.Plugin pluginType = TestProjects.Plugin.APP;

    @Before
    public void setUp() throws Exception {
        project =
                TestProjects.builder(projectDirectory.newFolder("project").toPath())
                        .withPlugin(pluginType)
                        .build();

        initFieldsFromProject();
    }

    private void initFieldsFromProject() {
        android = (AppExtension) project.getExtensions().getByType(pluginType.getExtensionClass());
        android.setCompileSdkVersion(TestConstants.COMPILE_SDK_VERSION);
        android.setBuildToolsVersion(TestConstants.BUILD_TOOL_VERSION);
        plugin = (AppPlugin) project.getPlugins().getPlugin(pluginType.getPluginClass());
        checker = VariantCheckers.createAppChecker(android);
    }

    @Test
    public void testGeneratedDensities() throws Exception {
        Eval.me(
                "project",
                project,
                "\n"
                        + "project.android {\n"
                        + "    flavorDimensions 'foo'\n"
                        + "    productFlavors {\n"
                        + "        f1 {\n"
                        + "        }\n"
                        + "\n"
                        + "        f2  {\n"
                        + "            vectorDrawables {\n"
                        + "                generatedDensities 'ldpi'\n"
                        + "                generatedDensities += ['mdpi']\n"
                        + "            }\n"
                        + "        }\n"
                        + "\n"
                        + "        f3 {\n"
                        + "            vectorDrawables {\n"
                        + "                generatedDensities = defaultConfig.generatedDensities - ['ldpi', 'mdpi']\n"
                        + "            }\n"
                        + "        }\n"
                        + "\n"
                        + "        f4.vectorDrawables.generatedDensities = []\n"
                        + "\n"
                        + "        oldSyntax {\n"
                        + "            generatedDensities = ['ldpi']\n"
                        + "        }\n"
                        + "    }\n"
                        + "}\n");
        plugin.createAndroidTasks();

        checkGeneratedDensities(
                "mergeF1DebugResources", "ldpi", "mdpi", "hdpi", "xhdpi", "xxhdpi", "xxxhdpi");
        checkGeneratedDensities("mergeF2DebugResources", "ldpi", "mdpi");
        checkGeneratedDensities("mergeF3DebugResources", "hdpi", "xhdpi", "xxhdpi", "xxxhdpi");
        checkGeneratedDensities("mergeF4DebugResources");
        checkGeneratedDensities("mergeOldSyntaxDebugResources", "ldpi");
    }

    @Test
    public void testUseSupportLibrary_default() throws Exception {
        plugin.createAndroidTasks();

        assertThat(getTask("mergeDebugResources", MergeResources.class)
                        .isVectorSupportLibraryUsed())
                .isFalse();
    }

    @Test
    public void testUseSupportLibrary_flavors() throws Exception {

        Eval.me(
                "project",
                project,
                "\n"
                        + "project.android {\n"
                        + "\n"
                        + "    flavorDimensions 'foo'\n"
                        + "    productFlavors {\n"
                        + "        f1 {\n"
                        + "        }\n"
                        + "\n"
                        + "        f2  {\n"
                        + "            vectorDrawables {\n"
                        + "                useSupportLibrary true\n"
                        + "            }\n"
                        + "        }\n"
                        + "\n"
                        + "        f3 {\n"
                        + "            vectorDrawables {\n"
                        + "                useSupportLibrary = false\n"
                        + "            }\n"
                        + "        }\n"
                        + "    }\n"
                        + "}\n");
        plugin.createAndroidTasks();

        assertThat(
                        getTask("mergeF1DebugResources", MergeResources.class)
                                .isVectorSupportLibraryUsed())
                .isFalse();
        assertThat(
                        getTask("mergeF2DebugResources", MergeResources.class)
                                .isVectorSupportLibraryUsed())
                .isTrue();
        assertThat(
                        getTask("mergeF3DebugResources", MergeResources.class)
                                .isVectorSupportLibraryUsed())
                .isFalse();
    }

    @Test
    public void testPostprocessingBlock_noFeatures() throws Exception {
        BuildType release = android.getBuildTypes().getByName("release");
        release.getPostprocessing().setCodeShrinker("proguard");
        release.getPostprocessing().setRemoveUnusedCode(false);

        plugin.createAndroidTasks();

        assertThat(project.getTasks().getNames()).doesNotContain(PROGUARD_RELEASE);
    }

    @Test
    public void testPostprocessingBlock_default() throws Exception {
        BuildType release = android.getBuildTypes().getByName("release");
        release.getPostprocessing().setRemoveUnusedCode(true);

        plugin.createAndroidTasks();

        assertThat(project.getTasks().getNames()).contains(DEFAULT_RELEASE);
    }

    @Test
    public void testPostprocessingBlock_justObfuscate() throws Exception {
        BuildType release = android.getBuildTypes().getByName("release");
        release.getPostprocessing().setObfuscate(true);

        plugin.createAndroidTasks();

        assertThat(project.getTasks().getNames()).contains(DEFAULT_RELEASE);
    }

    @Test
    public void testPostprocessingBlock_r8_noFeatures() throws Exception {
        BuildType release = android.getBuildTypes().getByName("release");
        release.getPostprocessing().setCodeShrinker("r8");
        release.getPostprocessing().setRemoveUnusedCode(false);

        plugin.createAndroidTasks();

        assertThat(project.getTasks().getNames()).doesNotContain(R8_RELEASE);
    }

    @Test
    public void testPostprocessingBlock_r8() throws Exception {
        BuildType release = android.getBuildTypes().getByName("release");
        release.getPostprocessing().setCodeShrinker("r8");
        release.getPostprocessing().setRemoveUnusedCode(true);

        plugin.createAndroidTasks();

        assertThat(project.getTasks().getNames()).contains(R8_RELEASE);
    }

    @Test
    public void testPostprocessingBlock_mixingDsls_newOld() throws Exception {
        BuildType release = android.getBuildTypes().getByName("release");
        release.getPostprocessing().setCodeShrinker("proguard");

        try {
            release.setMinifyEnabled(true);
            fail();
        } catch (Exception e) {
            assertThat(e.getMessage()).contains("setMinifyEnabled");
        }
    }

    @Test
    public void testPostprocessingBlock_mixingDsls_oldNew() throws Exception {
        BuildType release = android.getBuildTypes().getByName("release");
        release.setMinifyEnabled(true);

        try {
            release.getPostprocessing().setCodeShrinker("android_gradle");
            fail();
        } catch (Exception e) {
            assertThat(e.getMessage()).contains("setMinifyEnabled");
        }
    }

    @Test
    public void testPostprocessingBlock_noCodeShrinking_oldDsl() throws Exception {
        BuildType release = android.getBuildTypes().getByName("release");
        release.setShrinkResources(true);

        try {
            plugin.createAndroidTasks();
        } catch (Exception e) {
            assertThat(e.getMessage()).contains("requires unused code shrinking");
        }
    }

    @Test
    public void testPostprocessingBlock_initWith() throws Exception {
        BuildType debug = android.getBuildTypes().getByName("debug");
        BuildType release = android.getBuildTypes().getByName("release");

        debug.setMinifyEnabled(true);
        release.getPostprocessing().setRemoveUnusedCode(true);

        BuildType debugCopy = android.getBuildTypes().create("debugCopy");
        debugCopy.initWith(debug);

        BuildType releaseCopy = android.getBuildTypes().create("releaseCopy");
        releaseCopy.initWith(release);
    }

    @Test
    public void testShrinkerChoice_oldDsl_noInstantRun() throws Exception {
        project =
                TestProjects.builder(projectDirectory.newFolder("oldDsl_instantRun").toPath())
                        .withPlugin(pluginType)
                        .withProperty(OptionalBooleanOption.ENABLE_R8, false)
                        .build();
        initFieldsFromProject();
        android.getBuildTypes().getByName("debug").setMinifyEnabled(true);

        plugin.createAndroidTasks();

        assertThat(project.getTasks().getNames()).contains(PROGUARD_DEBUG);
        assertThat(project.getTasks().getNames()).doesNotContain(R8_DEBUG);
    }

    @Test
    public void testShrinkerChoice_oldDsl_r8Flag() throws Exception {
        project =
                TestProjects.builder(projectDirectory.newFolder("oldDsl").toPath())
                        .withPlugin(pluginType)
                        .withProperty(OptionalBooleanOption.ENABLE_R8, true)
                        .build();
        initFieldsFromProject();

        BuildType debug = android.getBuildTypes().getByName("debug");
        debug.setMinifyEnabled(true);

        plugin.createAndroidTasks();

        assertThat(project.getTasks().getNames()).doesNotContain(PROGUARD_DEBUG);
        assertThat(project.getTasks().getNames()).contains(R8_DEBUG);
    }

    @Test
    public void testShrinkerChoice_oldDsl_r8FlagWithoutMinification() throws Exception {
        project =
                TestProjects.builder(projectDirectory.newFolder("oldDsl").toPath())
                        .withPlugin(pluginType)
                        .withProperty(OptionalBooleanOption.ENABLE_R8, true)
                        .build();
        initFieldsFromProject();

        BuildType debug = android.getBuildTypes().getByName("debug");
        debug.setMinifyEnabled(false);

        plugin.createAndroidTasks();

        assertThat(project.getTasks().getNames()).doesNotContain(PROGUARD_DEBUG);
        assertThat(project.getTasks().getNames()).doesNotContain(R8_DEBUG);
    }

    @Test
    public void testShrinkerChoice_newDsl_noInstantRun() throws Exception {
        android.getBuildTypes().getByName("debug").getPostprocessing().setRemoveUnusedCode(true);

        plugin.createAndroidTasks();

        assertThat(project.getTasks().getNames()).contains(DEFAULT_DEBUG);
    }

    @Test
    public void testApkShrinker_oldDsl_proguard() throws Exception {
        project =
                TestProjects.builder(projectDirectory.newFolder("oldDsl_proguard").toPath())
                        .withPlugin(pluginType)
                        .withProperty(OptionalBooleanOption.ENABLE_R8, false)
                        .build();
        initFieldsFromProject();
        android.getBuildTypes().getByName("debug").setMinifyEnabled(true);

        plugin.createAndroidTasks();

        assertThat(project.getTasks().getNames()).contains(PROGUARD_DEBUG);
        assertThat(project.getTasks().getNames()).contains(PROGUARD_DEBUG_ANDROID_TEST);
    }

    @Test
    public void testApkShrinker_oldDsl_useProguardFalse() throws Exception {
        project =
                TestProjects.builder(projectDirectory.newFolder("oldDsl_builtInShrinker").toPath())
                        .withPlugin(pluginType)
                        .build();
        initFieldsFromProject();
        BuildType debug = android.getBuildTypes().getByName("debug");
        debug.setMinifyEnabled(true);
        debug.setUseProguard(false);

        plugin.createAndroidTasks();

        assertThat(project.getTasks().getNames()).contains(R8_DEBUG);
        assertThat(project.getTasks().getNames()).contains(R8_DEBUG_ANDROID_TEST);
    }

    @Test
    public void testApkShrinker_oldDsl_useProguardTrue() throws Exception {
        project =
                TestProjects.builder(projectDirectory.newFolder("oldDsl_builtInShrinker").toPath())
                        .withPlugin(pluginType)
                        .build();
        initFieldsFromProject();
        BuildType debug = android.getBuildTypes().getByName("debug");
        debug.setMinifyEnabled(true);
        debug.setUseProguard(true);

        plugin.createAndroidTasks();

        assertThat(project.getTasks().getNames()).contains(R8_DEBUG);
        assertThat(project.getTasks().getNames()).contains(R8_DEBUG_ANDROID_TEST);
    }

    @Test
    public void testApkShrinker_newDsl_noObfuscation() {
        PostProcessingBlock postprocessing =
                android.getBuildTypes().getByName("debug").getPostprocessing();
        postprocessing.setRemoveUnusedCode(true);

        plugin.createAndroidTasks();

        assertThat(project.getTasks().getNames()).contains(DEFAULT_DEBUG);
        assertThat(project.getTasks().getNames()).doesNotContain(DEFAULT_DEBUG_ANDROID_TEST);
    }

    @Test
    public void testApkShrinker_newDsl_obfuscation() throws Exception {
        PostProcessingBlock postprocessing =
                android.getBuildTypes().getByName("debug").getPostprocessing();
        postprocessing.setRemoveUnusedCode(true);
        postprocessing.setObfuscate(true);

        plugin.createAndroidTasks();

        assertThat(project.getTasks().getNames()).contains(DEFAULT_DEBUG);
        assertThat(project.getTasks().getNames()).contains(DEFAULT_DEBUG_ANDROID_TEST);
    }

    @Test
    public void testMinSdkVersionParsing() {
        android.getDefaultConfig().setMinSdkVersion("P");
        assertThat(android.getDefaultConfig().getMinSdkVersion().getApiLevel())
                .named("android.defaultConfig.minSdkVersion.apiLevel")
                .isEqualTo(27);
        assertThat(android.getDefaultConfig().getMinSdkVersion().getApiString())
                .named("android.defaultConfig.minSdkVersion.apiLevel")
                .isEqualTo("P");
    }

    /** Regression test for b/120196378. */
    @Test
    public void testApkShrinker_useProguard_r8() throws Exception {
        project =
                TestProjects.builder(projectDirectory.newFolder("useProguardFalse").toPath())
                        .withPlugin(pluginType)
<<<<<<< HEAD
                        .withProperty(BooleanOption.ENABLE_R8, false)
=======
                        .withProperty(OptionalBooleanOption.ENABLE_R8, false)
>>>>>>> 86bcd624
                        .build();
        initFieldsFromProject();
        BuildType buildType = android.getBuildTypes().getByName("debug");
        buildType.setMinifyEnabled(true);
        buildType.setUseProguard(false);
        android.getCompileOptions().setSourceCompatibility(JavaVersion.VERSION_1_8);
        android.getCompileOptions().setTargetCompatibility(JavaVersion.VERSION_1_8);

        plugin.createAndroidTasks();
    }

    private void checkGeneratedDensities(String taskName, String... densities) {
        MergeResources mergeResources = getTask(taskName, MergeResources.class);
        assertThat(mergeResources.getGeneratedDensities())
                .containsExactlyElementsIn(Arrays.asList(densities));
    }

    protected <T> T getTask(String name, @SuppressWarnings("unused") Class<T> klass) {
        //noinspection unchecked
        return (T) project.getTasks().getByName(name);
    }
}<|MERGE_RESOLUTION|>--- conflicted
+++ resolved
@@ -437,11 +437,7 @@
         project =
                 TestProjects.builder(projectDirectory.newFolder("useProguardFalse").toPath())
                         .withPlugin(pluginType)
-<<<<<<< HEAD
-                        .withProperty(BooleanOption.ENABLE_R8, false)
-=======
                         .withProperty(OptionalBooleanOption.ENABLE_R8, false)
->>>>>>> 86bcd624
                         .build();
         initFieldsFromProject();
         BuildType buildType = android.getBuildTypes().getByName("debug");

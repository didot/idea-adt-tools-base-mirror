/*
 * Copyright (C) 2015 The Android Open Source Project
 *
 * Licensed under the Apache License, Version 2.0 (the "License");
 * you may not use this file except in compliance with the License.
 * You may obtain a copy of the License at
 *
 *      http://www.apache.org/licenses/LICENSE-2.0
 *
 * Unless required by applicable law or agreed to in writing, software
 * distributed under the License is distributed on an "AS IS" BASIS,
 * WITHOUT WARRANTIES OR CONDITIONS OF ANY KIND, either express or implied.
 * See the License for the specific language governing permissions and
 * limitations under the License.
 */
/*
 * Copyright (C) 2015 The Android Open Source Project
 *
 * Licensed under the Apache License, Version 2.0 (the "License");
 * you may not use this file except in compliance with the License.
 * You may obtain a copy of the License at
 *
 *      http://www.apache.org/licenses/LICENSE-2.0
 *
 * Unless required by applicable law or agreed to in writing, software
 * distributed under the License is distributed on an "AS IS" BASIS,
 * WITHOUT WARRANTIES OR CONDITIONS OF ANY KIND, either express or implied.
 * See the License for the specific language governing permissions and
 * limitations under the License.
 */
package com.android.build.gradle.external.gnumake;

import com.android.SdkConstants;
import com.android.build.gradle.external.gson.NativeBuildConfigValue;
import com.android.build.gradle.truth.NativeBuildConfigValueSubject;
import com.google.common.truth.Truth;
import com.google.gson.Gson;
import com.google.gson.GsonBuilder;

import org.junit.Test;

import java.io.File;
import java.io.FileNotFoundException;


public class NativeBuildConfigValueBuilderTest {

    private static void assertThatNativeBuildConfigEquals(String string, String expected) {
<<<<<<< HEAD
        String projectPath = "/projects/MyProject/jni/Android.mk";
=======
        File projectPath = new File("/projects/MyProject/jni/Android.mk");
>>>>>>> fdf07a2c

        NativeBuildConfigValue actualValue =
                new NativeBuildConfigValueBuilder(projectPath, projectPath.getParentFile())
                        .addCommands("echo build command", "debug", string, true)
                        .build();
        String actualResult = new GsonBuilder()
                .setPrettyPrinting()
                .create()
                .toJson(actualValue);
        System.err.println(actualResult);

        if (SdkConstants.currentPlatform() == SdkConstants.PLATFORM_WINDOWS) {
            expected = expected.replace("/", "\\\\");
        }

        NativeBuildConfigValue expectedValue =
                new Gson().fromJson(expected, NativeBuildConfigValue.class);

        Truth.assert_().about(NativeBuildConfigValueSubject.FACTORY)
                .that(actualValue).isEqualTo(expectedValue);
    }

    @Test
    public void doubleTarget() throws FileNotFoundException {
        assertThatNativeBuildConfigEquals("g++ -c a.c -o x86_64/a.o\n" +
                "g++ x86_64/a.o -o x86_64/a.so\n" +
                "g++ -c a.c -o x86/a.o\n" +
                "g++ x86/a.o -o x86/a.so", "{\n"
                + "  \"buildFiles\": [\n"
                + "    {\n"
                + "      \"path\": \"/projects/MyProject/jni/Android.mk\"\n"
                + "    }\n"
                + "  ],\n"
                + "  \"cleanCommands\": [\n"
                + "    \"echo build command clean\"\n"
                + "  ],"
                + "  \"libraries\": {\n"
                + "    \"a-debug-x86_64\": {\n"
                + "      abi : \"x86_64\","
                + "      artifactName : \"a\","
                + "      \"buildCommand\": \"echo build command x86_64/a.so\",\n"
                + "      \"toolchain\": \"toolchain-x86_64\",\n"
                + "      \"files\": [\n"
                + "        {\n"
                + "          \"src\": {\n"
                + "            \"path\": \"/projects/MyProject/jni/a.c\"\n"
                + "          },\n"
                + "          \"flags\": \"\"\n"
                + "        }\n"
                + "      ],\n"
                + "      \"output\": {\n"
                + "        \"path\": \"x86_64/a.so\"\n"
                + "      }\n"
                + "    },\n"
                + "    \"a-debug-x86\": {\n"
                + "      abi : \"x86\","
                + "      artifactName : \"a\","
                + "      \"buildCommand\": \"echo build command x86/a.so\",\n"
                + "      \"toolchain\": \"toolchain-x86\",\n"
                + "      \"files\": [\n"
                + "        {\n"
                + "          \"src\": {\n"
                + "            \"path\": \"/projects/MyProject/jni/a.c\"\n"
                + "          },\n"
                + "          \"flags\": \"\"\n"
                + "        }\n"
                + "      ],\n"
                + "      \"output\": {\n"
                + "        \"path\": \"x86/a.so\"\n"
                + "      }\n"
                + "    }\n"
                + "  },\n"
                + "  \"toolchains\": {\n"
                + "    \"toolchain-x86\": {\n"
                + "      \"cCompilerExecutable\": {\n"
                + "        \"path\": \"g++\"\n"
                + "      }\n"
                + "    },\n"
                + "    \"toolchain-x86_64\": {\n"
                + "      \"cCompilerExecutable\": {\n"
                + "        \"path\": \"g++\"\n"
                + "      }\n"
                + "    }\n"
                + "  },\n"
                + "  \"cFileExtensions\": [\n"
                + "    \"c\"\n"
                + "  ],\n"
                + "  \"cppFileExtensions\": []\n"
                + "}");
    }

    @Test
    public void includeInSource() throws FileNotFoundException {
        assertThatNativeBuildConfigEquals("g++ -c a.c -o x/aa.o -Isome-include-path\n", "{\n"
                + "  \"buildFiles\": [\n"
                + "    {\n"
                + "      \"path\": \"/projects/MyProject/jni/Android.mk\"\n"
                + "    }\n"
                + "  ],\n"
                + "  \"cleanCommands\": [\n"
                + "    \"echo build command clean\"\n"
                + "  ],"
                + "  \"libraries\": {\n"
                + "    \"aa-debug-x\": {\n"
                + "      \"buildCommand\": \"echo build command x/aa.o\",\n"
                + "      \"toolchain\": \"toolchain-x\",\n"
                + "      \"abi\": \"x\",\n"
                + "      artifactName : \"aa\","
                + "      \"files\": [\n"
                + "        {\n"
                + "          \"src\": {\n"
<<<<<<< HEAD
                + "            \"path\": \"a.c\"\n"
=======
                + "            \"path\": \"/projects/MyProject/jni/a.c\"\n"
>>>>>>> fdf07a2c
                + "          },\n"
                + "          \"flags\": \"\\\"-Isome-include-path\\\"\"\n"
                + "        }\n"
                + "      ],\n"
                + "      \"output\": {\n"
                + "        \"path\": \"x/aa.o\"\n"
                + "      }\n"
                + "    }\n"
                + "  },\n"
                + "  \"toolchains\": {\n"
                + "    \"toolchain-x\": {\n"
                + "      \"cCompilerExecutable\": {\n"
                + "        \"path\": \"g++\"\n"
                + "      }\n"
                + "    }\n"
                + "  },\n"
                + "  \"cFileExtensions\": [\n"
                + "    \"c\"\n"
                + "  ],\n"
                + "  \"cppFileExtensions\": []\n"
                + "}");
    }

    @Test
    public void weirdExtension1() throws FileNotFoundException {
        assertThatNativeBuildConfigEquals("g++ -c a.c -o x86_64/aa.o\n" +
                "g++ -c a.S -o x86_64/aS.so\n" +
                "g++ x86_64/aa.o x86_64/aS.so -o x86/a.so", "{\n"
                + "  \"buildFiles\": [\n"
                + "    {\n"
                + "      \"path\": \"/projects/MyProject/jni/Android.mk\"\n"
                + "    }\n"
                + "  ],\n"
                + "  \"cleanCommands\": [\n"
                + "    \"echo build command clean\"\n"
                + "  ],"
                + "  \"libraries\": {\n"
                + "    \"a-debug-x86\": {\n"
                + "      abi : \"x86\","
                + "      artifactName : \"a\","
                + "      \"buildCommand\": \"echo build command x86/a.so\",\n"
                + "      \"toolchain\": \"toolchain-x86\",\n"
                + "      \"files\": [\n"
                + "        {\n"
                + "          \"src\": {\n"
                + "            \"path\": \"/projects/MyProject/jni/a.S\"\n"
                + "          },\n"
                + "          \"flags\": \"\"\n"
                + "        },\n"
                + "        {\n"
                + "          \"src\": {\n"
                + "            \"path\": \"/projects/MyProject/jni/a.c\"\n"
                + "          },\n"
                + "          \"flags\": \"\"\n"
                + "        }\n"
                + "      ],\n"
                + "      \"output\": {\n"
                + "        \"path\": \"x86/a.so\"\n"
                + "      }\n"
                + "    }\n"
                + "  },\n"
                + "  \"toolchains\": {\n"
                + "    \"toolchain-x86\": {\n"
                + "      \"cCompilerExecutable\": {\n"
                + "        \"path\": \"g++\"\n"
                + "      }\n"
                + "    }\n"
                + "  },\n"
                + "  \"cFileExtensions\": [\n"
                + "    \"S\",\n"
                + "    \"c\"\n"
                + "  ],\n"
                + "  \"cppFileExtensions\": []\n"
                + "}");
    }

    @Test
    public void weirdExtension2() throws FileNotFoundException {
        assertThatNativeBuildConfigEquals("g++ -c a.S -o x86_64/aS.so\n" +
                "g++ -c a.c -o x86_64/aa.o\n" +
                "g++ x86_64/aa.o x86_64/aS.so -o x86/a.so", "{\n"
                + "  \"buildFiles\": [\n"
                + "    {\n"
                + "      \"path\": \"/projects/MyProject/jni/Android.mk\"\n"
                + "    }\n"
                + "  ],\n"
                + "  \"cleanCommands\": [\n"
                + "    \"echo build command clean\"\n"
                + "  ],"
                + "  \"libraries\": {\n"
                + "    \"a-debug-x86\": {\n"
                + "      abi : \"x86\","
                + "      artifactName : \"a\","
                + "      \"buildCommand\": \"echo build command x86/a.so\",\n"
                + "      \"toolchain\": \"toolchain-x86\",\n"
                + "      \"files\": [\n"
                + "        {\n"
                + "          \"src\": {\n"
                + "            \"path\": \"/projects/MyProject/jni/a.S\"\n"
                + "          },\n"
                + "          \"flags\": \"\"\n"
                + "        },\n"
                + "        {\n"
                + "          \"src\": {\n"
                + "            \"path\": \"/projects/MyProject/jni/a.c\"\n"
                + "          },\n"
                + "          \"flags\": \"\"\n"
                + "        }\n"
                + "      ],\n"
                + "      \"output\": {\n"
                + "        \"path\": \"x86/a.so\"\n"
                + "      }\n"
                + "    }\n"
                + "  },\n"
                + "  \"toolchains\": {\n"
                + "    \"toolchain-x86\": {\n"
                + "      \"cCompilerExecutable\": {\n"
                + "        \"path\": \"g++\"\n"
                + "      }\n"
                + "    }\n"
                + "  },\n"
                + "  \"cFileExtensions\": [\n"
                + "    \"c\",\n"
                + "    \"S\"\n"
                + "  ],\n"
                + "  \"cppFileExtensions\": []\n"
                + "}");
    }
}<|MERGE_RESOLUTION|>--- conflicted
+++ resolved
@@ -46,11 +46,7 @@
 public class NativeBuildConfigValueBuilderTest {
 
     private static void assertThatNativeBuildConfigEquals(String string, String expected) {
-<<<<<<< HEAD
-        String projectPath = "/projects/MyProject/jni/Android.mk";
-=======
         File projectPath = new File("/projects/MyProject/jni/Android.mk");
->>>>>>> fdf07a2c
 
         NativeBuildConfigValue actualValue =
                 new NativeBuildConfigValueBuilder(projectPath, projectPath.getParentFile())
@@ -162,11 +158,7 @@
                 + "      \"files\": [\n"
                 + "        {\n"
                 + "          \"src\": {\n"
-<<<<<<< HEAD
-                + "            \"path\": \"a.c\"\n"
-=======
-                + "            \"path\": \"/projects/MyProject/jni/a.c\"\n"
->>>>>>> fdf07a2c
+                + "            \"path\": \"/projects/MyProject/jni/a.c\"\n"
                 + "          },\n"
                 + "          \"flags\": \"\\\"-Isome-include-path\\\"\"\n"
                 + "        }\n"

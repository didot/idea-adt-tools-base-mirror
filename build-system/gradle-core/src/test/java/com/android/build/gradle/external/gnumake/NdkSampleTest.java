/*
 * Copyright (C) 2015 The Android Open Source Project
 *
 * Licensed under the Apache License, Version 2.0 (the "License");
 * you may not use this file except in compliance with the License.
 * You may obtain a copy of the License at
 *
 *      http://www.apache.org/licenses/LICENSE-2.0
 *
 * Unless required by applicable law or agreed to in writing, software
 * distributed under the License is distributed on an "AS IS" BASIS,
 * WITHOUT WARRANTIES OR CONDITIONS OF ANY KIND, either express or implied.
 * See the License for the specific language governing permissions and
 * limitations under the License.
 */
package com.android.build.gradle.external.gnumake;

import static com.google.common.base.Preconditions.checkNotNull;
import static com.google.common.truth.Truth.assert_;

import com.android.SdkConstants;
import com.android.annotations.NonNull;
import com.android.annotations.Nullable;
import com.android.build.gradle.external.gson.NativeBuildConfigValue;
import com.android.build.gradle.external.gson.NativeLibraryValue;
import com.android.build.gradle.truth.NativeBuildConfigValueSubject;
import com.android.utils.FileUtils;
import com.google.common.base.Charsets;
import com.google.common.base.Joiner;
import com.google.common.collect.ImmutableList;
import com.google.common.collect.ImmutableMap;
import com.google.common.collect.Lists;
import com.google.common.collect.Maps;
import com.google.common.collect.Sets;
import com.google.common.io.Files;
import com.google.common.truth.Truth;
import com.google.gson.Gson;
import com.google.gson.GsonBuilder;
import java.io.BufferedReader;
import java.io.File;
import java.io.IOException;
import java.io.InputStream;
import java.io.InputStreamReader;
import java.util.List;
import java.util.Map;
import java.util.Set;
import org.junit.Test;


public class NdkSampleTest {

    // Turn this flag to true to regenerate test baselines in the case that output has intentionally
    // changed. Should never be checked in as 'true'.
    @SuppressWarnings("FieldCanBeLocal")
    private static final boolean REGENERATE_TEST_BASELINES = false;
    // Turn this flag to true to regenerate test JSON from preexisting baselines in the case that
    // output has intentionally changed.
    @SuppressWarnings("FieldCanBeLocal")
    private static final boolean REGENERATE_TEST_JSON_FROM_TEXT = false;
    @NonNull
    private static final String THIS_TEST_FOLDER =
            "src/test/java/com/android/build/gradle/external/gnumake/";
    private static final boolean isWindows =
            SdkConstants.currentPlatform() == SdkConstants.PLATFORM_WINDOWS;

    private static final ImmutableList<CommandClassifier.BuildTool> extraTestClassifiers =
            ImmutableList.of(
                new NdkBuildWarningBuildTool(),
                new NoOpBuildTool("bcc_compat"), // Renderscript
                new NoOpBuildTool("llvm-rs-cc"), // Renderscript
                new NoOpBuildTool("rm"),
                new NoOpBuildTool("cd"),
                new NoOpBuildTool("cp"),
                new NoOpBuildTool("md"),
                new NoOpBuildTool("del"),
                new NoOpBuildTool("echo.exe"),
                new NoOpBuildTool("mkdir"),
                new NoOpBuildTool("echo"),
                new NoOpBuildTool("copy"),
                new NoOpBuildTool("install"),
                new NoOpBuildTool("androideabi-strip"),
                new NoOpBuildTool("android-strip"));

    /**
     * This build tool skips warning that can be emitted by ndk-build during -n -B processing.
     * Example,
     *   Android NDK: WARNING: APP_PLATFORM android-19 is larger than android:minSdkVersion
     *   14 in {ndkPath}/samples/HelloComputeNDK/AndroidManifest.xml
     */
    static class NdkBuildWarningBuildTool implements CommandClassifier.BuildTool {
        @NonNull
        @Override
        public BuildStepInfo createCommand(@NonNull CommandLine command) {
            return new BuildStepInfo(command, Lists.newArrayList(), Lists.newArrayList());
        }

        @Override
        public boolean isMatch(@NonNull CommandLine command) {
            return command.executable.equals("Android");
        }
    }

    /**
     * This build tool recognizes a particular command and treats it as a build step with no
     * inputs and no outputs.
     */
    static class NoOpBuildTool implements CommandClassifier.BuildTool {
        @NonNull private final String executable;
        NoOpBuildTool(@NonNull String executable) {
            this.executable = executable;
        }

        @NonNull
        @Override
        public BuildStepInfo createCommand(@NonNull CommandLine command) {
            return new BuildStepInfo(command, Lists.newArrayList(), Lists.newArrayList(), false);
        }

        @Override
        public boolean isMatch(@NonNull CommandLine command) {
            return command.executable.endsWith(executable);
        }
    }


    private static class Spawner {
        private static final int THREAD_JOIN_TIMEOUT_MILLIS = 2000;

        private static Process platformExec(String command) throws IOException {
            if (System.getProperty("os.name").contains("Windows")) {
                return Runtime.getRuntime().exec(new String[]{"cmd", "/C", command});
            } else {
                return Runtime.getRuntime().exec(new String[]{"bash", "-c", command});
            }
        }

        @NonNull
        private static String spawn(String command) throws IOException, InterruptedException {
            Process proc = platformExec(command);

            // any error message?
            StreamReaderThread errorThread = new
                    StreamReaderThread(proc.getErrorStream());

            // any output?
            StreamReaderThread outputThread = new
                    StreamReaderThread(proc.getInputStream());

            // kick them off
            errorThread.start();
            outputThread.start();

            // Wait for process to finish
            proc.waitFor();

            // Wait for output capture threads to finish
            errorThread.join(THREAD_JOIN_TIMEOUT_MILLIS);
            outputThread.join(THREAD_JOIN_TIMEOUT_MILLIS);

            if (proc.exitValue() != 0) {
                System.err.println(errorThread.result());
                throw new RuntimeException(
                        String.format("Spawned process failed with code %s", proc.exitValue()));
            }

            if (errorThread.ioe != null) {
                throw new RuntimeException(
                        String.format("Problem reading stderr: %s", errorThread.ioe));
            }

            if (outputThread.ioe != null) {
                throw new RuntimeException(
                        String.format("Problem reading stdout: %s", outputThread.ioe));
            }

            return outputThread.result();
        }

        /**
         * Read an input stream off of the main thread
         */
        private static class StreamReaderThread extends Thread {
            private final InputStream is;
            @SuppressWarnings("StringBufferField")
            private final StringBuilder output = new StringBuilder();
            @Nullable
            IOException ioe = null;

            public StreamReaderThread(InputStream is) {
                this.is = is;
            }

            @NonNull
            public String result() {
                return output.toString();
            }

            @Override
            public void run() {
                try {
                    InputStreamReader streamReader = new InputStreamReader(is);
                    try (BufferedReader bufferedReader = new BufferedReader(streamReader)) {
                        String line;
                        while ((line = bufferedReader.readLine()) != null) {
                            output.append(line);
                            output.append("\n");
                        }
                    }
                    //noinspection ThrowFromFinallyBlock

                } catch (IOException ioe) {
                    this.ioe = ioe;
                }
            }
        }
    }

    private static File getNdkPath() {
        String path = System.getenv().get("ANDROID_NDK_HOME");
        if (isWindows) {
            path = path.replace("/", "\\\\");
        }
        return new File(path).getAbsoluteFile();
    }

    private static Map<String, String> getVariantConfigs() {
        return ImmutableMap.<String, String>builder()
                .put("debug", "NDK_DEBUG=1")
                .put("release","NDK_DEBUG=0")
                .build();
    }

    @NonNull
    private static File getVariantBuildOutputFile(
            @NonNull File testPath,
            @NonNull String variant,
            int operatingSystem) {
        return new File(
                THIS_TEST_FOLDER
                        + "support-files/ndk-sample-baselines/"
                        + testPath.getName()
                        + "." + variant + "." + getOsName(operatingSystem) + ".txt");
<<<<<<< HEAD
    }

    @NonNull
    private static String getOsName(int os) {
        switch(os) {
            case SdkConstants.PLATFORM_LINUX:
                return "linux";
            case SdkConstants.PLATFORM_DARWIN:
                return "darwin";
            case SdkConstants.PLATFORM_WINDOWS:
                return "windows";
            default:
                return "unknown";
        }
    }

    @NonNull
=======
    }

    @NonNull
    private static String getOsName(int os) {
        switch(os) {
            case SdkConstants.PLATFORM_LINUX:
                return "linux";
            case SdkConstants.PLATFORM_DARWIN:
                return "darwin";
            case SdkConstants.PLATFORM_WINDOWS:
                return "windows";
            default:
                return "unknown";
        }
    }

    @NonNull
>>>>>>> fdf07a2c
    private static File getJsonFile(@NonNull File testPath, int operatingSystem) {
        return new File(
                THIS_TEST_FOLDER + "support-files/ndk-sample-baselines/"
                        + testPath.getName() + "." + getOsName(operatingSystem) + ".json");
    }

    @NonNull
    private static String getNdkResult(
            @NonNull File projectPath, String flags) throws IOException, InterruptedException {

        String command = String.format(getNdkPath() + "/ndk-build -B -n NDK_PROJECT_PATH=%s %s",
                projectPath.getAbsolutePath(),
                flags);
        return Spawner.spawn(command);
    }

    private static NativeBuildConfigValue checkJson(String path)
            throws IOException, InterruptedException {
        return checkJson(path, SdkConstants.PLATFORM_LINUX);
    }

    private static NativeBuildConfigValue checkJson(String path, int operatingSystem)
            throws IOException, InterruptedException {


        if (isWindows) {
            path = path.replace("/", "\\");
        }
        File ndkPath = getNdkPath();
        File androidMkPath = new File(ndkPath, path);
        File executePath = new File("/tmp/executeFromHere");
        Map<String, String> variantConfigs = getVariantConfigs();

        // Get the baseline config
<<<<<<< HEAD
        File baselineJsonFile = getJsonFile(testPath, operatingSystem);
=======
        File baselineJsonFile = getJsonFile(androidMkPath, operatingSystem);
>>>>>>> fdf07a2c

        if (REGENERATE_TEST_BASELINES) {
            File directory = new File(THIS_TEST_FOLDER + "support-files/ndk-sample-baselines");
            if (!directory.exists()) {
                //noinspection ResultOfMethodCallIgnored
                directory.mkdir();
            }

            // Create the output .txt for each variant by running ndk-build
            for (String variantName : variantConfigs.keySet()) {
                String variantBuildOutputText =
                        getNdkResult(androidMkPath, variantConfigs.get(variantName));
                variantBuildOutputText = variantBuildOutputText
                        .replace("\\", "/")
<<<<<<< HEAD
                        .replace(FileUtils.toSystemIndependentPath(ndkPath.getPath()), "{ndkPath}")
                        .replace(FileUtils.toSystemIndependentPath(testPath.getPath()), "{testPath}")
=======
>>>>>>> fdf07a2c
                        .replace("windows", "{platform}")
                        .replace("linux", "{platform}")
                        .replace("darwin", "{platform}")
                        .replace(THIS_TEST_FOLDER, "{test}");
<<<<<<< HEAD
                File variantBuildOutputFile = getVariantBuildOutputFile(testPath, variantName, operatingSystem);
=======
                File variantBuildOutputFile = getVariantBuildOutputFile(androidMkPath, variantName, operatingSystem);
>>>>>>> fdf07a2c
                Files.write(variantBuildOutputText, variantBuildOutputFile, Charsets.UTF_8);
            }
        }

        // Build the expected result
        NativeBuildConfigValueBuilder builder = new NativeBuildConfigValueBuilder(androidMkPath, executePath);
        for (String variantName : variantConfigs.keySet()) {
<<<<<<< HEAD
            File variantBuildOutputFile = getVariantBuildOutputFile(testPath, variantName, operatingSystem);
=======
            File variantBuildOutputFile = getVariantBuildOutputFile(androidMkPath, variantName, operatingSystem);
>>>>>>> fdf07a2c
            String variantBuildOutputText = Joiner.on('\n')
                    .join(Files.readLines(variantBuildOutputFile, Charsets.UTF_8));

            builder.addCommands(
                    "echo build command",
                    variantName,
                    variantBuildOutputText,
                    true);


            // Add extra command classifiers that are supposed to match all commands in the test.
            // The checks below well see whether there are extra commands we don't know about.
            // If there are unknown commands we need to evaluate whether they should be understood
            // by the parser or just ignored (added to extraTestClassifiers)
            List<CommandClassifier.BuildTool> testClassifiers = Lists.newArrayList();
            testClassifiers.addAll(CommandClassifier.DEFAULT_CLASSIFIERS);
            testClassifiers.addAll(extraTestClassifiers);
            List<CommandLine> commandLines = CommandLineParser.parse(variantBuildOutputText,
                    operatingSystem == SdkConstants.PLATFORM_WINDOWS);
            List<BuildStepInfo> recognized = CommandClassifier.classify(variantBuildOutputText,
                    operatingSystem == SdkConstants.PLATFORM_WINDOWS, testClassifiers);
            checkAllCommandsRecognized(commandLines, recognized);
            checkExpectedCompilerParserBehavior(commandLines);
        }

        NativeBuildConfigValue actualConfig = builder.build();
        String actualResult = new GsonBuilder()
                .setPrettyPrinting()
                .create()
                .toJson(actualConfig);
        checkOutputsHaveWhitelistedExtensions(actualConfig);

        String testPathString = androidMkPath.toString();

        if (isWindows) {
            actualResult = actualResult.replace("/", "\\\\");
            // JSon also uses \ as escape character. For this reason, we need to double escape
            // the file path separators on Windows.
            testPathString = testPathString.replace("\\", "\\\\");
        }
        actualResult = actualResult.replace(testPathString, "{testPath}");
        actualConfig = new Gson().fromJson(actualResult, NativeBuildConfigValue.class);

        if (REGENERATE_TEST_BASELINES || !baselineJsonFile.exists() || REGENERATE_TEST_JSON_FROM_TEXT) {
            Files.write(actualResult, baselineJsonFile, Charsets.UTF_8);
        }

        // Build the baseline result.
        String baselineResult = Joiner.on('\n')
                .join(Files.readLines(baselineJsonFile, Charsets.UTF_8));

        if (isWindows) {
            baselineResult = baselineResult.replace("/", "\\\\");
        }

        NativeBuildConfigValue baselineConfig = new Gson()
                .fromJson(baselineResult, NativeBuildConfigValue.class);
        assertThat(actualConfig).isEqualTo(baselineConfig);
        assertThat(actualConfig).hasUniqueLibraryNames();
        return actualConfig;
    }

    private static void checkOutputsHaveWhitelistedExtensions(NativeBuildConfigValue config) {
        checkNotNull(config.libraries);
        for (NativeLibraryValue library : config.libraries.values()) {
            // These are the three extensions that should occur. These align with what CMake does.
            checkNotNull(library.output);
            if (library.output.toString().endsWith(".so")) {
                continue;
            }
            if (library.output.toString().endsWith(".a")) {
                continue;
            }
            if (!library.output.toString().contains(".")) {
                continue;
            }
            throw new RuntimeException(
                    String.format("Library output %s had an unexpected extension", library.output));
        }
    }

    private static void checkAllCommandsRecognized(List<CommandLine> commandLines,
            List<BuildStepInfo> recognizedBuildSteps) {

        // Check that outputs occur only once
        Map<String, BuildStepInfo> outputs = Maps.newHashMap();
        for (BuildStepInfo recognizedBuildStep : recognizedBuildSteps) {
            for (String output : recognizedBuildStep.getOutputs()) {
                // Check for duplicate names
                Truth.assertThat(outputs.keySet()).doesNotContain(output);
                outputs.put(output, recognizedBuildStep);
            }
        }

        if (commandLines.size() != recognizedBuildSteps.size()) {
            // Build a set of executable commands that were classified.
            Set<String> recognizedCommandLines = Sets.newHashSet();
            for (BuildStepInfo recognizedBuildStep : recognizedBuildSteps) {
                recognizedCommandLines.add(recognizedBuildStep.getCommand().executable);
            }

            Truth.assertThat(recognizedCommandLines).containsAllIn(commandLines);
        }
    }

    // Find the compiler commands and check their parse against expected parse.
    private static void checkExpectedCompilerParserBehavior(List<CommandLine> commands) {
        for (CommandLine command : commands) {
            if (new CommandClassifier.NativeCompilerBuildTool().isMatch(command)) {
                for (String arg : command.args) {
                    if (arg.startsWith("-")) {
                        String trimmed = arg;
                        while(trimmed.startsWith("-")) {
                            trimmed = trimmed.substring(1);
                        }
                        boolean matched = false;
                        for (String withRequiredArgFlag : CompilerParser.WITH_REQUIRED_ARG_FLAGS) {
                            if (trimmed.startsWith(withRequiredArgFlag)) {
                                matched = true;
                            }
                        }

                        for (String withNoArgsFlag : CompilerParser.WITH_NO_ARG_FLAGS) {
                            if (trimmed.equals(withNoArgsFlag)) {
                                matched = true;
                            }
                        }

                        // Recognize -W style flag
                        if (trimmed.startsWith("W")) {
                            matched = true;
                        }

                        if (!matched) {
                            // If you get here, there is a new gcc or clang flag in a baseline test.
                            // For completeness, you should add this flag in CompilerParser.
                            throw new RuntimeException(
                                    "The flag " + arg + " was not a recognized compiler flag");

                        }
                    }
                }
            }
        }
    }

    @NonNull
    public static NativeBuildConfigValueSubject assertThat(@Nullable NativeBuildConfigValue project) {
        return assert_().about(NativeBuildConfigValueSubject.FACTORY).that(project);
    }

<<<<<<< HEAD
=======
    // Related to b.android.com/227685 which caused wrong file path in src file when path was
    // relative to folder containing build.gradle. Fix was to make the path absolute by explicitly
    // rooting it under execute path.
    @Test
    public void cocos2d() throws IOException, InterruptedException {
        NativeBuildConfigValue config = checkJson("samples/cocos2d");
        // Expect relative paths to be rooted at execute path
        assertThat(config).hasSourceFileNames(
                "/tmp/executeFromHere/../../../../external/bullet/BulletMultiThreaded/btThreadSupportInterface.cpp");
    }

>>>>>>> fdf07a2c
    // Related to b.android.com/216676. Same source file name produces same target name.
    @Test
    public void duplicate_source_names() throws IOException, InterruptedException {
        NativeBuildConfigValue config = checkJson("samples/duplicate-source-names");
        assertThat(config).hasExactLibrariesNamed(
                "apple-release-mips64",
                "apple-debug-mips",
                "apple-release-armeabi",
                "banana-release-arm64-v8a",
                "hello-jni-debug-armeabi",
                "hello-jni-debug-x86_64",
                "banana-debug-armeabi",
                "hello-jni-release-arm64-v8a",
                "banana-release-x86",
                "banana-debug-mips64",
                "banana-release-armeabi-v7a",
                "hello-jni-debug-x86",
                "apple-release-armeabi-v7a",
                "hello-jni-release-mips",
                "banana-release-armeabi",
                "hello-jni-debug-mips",
                "apple-release-mips",
                "hello-jni-release-mips64",
                "hello-jni-debug-armeabi-v7a",
                "banana-debug-x86_64",
                "apple-debug-arm64-v8a",
                "apple-release-x86_64",
                "apple-debug-armeabi",
                "hello-jni-release-armeabi",
                "apple-release-x86",
                "hello-jni-release-x86",
                "banana-debug-arm64-v8a",
                "hello-jni-debug-mips64",
                "hello-jni-release-x86_64",
                "banana-debug-mips",
                "apple-debug-mips64",
                "apple-debug-x86",
                "apple-release-arm64-v8a",
                "banana-debug-x86",
                "banana-release-mips64",
                "hello-jni-debug-arm64-v8a",
                "banana-debug-armeabi-v7a",
                "hello-jni-release-armeabi-v7a",
                "banana-release-x86_64",
                "apple-debug-armeabi-v7a",
                "apple-debug-x86_64",
                "banana-release-mips");
    }

    // Related to b.android.com/218397. On Windows, the wrong target name was used because it
    // was passed through File class which caused slashes to be normalized to back slash.
    @Test
    public void windows_target_name() throws IOException, InterruptedException {
        NativeBuildConfigValue config = checkJson("samples/windows-target-name",
                SdkConstants.PLATFORM_WINDOWS);
        assertThat(config).hasExactLibrariesNamed(
                "hello-jni-debug-mips",
                "hello-jni-release-mips64",
                "hello-jni-debug-armeabi-v7a",
                "hello-jni-debug-armeabi",
                "hello-jni-debug-x86_64",
                "hello-jni-release-arm64-v8a",
                "hello-jni-release-armeabi",
                "hello-jni-release-x86",
                "hello-jni-debug-mips64",
                "hello-jni-release-x86_64",
                "hello-jni-debug-arm64-v8a",
                "hello-jni-debug-x86",
                "hello-jni-release-armeabi-v7a",
                "hello-jni-release-mips");
    }

    // Related to b.android.com/214626
    @Test
    public void LOCAL_MODULE_FILENAME() throws IOException, InterruptedException {
        checkJson("samples/LOCAL_MODULE_FILENAME");
    }

    @Test
    public void include_flag() throws IOException, InterruptedException {
        checkJson("samples/include-flag");
    }

    @Test
    public void clang_example() throws IOException, InterruptedException {
<<<<<<< HEAD
        checkJson("samples/clang");
=======
        NativeBuildConfigValue config = checkJson("samples/clang");
        // Assert that full paths coming from the ndk-build output aren't further qualified with
        // executution path.
        assertThat(config).hasExactSourceFileNames(
            "/usr/local/google/home/jomof/Android/Sdk/ndk-bundle/sources/android/cpufeatures/cpu-features.c",
            "/usr/local/google/home/jomof/projects/hello-neon1/app/src/main/cpp/helloneon.c");
    }

    @Test
    public void neon_example() throws IOException, InterruptedException {
        checkJson("samples/neon");
>>>>>>> fdf07a2c
    }

    @Test
    public void ccache_example() throws IOException, InterruptedException {
        // CCache is turned on in ndk build by setting NDK_CCACHE to a path to ccache
        // executable.
        checkJson("samples/ccache");
    }

    @Test
    public void google_test_example() throws IOException, InterruptedException {
       NativeBuildConfigValue config = checkJson("samples/google-test-example");
<<<<<<< HEAD
       assertThat(config).hasExactLibraryOutputs(
               "{NDK}/debug/obj/local/arm64-v8a/libgoogletest_static.a",
               "{NDK}/debug/obj/local/arm64-v8a/sample1_unittest",
               "{NDK}/debug/obj/local/arm64-v8a/libsample1.so",
               "{NDK}/debug/obj/local/arm64-v8a/libgoogletest_main.a");
=======
       assertThat(config)
            .hasExactLibraryOutputs(
                FileUtils.toSystemDependentPath(
                        "{NDK}/debug/obj/local/arm64-v8a/libgoogletest_static.a"),
                FileUtils.toSystemDependentPath(
                        "{NDK}/debug/obj/local/arm64-v8a/sample1_unittest"),
                FileUtils.toSystemDependentPath(
                        "{NDK}/debug/obj/local/arm64-v8a/libsample1.so"),
                FileUtils.toSystemDependentPath(
                        "{NDK}/debug/obj/local/arm64-v8a/libgoogletest_main.a"));
>>>>>>> fdf07a2c
    }

    @Test
    public void missing_include_example() throws IOException, InterruptedException {
        checkJson("samples/missing-include");
    }

    // input: support-files/ndk-sample-baselines/san-angeles.json
    @Test
    public void san_angeles() throws IOException, InterruptedException {
        checkJson("samples/san-angeles");
    }

    @Test
    public void san_angeles_windows() throws IOException, InterruptedException {
        checkJson("samples/san-angeles", SdkConstants.PLATFORM_WINDOWS);
    }

    // input: support-files/ndk-sample-baselines/Teapot.json
    @Test
    public void Teapot() throws IOException, InterruptedException {
        checkJson("samples/Teapot");
    }
    // input: support-files/ndk-sample-baselines/native-audio.json
    @Test
    public void native_audio() throws IOException, InterruptedException {
        checkJson("samples/native-audio");
    }
    // input: support-files/ndk-sample-baselines/native-codec.json
    @Test
    public void native_codec() throws IOException, InterruptedException {
        checkJson("samples/native-codec");
    }
    // input: support-files/ndk-sample-baselines/native-media.json
    @Test
    public void native_media() throws IOException, InterruptedException {
        checkJson("samples/native-media");
    }
    // input: support-files/ndk-sample-baselines/native-plasma.json
    @Test
    public void native_plasma() throws IOException, InterruptedException {
        checkJson("samples/native-plasma");
    }
    // input: support-files/ndk-sample-baselines/bitmap-plasma.json
    @Test
    public void bitmap_plasma() throws IOException, InterruptedException {
        checkJson("samples/bitmap-plasma");
    }
    // input: support-files/ndk-sample-baselines/native-activity.json
    @Test
    public void native_activity() throws IOException, InterruptedException {
        checkJson("samples/native-activity");
    }
    // input: support-files/ndk-sample-baselines/HelloComputeNDK.json
    @Test
    public void HelloComputeNDK() throws IOException, InterruptedException {
        NativeBuildConfigValue config = checkJson("samples/HelloComputeNDK");
<<<<<<< HEAD
        assertThat(config).hasExactLibraryOutputs(
                "{ndkPath}/samples/HelloComputeNDK/obj/local/x86/libhellocomputendk.so",
                "{ndkPath}/samples/HelloComputeNDK/libs/armeabi-v7a/librs.mono.so",
                "{ndkPath}/samples/HelloComputeNDK/obj/local/mips/libhellocomputendk.so",
                "{ndkPath}/samples/HelloComputeNDK/libs/mips/librs.mono.so",
                "{ndkPath}/samples/HelloComputeNDK/libs/x86/librs.mono.so",
                "{ndkPath}/samples/HelloComputeNDK/obj/local/armeabi-v7a/libhellocomputendk.so");
=======
        assertThat(config)
                .hasExactLibraryOutputs(
                        FileUtils.toSystemDependentPath(
                                "/{ndkPath}/samples/HelloComputeNDK/obj/local/x86/libhellocomputendk.so"),
                        FileUtils.toSystemDependentPath(
                                "/{ndkPath}/samples/HelloComputeNDK/libs/armeabi-v7a/librs.mono.so"),
                        FileUtils.toSystemDependentPath(
                                "/{ndkPath}/samples/HelloComputeNDK/obj/local/mips/libhellocomputendk.so"),
                        FileUtils.toSystemDependentPath(
                                "/{ndkPath}/samples/HelloComputeNDK/libs/mips/librs.mono.so"),
                        FileUtils.toSystemDependentPath(
                                "/{ndkPath}/samples/HelloComputeNDK/libs/x86/librs.mono.so"),
                        FileUtils.toSystemDependentPath(
                                "/{ndkPath}/samples/HelloComputeNDK/obj/local/armeabi-v7a/libhellocomputendk.so"));
>>>>>>> fdf07a2c
    }
    // input: support-files/ndk-sample-baselines/test-libstdc++.json
    @Test
    public void test_libstdcpp() throws IOException, InterruptedException {
        checkJson("samples/test-libstdc++");
    }
    // input: support-files/ndk-sample-baselines/hello-gl2.json
    @Test
    public void hello_gl2() throws IOException, InterruptedException {
        checkJson("samples/hello-gl2");
    }
    // input: support-files/ndk-sample-baselines/two-libs.json
    @Test
    public void two_libs() throws IOException, InterruptedException {
        checkJson("samples/two-libs");
    }
    // input: support-files/ndk-sample-baselines/module-exports.json
    @Test
    public void module_exports() throws IOException, InterruptedException {
        checkJson("samples/module-exports");
    }
}<|MERGE_RESOLUTION|>--- conflicted
+++ resolved
@@ -240,7 +240,6 @@
                         + "support-files/ndk-sample-baselines/"
                         + testPath.getName()
                         + "." + variant + "." + getOsName(operatingSystem) + ".txt");
-<<<<<<< HEAD
     }
 
     @NonNull
@@ -258,25 +257,6 @@
     }
 
     @NonNull
-=======
-    }
-
-    @NonNull
-    private static String getOsName(int os) {
-        switch(os) {
-            case SdkConstants.PLATFORM_LINUX:
-                return "linux";
-            case SdkConstants.PLATFORM_DARWIN:
-                return "darwin";
-            case SdkConstants.PLATFORM_WINDOWS:
-                return "windows";
-            default:
-                return "unknown";
-        }
-    }
-
-    @NonNull
->>>>>>> fdf07a2c
     private static File getJsonFile(@NonNull File testPath, int operatingSystem) {
         return new File(
                 THIS_TEST_FOLDER + "support-files/ndk-sample-baselines/"
@@ -311,11 +291,7 @@
         Map<String, String> variantConfigs = getVariantConfigs();
 
         // Get the baseline config
-<<<<<<< HEAD
-        File baselineJsonFile = getJsonFile(testPath, operatingSystem);
-=======
         File baselineJsonFile = getJsonFile(androidMkPath, operatingSystem);
->>>>>>> fdf07a2c
 
         if (REGENERATE_TEST_BASELINES) {
             File directory = new File(THIS_TEST_FOLDER + "support-files/ndk-sample-baselines");
@@ -330,20 +306,11 @@
                         getNdkResult(androidMkPath, variantConfigs.get(variantName));
                 variantBuildOutputText = variantBuildOutputText
                         .replace("\\", "/")
-<<<<<<< HEAD
-                        .replace(FileUtils.toSystemIndependentPath(ndkPath.getPath()), "{ndkPath}")
-                        .replace(FileUtils.toSystemIndependentPath(testPath.getPath()), "{testPath}")
-=======
->>>>>>> fdf07a2c
                         .replace("windows", "{platform}")
                         .replace("linux", "{platform}")
                         .replace("darwin", "{platform}")
                         .replace(THIS_TEST_FOLDER, "{test}");
-<<<<<<< HEAD
-                File variantBuildOutputFile = getVariantBuildOutputFile(testPath, variantName, operatingSystem);
-=======
                 File variantBuildOutputFile = getVariantBuildOutputFile(androidMkPath, variantName, operatingSystem);
->>>>>>> fdf07a2c
                 Files.write(variantBuildOutputText, variantBuildOutputFile, Charsets.UTF_8);
             }
         }
@@ -351,11 +318,7 @@
         // Build the expected result
         NativeBuildConfigValueBuilder builder = new NativeBuildConfigValueBuilder(androidMkPath, executePath);
         for (String variantName : variantConfigs.keySet()) {
-<<<<<<< HEAD
-            File variantBuildOutputFile = getVariantBuildOutputFile(testPath, variantName, operatingSystem);
-=======
             File variantBuildOutputFile = getVariantBuildOutputFile(androidMkPath, variantName, operatingSystem);
->>>>>>> fdf07a2c
             String variantBuildOutputText = Joiner.on('\n')
                     .join(Files.readLines(variantBuildOutputFile, Charsets.UTF_8));
 
@@ -507,8 +470,6 @@
         return assert_().about(NativeBuildConfigValueSubject.FACTORY).that(project);
     }
 
-<<<<<<< HEAD
-=======
     // Related to b.android.com/227685 which caused wrong file path in src file when path was
     // relative to folder containing build.gradle. Fix was to make the path absolute by explicitly
     // rooting it under execute path.
@@ -520,7 +481,6 @@
                 "/tmp/executeFromHere/../../../../external/bullet/BulletMultiThreaded/btThreadSupportInterface.cpp");
     }
 
->>>>>>> fdf07a2c
     // Related to b.android.com/216676. Same source file name produces same target name.
     @Test
     public void duplicate_source_names() throws IOException, InterruptedException {
@@ -606,9 +566,6 @@
 
     @Test
     public void clang_example() throws IOException, InterruptedException {
-<<<<<<< HEAD
-        checkJson("samples/clang");
-=======
         NativeBuildConfigValue config = checkJson("samples/clang");
         // Assert that full paths coming from the ndk-build output aren't further qualified with
         // executution path.
@@ -620,7 +577,6 @@
     @Test
     public void neon_example() throws IOException, InterruptedException {
         checkJson("samples/neon");
->>>>>>> fdf07a2c
     }
 
     @Test
@@ -633,13 +589,6 @@
     @Test
     public void google_test_example() throws IOException, InterruptedException {
        NativeBuildConfigValue config = checkJson("samples/google-test-example");
-<<<<<<< HEAD
-       assertThat(config).hasExactLibraryOutputs(
-               "{NDK}/debug/obj/local/arm64-v8a/libgoogletest_static.a",
-               "{NDK}/debug/obj/local/arm64-v8a/sample1_unittest",
-               "{NDK}/debug/obj/local/arm64-v8a/libsample1.so",
-               "{NDK}/debug/obj/local/arm64-v8a/libgoogletest_main.a");
-=======
        assertThat(config)
             .hasExactLibraryOutputs(
                 FileUtils.toSystemDependentPath(
@@ -650,7 +599,6 @@
                         "{NDK}/debug/obj/local/arm64-v8a/libsample1.so"),
                 FileUtils.toSystemDependentPath(
                         "{NDK}/debug/obj/local/arm64-v8a/libgoogletest_main.a"));
->>>>>>> fdf07a2c
     }
 
     @Test
@@ -708,15 +656,6 @@
     @Test
     public void HelloComputeNDK() throws IOException, InterruptedException {
         NativeBuildConfigValue config = checkJson("samples/HelloComputeNDK");
-<<<<<<< HEAD
-        assertThat(config).hasExactLibraryOutputs(
-                "{ndkPath}/samples/HelloComputeNDK/obj/local/x86/libhellocomputendk.so",
-                "{ndkPath}/samples/HelloComputeNDK/libs/armeabi-v7a/librs.mono.so",
-                "{ndkPath}/samples/HelloComputeNDK/obj/local/mips/libhellocomputendk.so",
-                "{ndkPath}/samples/HelloComputeNDK/libs/mips/librs.mono.so",
-                "{ndkPath}/samples/HelloComputeNDK/libs/x86/librs.mono.so",
-                "{ndkPath}/samples/HelloComputeNDK/obj/local/armeabi-v7a/libhellocomputendk.so");
-=======
         assertThat(config)
                 .hasExactLibraryOutputs(
                         FileUtils.toSystemDependentPath(
@@ -731,7 +670,6 @@
                                 "/{ndkPath}/samples/HelloComputeNDK/libs/x86/librs.mono.so"),
                         FileUtils.toSystemDependentPath(
                                 "/{ndkPath}/samples/HelloComputeNDK/obj/local/armeabi-v7a/libhellocomputendk.so"));
->>>>>>> fdf07a2c
     }
     // input: support-files/ndk-sample-baselines/test-libstdc++.json
     @Test

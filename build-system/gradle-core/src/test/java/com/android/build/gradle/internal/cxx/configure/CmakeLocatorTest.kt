/*
 * Copyright (C) 2018 The Android Open Source Project
 *
 * Licensed under the Apache License, Version 2.0 (the "License");
 * you may not use this file except in compliance with the License.
 * You may obtain a copy of the License at
 *
 *      http://www.apache.org/licenses/LICENSE-2.0
 *
 * Unless required by applicable law or agreed to in writing, software
 * distributed under the License is distributed on an "AS IS" BASIS,
 * WITHOUT WARRANTIES OR CONDITIONS OF ANY KIND, either express or implied.
 * See the License for the specific language governing permissions and
 * limitations under the License.
 */

package com.android.build.gradle.internal.cxx.configure

import com.android.build.gradle.internal.cxx.logging.RecordingLoggingEnvironment
import com.android.repository.Revision
import com.android.repository.api.LocalPackage
import com.android.repository.testframework.FakePackage
import com.google.common.truth.Truth.assertThat
import org.junit.Test
import java.io.File
import java.io.IOException
import java.util.function.Consumer

class CmakeLocatorTest {
    private val newline = System.lineSeparator()
    private val slash = File.separator

    private fun fakeLocalPackageOf(path: String, revision: String): FakePackage.FakeLocalPackage {
        // path is like p;1.1
        val result = FakePackage.FakeLocalPackage(path)
        result.setRevision(Revision.parseRevision(revision))
        return result
    }

    data class FindCmakeEncounter(
        val errors: MutableList<String> = mutableListOf(),
        val warnings: MutableList<String> = mutableListOf(),
        val info: MutableList<String> = mutableListOf(),
        var environmentPathsRetrieved: Boolean = false,
        var sdkPackagesRetrieved: Boolean = false,
        var downloadRemote: Boolean = false,
        var result: String? = null,
        var downloadAttempts: Int = 0
    )

    private fun findCmakePath(
        cmakeVersionFromDsl: String?,
        environmentPaths: () -> List<File> = { listOf() },
        cmakePathFromLocalProperties: File? = null,
        cmakeVersion: (File) -> Revision? = { _ -> null },
        repositoryPackages: () -> List<LocalPackage> = { listOf() },
        downloader: () -> Unit = {}
    ): FindCmakeEncounter {
        val encounter = FindCmakeEncounter()
<<<<<<< HEAD
        val fileResult = findCmakePathLogic(
            cmakeVersionFromDsl = cmakeVersionFromDsl,
            cmakePathFromLocalProperties = cmakePathFromLocalProperties,
            error = { message -> encounter.errors += message },
            warn = { message -> encounter.warnings += message },
            info = { message -> encounter.info += message },
            environmentPaths = {
                encounter.environmentPathsRetrieved = true
                environmentPaths()
            },
            canarySdkPaths = { listOf() },
            cmakeVersion = cmakeVersion,
            repositoryPackages = {
                encounter.sdkPackagesRetrieved = true
                repositoryPackages()
            },
            downloader = {
                encounter.downloadAttempts = encounter.downloadAttempts + 1
                downloader()
=======
        RecordingLoggingEnvironment().use { logger ->
            val fileResult = findCmakePathLogic(
                cmakeVersionFromDsl = cmakeVersionFromDsl,
                cmakePathFromLocalProperties = cmakePathFromLocalProperties,

                environmentPaths = {
                    encounter.environmentPathsRetrieved = true
                    environmentPaths()
                },
                canarySdkPaths = { listOf() },
                cmakeVersion = cmakeVersion,
                repositoryPackages = {
                    encounter.sdkPackagesRetrieved = true
                    repositoryPackages()
                },
                downloader = Consumer {
                    encounter.downloadAttempts = encounter.downloadAttempts + 1
                    downloader()
                }
            )
            if (fileResult != null) {
                encounter.result = fileResult.toString().replace("\\", "/")
>>>>>>> 86bcd624
            }
            if (encounter.result != null) {
                // Should be the cmake install folder without the "bin"
                assertThat(encounter.result!!.endsWith("bin")).isFalse()
            }
            encounter.errors += logger.errors
            encounter.warnings += logger.warnings
            encounter.info += logger.infos
        }

        return encounter
    }

    private fun expectException(message: String, action: () -> Unit) {
        try {
            action()
            throw RuntimeException("expected exception")
        } catch (e: Throwable) {
            if (message != e.message) {
                println("Expected: $message")
                println("Actual: ${e.message}")
            }
            assertThat(e).hasMessageThat().isEqualTo(message)
        }
    }

    /**
     * User request: "3.bob" or "+"
     * Candidates from Local Repository: "3.6.4111459"
     * Result: Invalid revision error is issued. Default version "3.6.4111459" is selected.
     */
    private fun dslVersionInvalidTestCase(cmakeVersion: String) {
        val localCmake = fakeLocalPackageOf("cmake;3.6.4111459", "3.6.4111459")
        val encounter = findCmakePath(
            cmakeVersionFromDsl = cmakeVersion,
            repositoryPackages = { listOf(localCmake) })
        assertThat(encounter.result).isNotNull()
        assertThat(encounter.result!!.toString()).isEqualTo(
            "/sdk/cmake/3.6.4111459"
        )  // This is a fallback.
        assertThat(encounter.warnings).hasSize(0)
        assertThat(encounter.errors.single()).isEqualTo(
            "CMake version '$cmakeVersion' is not formatted correctly."
        )
        assertThat(encounter.downloadAttempts).isEqualTo(0)
    }

    @Test
    fun dslVersionInvalid1() {
        dslVersionInvalidTestCase("3.bob")
    }

    @Test
    fun dslVersionInvalid2() {
        dslVersionInvalidTestCase("+")
    }

    /**
     * Verifies that versions below 3.7 issue an error.
     */
    private fun dslVersionNumberTooLowTestCase(cmakeVersion: String) {
        val threeSix = fakeLocalPackageOf("cmake;3.6.4111459", "3.6.4111459")
        val threeTen = fakeLocalPackageOf("cmake;3.10.4111459", "3.10.2")
        val encounter = findCmakePath(
            cmakeVersionFromDsl = cmakeVersion,
            repositoryPackages = { listOf(threeTen, threeSix) })
        assertThat(encounter.warnings).hasSize(0)
        assertThat(encounter.errors.single()).isEqualTo(
            "CMake version '" + cmakeVersion.removeSuffix("+") + "' is too low. Use 3.7.0 or higher."
        )
        assertThat(encounter.result).isNotNull()  // Falls back to either 3.6 or 3.10.
        assertThat(encounter.downloadAttempts).isEqualTo(0)
    }

    @Test
    fun dslVersionNumberTooLow1() {
        dslVersionNumberTooLowTestCase("3.2")
    }

    @Test
    fun dslVersionNumberTooLow2() {

        dslVersionNumberTooLowTestCase("2.2")
    }

    @Test
    fun dslVersionNumberTooLow3() {
        dslVersionNumberTooLowTestCase("3.2+")
    }

    @Test
    fun dslVersionNumberTooLow4() {
        dslVersionNumberTooLowTestCase("2.2+")
    }

    /**
     * Verifies that versions without micro precision issue an error.
     */
    private fun dslVersionTooFewPartsTestCase(cmakeVersion: String) {
        val cmakeVersionWithoutPlus = cmakeVersion.removeSuffix("+")
        val threeSix = fakeLocalPackageOf("cmake;3.6.4111459", "3.6.4111459")
        val threeTen = fakeLocalPackageOf("cmake;3.10.4111459", "3.10.2")
        val encounter = findCmakePath(
            cmakeVersionFromDsl = cmakeVersion,
            repositoryPackages = { listOf(threeTen, threeSix) }
        )
        assertThat(encounter.warnings).hasSize(0)
        assertThat(encounter.errors.single()).isEqualTo(
            "CMake version '$cmakeVersionWithoutPlus' does not have enough precision. Use major.minor.micro in version."
        )
        assertThat(encounter.result).isNotNull()  // This is a fallback
        assertThat(encounter.downloadAttempts).isEqualTo(0)
    }

    @Test
    fun dslVersionTooFewParts1() {
        dslVersionTooFewPartsTestCase("4")
    }

    @Test
    fun dslVersionTooFewParts2() {
        dslVersionTooFewPartsTestCase("4.12")
    }

    @Test
    fun dslVersionTooFewParts3() {
        dslVersionTooFewPartsTestCase("4.12+")
    }

    @Test
    fun dslVersionTooFewParts4() {
        dslVersionTooFewPartsTestCase("4.12+")
    }

    /**
     * User request: "3.12.0"
     * Candidates from Local Properties: "3.12.0"
     * Result: "3.12.0" from local properties is selected.
     */
    private fun findByCmakeDirTestCase(cmakeVersion: String) {
        val encounter = findCmakePath(
            cmakeVersionFromDsl = cmakeVersion,
            cmakePathFromLocalProperties = File("/a/b/c/cmake"),
            environmentPaths = { listOf(File("/d/e/f")) },
            cmakeVersion = { folder ->
                if (folder.toString().replace("\\", "/") == "/a/b/c/cmake/bin") {
                    Revision.parseRevision("3.12.0")
                } else {
                    null
                }
            })
        assertThat(encounter.result).isNotNull()
        assertThat(encounter.result!!.toString()).isEqualTo(
            "/a/b/c/cmake"
        )
        assertThat(encounter.warnings).hasSize(0)
        assertThat(encounter.errors).hasSize(0)
        assertThat(encounter.downloadAttempts).isEqualTo(0)
    }

    @Test
    fun findByCmakeDir1() {
        findByCmakeDirTestCase("3.12.0")
    }

    @Test
    fun findByCmakeDir2() {
        findByCmakeDirTestCase("3.11.0+")
    }

    /**
     * User request: "3.13.0"
     * Candidates from Local Properties: "3.12.0"
     * Result: Error. No matches found.
     */
    @Test
    fun findByCmakeDirWrongVersion() {
        expectException(
            "CMake '3.12.0' found via cmake.dir='${slash}a${slash}b${slash}c${slash}cmake' does not match " +
                    "requested version '3.13.0'.$newline" +
                    "- CMake '3.12.0' found from cmake.dir did not match requested version '3.13.0'."
        ) {
            findCmakePath(
                cmakeVersionFromDsl = "3.13.0",
                cmakePathFromLocalProperties = File("/a/b/c/cmake"),
                cmakeVersion = { folder ->
                    if (folder.toString().replace("\\", "/") == "/a/b/c/cmake/bin") {
                        Revision.parseRevision("3.12.0")
                    } else {
                        null
                    }
                })
        }
    }

    /**
     * User request: default
     * Candidates from Local Properties: "3.12"
     * Candidates from Local Repository: "3.6.4111459"
     * Result: The "3.12" version from cmake.dir is prioritized over the default.
     */
    @Test
    fun findByCmakeDirNoVersionInBuildGradle() {
        val threeSix = fakeLocalPackageOf("cmake;3.6.4111459", "3.6.4111459")
        val encounter = findCmakePath(
            cmakeVersionFromDsl = null,
            cmakePathFromLocalProperties = File("/a/b/c/cmake"),
            environmentPaths = { listOf(File("/d/e/f")) },
            repositoryPackages = { listOf(threeSix) },
            cmakeVersion = { folder ->
                if (folder.toString().replace("\\", "/") == "/a/b/c/cmake/bin") {
                    Revision.parseRevision("3.12")
                } else {
                    null
                }
            })
        assertThat(encounter.result).isNotNull()
        assertThat(encounter.result!!.toString()).isEqualTo(
            "/a/b/c/cmake"
        )
        assertThat(encounter.warnings).hasSize(0)
        assertThat(encounter.errors).hasSize(0)
        assertThat(encounter.downloadAttempts).isEqualTo(0)
    }

    /**
     * User request: default
     * Candidates from Local Properties: "not a valid cmake directory"
     * Candidates from Local Repository: "3.6.4111459"
     * Result: 3.6.4111459 is selected from local repository.
     *
     * In this scenario, user specified path in cmake.dir, but the directory does not contain a
     * valid cmake version, so the cmake.dir input is ignored.
     */
    @Test
    fun invalidCmakeDir() {
        val threeSix = fakeLocalPackageOf("cmake;3.6.4111459", "3.6.4111459")
        val encounter = findCmakePath(
            cmakeVersionFromDsl = null,
            cmakePathFromLocalProperties = File("/a/b/c/cmake/bin-mistake"),
            repositoryPackages = { listOf(threeSix) },
            cmakeVersion = { folder ->
                if (folder.toString() == "/a/b/c/cmake/bin") {
                    Revision.parseRevision("3.12.0")
                } else {
                    null
                }
            })
        assertThat(encounter.result).isNotNull()
        assertThat(encounter.result!!).isEqualTo(
            "/sdk/cmake/3.6.4111459"
        ) // This is a fallback
        assertThat(encounter.warnings).hasSize(0)
        assertThat(encounter.errors).containsExactly(
            "Could not get version from " +
                    "cmake.dir path '${slash}a${slash}b${slash}c${slash}cmake${slash}bin-mistake'."
        )
        assertThat(encounter.downloadAttempts).isEqualTo(0)
    }

    /**
     * User request: null, "3.6.4111459" or "3.6.0-rc1"
     * Candidates from Local Repository: "3.6.4111459", "3.10.2"
     * Result: "3.6.4111459" from local repository is selected. Higher version 3.10.2 is ignored.
     */
    private fun sdkCmakeExistsLocallyRequestLowerVersionTestCase(cmakeVersion: String?) {
        val threeSix = fakeLocalPackageOf("cmake;3.6.4111459", "3.6.4111459")
        val threeTen = fakeLocalPackageOf("cmake;3.10.2", "3.10.2")
        val encounter = findCmakePath(
            cmakeVersionFromDsl = cmakeVersion,
            repositoryPackages = { listOf(threeSix, threeTen) })
        assertThat(encounter.result).isNotNull()
        assertThat(encounter.result!!.toString()).isEqualTo(
            "/sdk/cmake/3.6.4111459"
        )
        assertThat(encounter.warnings).hasSize(0)
        assertThat(encounter.errors).hasSize(0)
        assertThat(encounter.downloadAttempts).isEqualTo(0)
    }

    @Test
    fun sdkCmakeExistsLocallyRequestLowerVersion1() {
        sdkCmakeExistsLocallyRequestLowerVersionTestCase(null)
    }

    @Test
    fun sdkCmakeExistsLocallyRequestLowerVersion2() {

        sdkCmakeExistsLocallyRequestLowerVersionTestCase("3.6.0")
    }

    @Test
    fun sdkCmakeExistsLocallyRequestLowerVersion3() {
        sdkCmakeExistsLocallyRequestLowerVersionTestCase("3.6.0-rc1")
    }

    /**
     * User request: "3.10.2" or "3.10.2-rc1"
     * Candidates from Local Repository: "3.6.4111459", "3.10.2"
     * Result: "3.10.2" from local repository is selected. Lower version 3.6.4111459 is ignored.
     */
    private fun sdkCmakeExistsLocallyRequestHigherVersionTestCase(cmakeVersion: String?) {
        val threeSix = fakeLocalPackageOf("cmake;3.6.4111459", "3.6.4111459")
        val threeTen = fakeLocalPackageOf("cmake;3.10.2", "3.10.2")
        val encounter = findCmakePath(
            cmakeVersionFromDsl = cmakeVersion,
            repositoryPackages = { listOf(threeSix, threeTen) })
        assertThat(encounter.result).isNotNull()
        assertThat(encounter.result!!.toString()).isEqualTo(
            "/sdk/cmake/3.10.2"
        )
        assertThat(encounter.warnings).hasSize(0)
        assertThat(encounter.errors).hasSize(0)
        assertThat(encounter.downloadAttempts).isEqualTo(0)
    }

    @Test
    fun sdkCmakeExistsLocallyRequestHigherVersion1() {
        sdkCmakeExistsLocallyRequestHigherVersionTestCase("3.10.2")
    }

    @Test
    fun sdkCmakeExistsLocallyRequestHigherVersion2() {
        sdkCmakeExistsLocallyRequestHigherVersionTestCase("3.10.2-rc1")
    }

    /**
     * User request: "3.10.2"
     * Candidates from Local Repository: "3.8.0"
     * Result: No matches.
     */
    private fun sdkCmakeNoExactMatchTestCase(cmakeVersion: String) {
        val localCmake = fakeLocalPackageOf("cmake;3.8.0", "3.8.0")
        expectException(
            "CMake '$cmakeVersion' was not found in PATH or by cmake.dir property.$newline" +
                    "- CMake '3.8.0' found in SDK did not match requested version '$cmakeVersion'."
        )
        {
            findCmakePath(
                cmakeVersionFromDsl = cmakeVersion,
                repositoryPackages = { listOf(localCmake) })
        }
    }

    @Test
    fun sdkCmakeNoExactMatch1() {
        sdkCmakeNoExactMatchTestCase("3.10.2")
    }

    @Test
    fun sdkCmakeNoExactMatch2() {
        sdkCmakeNoExactMatchTestCase("3.7.0")
    }

    /**
     * User request: default, "3.6.0", or "3.6.0-rc1"
     * Candidates from Local Repository: "3.10.2"
     * Downloader: Null downloader that does not download anything.
     * Result: Default version not found. Download attempt from SDK failed. Higher version 3.10.2 ignored.
     */
    private fun sdkCmakeAutoInstallFailsTestCase(cmakeVersion: String?) {
        val localCmake = fakeLocalPackageOf("cmake;3.10.4111459", "3.10.2")
        val cmakeVersionOrDefault = cmakeVersion ?: "3.6.0"
        expectException(
            "CMake '$cmakeVersionOrDefault' was not found in PATH or by cmake.dir property.$newline" +
                    "- CMake '3.10.2' found in SDK did not match requested version '$cmakeVersionOrDefault'."
        ) {
            findCmakePath(
                cmakeVersionFromDsl = cmakeVersion,
                repositoryPackages = { listOf(localCmake) })
        }
    }

    @Test
    fun sdkCmakeAutoInstallFails1() {
        sdkCmakeAutoInstallFailsTestCase(null)
    }

    @Test
    fun sdkCmakeAutoInstallFails2() {
        sdkCmakeAutoInstallFailsTestCase("3.6.0")
    }

    @Test
    fun sdkCmakeAutoInstallFails3() {
        sdkCmakeAutoInstallFailsTestCase("3.6.0-rc1")
    }

    /**
     * User request: default, "3.6.0", or "3.6.0-rc1"
     * Candidates from Local Repository: "3.10.2"
     * Candidates from Path: "3.12.0", "3.13.0"
     * Downloader: Successfully downloads "3.6.0-rc2" from SDK.
     * Result: Default version not found. Download attempt from SDK succeeded. Version "3.6.4111459"
     * from local repository is selected. Higher version 3.10.2 is ignored. Versions from path are ignored.
     */
    private fun sdkCmakeAutoInstallSuccessTestCase(cmakeVersion: String?) {
        val threeTen = fakeLocalPackageOf("cmake;3.10.4111459", "3.10.2")
        val repositoryPackages = listOf(threeTen).toMutableList()
        val encounter = findCmakePath(
            cmakeVersionFromDsl = cmakeVersion,
            repositoryPackages = { repositoryPackages },
            environmentPaths = {
                listOf(
                    File("/a/b/c/cmake/bin"),
                    File("/d/e/f/cmake/bin")
                )
            },
            cmakeVersion = { folder ->
                val folderPath = folder.toString().replace("\\", "/")
                when (folderPath) {
                    "/a/b/c/cmake/bin" ->
                        Revision.parseRevision("3.12.0")
                    "/d/e/f/cmake/bin" ->
                        Revision.parseRevision("3.13.0")
                    else -> null
                }
            },
            downloader = {
                repositoryPackages.add(
                    fakeLocalPackageOf("cmake;3.6.4111459", "3.6.4111459")
                )
            }
        )
        assertThat(encounter.downloadAttempts).isEqualTo(1)
    }

    @Test
    fun sdkCmakeAutoInstallSuccess1() {
        sdkCmakeAutoInstallSuccessTestCase(null)
    }

    @Test
    fun sdkCmakeAutoInstallSuccess2() {
        sdkCmakeAutoInstallSuccessTestCase("3.6.0")
    }

    @Test
    fun sdkCmakeAutoInstallSuccess3() {
        sdkCmakeAutoInstallSuccessTestCase("3.6.0-rc1")
    }

    /**
     * User request: "3.6.4111459"
     * Candidates from Local Repository:  "3.6.0"
     * Result: An error is reported even though "3.6.4111459" is the SDK version of 3.6.0-rc2
     */
    @Test
    fun sdkCmakeInternalCmakeVersionRejected() {
        val threeSix = fakeLocalPackageOf("cmake;3.6.4111459", "3.6.4111459")
        expectException(
            "CMake '3.6.4111459' was not found in PATH or by cmake.dir property.$newline" +
                    "- CMake '3.6.0' found in SDK did not match requested version '3.6.4111459'."
        ) {
            findCmakePath(
                cmakeVersionFromDsl = "3.6.4111459",
                repositoryPackages = { listOf(threeSix) })
        }
    }

    /**
     * User request: "3.7.0+", "3.7.0-rc1+", "3.10.2+", "3.10.2-rc1+"
     * Canidates from Local Repository: 3.6.411459, 3.10.2
     * Result: 3.10.2 is selected, because it is higher and -rc1 is ignored.
     */
    private fun sdkCmakeWithPlusTestCase(cmakeVersion: String) {
        val threeSix = fakeLocalPackageOf("cmake;3.6.4111459", "3.6.411459")
        val threeTen = fakeLocalPackageOf("cmake;3.10.4111459", "3.10.2")
        val encounter = findCmakePath(
            cmakeVersionFromDsl = cmakeVersion,
            repositoryPackages = { listOf(threeSix, threeTen) })
        assertThat(encounter.result).isNotNull()
        assertThat(encounter.result!!).isEqualTo(
            "/sdk/cmake/3.10.4111459"
        )
        assertThat(encounter.warnings).hasSize(0)
        assertThat(encounter.errors).hasSize(0)
        assertThat(encounter.downloadAttempts).isEqualTo(0)
    }

    @Test
    fun sdkCmakeWithPlus1() {
        sdkCmakeWithPlusTestCase("3.7.0+")
    }

    @Test
    fun sdkCmakeWithPlus2() {
        sdkCmakeWithPlusTestCase("3.7.0-rc1+")
    }

    @Test
    fun sdkCmakeWithPlus3() {
        sdkCmakeWithPlusTestCase("3.10.2+")
    }

    @Test
    fun sdkCmakeWithPlus4() {
        sdkCmakeWithPlusTestCase("3.10.2-rc1+")
    }

    /**
     * User request: "3.10.2+"
     * Candidates from Local Repository: "3.8.0"
     * Result: No matches.
     */
    @Test
    fun sdkCmakeWithPlusNoMatch() {
        val cmakeVersionWithPlus = "3.10.2+"
        val cmakeVersion = "3.10.2"
        val localCmake = fakeLocalPackageOf("cmake;3.8.0", "3.8.0")
        expectException(
            "CMake '$cmakeVersion' or higher was not found in PATH or by cmake.dir property.$newline" +
                    "- CMake '3.8.0' found in SDK could not satisfy requested version '$cmakeVersion' because it was lower."
        )
        {
            findCmakePath(
                cmakeVersionFromDsl = cmakeVersionWithPlus,
                repositoryPackages = { listOf(localCmake) })
        }
    }

    /**
     * User request: "3.12.0" or "3.12.0-rc1"
     * Candidates from path: "3.12.0-a" and "3.12.0-b"
     * Result: "3.12.0-a" from path is selected because it is the first on path, and "-rc1" is ignored.
     */
    private fun findByPathTestCase(cmakeVersion: String) {
        val encounter = findCmakePath(
            cmakeVersionFromDsl = cmakeVersion,
            environmentPaths = {
                listOf(
                    File("/a/b/c/cmake/3.12.0-a/bin"),
                    File("/a/b/c/cmake/3.12.0-b/bin"),
                    File("/d/e/f")
                )
            },
            cmakeVersion = { folder ->
                when (folder.toString().replace("\\", "/")) {
                    "/a/b/c/cmake/3.12.0-a/bin" -> Revision.parseRevision("3.12.0")
                    "/a/b/c/cmake/3.12.0-b/bin" -> Revision.parseRevision("3.12.0")
                    else -> null
                }
            })
        assertThat(encounter.result).isNotNull()
        assertThat(encounter.result!!.toString()).isEqualTo(
            "/a/b/c/cmake/3.12.0-a"
        )
        assertThat(encounter.warnings).hasSize(0)
        assertThat(encounter.errors).hasSize(0)
        assertThat(encounter.downloadAttempts).isEqualTo(0)
    }

    @Test
    fun findByPath1() {
        findByPathTestCase("3.12.0")
    }

    @Test
    fun findByPath2() {
        findByPathTestCase("3.12.0-rc1")
    }

    /**
     * User request: "3.12.0"
     * Candidates from Path: "reading version throws IOException", "3.12.0"
     * Result: The first candidate on path is skipped. Selects "3.12.0" from path.
     */
    @Test
    fun findByPathCmakeExeThrowsException() {
        val encounter = findCmakePath(
            cmakeVersionFromDsl = "3.12.0",
            environmentPaths = {
                listOf(
                    File("/a/b/c/cmake/bin"),
                    File("/d/e/f/cmake/bin")
                )
            },
            cmakeVersion = { folder ->
                if (folder.toString().replace("\\", "/") == "/d/e/f/cmake/bin") {
                    Revision.parseRevision("3.12.0")
                } else {
                    throw IOException("Problem executing CMake.exe")
                }
            })
        assertThat(encounter.result).isNotNull()
        assertThat(encounter.result!!.toString()).isEqualTo(
            "/d/e/f/cmake"
        )
        assertThat(encounter.warnings).containsExactly(
            "Could not execute cmake at " +
                    "'${slash}a${slash}b${slash}c${slash}cmake${slash}bin' to get version. Skipping."
        )
        assertThat(encounter.errors).hasSize(0)
        assertThat(encounter.downloadAttempts).isEqualTo(0)
    }
}<|MERGE_RESOLUTION|>--- conflicted
+++ resolved
@@ -57,27 +57,6 @@
         downloader: () -> Unit = {}
     ): FindCmakeEncounter {
         val encounter = FindCmakeEncounter()
-<<<<<<< HEAD
-        val fileResult = findCmakePathLogic(
-            cmakeVersionFromDsl = cmakeVersionFromDsl,
-            cmakePathFromLocalProperties = cmakePathFromLocalProperties,
-            error = { message -> encounter.errors += message },
-            warn = { message -> encounter.warnings += message },
-            info = { message -> encounter.info += message },
-            environmentPaths = {
-                encounter.environmentPathsRetrieved = true
-                environmentPaths()
-            },
-            canarySdkPaths = { listOf() },
-            cmakeVersion = cmakeVersion,
-            repositoryPackages = {
-                encounter.sdkPackagesRetrieved = true
-                repositoryPackages()
-            },
-            downloader = {
-                encounter.downloadAttempts = encounter.downloadAttempts + 1
-                downloader()
-=======
         RecordingLoggingEnvironment().use { logger ->
             val fileResult = findCmakePathLogic(
                 cmakeVersionFromDsl = cmakeVersionFromDsl,
@@ -100,7 +79,6 @@
             )
             if (fileResult != null) {
                 encounter.result = fileResult.toString().replace("\\", "/")
->>>>>>> 86bcd624
             }
             if (encounter.result != null) {
                 // Should be the cmake install folder without the "bin"

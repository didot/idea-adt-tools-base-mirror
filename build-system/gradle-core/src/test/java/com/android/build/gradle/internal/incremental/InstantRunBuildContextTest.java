/*
 * Copyright (C) 2015 The Android Open Source Project
 *
 * Licensed under the Apache License, Version 2.0 (the "License");
 * you may not use this file except in compliance with the License.
 * You may obtain a copy of the License at
 *
 *      http://www.apache.org/licenses/LICENSE-2.0
 *
 * Unless required by applicable law or agreed to in writing, software
 * distributed under the License is distributed on an "AS IS" BASIS,
 * WITHOUT WARRANTIES OR CONDITIONS OF ANY KIND, either express or implied.
 * See the License for the specific language governing permissions and
 * limitations under the License.
 */

package com.android.build.gradle.internal.incremental;

import static com.google.common.truth.Truth.assertThat;
import static org.junit.Assert.assertNotNull;

import com.android.build.gradle.internal.incremental.InstantRunBuildContext.Build;
import com.android.builder.Version;
import com.android.sdklib.AndroidVersion;
import com.android.utils.XmlUtils;
import com.google.common.base.Charsets;
import com.google.common.collect.ImmutableList;
import com.google.common.collect.Iterables;
import com.google.common.io.Files;
import java.io.File;
import java.io.IOException;
import java.util.List;
import java.util.stream.Collectors;
import javax.xml.parsers.ParserConfigurationException;
import org.junit.Test;
import org.w3c.dom.Document;
import org.w3c.dom.Element;
import org.w3c.dom.Node;
import org.w3c.dom.NodeList;
import org.xml.sax.SAXException;

/** Tests for the {@link InstantRunBuildContext} */
public class InstantRunBuildContextTest {

    private static final InstantRunBuildContext.BuildIdAllocator idAllocator = System::nanoTime;

    @Test
    public void testTaskDurationRecording() throws ParserConfigurationException {
        InstantRunBuildContext buildContext = new InstantRunBuildContext(idAllocator);
        buildContext.startRecording(InstantRunBuildContext.TaskType.VERIFIER);
        try {
            Thread.sleep(10);
        } catch (InterruptedException e) {
            e.printStackTrace();
        }
        assertThat(buildContext.stopRecording(InstantRunBuildContext.TaskType.VERIFIER))
                .isAtLeast(1L);
        assertThat(buildContext.getBuildId())
                .isNotEqualTo(new InstantRunBuildContext().getBuildId());
    }

    @Test
    public void testPersistenceFromCleanState() throws ParserConfigurationException {
<<<<<<< HEAD
        InstantRunBuildContext buildContext = new InstantRunBuildContext(idAllocator);
        buildContext.setApiLevel(23, null /* targetAbi */);
        String persistedState = buildContext.toXml();
=======
        InstantRunBuildContext instantRunBuildContext = new InstantRunBuildContext(idAllocator);
        instantRunBuildContext.setApiLevel(new AndroidVersion(23, null), null /* targetAbi */);
        String persistedState = instantRunBuildContext.toXml();
>>>>>>> c9c58280
        assertThat(persistedState).isNotEmpty();
        assertThat(persistedState).contains(InstantRunBuildContext.ATTR_TIMESTAMP);
    }

    @Test
    public void testFormatPresence() throws ParserConfigurationException {
<<<<<<< HEAD
        InstantRunBuildContext buildContext = new InstantRunBuildContext(idAllocator);
        buildContext.setApiLevel(23, null /* targetAbi */);
        String persistedState = buildContext.toXml();
=======
        InstantRunBuildContext instantRunBuildContext = new InstantRunBuildContext(idAllocator);
        instantRunBuildContext.setApiLevel(new AndroidVersion(23, null), null /* targetAbi */);
        String persistedState = instantRunBuildContext.toXml();
>>>>>>> c9c58280
        assertThat(persistedState).isNotEmpty();
        assertThat(persistedState)
                .contains(
                        InstantRunBuildContext.ATTR_FORMAT
                                + "=\""
                                + InstantRunBuildContext.CURRENT_FORMAT
                                + "\"");
    }

    @Test
    public void testDuplicateEntries() throws ParserConfigurationException, IOException {
        InstantRunBuildContext context = new InstantRunBuildContext(idAllocator);
        context.setApiLevel(new AndroidVersion(21, null), null /* targetArchitecture */);
        context.addChangedFile(
                FileType.SPLIT, new File("/tmp/dependencies.apk"));
        context.addChangedFile(
                FileType.SPLIT, new File("/tmp/dependencies.apk"));
        context.close();
        Build build = context.getPreviousBuilds().iterator().next();
        assertThat(build.getArtifacts()).hasSize(1);
        assertThat(build.getArtifacts().get(0).getType()).isEqualTo(
                FileType.SPLIT);
    }

    @Test
    public void testLoadingFromCleanState()
            throws ParserConfigurationException, SAXException, IOException {
<<<<<<< HEAD
        InstantRunBuildContext buildContext = new InstantRunBuildContext(idAllocator);
        buildContext.setApiLevel(23, null);
=======
        InstantRunBuildContext instantRunBuildContext = new InstantRunBuildContext(idAllocator);
        instantRunBuildContext.setApiLevel(new AndroidVersion(23, null), null);
>>>>>>> c9c58280
        File file = new File("/path/to/non/existing/file");
        buildContext.loadFromXmlFile(file);
        assertThat(buildContext.getBuildId()).isAtLeast(1L);
        assertThat(buildContext.getVerifierResult())
                .isEqualTo(InstantRunVerifierStatus.INITIAL_BUILD);
    }

    @Test
    public void testLoadingFromADifferentPluginVersion() throws Exception {
        String xml;
        {
            InstantRunBuildContext context = new InstantRunBuildContext(idAllocator);
            context.setApiLevel(new AndroidVersion(23, null), null);
            context.addChangedFile(
                    FileType.MAIN, new File("/tmp/main.apk"));
            context.close();
            assertThat(context.getPreviousBuilds()).isNotEmpty();
            xml = context.toXml();
        }
        xml = xml.replace(Version.ANDROID_GRADLE_PLUGIN_VERSION, "Other");
        {
            InstantRunBuildContext context = new InstantRunBuildContext(idAllocator);
            context.setApiLevel(new AndroidVersion(23, null), null);
            context.loadFromXml(xml);
            assertThat(context.getVerifierResult())
                    .isEqualTo(InstantRunVerifierStatus.INITIAL_BUILD);
            assertThat(context.getPreviousBuilds()).isEmpty();
        }
    }

    @Test
    public void testLoadingFromPreviousState()
            throws IOException, ParserConfigurationException, SAXException {
        File tmpFile = createMarkedBuildInfo();

        InstantRunBuildContext newContext = new InstantRunBuildContext(idAllocator);
        newContext.setApiLevel(new AndroidVersion(23, null), null /* targetArchitecture */);

        newContext.loadFromXmlFile(tmpFile);
        String xml = newContext.toXml();
        assertThat(xml).contains(InstantRunBuildContext.ATTR_TIMESTAMP);
    }

    @Test
    public void testPersistingAndLoadingPastBuilds()
            throws IOException, ParserConfigurationException, SAXException {
<<<<<<< HEAD
        InstantRunBuildContext buildContext = new InstantRunBuildContext(idAllocator);
        buildContext.setApiLevel(23, null /* targetAbi */);
        buildContext.setSecretToken(12345L);
        File buildInfo = createBuildInfo(buildContext);
        buildContext = new InstantRunBuildContext(idAllocator);
        buildContext.setApiLevel(23, null /* targetAbi */);
        buildContext.loadFromXmlFile(buildInfo);
        assertThat(buildContext.getPreviousBuilds()).hasSize(1);
        saveBuildInfo(buildContext, buildInfo);

        buildContext = new InstantRunBuildContext(idAllocator);
        buildContext.setApiLevel(23, null /* targetAbi */);
        buildContext.loadFromXmlFile(buildInfo);
        assertThat(buildContext.getSecretToken()).isEqualTo(12345L);
        assertThat(buildContext.getPreviousBuilds()).hasSize(2);
=======
        InstantRunBuildContext instantRunBuildContext = new InstantRunBuildContext(idAllocator);
        instantRunBuildContext.setApiLevel(new AndroidVersion(23, null), null /* targetAbi */);
        instantRunBuildContext.setSecretToken(12345L);
        File buildInfo = createBuildInfo(instantRunBuildContext);
        instantRunBuildContext = new InstantRunBuildContext(idAllocator);
        instantRunBuildContext.setApiLevel(new AndroidVersion(23, null), null /* targetAbi */);
        instantRunBuildContext.loadFromXmlFile(buildInfo);
        assertThat(instantRunBuildContext.getPreviousBuilds()).hasSize(1);
        saveBuildInfo(instantRunBuildContext, buildInfo);

        instantRunBuildContext = new InstantRunBuildContext(idAllocator);
        instantRunBuildContext.setApiLevel(new AndroidVersion(23, null), null /* targetAbi */);
        instantRunBuildContext.loadFromXmlFile(buildInfo);
        assertThat(instantRunBuildContext.getSecretToken()).isEqualTo(12345L);
        assertThat(instantRunBuildContext.getPreviousBuilds()).hasSize(2);
>>>>>>> c9c58280
    }

    @Test
    public void testXmlFormat() throws ParserConfigurationException, IOException, SAXException {
        InstantRunBuildContext first = new InstantRunBuildContext(idAllocator);
        first.setApiLevel(new AndroidVersion(23, null), null /* targetArchitecture */);
        first.setDensity("xxxhdpi");
        first.addChangedFile(FileType.MAIN, new File("main.apk"));
        first.addChangedFile(FileType.SPLIT, new File("split.apk"));
        String buildInfo = first.toXml();

        InstantRunBuildContext second = new InstantRunBuildContext(idAllocator);
        second.setApiLevel(new AndroidVersion(23, null), null /* targetArchitecture */);
        second.setDensity("xhdpi");
        second.loadFromXml(buildInfo);
        second.addChangedFile(FileType.SPLIT, new File("other.apk"));
        second.addChangedFile(FileType.RELOAD_DEX, new File("reload.dex"));
        buildInfo = second.toXml();

        Document document = XmlUtils.parseDocument(buildInfo, false);
        Element instantRun = (Element) document.getFirstChild();
        assertThat(instantRun.getTagName()).isEqualTo("instant-run");
        assertThat(instantRun.getAttribute(InstantRunBuildContext.ATTR_TIMESTAMP))
                .isEqualTo(String.valueOf(second.getBuildId()));
        assertThat(instantRun.getAttribute(InstantRunBuildContext.ATTR_DENSITY)).isEqualTo("xhdpi");

        // check the most recent build (called second) records :
        List<Element> secondArtifacts =
                getElementsByName(instantRun, InstantRunBuildContext.TAG_ARTIFACT);
        assertThat(secondArtifacts).hasSize(2);
        assertThat(secondArtifacts.get(0).getAttribute(InstantRunBuildContext.ATTR_TYPE))
                .isEqualTo("SPLIT");
        assertThat(secondArtifacts.get(0).getAttribute(InstantRunBuildContext.ATTR_LOCATION))
                .endsWith("other.apk");
        assertThat(secondArtifacts.get(1).getAttribute(InstantRunBuildContext.ATTR_TYPE))
                .isEqualTo("RELOAD_DEX");
        assertThat(secondArtifacts.get(1).getAttribute(InstantRunBuildContext.ATTR_LOCATION))
                .endsWith("reload.dex");

        boolean foundFirst = false;
        NodeList childNodes = instantRun.getChildNodes();
        for (int i = 0; i < childNodes.getLength(); i++) {
            Node item = childNodes.item(i);
            if (item.getNodeName().equals(InstantRunBuildContext.TAG_BUILD)) {
                // there should be one build child with first build references.
                foundFirst = true;
                assertThat(((Element) item).getAttribute(InstantRunBuildContext.ATTR_TIMESTAMP))
                        .isEqualTo(String.valueOf(first.getBuildId()));
                List<Element> firstArtifacts =
                        getElementsByName(item, InstantRunBuildContext.TAG_ARTIFACT);
                assertThat(firstArtifacts).hasSize(2);
                assertThat(firstArtifacts.get(0).getAttribute(InstantRunBuildContext.ATTR_TYPE))
                        .isEqualTo("SPLIT_MAIN");
                assertThat(firstArtifacts.get(0).getAttribute(InstantRunBuildContext.ATTR_LOCATION))
                        .endsWith("main.apk");
                assertThat(firstArtifacts.get(1).getAttribute(InstantRunBuildContext.ATTR_TYPE))
                        .isEqualTo("SPLIT");
                assertThat(firstArtifacts.get(1).getAttribute(InstantRunBuildContext.ATTR_LOCATION))
                        .endsWith("split.apk");
            }
        }
        assertThat(foundFirst).isTrue();
    }

    @Test
    public void testArtifactsPersistence()
            throws IOException, ParserConfigurationException, SAXException {
<<<<<<< HEAD
        InstantRunBuildContext buildContext = new InstantRunBuildContext(idAllocator);
        buildContext.setApiLevel(23, null /* targetAbi */);
        buildContext.addChangedFile(FileType.MAIN,
=======
        InstantRunBuildContext instantRunBuildContext = new InstantRunBuildContext(idAllocator);
        instantRunBuildContext.setApiLevel(new AndroidVersion(23, null), null /* targetAbi */);
        instantRunBuildContext.addChangedFile(FileType.MAIN,
>>>>>>> c9c58280
                new File("main.apk"));
        buildContext.addChangedFile(FileType.SPLIT,
                new File("split.apk"));
        String buildInfo = buildContext.toXml();

        // check xml format, the IDE depends on it.
<<<<<<< HEAD
        buildContext = new InstantRunBuildContext(idAllocator);
        buildContext.setApiLevel(23, null /* targetAbi */);
        buildContext.loadFromXml(buildInfo);
        assertThat(buildContext.getPreviousBuilds()).hasSize(1);
        Build build = buildContext.getPreviousBuilds().iterator().next();
=======
        instantRunBuildContext = new InstantRunBuildContext(idAllocator);
        instantRunBuildContext.setApiLevel(new AndroidVersion(23, null), null /* targetAbi */);
        instantRunBuildContext.loadFromXml(buildInfo);
        assertThat(instantRunBuildContext.getPreviousBuilds()).hasSize(1);
        Build build = instantRunBuildContext.getPreviousBuilds().iterator().next();
>>>>>>> c9c58280

        assertThat(build.getArtifacts()).hasSize(2);
        assertThat(build.getArtifacts().get(0).getType()).isEqualTo(
                FileType.SPLIT_MAIN);
        assertThat(build.getArtifacts().get(1).getType()).isEqualTo(
                FileType.SPLIT);
    }

    @Test
    public void testOldReloadPurge()
            throws ParserConfigurationException, IOException, SAXException {
        InstantRunBuildContext initial = new InstantRunBuildContext(idAllocator);
        initial.setApiLevel(new AndroidVersion(23, null), null /* targetArchitecture */);
        initial.addChangedFile(FileType.SPLIT, new File("/tmp/split-0.apk"));
        initial.close();
        String buildInfo = initial.toXml();

        InstantRunBuildContext first = new InstantRunBuildContext(idAllocator);
        first.setApiLevel(new AndroidVersion(23, null), null /* targetArchitecture */);
        first.loadFromXml(buildInfo);
        first.addChangedFile(FileType.RELOAD_DEX,
                new File("reload.dex"));
        first.setVerifierStatus(InstantRunVerifierStatus.COMPATIBLE);
        first.close();
        buildInfo = first.toXml();

        InstantRunBuildContext second = new InstantRunBuildContext(idAllocator);
        second.setApiLevel(new AndroidVersion(23, null), null /* targetArchitecture */);
        second.loadFromXml(buildInfo);
        second.addChangedFile(FileType.SPLIT, new File("split.apk"));
        second.setVerifierStatus(InstantRunVerifierStatus.CLASS_ANNOTATION_CHANGE);

        second.close();
        buildInfo = second.toXml();
        Document document = XmlUtils.parseDocument(buildInfo, false /* namespaceAware */);

        List<Element> builds =
                getElementsByName(document.getFirstChild(), InstantRunBuildContext.TAG_BUILD);
        // initial is never purged.
        assertThat(builds).hasSize(2);
        assertThat(builds.get(1).getAttribute(InstantRunBuildContext.ATTR_TIMESTAMP))
                .isEqualTo(String.valueOf(second.getBuildId()));
    }

    @Test
    public void testMultipleReloadCollapse()
            throws ParserConfigurationException, IOException, SAXException {
        InstantRunBuildContext initial = new InstantRunBuildContext(idAllocator);
        initial.setApiLevel(new AndroidVersion(23, null), null /* targetArchitecture */);
        initial.addChangedFile(FileType.SPLIT, new File("/tmp/split-0.apk"));
        initial.close();
        String buildInfo = initial.toXml();

        InstantRunBuildContext first = new InstantRunBuildContext(idAllocator);
        first.setApiLevel(new AndroidVersion(23, null), null /* targetArchitecture */);
        first.loadFromXml(buildInfo);
        first.addChangedFile(FileType.RELOAD_DEX,
                new File("reload.dex"));
        first.setVerifierStatus(InstantRunVerifierStatus.COMPATIBLE);
        first.close();
        buildInfo = first.toXml();

        InstantRunBuildContext second = new InstantRunBuildContext(idAllocator);
        second.setApiLevel(new AndroidVersion(23, null), null /* targetArchitecture */);
        second.loadFromXml(buildInfo);
        second.addChangedFile(FileType.SPLIT, new File("split.apk"));
        second.setVerifierStatus(InstantRunVerifierStatus.CLASS_ANNOTATION_CHANGE);

        second.close();
        buildInfo = second.toXml();

        InstantRunBuildContext third = new InstantRunBuildContext(idAllocator);
        third.setApiLevel(new AndroidVersion(23, null), null /* targetArchitecture */);
        third.loadFromXml(buildInfo);
        third.addChangedFile(FileType.RESOURCES,
                new File("resources-debug.ap_"));
        third.addChangedFile(FileType.RELOAD_DEX, new File("reload.dex"));
        third.setVerifierStatus(InstantRunVerifierStatus.COMPATIBLE);

        third.close();
        buildInfo = third.toXml();

        InstantRunBuildContext fourth = new InstantRunBuildContext(idAllocator);
        fourth.setApiLevel(new AndroidVersion(23, null), null /* targetArchitecture */);
        fourth.loadFromXml(buildInfo);
        fourth.addChangedFile(FileType.RESOURCES,
                new File("resources-debug.ap_"));
        fourth.setVerifierStatus(InstantRunVerifierStatus.COMPATIBLE);
        fourth.close();
        buildInfo = fourth.toXml();

        Document document = XmlUtils.parseDocument(buildInfo, false /* namespaceAware */);

        List<Element> builds =
                getElementsByName(document.getFirstChild(), InstantRunBuildContext.TAG_BUILD);
        // first build should have been removed due to the coldswap presence.
        assertThat(builds).hasSize(4);
        assertThat(builds.get(1).getAttribute(InstantRunBuildContext.ATTR_TIMESTAMP))
                .isEqualTo(String.valueOf(second.getBuildId()));
        assertThat(builds.get(2).getAttribute(InstantRunBuildContext.ATTR_TIMESTAMP))
                .isEqualTo(String.valueOf(third.getBuildId()));
        assertThat(getElementsByName(builds.get(2), InstantRunBuildContext.TAG_ARTIFACT))
                .named("Superseded resources.ap_ artifact should be removed.")
                .hasSize(1);

    }

    @Test
    public void testOverlappingAndEmptyChanges()
            throws ParserConfigurationException, IOException, SAXException {
        InstantRunBuildContext initial = new InstantRunBuildContext(idAllocator);
        initial.setApiLevel(new AndroidVersion(25, null), null /* targetArchitecture */);
        initial.addChangedFile(FileType.MAIN, new File("/tmp/main.apk"));
        initial.addChangedFile(FileType.SPLIT, new File("/tmp/split-0.apk"));
        initial.close();
        String buildInfo = initial.toXml();

        InstantRunBuildContext first = new InstantRunBuildContext(idAllocator);
        first.setApiLevel(new AndroidVersion(25, null), null /* targetArchitecture */);
        first.loadFromXml(buildInfo);
        first.addChangedFile(FileType.SPLIT, new File("/tmp/split-1.apk"));
        first.addChangedFile(FileType.SPLIT, new File("/tmp/split-2.apk"));
        first.setVerifierStatus(InstantRunVerifierStatus.CLASS_ANNOTATION_CHANGE);
        first.close();
        buildInfo = first.toXml();

        InstantRunBuildContext second = new InstantRunBuildContext(idAllocator);
        second.setApiLevel(new AndroidVersion(25, null), null /* targetArchitecture */);
        second.loadFromXml(buildInfo);
        second.addChangedFile(FileType.SPLIT, new File("/tmp/split-2.apk"));
        second.setVerifierStatus(InstantRunVerifierStatus.CLASS_ANNOTATION_CHANGE);
        second.close();
        buildInfo = second.toXml();

        InstantRunBuildContext third = new InstantRunBuildContext(idAllocator);
        third.setApiLevel(new AndroidVersion(25, null), null /* targetArchitecture */);
        third.loadFromXml(buildInfo);
        third.addChangedFile(FileType.SPLIT, new File("/tmp/split-2.apk"));
        third.addChangedFile(FileType.SPLIT, new File("/tmp/split-3.apk"));
        third.setVerifierStatus(InstantRunVerifierStatus.CLASS_ANNOTATION_CHANGE);

        third.close();
        buildInfo = third.toXml();

        Document document = XmlUtils.parseDocument(buildInfo, false /* namespaceAware */);

        List<Element> builds =
                getElementsByName(document.getFirstChild(), InstantRunBuildContext.TAG_BUILD);
        // initial builds are never removed.
        assertThat(builds).hasSize(3);
        assertThat(builds.get(0).getAttribute(InstantRunBuildContext.ATTR_TIMESTAMP))
                .isEqualTo(String.valueOf(initial.getBuildId()));
        List<Element> artifacts =
                getElementsByName(builds.get(0), InstantRunBuildContext.TAG_ARTIFACT);
        assertThat(artifacts).hasSize(2);
        // split-2 changes on first build is overlapped by third change.
        assertThat(artifacts.get(0).getAttribute(InstantRunBuildContext.ATTR_LOCATION))
                .isEqualTo(new File("/tmp/main.apk").getAbsolutePath());
        assertThat(artifacts.get(1).getAttribute(InstantRunBuildContext.ATTR_LOCATION))
                .isEqualTo(new File("/tmp/split-0.apk").getAbsolutePath());

        assertThat(builds.get(1).getAttribute(InstantRunBuildContext.ATTR_TIMESTAMP))
                .isEqualTo(String.valueOf(first.getBuildId()));
        artifacts = getElementsByName(builds.get(0), InstantRunBuildContext.TAG_ARTIFACT);
        assertThat(artifacts).hasSize(2);
        // split-2 changes on first build is overlapped by third change.
        assertThat(artifacts.get(0).getAttribute(InstantRunBuildContext.ATTR_LOCATION))
                .isEqualTo(new File("/tmp/main.apk").getAbsolutePath());
        assertThat(artifacts.get(1).getAttribute(InstantRunBuildContext.ATTR_LOCATION))
                .isEqualTo(new File("/tmp/split-0.apk").getAbsolutePath());

        // second is removed.

        // third has not only split-main remaining.
        assertThat(builds.get(2).getAttribute(InstantRunBuildContext.ATTR_TIMESTAMP))
                .isEqualTo(String.valueOf(third.getBuildId()));
        artifacts = getElementsByName(builds.get(2), InstantRunBuildContext.TAG_ARTIFACT);
        assertThat(artifacts).hasSize(2);
        // split-2 changes on first build is overlapped by third change.
        assertThat(artifacts.get(0).getAttribute(InstantRunBuildContext.ATTR_LOCATION))
                .isEqualTo(new File("/tmp/split-2.apk").getAbsolutePath());
        assertThat(artifacts.get(1).getAttribute(InstantRunBuildContext.ATTR_LOCATION))
                .isEqualTo(new File("/tmp/split-3.apk").getAbsolutePath());
    }

    @Test
    public void testTemporaryBuildProduction()
            throws ParserConfigurationException, IOException, SAXException {
        InstantRunBuildContext initial = new InstantRunBuildContext(idAllocator);
        initial.setApiLevel(new AndroidVersion(21, null), null /* targetArchitecture */);
        initial.addChangedFile(FileType.SPLIT, new File("/tmp/split-1.apk"));
        initial.addChangedFile(FileType.SPLIT, new File("/tmp/split-2.apk"));
        String buildInfo = initial.toXml();

        InstantRunBuildContext first = new InstantRunBuildContext(idAllocator);
        first.setApiLevel(new AndroidVersion(21, null), null /* targetArchitecture */);
        first.loadFromXml(buildInfo);
        first.addChangedFile(FileType.RESOURCES, new File("/tmp/resources_ap"));
        first.close();
        String tmpBuildInfo = first.toXml(InstantRunBuildContext.PersistenceMode.TEMP_BUILD);

        InstantRunBuildContext fixed = new InstantRunBuildContext(idAllocator);
        fixed.setApiLevel(new AndroidVersion(21, null), null /* targetArchitecture */);
        fixed.loadFromXml(buildInfo);
        fixed.mergeFrom(tmpBuildInfo);
        fixed.addChangedFile(FileType.SPLIT, new File("/tmp/split-1.apk"));
        fixed.close();
        buildInfo = fixed.toXml();

        // now check we only have 2 builds...
        Document document = XmlUtils.parseDocument(buildInfo, false /* namespaceAware */);
        List<Element> builds =
                getElementsByName(document.getFirstChild(), InstantRunBuildContext.TAG_BUILD);
        // initial builds are never removed.
        // first build should have been removed due to the coldswap presence.
        assertThat(builds).hasSize(2);
        List<Element> artifacts =
                getElementsByName(builds.get(1), InstantRunBuildContext.TAG_ARTIFACT);
        assertThat(artifacts).hasSize(2);
    }


    @Test
    public void testX86InjectedArchitecture() {

        InstantRunBuildContext context = new InstantRunBuildContext(idAllocator);
        context.setApiLevel(new AndroidVersion(20, null), "x86");
        assertThat(context.getPatchingPolicy()).isEqualTo(InstantRunPatchingPolicy.PRE_LOLLIPOP);

        context.setApiLevel(new AndroidVersion(21, null), "x86");
        assertThat(context.getPatchingPolicy()).isEqualTo(InstantRunPatchingPolicy.MULTI_APK);

        context.setApiLevel(new AndroidVersion(23, null), "x86");
        assertThat(context.getPatchingPolicy()).isEqualTo(InstantRunPatchingPolicy.MULTI_APK);

        context.setApiLevel(new AndroidVersion(21, null), "x86");
        assertThat(context.getPatchingPolicy()).isEqualTo(InstantRunPatchingPolicy.MULTI_APK);

        context.setApiLevel(new AndroidVersion(23, null), "x86");
        assertThat(context.getPatchingPolicy()).isEqualTo(InstantRunPatchingPolicy.MULTI_APK);

        context.setApiLevel(new AndroidVersion(21, null), "x86");
        assertThat(context.getPatchingPolicy()).isEqualTo(InstantRunPatchingPolicy.MULTI_APK);

        context.setApiLevel(new AndroidVersion(23, null), "x86");
        assertThat(context.getPatchingPolicy()).isEqualTo(InstantRunPatchingPolicy.MULTI_APK);
    }

    @Test
    public void testResourceRemovalWhenBuildingMainApp() throws Exception {
        InstantRunBuildContext context = new InstantRunBuildContext(idAllocator);
        context.setApiLevel(new AndroidVersion(19, null), null /* targetArchitecture */);

        context.addChangedFile(FileType.RESOURCES, new File("res.ap_"));
        String tempXml = context.toXml(InstantRunBuildContext.PersistenceMode.TEMP_BUILD);
        context.addChangedFile(FileType.MAIN, new File("debug.apk"));
        context.loadFromXml(tempXml);
        context.close();

        assertNotNull(context.getLastBuild());
        assertThat(context.getLastBuild().getArtifacts()).hasSize(1);
        assertThat(Iterables.getOnlyElement(context.getLastBuild().getArtifacts()).getType())
                .isEqualTo(FileType.MAIN);

    }

    @Test
    public void testFullAPKRequestWithSplits() throws Exception {
        InstantRunBuildContext initial = new InstantRunBuildContext(idAllocator);
        initial.setApiLevel(new AndroidVersion(25, null), null /* targetAbi */);

        // set the initial build.
        initial.addChangedFile(FileType.MAIN, new File("main.apk"));
        initial.addChangedFile(FileType.SPLIT, new File("split1.apk"));
        initial.addChangedFile(FileType.SPLIT, new File("split2.apk"));
        initial.addChangedFile(FileType.SPLIT, new File("split3.apk"));
        initial.close();
        String buildInfo = initial.toXml();

        // re-add only the main apk.
        InstantRunBuildContext update = new InstantRunBuildContext(idAllocator);
        update.setApiLevel(new AndroidVersion(25, null), null /* targetAbi */);
        update.setVerifierStatus(InstantRunVerifierStatus.FULL_BUILD_REQUESTED);
        update.loadFromXml(buildInfo);
        update.addChangedFile(FileType.MAIN, new File("main.apk"));
        update.close();

        assertThat(update.getLastBuild()).isNotNull();
        assertThat(update.getLastBuild().getArtifacts()).hasSize(4);

        // now add only one split apk.
        update = new InstantRunBuildContext(idAllocator);
        update.setApiLevel(new AndroidVersion(25, null), null /* targetAbi */);
        update.setVerifierStatus(InstantRunVerifierStatus.FULL_BUILD_REQUESTED);
        update.loadFromXml(buildInfo);
        update.addChangedFile(FileType.SPLIT, new File("split1.apk"));
        update.close();

        assertThat(update.getLastBuild()).isNotNull();
        assertThat(update.getLastBuild().getArtifacts()).hasSize(4);

        // and one of each type.
        update = new InstantRunBuildContext(idAllocator);
        update.setApiLevel(new AndroidVersion(25, null), null /* targetAbi */);
        update.setVerifierStatus(InstantRunVerifierStatus.FULL_BUILD_REQUESTED);
        update.loadFromXml(buildInfo);
        update.addChangedFile(FileType.MAIN, new File("main.apk"));
        update.addChangedFile(FileType.SPLIT, new File("split1.apk"));
        update.close();

        assertThat(update.getLastBuild()).isNotNull();
        assertThat(update.getLastBuild().getArtifacts()).hasSize(4);

    }

    @Test
    public void testMainSplitReAddingWithSplitAPK() throws Exception {
        InstantRunBuildContext initial = new InstantRunBuildContext(idAllocator);
        initial.setApiLevel(new AndroidVersion(21, null), null /* targetAbi */);

        // set the initial build.
        initial.addChangedFile(FileType.MAIN, new File("main.apk"));
        initial.addChangedFile(FileType.SPLIT, new File("split1.apk"));
        initial.addChangedFile(FileType.SPLIT, new File("split2.apk"));
        initial.addChangedFile(FileType.SPLIT, new File("split3.apk"));
        initial.close();
        String buildInfo = initial.toXml();

        // re-add only one of the split apk.
        InstantRunBuildContext update = new InstantRunBuildContext(idAllocator);
        update.setApiLevel(new AndroidVersion(21, null), null /* targetAbi */);
        update.setVerifierStatus(InstantRunVerifierStatus.METHOD_ADDED);
        update.loadFromXml(buildInfo);
        update.addChangedFile(FileType.SPLIT, new File("split1.apk"));
        update.close();

        assertThat(update.getLastBuild()).isNotNull();
        assertThat(update.getLastBuild().getArtifacts()).hasSize(2);
        assertThat(
                        update.getLastBuild()
                                .getArtifacts()
                                .stream()
                                .map(InstantRunBuildContext.Artifact::getType)
                                .collect(Collectors.toList()))
                .containsExactlyElementsIn(ImmutableList.of(FileType.SPLIT_MAIN, FileType.SPLIT));
    }

    @Test
    public void testMainSplitNoReAddingWithAlreadyPresent() throws Exception {
        InstantRunBuildContext initial = new InstantRunBuildContext(idAllocator);
        initial.setApiLevel(new AndroidVersion(21, null), null /* targetAbi */);

        // set the initial build.
        initial.addChangedFile(FileType.MAIN, new File("main.apk"));
        initial.addChangedFile(FileType.SPLIT, new File("split1.apk"));
        initial.addChangedFile(FileType.SPLIT, new File("split2.apk"));
        initial.addChangedFile(FileType.SPLIT, new File("split3.apk"));
        initial.close();
        String buildInfo = initial.toXml();

        // re-add only the main apk and a split
        InstantRunBuildContext update = new InstantRunBuildContext(idAllocator);
        update.setApiLevel(new AndroidVersion(21, null), null /* targetAbi */);
        update.setVerifierStatus(InstantRunVerifierStatus.METHOD_ADDED);
        update.loadFromXml(buildInfo);
        update.addChangedFile(FileType.SPLIT, new File("split1.apk"));
        update.addChangedFile(FileType.MAIN, new File("main.apk"));
        update.close();

        // make sure SPLIT_MAIN is not added twice.
        assertThat(update.getLastBuild()).isNotNull();
        assertThat(update.getLastBuild().getArtifacts()).hasSize(2);
        assertThat(
                        update.getLastBuild()
                                .getArtifacts()
                                .stream()
                                .map(InstantRunBuildContext.Artifact::getType)
                                .collect(Collectors.toList()))
                .containsExactlyElementsIn(ImmutableList.of(FileType.SPLIT_MAIN, FileType.SPLIT));
    }

    @Test
    public void testMainSplitNoReAddingWithSplitAPK() throws Exception {
        InstantRunBuildContext initial = new InstantRunBuildContext(idAllocator);
        initial.setApiLevel(new AndroidVersion(25, null), null /* targetAbi */);

        // set the initial build.
        initial.addChangedFile(FileType.MAIN, new File("main.apk"));
        initial.addChangedFile(FileType.SPLIT, new File("split1.apk"));
        initial.addChangedFile(FileType.SPLIT, new File("split2.apk"));
        initial.addChangedFile(FileType.SPLIT, new File("split3.apk"));
        initial.close();
        String buildInfo = initial.toXml();

        // re-add only one of the split apk.
        InstantRunBuildContext update = new InstantRunBuildContext(idAllocator);
        update.setApiLevel(new AndroidVersion(25, null), null /* targetAbi */);
        update.setVerifierStatus(InstantRunVerifierStatus.METHOD_ADDED);
        update.loadFromXml(buildInfo);
        update.addChangedFile(FileType.SPLIT, new File("split1.apk"));
        update.close();

        assertThat(update.getLastBuild()).isNotNull();
        assertThat(update.getLastBuild().getArtifacts()).hasSize(1);
        assertThat(
                        update.getLastBuild()
                                .getArtifacts()
                                .stream()
                                .map(InstantRunBuildContext.Artifact::getType)
                                .collect(Collectors.toList()))
                .containsExactlyElementsIn(ImmutableList.of(FileType.SPLIT));
    }

    @Test
    public void testFullSplitNoFilter() throws Exception {
        InstantRunBuildContext initial = new InstantRunBuildContext(idAllocator);
        initial.addChangedFile(FileType.FULL_SPLIT, new File("fullSplit.apk"));
        initial.close();

        String buildInfo = initial.toXml();

        InstantRunBuildContext reloaded = new InstantRunBuildContext(idAllocator);
        reloaded.loadFromXml(buildInfo);
        assertThat(reloaded.getPreviousBuilds().size()).isEqualTo(1);
        assertThat(reloaded.getLastBuild().getArtifacts().size()).isEqualTo(1);
        assertThat(reloaded.getLastBuild().getArtifactForType(FileType.FULL_SPLIT)).isNotNull();
        InstantRunBuildContext.Artifact artifact = reloaded.getLastBuild().getArtifacts().get(0);
        assertThat(artifact.getType()).isEqualTo(FileType.FULL_SPLIT);
        assertThat(artifact.getLocation().getName()).isEqualTo("fullSplit.apk");
    }

    private static List<Element> getElementsByName(Node parent, String nodeName) {
        ImmutableList.Builder<Element> builder = ImmutableList.builder();
        NodeList childNodes = parent.getChildNodes();
        for (int i = 0; i < childNodes.getLength(); i++) {
            Node item = childNodes.item(i);
            if (item instanceof Element && item.getNodeName().equals(nodeName)) {
                builder.add((Element) item);
            }
        }
        return builder.build();
    }

    private static File createMarkedBuildInfo() throws IOException, ParserConfigurationException {
        InstantRunBuildContext originalContext = new InstantRunBuildContext(idAllocator);
        originalContext.setApiLevel(new AndroidVersion(23, null), null /* targetAbi */);
        return createBuildInfo(originalContext);
    }

    private static File createBuildInfo(InstantRunBuildContext context)
            throws IOException, ParserConfigurationException {
        File tmpFile = File.createTempFile("InstantRunBuildContext", "tmp");
        saveBuildInfo(context, tmpFile);
        tmpFile.deleteOnExit();
        return tmpFile;
    }

    private static void saveBuildInfo(InstantRunBuildContext context, File buildInfo)
            throws IOException, ParserConfigurationException {
        String xml = context.toXml();
        Files.write(xml, buildInfo, Charsets.UTF_8);
    }
}<|MERGE_RESOLUTION|>--- conflicted
+++ resolved
@@ -61,30 +61,18 @@
 
     @Test
     public void testPersistenceFromCleanState() throws ParserConfigurationException {
-<<<<<<< HEAD
         InstantRunBuildContext buildContext = new InstantRunBuildContext(idAllocator);
-        buildContext.setApiLevel(23, null /* targetAbi */);
+        buildContext.setApiLevel(new AndroidVersion(23, null), null);
         String persistedState = buildContext.toXml();
-=======
-        InstantRunBuildContext instantRunBuildContext = new InstantRunBuildContext(idAllocator);
-        instantRunBuildContext.setApiLevel(new AndroidVersion(23, null), null /* targetAbi */);
-        String persistedState = instantRunBuildContext.toXml();
->>>>>>> c9c58280
         assertThat(persistedState).isNotEmpty();
         assertThat(persistedState).contains(InstantRunBuildContext.ATTR_TIMESTAMP);
     }
 
     @Test
     public void testFormatPresence() throws ParserConfigurationException {
-<<<<<<< HEAD
         InstantRunBuildContext buildContext = new InstantRunBuildContext(idAllocator);
-        buildContext.setApiLevel(23, null /* targetAbi */);
+        buildContext.setApiLevel(new AndroidVersion(23, null), null);
         String persistedState = buildContext.toXml();
-=======
-        InstantRunBuildContext instantRunBuildContext = new InstantRunBuildContext(idAllocator);
-        instantRunBuildContext.setApiLevel(new AndroidVersion(23, null), null /* targetAbi */);
-        String persistedState = instantRunBuildContext.toXml();
->>>>>>> c9c58280
         assertThat(persistedState).isNotEmpty();
         assertThat(persistedState)
                 .contains(
@@ -97,7 +85,7 @@
     @Test
     public void testDuplicateEntries() throws ParserConfigurationException, IOException {
         InstantRunBuildContext context = new InstantRunBuildContext(idAllocator);
-        context.setApiLevel(new AndroidVersion(21, null), null /* targetArchitecture */);
+        context.setApiLevel(new AndroidVersion(21, null), null);
         context.addChangedFile(
                 FileType.SPLIT, new File("/tmp/dependencies.apk"));
         context.addChangedFile(
@@ -112,13 +100,8 @@
     @Test
     public void testLoadingFromCleanState()
             throws ParserConfigurationException, SAXException, IOException {
-<<<<<<< HEAD
         InstantRunBuildContext buildContext = new InstantRunBuildContext(idAllocator);
-        buildContext.setApiLevel(23, null);
-=======
-        InstantRunBuildContext instantRunBuildContext = new InstantRunBuildContext(idAllocator);
-        instantRunBuildContext.setApiLevel(new AndroidVersion(23, null), null);
->>>>>>> c9c58280
+        buildContext.setApiLevel(new AndroidVersion(23, null), null);
         File file = new File("/path/to/non/existing/file");
         buildContext.loadFromXmlFile(file);
         assertThat(buildContext.getBuildId()).isAtLeast(1L);
@@ -155,7 +138,7 @@
         File tmpFile = createMarkedBuildInfo();
 
         InstantRunBuildContext newContext = new InstantRunBuildContext(idAllocator);
-        newContext.setApiLevel(new AndroidVersion(23, null), null /* targetArchitecture */);
+        newContext.setApiLevel(new AndroidVersion(23, null), null);
 
         newContext.loadFromXmlFile(tmpFile);
         String xml = newContext.toXml();
@@ -165,52 +148,34 @@
     @Test
     public void testPersistingAndLoadingPastBuilds()
             throws IOException, ParserConfigurationException, SAXException {
-<<<<<<< HEAD
         InstantRunBuildContext buildContext = new InstantRunBuildContext(idAllocator);
-        buildContext.setApiLevel(23, null /* targetAbi */);
+        buildContext.setApiLevel(new AndroidVersion(23, null), null);
         buildContext.setSecretToken(12345L);
         File buildInfo = createBuildInfo(buildContext);
         buildContext = new InstantRunBuildContext(idAllocator);
-        buildContext.setApiLevel(23, null /* targetAbi */);
+        buildContext.setApiLevel(new AndroidVersion(23, null), null);
         buildContext.loadFromXmlFile(buildInfo);
         assertThat(buildContext.getPreviousBuilds()).hasSize(1);
         saveBuildInfo(buildContext, buildInfo);
 
         buildContext = new InstantRunBuildContext(idAllocator);
-        buildContext.setApiLevel(23, null /* targetAbi */);
+        buildContext.setApiLevel(new AndroidVersion(23, null), null);
         buildContext.loadFromXmlFile(buildInfo);
         assertThat(buildContext.getSecretToken()).isEqualTo(12345L);
         assertThat(buildContext.getPreviousBuilds()).hasSize(2);
-=======
-        InstantRunBuildContext instantRunBuildContext = new InstantRunBuildContext(idAllocator);
-        instantRunBuildContext.setApiLevel(new AndroidVersion(23, null), null /* targetAbi */);
-        instantRunBuildContext.setSecretToken(12345L);
-        File buildInfo = createBuildInfo(instantRunBuildContext);
-        instantRunBuildContext = new InstantRunBuildContext(idAllocator);
-        instantRunBuildContext.setApiLevel(new AndroidVersion(23, null), null /* targetAbi */);
-        instantRunBuildContext.loadFromXmlFile(buildInfo);
-        assertThat(instantRunBuildContext.getPreviousBuilds()).hasSize(1);
-        saveBuildInfo(instantRunBuildContext, buildInfo);
-
-        instantRunBuildContext = new InstantRunBuildContext(idAllocator);
-        instantRunBuildContext.setApiLevel(new AndroidVersion(23, null), null /* targetAbi */);
-        instantRunBuildContext.loadFromXmlFile(buildInfo);
-        assertThat(instantRunBuildContext.getSecretToken()).isEqualTo(12345L);
-        assertThat(instantRunBuildContext.getPreviousBuilds()).hasSize(2);
->>>>>>> c9c58280
     }
 
     @Test
     public void testXmlFormat() throws ParserConfigurationException, IOException, SAXException {
         InstantRunBuildContext first = new InstantRunBuildContext(idAllocator);
-        first.setApiLevel(new AndroidVersion(23, null), null /* targetArchitecture */);
+        first.setApiLevel(new AndroidVersion(23, null), null);
         first.setDensity("xxxhdpi");
         first.addChangedFile(FileType.MAIN, new File("main.apk"));
         first.addChangedFile(FileType.SPLIT, new File("split.apk"));
         String buildInfo = first.toXml();
 
         InstantRunBuildContext second = new InstantRunBuildContext(idAllocator);
-        second.setApiLevel(new AndroidVersion(23, null), null /* targetArchitecture */);
+        second.setApiLevel(new AndroidVersion(23, null), null);
         second.setDensity("xhdpi");
         second.loadFromXml(buildInfo);
         second.addChangedFile(FileType.SPLIT, new File("other.apk"));
@@ -265,34 +230,20 @@
     @Test
     public void testArtifactsPersistence()
             throws IOException, ParserConfigurationException, SAXException {
-<<<<<<< HEAD
         InstantRunBuildContext buildContext = new InstantRunBuildContext(idAllocator);
-        buildContext.setApiLevel(23, null /* targetAbi */);
+        buildContext.setApiLevel(new AndroidVersion(23, null), null);
         buildContext.addChangedFile(FileType.MAIN,
-=======
-        InstantRunBuildContext instantRunBuildContext = new InstantRunBuildContext(idAllocator);
-        instantRunBuildContext.setApiLevel(new AndroidVersion(23, null), null /* targetAbi */);
-        instantRunBuildContext.addChangedFile(FileType.MAIN,
->>>>>>> c9c58280
                 new File("main.apk"));
         buildContext.addChangedFile(FileType.SPLIT,
                 new File("split.apk"));
         String buildInfo = buildContext.toXml();
 
         // check xml format, the IDE depends on it.
-<<<<<<< HEAD
         buildContext = new InstantRunBuildContext(idAllocator);
-        buildContext.setApiLevel(23, null /* targetAbi */);
+        buildContext.setApiLevel(new AndroidVersion(23, null), null);
         buildContext.loadFromXml(buildInfo);
         assertThat(buildContext.getPreviousBuilds()).hasSize(1);
         Build build = buildContext.getPreviousBuilds().iterator().next();
-=======
-        instantRunBuildContext = new InstantRunBuildContext(idAllocator);
-        instantRunBuildContext.setApiLevel(new AndroidVersion(23, null), null /* targetAbi */);
-        instantRunBuildContext.loadFromXml(buildInfo);
-        assertThat(instantRunBuildContext.getPreviousBuilds()).hasSize(1);
-        Build build = instantRunBuildContext.getPreviousBuilds().iterator().next();
->>>>>>> c9c58280
 
         assertThat(build.getArtifacts()).hasSize(2);
         assertThat(build.getArtifacts().get(0).getType()).isEqualTo(
@@ -305,13 +256,13 @@
     public void testOldReloadPurge()
             throws ParserConfigurationException, IOException, SAXException {
         InstantRunBuildContext initial = new InstantRunBuildContext(idAllocator);
-        initial.setApiLevel(new AndroidVersion(23, null), null /* targetArchitecture */);
+        initial.setApiLevel(new AndroidVersion(23, null), null);
         initial.addChangedFile(FileType.SPLIT, new File("/tmp/split-0.apk"));
         initial.close();
         String buildInfo = initial.toXml();
 
         InstantRunBuildContext first = new InstantRunBuildContext(idAllocator);
-        first.setApiLevel(new AndroidVersion(23, null), null /* targetArchitecture */);
+        first.setApiLevel(new AndroidVersion(23, null), null);
         first.loadFromXml(buildInfo);
         first.addChangedFile(FileType.RELOAD_DEX,
                 new File("reload.dex"));
@@ -320,7 +271,7 @@
         buildInfo = first.toXml();
 
         InstantRunBuildContext second = new InstantRunBuildContext(idAllocator);
-        second.setApiLevel(new AndroidVersion(23, null), null /* targetArchitecture */);
+        second.setApiLevel(new AndroidVersion(23, null), null);
         second.loadFromXml(buildInfo);
         second.addChangedFile(FileType.SPLIT, new File("split.apk"));
         second.setVerifierStatus(InstantRunVerifierStatus.CLASS_ANNOTATION_CHANGE);
@@ -341,13 +292,13 @@
     public void testMultipleReloadCollapse()
             throws ParserConfigurationException, IOException, SAXException {
         InstantRunBuildContext initial = new InstantRunBuildContext(idAllocator);
-        initial.setApiLevel(new AndroidVersion(23, null), null /* targetArchitecture */);
+        initial.setApiLevel(new AndroidVersion(23, null), null);
         initial.addChangedFile(FileType.SPLIT, new File("/tmp/split-0.apk"));
         initial.close();
         String buildInfo = initial.toXml();
 
         InstantRunBuildContext first = new InstantRunBuildContext(idAllocator);
-        first.setApiLevel(new AndroidVersion(23, null), null /* targetArchitecture */);
+        first.setApiLevel(new AndroidVersion(23, null), null);
         first.loadFromXml(buildInfo);
         first.addChangedFile(FileType.RELOAD_DEX,
                 new File("reload.dex"));
@@ -356,7 +307,7 @@
         buildInfo = first.toXml();
 
         InstantRunBuildContext second = new InstantRunBuildContext(idAllocator);
-        second.setApiLevel(new AndroidVersion(23, null), null /* targetArchitecture */);
+        second.setApiLevel(new AndroidVersion(23, null), null);
         second.loadFromXml(buildInfo);
         second.addChangedFile(FileType.SPLIT, new File("split.apk"));
         second.setVerifierStatus(InstantRunVerifierStatus.CLASS_ANNOTATION_CHANGE);
@@ -365,7 +316,7 @@
         buildInfo = second.toXml();
 
         InstantRunBuildContext third = new InstantRunBuildContext(idAllocator);
-        third.setApiLevel(new AndroidVersion(23, null), null /* targetArchitecture */);
+        third.setApiLevel(new AndroidVersion(23, null), null);
         third.loadFromXml(buildInfo);
         third.addChangedFile(FileType.RESOURCES,
                 new File("resources-debug.ap_"));
@@ -376,7 +327,7 @@
         buildInfo = third.toXml();
 
         InstantRunBuildContext fourth = new InstantRunBuildContext(idAllocator);
-        fourth.setApiLevel(new AndroidVersion(23, null), null /* targetArchitecture */);
+        fourth.setApiLevel(new AndroidVersion(23, null), null);
         fourth.loadFromXml(buildInfo);
         fourth.addChangedFile(FileType.RESOURCES,
                 new File("resources-debug.ap_"));
@@ -404,14 +355,14 @@
     public void testOverlappingAndEmptyChanges()
             throws ParserConfigurationException, IOException, SAXException {
         InstantRunBuildContext initial = new InstantRunBuildContext(idAllocator);
-        initial.setApiLevel(new AndroidVersion(25, null), null /* targetArchitecture */);
+        initial.setApiLevel(new AndroidVersion(25, null), null);
         initial.addChangedFile(FileType.MAIN, new File("/tmp/main.apk"));
         initial.addChangedFile(FileType.SPLIT, new File("/tmp/split-0.apk"));
         initial.close();
         String buildInfo = initial.toXml();
 
         InstantRunBuildContext first = new InstantRunBuildContext(idAllocator);
-        first.setApiLevel(new AndroidVersion(25, null), null /* targetArchitecture */);
+        first.setApiLevel(new AndroidVersion(25, null), null);
         first.loadFromXml(buildInfo);
         first.addChangedFile(FileType.SPLIT, new File("/tmp/split-1.apk"));
         first.addChangedFile(FileType.SPLIT, new File("/tmp/split-2.apk"));
@@ -420,7 +371,7 @@
         buildInfo = first.toXml();
 
         InstantRunBuildContext second = new InstantRunBuildContext(idAllocator);
-        second.setApiLevel(new AndroidVersion(25, null), null /* targetArchitecture */);
+        second.setApiLevel(new AndroidVersion(25, null), null);
         second.loadFromXml(buildInfo);
         second.addChangedFile(FileType.SPLIT, new File("/tmp/split-2.apk"));
         second.setVerifierStatus(InstantRunVerifierStatus.CLASS_ANNOTATION_CHANGE);
@@ -428,7 +379,7 @@
         buildInfo = second.toXml();
 
         InstantRunBuildContext third = new InstantRunBuildContext(idAllocator);
-        third.setApiLevel(new AndroidVersion(25, null), null /* targetArchitecture */);
+        third.setApiLevel(new AndroidVersion(25, null), null);
         third.loadFromXml(buildInfo);
         third.addChangedFile(FileType.SPLIT, new File("/tmp/split-2.apk"));
         third.addChangedFile(FileType.SPLIT, new File("/tmp/split-3.apk"));
@@ -482,20 +433,20 @@
     public void testTemporaryBuildProduction()
             throws ParserConfigurationException, IOException, SAXException {
         InstantRunBuildContext initial = new InstantRunBuildContext(idAllocator);
-        initial.setApiLevel(new AndroidVersion(21, null), null /* targetArchitecture */);
+        initial.setApiLevel(new AndroidVersion(21, null), null);
         initial.addChangedFile(FileType.SPLIT, new File("/tmp/split-1.apk"));
         initial.addChangedFile(FileType.SPLIT, new File("/tmp/split-2.apk"));
         String buildInfo = initial.toXml();
 
         InstantRunBuildContext first = new InstantRunBuildContext(idAllocator);
-        first.setApiLevel(new AndroidVersion(21, null), null /* targetArchitecture */);
+        first.setApiLevel(new AndroidVersion(21, null), null);
         first.loadFromXml(buildInfo);
         first.addChangedFile(FileType.RESOURCES, new File("/tmp/resources_ap"));
         first.close();
         String tmpBuildInfo = first.toXml(InstantRunBuildContext.PersistenceMode.TEMP_BUILD);
 
         InstantRunBuildContext fixed = new InstantRunBuildContext(idAllocator);
-        fixed.setApiLevel(new AndroidVersion(21, null), null /* targetArchitecture */);
+        fixed.setApiLevel(new AndroidVersion(21, null), null);
         fixed.loadFromXml(buildInfo);
         fixed.mergeFrom(tmpBuildInfo);
         fixed.addChangedFile(FileType.SPLIT, new File("/tmp/split-1.apk"));
@@ -544,7 +495,7 @@
     @Test
     public void testResourceRemovalWhenBuildingMainApp() throws Exception {
         InstantRunBuildContext context = new InstantRunBuildContext(idAllocator);
-        context.setApiLevel(new AndroidVersion(19, null), null /* targetArchitecture */);
+        context.setApiLevel(new AndroidVersion(19, null), null);
 
         context.addChangedFile(FileType.RESOURCES, new File("res.ap_"));
         String tempXml = context.toXml(InstantRunBuildContext.PersistenceMode.TEMP_BUILD);
@@ -562,7 +513,7 @@
     @Test
     public void testFullAPKRequestWithSplits() throws Exception {
         InstantRunBuildContext initial = new InstantRunBuildContext(idAllocator);
-        initial.setApiLevel(new AndroidVersion(25, null), null /* targetAbi */);
+        initial.setApiLevel(new AndroidVersion(25, null), null);
 
         // set the initial build.
         initial.addChangedFile(FileType.MAIN, new File("main.apk"));
@@ -574,7 +525,7 @@
 
         // re-add only the main apk.
         InstantRunBuildContext update = new InstantRunBuildContext(idAllocator);
-        update.setApiLevel(new AndroidVersion(25, null), null /* targetAbi */);
+        update.setApiLevel(new AndroidVersion(25, null), null);
         update.setVerifierStatus(InstantRunVerifierStatus.FULL_BUILD_REQUESTED);
         update.loadFromXml(buildInfo);
         update.addChangedFile(FileType.MAIN, new File("main.apk"));
@@ -585,7 +536,7 @@
 
         // now add only one split apk.
         update = new InstantRunBuildContext(idAllocator);
-        update.setApiLevel(new AndroidVersion(25, null), null /* targetAbi */);
+        update.setApiLevel(new AndroidVersion(25, null), null);
         update.setVerifierStatus(InstantRunVerifierStatus.FULL_BUILD_REQUESTED);
         update.loadFromXml(buildInfo);
         update.addChangedFile(FileType.SPLIT, new File("split1.apk"));
@@ -596,7 +547,7 @@
 
         // and one of each type.
         update = new InstantRunBuildContext(idAllocator);
-        update.setApiLevel(new AndroidVersion(25, null), null /* targetAbi */);
+        update.setApiLevel(new AndroidVersion(25, null), null);
         update.setVerifierStatus(InstantRunVerifierStatus.FULL_BUILD_REQUESTED);
         update.loadFromXml(buildInfo);
         update.addChangedFile(FileType.MAIN, new File("main.apk"));
@@ -611,7 +562,7 @@
     @Test
     public void testMainSplitReAddingWithSplitAPK() throws Exception {
         InstantRunBuildContext initial = new InstantRunBuildContext(idAllocator);
-        initial.setApiLevel(new AndroidVersion(21, null), null /* targetAbi */);
+        initial.setApiLevel(new AndroidVersion(21, null), null);
 
         // set the initial build.
         initial.addChangedFile(FileType.MAIN, new File("main.apk"));
@@ -623,7 +574,7 @@
 
         // re-add only one of the split apk.
         InstantRunBuildContext update = new InstantRunBuildContext(idAllocator);
-        update.setApiLevel(new AndroidVersion(21, null), null /* targetAbi */);
+        update.setApiLevel(new AndroidVersion(21, null), null);
         update.setVerifierStatus(InstantRunVerifierStatus.METHOD_ADDED);
         update.loadFromXml(buildInfo);
         update.addChangedFile(FileType.SPLIT, new File("split1.apk"));
@@ -643,7 +594,7 @@
     @Test
     public void testMainSplitNoReAddingWithAlreadyPresent() throws Exception {
         InstantRunBuildContext initial = new InstantRunBuildContext(idAllocator);
-        initial.setApiLevel(new AndroidVersion(21, null), null /* targetAbi */);
+        initial.setApiLevel(new AndroidVersion(21, null), null);
 
         // set the initial build.
         initial.addChangedFile(FileType.MAIN, new File("main.apk"));
@@ -655,7 +606,7 @@
 
         // re-add only the main apk and a split
         InstantRunBuildContext update = new InstantRunBuildContext(idAllocator);
-        update.setApiLevel(new AndroidVersion(21, null), null /* targetAbi */);
+        update.setApiLevel(new AndroidVersion(21, null), null);
         update.setVerifierStatus(InstantRunVerifierStatus.METHOD_ADDED);
         update.loadFromXml(buildInfo);
         update.addChangedFile(FileType.SPLIT, new File("split1.apk"));
@@ -677,7 +628,7 @@
     @Test
     public void testMainSplitNoReAddingWithSplitAPK() throws Exception {
         InstantRunBuildContext initial = new InstantRunBuildContext(idAllocator);
-        initial.setApiLevel(new AndroidVersion(25, null), null /* targetAbi */);
+        initial.setApiLevel(new AndroidVersion(25, null), null);
 
         // set the initial build.
         initial.addChangedFile(FileType.MAIN, new File("main.apk"));
@@ -689,7 +640,7 @@
 
         // re-add only one of the split apk.
         InstantRunBuildContext update = new InstantRunBuildContext(idAllocator);
-        update.setApiLevel(new AndroidVersion(25, null), null /* targetAbi */);
+        update.setApiLevel(new AndroidVersion(25, null), null);
         update.setVerifierStatus(InstantRunVerifierStatus.METHOD_ADDED);
         update.loadFromXml(buildInfo);
         update.addChangedFile(FileType.SPLIT, new File("split1.apk"));
@@ -738,7 +689,7 @@
 
     private static File createMarkedBuildInfo() throws IOException, ParserConfigurationException {
         InstantRunBuildContext originalContext = new InstantRunBuildContext(idAllocator);
-        originalContext.setApiLevel(new AndroidVersion(23, null), null /* targetAbi */);
+        originalContext.setApiLevel(new AndroidVersion(23, null), null);
         return createBuildInfo(originalContext);
     }
 

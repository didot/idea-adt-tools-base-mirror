/*
 * Copyright (C) 2015 The Android Open Source Project
 *
 * Licensed under the Apache License, Version 2.0 (the "License");
 * you may not use this file except in compliance with the License.
 * You may obtain a copy of the License at
 *
 *      http://www.apache.org/licenses/LICENSE-2.0
 *
 * Unless required by applicable law or agreed to in writing, software
 * distributed under the License is distributed on an "AS IS" BASIS,
 * WITHOUT WARRANTIES OR CONDITIONS OF ANY KIND, either express or implied.
 * See the License for the specific language governing permissions and
 * limitations under the License.
 */

package com.android.build.gradle.internal.pipeline;

import com.android.annotations.NonNull;
import com.android.annotations.Nullable;
import com.android.build.gradle.internal.TaskContainerAdaptor;
import com.android.build.gradle.internal.TaskFactory;
import com.android.build.gradle.internal.core.GradleVariantConfiguration;
import com.android.build.gradle.internal.model.SyncIssueImpl;
import com.android.build.gradle.internal.scope.AndroidTaskRegistry;
import com.android.build.gradle.internal.scope.BaseScope;
import com.android.build.gradle.internal.scope.GlobalScope;
<<<<<<< HEAD
import com.android.build.transform.api.ScopedContent;
=======
import com.android.build.api.transform.QualifiedContent;
import com.android.builder.core.ErrorReporter;
import com.android.builder.model.SyncIssue;
import com.android.ide.common.blame.Message;
>>>>>>> b6251bdf
import com.google.common.base.Joiner;
import com.google.common.collect.ImmutableList;
import com.google.common.collect.Iterables;
import com.google.common.collect.Lists;
import com.google.common.collect.Sets;
import org.gradle.api.Project;
import org.gradle.testfixtures.ProjectBuilder;
import org.junit.Before;
import org.mockito.Mockito;

import java.io.File;
import java.net.URISyntaxException;
import java.net.URL;
import java.security.CodeSource;
import java.util.Arrays;
import java.util.Collection;
import java.util.List;
import java.util.Set;

import static com.google.common.truth.Truth.assertThat;
import static org.junit.Assert.assertTrue;
import static org.junit.Assert.fail;
import static org.mockito.Mockito.mock;
import static org.mockito.Mockito.when;

/**
 * Base class for Junit-4 based tests that need to manually instantiate tasks to test them.
 *
 * Right now this is limited to using the TransformManager but that could be refactored
 * to allow for other tasks using the AndroidTaskRegistry directly.
 */
public class TaskTestUtils {
    private static final String FOLDER_TEST_PROJECTS = "test-projects";

    protected static final String TASK_NAME = "task name";

    protected TaskFactory taskFactory;
    protected BaseScope scope;
    protected TransformManager transformManager;
    protected FakeErrorReporter errorReporter;

    static class FakeErrorReporter extends ErrorReporter {

        private SyncIssue syncIssue = null;

        protected FakeErrorReporter(@NonNull EvaluationMode mode) {
            super(mode);
        }

        public SyncIssue getSyncIssue() {
            return syncIssue;
        }

        @NonNull
        @Override
        public SyncIssue handleSyncError(@NonNull String data, int type, @NonNull String msg) {
            // always create a sync issue, no matter what the mode is. This can be used to validate
            // what error is thrown anyway.
            syncIssue = new SyncIssueImpl(type, SyncIssue.SEVERITY_ERROR, data, msg);
            return syncIssue;
        }

        @Override
        public void receiveMessage(@NonNull Message message) {
            // do nothing
        }
    }

    @Before
    public void setUp() {
        Project project = ProjectBuilder.builder().withProjectDir(
                new File(getRootDir(), FOLDER_TEST_PROJECTS + "/basic")).build();

        scope = getScope();
        errorReporter = new FakeErrorReporter(ErrorReporter.EvaluationMode.IDE);
        transformManager = new TransformManager(new AndroidTaskRegistry(), errorReporter);
        taskFactory = new TaskContainerAdaptor(project.getTasks());
    }

    protected StreamTester streamTester() {
        return new StreamTester(null);
    }

    protected StreamTester streamTester(@NonNull final Collection<TransformStream> streams) {
        return new StreamTester(new FilterableStreamCollection() {
            @NonNull
            @Override
            Collection<TransformStream> getStreams() {
                return streams;
            }
        });
    }

    /**
     * Simple class to test that a stream is present in the list of available streams in the
     * transform manager.
     *
     * Right now this expects to find ony a single stream based on the content types and/or scopes
     * provided.
     *
     * Then it optionally test for additional values, if provided.
     */
    protected class StreamTester {
        @NonNull
        private final FilterableStreamCollection streamCollection;
        @NonNull
        private final Set<QualifiedContent.ContentType> contentTypes = Sets.newHashSet();
        private final Set<QualifiedContent.Scope> scopes = Sets.newHashSet();
        private List<Object> dependencies = Lists.newArrayList();

<<<<<<< HEAD
        // Differentiate between lack of test and testing for a null value.
        private ScopedContent.Format format;

        private StreamTester() {
=======
        private List<File> jars = Lists.newArrayList();
        private List<File> folders = Lists.newArrayList();
        private File rootLocation = null;

        private StreamTester(@Nullable FilterableStreamCollection streamCollection) {
            if (streamCollection != null) {
                this.streamCollection = streamCollection;
            } else {
                this.streamCollection = transformManager;
            }
>>>>>>> b6251bdf
        }

        StreamTester withContentTypes(@NonNull QualifiedContent.ContentType... contentTypes) {
            this.contentTypes.addAll(Arrays.asList(contentTypes));
            return this;
        }

        StreamTester withScopes(@NonNull QualifiedContent.Scope... scopes) {
            this.scopes.addAll(Arrays.asList(scopes));
            return this;
        }

<<<<<<< HEAD
        StreamTester withFormat(@Nullable ScopedContent.Format format) {
            this.format = format;
            return this;
        }

        StreamTester withFile(@NonNull File file) {
            files.add(file);
=======
        StreamTester withJar(@NonNull File file) {
            jars.add(file);
>>>>>>> b6251bdf
            return this;
        }

        StreamTester withJars(@NonNull Collection<File> files) {
            jars.addAll(files);
            return this;
        }

        StreamTester withFolder(@NonNull File file) {
            folders.add(file);
            return this;
        }

        StreamTester withFolders(@NonNull Collection<File> files) {
            folders.addAll(files);
            return this;
        }

        StreamTester withRootLocation(@NonNull File file) {
            rootLocation = file;
            return this;
        }


        StreamTester withDependency(@NonNull Object dependency) {
            this.dependencies.add(dependency);
            return this;
        }

        StreamTester withDependencies(@NonNull Collection<? extends Object> dependencies) {
            this.dependencies.addAll(dependencies);
            return this;
        }

        TransformStream test() {
            if (contentTypes.isEmpty() && scopes.isEmpty()) {
                fail("content-type and scopes empty in StreamTester");
            }

            ImmutableList<TransformStream> streams = streamCollection
                    .getStreams(new TransformManager.StreamFilter() {
                        @Override
                        public boolean accept(@NonNull Set<QualifiedContent.ContentType> types,
                                @NonNull Set<QualifiedContent.Scope> scopes) {
                            return (StreamTester.this.contentTypes.isEmpty() ||
                                    types.equals(contentTypes)) &&
                                    (StreamTester.this.scopes.isEmpty() ||
                                            StreamTester.this.scopes.equals(scopes));
                        }
                    });
            assertThat(streams)
                    .named(String.format("Streams matching requested %s/%s", scopes, contentTypes))
                            .hasSize(1);
            TransformStream stream = Iterables.getOnlyElement(streams);

            assertThat(stream.getContentTypes()).containsExactlyElementsIn(contentTypes);

            if (!dependencies.isEmpty()) {
                assertThat(stream.getDependencies()).containsExactlyElementsIn(dependencies);
            }

            if (!jars.isEmpty()) {
                if (!(stream instanceof OriginalStream)) {
                    throw new RuntimeException("StreamTest.withJar(s) used on Stream that is not an OriginalStream");
                }

                OriginalStream originalStream = (OriginalStream) stream;
                assertThat(originalStream.getJarFiles().get()).containsExactlyElementsIn(jars);
            }

<<<<<<< HEAD
            if (format != null) {
                assertThat(stream.getFormat()).isEqualTo(format);
            }

            // always check for parentStream, since we cannot make the distinction between
            // no value set and no parent.
            assertThat(stream.getParentStream()).isSameAs(parentStream);
=======
            if (!folders.isEmpty()) {
                if (!(stream instanceof OriginalStream)) {
                    throw new RuntimeException("StreamTest.withFolder(s) used on Stream that is not an OriginalStream");
                }

                OriginalStream originalStream = (OriginalStream) stream;
                assertThat(originalStream.getFolders().get()).containsExactlyElementsIn(folders);
            }

            if (rootLocation != null) {
                if (!(stream instanceof IntermediateStream)) {
                    throw new RuntimeException("StreamTest.withRootLocation used on Stream that is not an IntermediateStream");
                }

                IntermediateStream originalStream = (IntermediateStream) stream;
                assertThat(originalStream.getRootLocation().get()).isEqualTo(rootLocation);
            }
>>>>>>> b6251bdf

            return stream;
        }
    }

    @NonNull
    private static BaseScope getScope() {
        GradleVariantConfiguration mockConfig = mock(GradleVariantConfiguration.class);
        when(mockConfig.getDirName()).thenReturn("config dir name");

        GlobalScope globalScope = mock(GlobalScope.class);
        when(globalScope.getBuildDir()).thenReturn(new File("build dir"));

        BaseScope scope = mock(BaseScope.class);
        when(scope.getDirName()).thenReturn("config dir name");
        when(scope.getVariantConfiguration()).thenReturn(mockConfig);
        when(scope.getGlobalScope()).thenReturn(globalScope);
        when(scope.getTaskName(Mockito.anyString())).thenReturn(TASK_NAME);
        return scope;
    }

    /**
     * Returns the root dir for the gradle plugin project
     */
    private File getRootDir() {
        CodeSource source = getClass().getProtectionDomain().getCodeSource();
        if (source != null) {
            URL location = source.getLocation();
            try {
                File dir = new File(location.toURI());
                assertTrue(dir.getPath(), dir.exists());

                File f= dir.getParentFile().getParentFile().getParentFile().getParentFile().getParentFile().getParentFile().getParentFile();
                return  new File(
                        f,
                        Joiner.on(File.separator).join(
                                "tools",
                                "base",
                                "build-system",
                                "integration-test"));
            } catch (URISyntaxException e) {
                throw new AssertionError(e);
            }
        }

        fail("Fail to get the tools/build folder");
        return null;
    }
}<|MERGE_RESOLUTION|>--- conflicted
+++ resolved
@@ -16,6 +16,12 @@
 
 package com.android.build.gradle.internal.pipeline;
 
+import static com.google.common.truth.Truth.assertThat;
+import static org.junit.Assert.assertTrue;
+import static org.junit.Assert.fail;
+import static org.mockito.Mockito.mock;
+import static org.mockito.Mockito.when;
+
 import com.android.annotations.NonNull;
 import com.android.annotations.Nullable;
 import com.android.build.gradle.internal.TaskContainerAdaptor;
@@ -25,19 +31,16 @@
 import com.android.build.gradle.internal.scope.AndroidTaskRegistry;
 import com.android.build.gradle.internal.scope.BaseScope;
 import com.android.build.gradle.internal.scope.GlobalScope;
-<<<<<<< HEAD
-import com.android.build.transform.api.ScopedContent;
-=======
 import com.android.build.api.transform.QualifiedContent;
 import com.android.builder.core.ErrorReporter;
 import com.android.builder.model.SyncIssue;
 import com.android.ide.common.blame.Message;
->>>>>>> b6251bdf
 import com.google.common.base.Joiner;
 import com.google.common.collect.ImmutableList;
 import com.google.common.collect.Iterables;
 import com.google.common.collect.Lists;
 import com.google.common.collect.Sets;
+
 import org.gradle.api.Project;
 import org.gradle.testfixtures.ProjectBuilder;
 import org.junit.Before;
@@ -51,12 +54,6 @@
 import java.util.Collection;
 import java.util.List;
 import java.util.Set;
-
-import static com.google.common.truth.Truth.assertThat;
-import static org.junit.Assert.assertTrue;
-import static org.junit.Assert.fail;
-import static org.mockito.Mockito.mock;
-import static org.mockito.Mockito.when;
 
 /**
  * Base class for Junit-4 based tests that need to manually instantiate tasks to test them.
@@ -143,12 +140,6 @@
         private final Set<QualifiedContent.Scope> scopes = Sets.newHashSet();
         private List<Object> dependencies = Lists.newArrayList();
 
-<<<<<<< HEAD
-        // Differentiate between lack of test and testing for a null value.
-        private ScopedContent.Format format;
-
-        private StreamTester() {
-=======
         private List<File> jars = Lists.newArrayList();
         private List<File> folders = Lists.newArrayList();
         private File rootLocation = null;
@@ -159,7 +150,6 @@
             } else {
                 this.streamCollection = transformManager;
             }
->>>>>>> b6251bdf
         }
 
         StreamTester withContentTypes(@NonNull QualifiedContent.ContentType... contentTypes) {
@@ -172,18 +162,8 @@
             return this;
         }
 
-<<<<<<< HEAD
-        StreamTester withFormat(@Nullable ScopedContent.Format format) {
-            this.format = format;
-            return this;
-        }
-
-        StreamTester withFile(@NonNull File file) {
-            files.add(file);
-=======
         StreamTester withJar(@NonNull File file) {
             jars.add(file);
->>>>>>> b6251bdf
             return this;
         }
 
@@ -254,15 +234,6 @@
                 assertThat(originalStream.getJarFiles().get()).containsExactlyElementsIn(jars);
             }
 
-<<<<<<< HEAD
-            if (format != null) {
-                assertThat(stream.getFormat()).isEqualTo(format);
-            }
-
-            // always check for parentStream, since we cannot make the distinction between
-            // no value set and no parent.
-            assertThat(stream.getParentStream()).isSameAs(parentStream);
-=======
             if (!folders.isEmpty()) {
                 if (!(stream instanceof OriginalStream)) {
                     throw new RuntimeException("StreamTest.withFolder(s) used on Stream that is not an OriginalStream");
@@ -280,7 +251,6 @@
                 IntermediateStream originalStream = (IntermediateStream) stream;
                 assertThat(originalStream.getRootLocation().get()).isEqualTo(rootLocation);
             }
->>>>>>> b6251bdf
 
             return stream;
         }

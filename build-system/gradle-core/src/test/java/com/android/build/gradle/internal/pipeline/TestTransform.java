/*
 * Copyright (C) 2015 The Android Open Source Project
 *
 * Licensed under the Apache License, Version 2.0 (the "License");
 * you may not use this file except in compliance with the License.
 * You may obtain a copy of the License at
 *
 *      http://www.apache.org/licenses/LICENSE-2.0
 *
 * Unless required by applicable law or agreed to in writing, software
 * distributed under the License is distributed on an "AS IS" BASIS,
 * WITHOUT WARRANTIES OR CONDITIONS OF ANY KIND, either express or implied.
 * See the License for the specific language governing permissions and
 * limitations under the License.
 */

package com.android.build.gradle.internal.pipeline;

import com.android.annotations.NonNull;
<<<<<<< HEAD
import com.android.annotations.Nullable;
import com.android.build.transform.api.AsInputTransform;
import com.android.build.transform.api.CombinedTransform;
import com.android.build.transform.api.Context;
import com.android.build.transform.api.ForkTransform;
import com.android.build.transform.api.NoOpTransform;
import com.android.build.transform.api.ScopedContent.ContentType;
import com.android.build.transform.api.ScopedContent.Format;
import com.android.build.transform.api.ScopedContent.Scope;
import com.android.build.transform.api.Transform;
import com.android.build.transform.api.TransformException;
import com.android.build.transform.api.TransformInput;
import com.android.build.transform.api.TransformOutput;
import com.google.common.collect.ImmutableList;
=======
import com.android.build.api.transform.Context;
import com.android.build.api.transform.QualifiedContent.ContentType;
import com.android.build.api.transform.QualifiedContent.Scope;
import com.android.build.api.transform.Transform;
import com.android.build.api.transform.TransformException;
import com.android.build.api.transform.TransformInput;
import com.android.build.api.transform.TransformOutputProvider;
import com.google.common.collect.ImmutableList;
import com.google.common.collect.ImmutableSet;
>>>>>>> b6251bdf
import com.google.common.collect.Lists;
import com.google.common.collect.Sets;

import org.junit.Assert;

import java.io.File;
import java.io.IOException;
import java.util.Arrays;
import java.util.Collection;
import java.util.EnumSet;
import java.util.HashSet;
import java.util.List;
import java.util.Set;

/**
 * Implementation of Transforms for testing.
 *
 * This is not meant to be instantiated directly. Use
 * {@link com.android.build.gradle.internal.pipeline.TestTransform.Builder}.
 */
public class TestTransform extends Transform {

    // transform data
    private final String name;
    private final Set<ContentType> inputTypes;
    private final Set<ContentType> outputTypes;
    private final Set<Scope> scopes;
<<<<<<< HEAD
    private final Set<Scope> refedScopes;
    private final Format format;
=======
    private final Set<Scope> referencedScopes;
>>>>>>> b6251bdf
    private final boolean isIncremental;
    private final List<File> secondaryFileInputs;

    public static Builder builder() {
        return new Builder();
    }

    @NonNull
    @Override
    public String getName() {
        return name;
    }

    @NonNull
    @Override
    public Set<ContentType> getInputTypes() {
        return inputTypes;
    }

    @NonNull
    @Override
    public Set<ContentType> getOutputTypes() {
        return outputTypes;
    }

    @NonNull
    @Override
    public Set<Scope> getScopes() {
        return scopes;
    }

    @NonNull
    @Override
    public Set<Scope> getReferencedScopes() {
<<<<<<< HEAD
        return refedScopes;
    }

    @NonNull
    @Override
    public Format getOutputFormat() {
        return format;
=======
        return referencedScopes;
>>>>>>> b6251bdf
    }

    @NonNull
    @Override
    public Collection<File> getSecondaryFileInputs() {
        return secondaryFileInputs;
    }

    @Override
    public boolean isIncremental() {
        return isIncremental;
<<<<<<< HEAD
=======
    }

    @Override
    public void transform(
            @NonNull Context context,
            @NonNull Collection<TransformInput> inputs,
            @NonNull Collection<TransformInput> referencedInputs,
            @NonNull TransformOutputProvider outputProvider,
            boolean isIncremental) throws IOException, TransformException, InterruptedException {
        this.inputs = inputs;
        this.referencedInputs = referencedInputs;
        this.output = outputProvider;
        this.isIncrementalInputs = isIncremental;

    }

    // --- data recorded during the fake execution

    private Collection<TransformInput> inputs;
    private Collection<TransformInput> referencedInputs;
    private boolean isIncrementalInputs;
    private TransformOutputProvider output;


    public boolean isIncrementalInputs() {
        return isIncrementalInputs;
    }

    public Collection<TransformInput> getInputs() {
        return inputs;
>>>>>>> b6251bdf
    }

    public Collection<TransformInput> getReferencedInputs() {
        return referencedInputs;
    }

    public TransformOutputProvider getOutput() {
        return output;
    }


    private TestTransform(
            @NonNull String name,
            @NonNull Set<ContentType> inputTypes,
            @NonNull Set<ContentType> outputTypes,
            @NonNull Set<Scope> scopes,
            @NonNull Set<Scope> refedScopes,
<<<<<<< HEAD
            @NonNull Format format,
=======
>>>>>>> b6251bdf
            boolean isIncremental,
            @NonNull List<File> secondaryFileInputs) {
        this.name = name;
        this.inputTypes = inputTypes;
        this.outputTypes = outputTypes;
        this.scopes = scopes;
<<<<<<< HEAD
        this.refedScopes = refedScopes;
        this.format = format;
=======
        this.referencedScopes = refedScopes;
>>>>>>> b6251bdf
        this.isIncremental = isIncremental;
        this.secondaryFileInputs = ImmutableList.copyOf(secondaryFileInputs);
    }

<<<<<<< HEAD
    public static class TestForkTransform extends TestTransform implements ForkTransform {

        // data passed to transform() so that it can be queried later by tests.
        private Map<TransformInput, Collection<TransformOutput>> inputs;

        private TestForkTransform(
                @NonNull String name,
                @NonNull Set<ContentType> inputTypes,
                @NonNull Set<ContentType> outputTypes,
                @NonNull Set<Scope> scopes,
                @NonNull Set<Scope> referencedScopes,
                @NonNull Format format,
                boolean isIncremental,
                @NonNull List<File> secondaryFileInputs) {
            super(name, inputTypes, outputTypes, scopes, referencedScopes, format, isIncremental, secondaryFileInputs);
        }

        public Map<TransformInput, Collection<TransformOutput>> getInputs() {
            return inputs;
        }

        @Override
        public void transform(
                @NonNull Context context,
                @NonNull Map<TransformInput, Collection<TransformOutput>> inputs,
                @NonNull Collection<TransformInput> referencedInputs, boolean isIncremental)
                throws IOException, TransformException, InterruptedException {
            this.inputs = inputs;
            this.referencedInputs = referencedInputs;
            this.isIncrementalInputs = isIncremental;
        }
    }

    public static class TestAsInputTransform extends TestTransform implements AsInputTransform {

        // data passed to transform() so that it can be queried later by tests.
        private Map<TransformInput, TransformOutput> inputs;

        private TestAsInputTransform(
                @NonNull String name,
                @NonNull Set<ContentType> inputTypes,
                @NonNull Set<ContentType> outputTypes,
                @NonNull Set<Scope> scopes,
                @NonNull Set<Scope> refedScopes,
                @NonNull Format format,
                boolean isIncremental,
                @NonNull List<File> secondaryFileInputs) {
            super(name, inputTypes, outputTypes, scopes, refedScopes, format, isIncremental, secondaryFileInputs);
        }

        public Map<TransformInput, TransformOutput> getInputs() {
            return inputs;
        }

        @Override
        public void transform(
                @NonNull Context context,
                @NonNull Map<TransformInput, TransformOutput> inputs,
                @NonNull Collection<TransformInput> referencedInputs, boolean isIncremental)
                throws IOException, TransformException, InterruptedException {
            this.inputs = inputs;
            this.referencedInputs = referencedInputs;
            this.isIncrementalInputs = isIncremental;
        }
    }

    public static class TestCombinedTransform extends TestTransform implements CombinedTransform {

        // data passed to transform() so that it can be queried later by tests.
        private Collection<TransformInput> inputs;
        private TransformOutput output;

        public TestCombinedTransform(
                @NonNull String name,
                @NonNull Set<ContentType> inputTypes,
                @NonNull Set<ContentType> outputTypes,
                @NonNull Set<Scope> scopes,
                @NonNull Set<Scope> refedScopes,
                @NonNull Format format,
                boolean isIncremental,
                @NonNull List<File> secondaryFileInputs) {
            super(name, inputTypes, outputTypes, scopes, refedScopes, format, isIncremental, secondaryFileInputs);
        }

        public Collection<TransformInput> getInputs() {
            return inputs;
        }
        public TransformOutput getOutput() {
            return output;
        }

        @Override
        public void transform(
                @NonNull Context context,
                @NonNull Collection<TransformInput> inputs,
                @NonNull Collection<TransformInput> referencedInputs,
                @NonNull TransformOutput output,
                boolean isIncremental)
                throws IOException, TransformException, InterruptedException {
            this.inputs = inputs;
            this.referencedInputs = referencedInputs;
            this.output = output;
            this.isIncrementalInputs = isIncremental;
        }
    }

    public static class TestNoOpTransform extends TestTransform implements NoOpTransform {

        // data passed to transform() so that it can be queried later by tests.
        private Collection<TransformInput> inputs;

        public TestNoOpTransform(
                @NonNull String name,
                @NonNull Set<ContentType> inputTypes,
                @NonNull Set<ContentType> outputTypes,
                @NonNull Set<Scope> scopes,
                @NonNull Set<Scope> referencedScopes,
                @NonNull Format format,
                boolean isIncremental,
                @NonNull List<File> secondaryFileInputs) {
            super(name, inputTypes, outputTypes, scopes, referencedScopes, format, isIncremental, secondaryFileInputs);
        }

        public Collection<TransformInput> getInputs() {
            return inputs;
        }

        @Override
        public void transform(
                @NonNull Context context,
                @NonNull Collection<TransformInput> inputs,
                @NonNull Collection<TransformInput> referencedInputs,
                boolean isIncremental)
                throws IOException, TransformException, InterruptedException {
            this.inputs = inputs;
            this.referencedInputs = referencedInputs;
            this.isIncrementalInputs = isIncremental;
        }
    }

=======
>>>>>>> b6251bdf
    /**
     * Builder for the transforms.
     */
    static final class Builder {

        private String name;
<<<<<<< HEAD

        private final Set<ContentType> inputTypes = EnumSet
                .noneOf(ContentType.class);

=======
        private final Set<ContentType> inputTypes = new HashSet<ContentType>();
>>>>>>> b6251bdf
        private Set<ContentType> outputTypes;

        private final Set<Scope> scopes = EnumSet.noneOf(Scope.class);
<<<<<<< HEAD

        private final Set<Scope> referencedScopes = EnumSet.noneOf(Scope.class);

        private Class<?> transformType;

        private Format format = Format.SINGLE_FOLDER;

=======
        private final Set<Scope> referencedScopes = EnumSet.noneOf(Scope.class);
>>>>>>> b6251bdf
        private boolean isIncremental = false;

        private final List<File> secondaryFileInputs = Lists.newArrayList();

        Builder setName(String name) {
            this.name = name;
            return this;
        }

        Builder setInputTypes(@NonNull ContentType... types) {
            inputTypes.addAll(Arrays.asList(types));
            return this;
        }

        Builder setOutputTypes(@NonNull ContentType... types) {
            if (outputTypes == null) {
                outputTypes = new HashSet<ContentType>();
            }
            outputTypes.addAll(Arrays.asList(types));
            return this;
        }

        Builder setOutputTypes(@NonNull Set<ContentType> types) {
<<<<<<< HEAD
            outputTypes = EnumSet.copyOf(types);
            return this;
        }

        Builder setScopes(@NonNull Scope... scopes) {
            this.scopes.addAll(Arrays.asList(scopes));
            return this;
        }

        Builder setReferencedScopes(@NonNull Scope... scopes) {
            this.referencedScopes.addAll(Arrays.asList(scopes));
            return this;
        }

        Builder setTransformType(@NonNull Class<?> transformType) {
            this.transformType = transformType;
            return this;
        }

        Builder setFormat(@Nullable Format format) {
            this.format = format;
=======
            outputTypes = ImmutableSet.copyOf(types);
            return this;
        }

        Builder setScopes(@NonNull Scope... scopes) {
            this.scopes.addAll(Arrays.asList(scopes));
            return this;
        }

        Builder setReferencedScopes(@NonNull Scope... scopes) {
            this.referencedScopes.addAll(Arrays.asList(scopes));
>>>>>>> b6251bdf
            return this;
        }

        Builder setIncremental(boolean isIncremental) {
            this.isIncremental = isIncremental;
            return this;
        }

        Builder setSecondaryFile(@NonNull File file) {
            secondaryFileInputs.add(file);
            return this;
        }

        @NonNull
        TestTransform build() {
            String name = this.name != null ? this.name : "transform name";
            Assert.assertFalse(this.inputTypes.isEmpty());
            Set<ContentType> inputTypes = ImmutableSet.copyOf(this.inputTypes);
            Set<ContentType> outputTypes = this.outputTypes != null ?
                    ImmutableSet.copyOf(this.outputTypes) : inputTypes;
            Set<Scope> scopes = Sets.immutableEnumSet(this.scopes);
            Set<Scope> refedScopes = Sets.immutableEnumSet(this.referencedScopes);
<<<<<<< HEAD
            Format format = this.format;

            if (transformType == AsInputTransform.class ||
                    transformType == TestAsInputTransform.class) {
                return new TestAsInputTransform(
                        name,
                        inputTypes,
                        outputTypes,
                        scopes,
                        refedScopes,
                        format,
                        isIncremental,
                        secondaryFileInputs);

            } else if (transformType == CombinedTransform.class ||
                    transformType == TestCombinedTransform.class) {
                return new TestCombinedTransform(
                        name,
                        inputTypes,
                        outputTypes,
                        scopes,
                        refedScopes,
                        format,
                        isIncremental,
                        secondaryFileInputs);

            } else if (transformType == NoOpTransform.class ||
                    transformType == TestNoOpTransform.class) {
                return new TestNoOpTransform(
                        name,
                        inputTypes,
                        outputTypes,
                        scopes,
                        refedScopes,
                        format,
                        isIncremental,
                        secondaryFileInputs);

            } else if (transformType == ForkTransform.class ||
                    transformType == TestForkTransform.class) {
                return new TestForkTransform(
                        name,
                        inputTypes,
                        outputTypes,
                        scopes,
                        refedScopes,
                        format,
                        isIncremental,
                        secondaryFileInputs);
            }

            throw new UnsupportedOperationException("Unsupported transform type: " + transformType);
=======

            return new TestTransform(
                    name,
                    inputTypes,
                    outputTypes,
                    scopes,
                    refedScopes,
                    isIncremental,
                    secondaryFileInputs);
>>>>>>> b6251bdf
        }
    }
}<|MERGE_RESOLUTION|>--- conflicted
+++ resolved
@@ -17,22 +17,6 @@
 package com.android.build.gradle.internal.pipeline;
 
 import com.android.annotations.NonNull;
-<<<<<<< HEAD
-import com.android.annotations.Nullable;
-import com.android.build.transform.api.AsInputTransform;
-import com.android.build.transform.api.CombinedTransform;
-import com.android.build.transform.api.Context;
-import com.android.build.transform.api.ForkTransform;
-import com.android.build.transform.api.NoOpTransform;
-import com.android.build.transform.api.ScopedContent.ContentType;
-import com.android.build.transform.api.ScopedContent.Format;
-import com.android.build.transform.api.ScopedContent.Scope;
-import com.android.build.transform.api.Transform;
-import com.android.build.transform.api.TransformException;
-import com.android.build.transform.api.TransformInput;
-import com.android.build.transform.api.TransformOutput;
-import com.google.common.collect.ImmutableList;
-=======
 import com.android.build.api.transform.Context;
 import com.android.build.api.transform.QualifiedContent.ContentType;
 import com.android.build.api.transform.QualifiedContent.Scope;
@@ -42,7 +26,6 @@
 import com.android.build.api.transform.TransformOutputProvider;
 import com.google.common.collect.ImmutableList;
 import com.google.common.collect.ImmutableSet;
->>>>>>> b6251bdf
 import com.google.common.collect.Lists;
 import com.google.common.collect.Sets;
 
@@ -70,12 +53,7 @@
     private final Set<ContentType> inputTypes;
     private final Set<ContentType> outputTypes;
     private final Set<Scope> scopes;
-<<<<<<< HEAD
-    private final Set<Scope> refedScopes;
-    private final Format format;
-=======
     private final Set<Scope> referencedScopes;
->>>>>>> b6251bdf
     private final boolean isIncremental;
     private final List<File> secondaryFileInputs;
 
@@ -110,17 +88,7 @@
     @NonNull
     @Override
     public Set<Scope> getReferencedScopes() {
-<<<<<<< HEAD
-        return refedScopes;
-    }
-
-    @NonNull
-    @Override
-    public Format getOutputFormat() {
-        return format;
-=======
         return referencedScopes;
->>>>>>> b6251bdf
     }
 
     @NonNull
@@ -132,8 +100,6 @@
     @Override
     public boolean isIncremental() {
         return isIncremental;
-<<<<<<< HEAD
-=======
     }
 
     @Override
@@ -164,7 +130,6 @@
 
     public Collection<TransformInput> getInputs() {
         return inputs;
->>>>>>> b6251bdf
     }
 
     public Collection<TransformInput> getReferencedInputs() {
@@ -182,199 +147,28 @@
             @NonNull Set<ContentType> outputTypes,
             @NonNull Set<Scope> scopes,
             @NonNull Set<Scope> refedScopes,
-<<<<<<< HEAD
-            @NonNull Format format,
-=======
->>>>>>> b6251bdf
             boolean isIncremental,
             @NonNull List<File> secondaryFileInputs) {
         this.name = name;
         this.inputTypes = inputTypes;
         this.outputTypes = outputTypes;
         this.scopes = scopes;
-<<<<<<< HEAD
-        this.refedScopes = refedScopes;
-        this.format = format;
-=======
         this.referencedScopes = refedScopes;
->>>>>>> b6251bdf
         this.isIncremental = isIncremental;
         this.secondaryFileInputs = ImmutableList.copyOf(secondaryFileInputs);
     }
 
-<<<<<<< HEAD
-    public static class TestForkTransform extends TestTransform implements ForkTransform {
-
-        // data passed to transform() so that it can be queried later by tests.
-        private Map<TransformInput, Collection<TransformOutput>> inputs;
-
-        private TestForkTransform(
-                @NonNull String name,
-                @NonNull Set<ContentType> inputTypes,
-                @NonNull Set<ContentType> outputTypes,
-                @NonNull Set<Scope> scopes,
-                @NonNull Set<Scope> referencedScopes,
-                @NonNull Format format,
-                boolean isIncremental,
-                @NonNull List<File> secondaryFileInputs) {
-            super(name, inputTypes, outputTypes, scopes, referencedScopes, format, isIncremental, secondaryFileInputs);
-        }
-
-        public Map<TransformInput, Collection<TransformOutput>> getInputs() {
-            return inputs;
-        }
-
-        @Override
-        public void transform(
-                @NonNull Context context,
-                @NonNull Map<TransformInput, Collection<TransformOutput>> inputs,
-                @NonNull Collection<TransformInput> referencedInputs, boolean isIncremental)
-                throws IOException, TransformException, InterruptedException {
-            this.inputs = inputs;
-            this.referencedInputs = referencedInputs;
-            this.isIncrementalInputs = isIncremental;
-        }
-    }
-
-    public static class TestAsInputTransform extends TestTransform implements AsInputTransform {
-
-        // data passed to transform() so that it can be queried later by tests.
-        private Map<TransformInput, TransformOutput> inputs;
-
-        private TestAsInputTransform(
-                @NonNull String name,
-                @NonNull Set<ContentType> inputTypes,
-                @NonNull Set<ContentType> outputTypes,
-                @NonNull Set<Scope> scopes,
-                @NonNull Set<Scope> refedScopes,
-                @NonNull Format format,
-                boolean isIncremental,
-                @NonNull List<File> secondaryFileInputs) {
-            super(name, inputTypes, outputTypes, scopes, refedScopes, format, isIncremental, secondaryFileInputs);
-        }
-
-        public Map<TransformInput, TransformOutput> getInputs() {
-            return inputs;
-        }
-
-        @Override
-        public void transform(
-                @NonNull Context context,
-                @NonNull Map<TransformInput, TransformOutput> inputs,
-                @NonNull Collection<TransformInput> referencedInputs, boolean isIncremental)
-                throws IOException, TransformException, InterruptedException {
-            this.inputs = inputs;
-            this.referencedInputs = referencedInputs;
-            this.isIncrementalInputs = isIncremental;
-        }
-    }
-
-    public static class TestCombinedTransform extends TestTransform implements CombinedTransform {
-
-        // data passed to transform() so that it can be queried later by tests.
-        private Collection<TransformInput> inputs;
-        private TransformOutput output;
-
-        public TestCombinedTransform(
-                @NonNull String name,
-                @NonNull Set<ContentType> inputTypes,
-                @NonNull Set<ContentType> outputTypes,
-                @NonNull Set<Scope> scopes,
-                @NonNull Set<Scope> refedScopes,
-                @NonNull Format format,
-                boolean isIncremental,
-                @NonNull List<File> secondaryFileInputs) {
-            super(name, inputTypes, outputTypes, scopes, refedScopes, format, isIncremental, secondaryFileInputs);
-        }
-
-        public Collection<TransformInput> getInputs() {
-            return inputs;
-        }
-        public TransformOutput getOutput() {
-            return output;
-        }
-
-        @Override
-        public void transform(
-                @NonNull Context context,
-                @NonNull Collection<TransformInput> inputs,
-                @NonNull Collection<TransformInput> referencedInputs,
-                @NonNull TransformOutput output,
-                boolean isIncremental)
-                throws IOException, TransformException, InterruptedException {
-            this.inputs = inputs;
-            this.referencedInputs = referencedInputs;
-            this.output = output;
-            this.isIncrementalInputs = isIncremental;
-        }
-    }
-
-    public static class TestNoOpTransform extends TestTransform implements NoOpTransform {
-
-        // data passed to transform() so that it can be queried later by tests.
-        private Collection<TransformInput> inputs;
-
-        public TestNoOpTransform(
-                @NonNull String name,
-                @NonNull Set<ContentType> inputTypes,
-                @NonNull Set<ContentType> outputTypes,
-                @NonNull Set<Scope> scopes,
-                @NonNull Set<Scope> referencedScopes,
-                @NonNull Format format,
-                boolean isIncremental,
-                @NonNull List<File> secondaryFileInputs) {
-            super(name, inputTypes, outputTypes, scopes, referencedScopes, format, isIncremental, secondaryFileInputs);
-        }
-
-        public Collection<TransformInput> getInputs() {
-            return inputs;
-        }
-
-        @Override
-        public void transform(
-                @NonNull Context context,
-                @NonNull Collection<TransformInput> inputs,
-                @NonNull Collection<TransformInput> referencedInputs,
-                boolean isIncremental)
-                throws IOException, TransformException, InterruptedException {
-            this.inputs = inputs;
-            this.referencedInputs = referencedInputs;
-            this.isIncrementalInputs = isIncremental;
-        }
-    }
-
-=======
->>>>>>> b6251bdf
     /**
      * Builder for the transforms.
      */
     static final class Builder {
 
         private String name;
-<<<<<<< HEAD
-
-        private final Set<ContentType> inputTypes = EnumSet
-                .noneOf(ContentType.class);
-
-=======
         private final Set<ContentType> inputTypes = new HashSet<ContentType>();
->>>>>>> b6251bdf
         private Set<ContentType> outputTypes;
-
         private final Set<Scope> scopes = EnumSet.noneOf(Scope.class);
-<<<<<<< HEAD
-
         private final Set<Scope> referencedScopes = EnumSet.noneOf(Scope.class);
-
-        private Class<?> transformType;
-
-        private Format format = Format.SINGLE_FOLDER;
-
-=======
-        private final Set<Scope> referencedScopes = EnumSet.noneOf(Scope.class);
->>>>>>> b6251bdf
         private boolean isIncremental = false;
-
         private final List<File> secondaryFileInputs = Lists.newArrayList();
 
         Builder setName(String name) {
@@ -396,8 +190,7 @@
         }
 
         Builder setOutputTypes(@NonNull Set<ContentType> types) {
-<<<<<<< HEAD
-            outputTypes = EnumSet.copyOf(types);
+            outputTypes = ImmutableSet.copyOf(types);
             return this;
         }
 
@@ -408,29 +201,6 @@
 
         Builder setReferencedScopes(@NonNull Scope... scopes) {
             this.referencedScopes.addAll(Arrays.asList(scopes));
-            return this;
-        }
-
-        Builder setTransformType(@NonNull Class<?> transformType) {
-            this.transformType = transformType;
-            return this;
-        }
-
-        Builder setFormat(@Nullable Format format) {
-            this.format = format;
-=======
-            outputTypes = ImmutableSet.copyOf(types);
-            return this;
-        }
-
-        Builder setScopes(@NonNull Scope... scopes) {
-            this.scopes.addAll(Arrays.asList(scopes));
-            return this;
-        }
-
-        Builder setReferencedScopes(@NonNull Scope... scopes) {
-            this.referencedScopes.addAll(Arrays.asList(scopes));
->>>>>>> b6251bdf
             return this;
         }
 
@@ -453,60 +223,6 @@
                     ImmutableSet.copyOf(this.outputTypes) : inputTypes;
             Set<Scope> scopes = Sets.immutableEnumSet(this.scopes);
             Set<Scope> refedScopes = Sets.immutableEnumSet(this.referencedScopes);
-<<<<<<< HEAD
-            Format format = this.format;
-
-            if (transformType == AsInputTransform.class ||
-                    transformType == TestAsInputTransform.class) {
-                return new TestAsInputTransform(
-                        name,
-                        inputTypes,
-                        outputTypes,
-                        scopes,
-                        refedScopes,
-                        format,
-                        isIncremental,
-                        secondaryFileInputs);
-
-            } else if (transformType == CombinedTransform.class ||
-                    transformType == TestCombinedTransform.class) {
-                return new TestCombinedTransform(
-                        name,
-                        inputTypes,
-                        outputTypes,
-                        scopes,
-                        refedScopes,
-                        format,
-                        isIncremental,
-                        secondaryFileInputs);
-
-            } else if (transformType == NoOpTransform.class ||
-                    transformType == TestNoOpTransform.class) {
-                return new TestNoOpTransform(
-                        name,
-                        inputTypes,
-                        outputTypes,
-                        scopes,
-                        refedScopes,
-                        format,
-                        isIncremental,
-                        secondaryFileInputs);
-
-            } else if (transformType == ForkTransform.class ||
-                    transformType == TestForkTransform.class) {
-                return new TestForkTransform(
-                        name,
-                        inputTypes,
-                        outputTypes,
-                        scopes,
-                        refedScopes,
-                        format,
-                        isIncremental,
-                        secondaryFileInputs);
-            }
-
-            throw new UnsupportedOperationException("Unsupported transform type: " + transformType);
-=======
 
             return new TestTransform(
                     name,
@@ -516,7 +232,6 @@
                     refedScopes,
                     isIncremental,
                     secondaryFileInputs);
->>>>>>> b6251bdf
         }
     }
 }
/*
 * Copyright (C) 2015 The Android Open Source Project
 *
 * Licensed under the Apache License, Version 2.0 (the "License");
 * you may not use this file except in compliance with the License.
 * You may obtain a copy of the License at
 *
 *      http://www.apache.org/licenses/LICENSE-2.0
 *
 * Unless required by applicable law or agreed to in writing, software
 * distributed under the License is distributed on an "AS IS" BASIS,
 * WITHOUT WARRANTIES OR CONDITIONS OF ANY KIND, either express or implied.
 * See the License for the specific language governing permissions and
 * limitations under the License.
 */

package com.android.build.gradle.internal.pipeline;

import static com.google.common.truth.Truth.assertThat;

<<<<<<< HEAD
import com.android.SdkConstants;
import com.android.annotations.NonNull;
import com.android.annotations.Nullable;
import com.android.build.gradle.internal.scope.AndroidTask;
import com.android.build.transform.api.AsInputTransform;
import com.android.build.transform.api.CombinedTransform;
import com.android.build.transform.api.ForkTransform;
import com.android.build.transform.api.NoOpTransform;
import com.android.build.transform.api.ScopedContent.ContentType;
import com.android.build.transform.api.ScopedContent.Format;
import com.android.build.transform.api.ScopedContent.Scope;
import com.android.build.transform.api.Transform;
import com.android.build.transform.api.TransformException;
import com.google.common.collect.ImmutableSet;
=======
import com.android.build.gradle.internal.scope.AndroidTask;
import com.android.build.api.transform.QualifiedContent.DefaultContentType;
import com.android.build.api.transform.QualifiedContent.Scope;
import com.android.build.api.transform.Transform;
import com.android.builder.model.SyncIssue;
import com.google.common.collect.Iterables;
>>>>>>> b6251bdf

import org.junit.Rule;
import org.junit.Test;
import org.junit.rules.ExpectedException;

import java.io.File;
<<<<<<< HEAD
import java.io.IOException;
import java.util.EnumSet;
import java.util.List;
import java.util.Set;
=======
import java.util.List;
>>>>>>> b6251bdf

public class TransformManagerTest extends TaskTestUtils {

    @Rule
    public final ExpectedException exception = ExpectedException.none();

    @Test
    public void simpleTransform() {
        // create a stream and add it to the pipeline
        TransformStream projectClass = OriginalStream.builder()
                .addContentType(DefaultContentType.CLASSES)
                .addScope(Scope.PROJECT)
                .setFolder(new File("my file"))
                .setDependency("my dependency")
                .build();
        transformManager.addStream(projectClass);

        // add a new transform
        Transform t = TestTransform.builder()
                .setInputTypes(DefaultContentType.CLASSES)
                .setScopes(Scope.PROJECT)
<<<<<<< HEAD
                .setTransformType(AsInputTransform.class)
=======
>>>>>>> b6251bdf
                .build();

        // add the transform
        AndroidTask<TransformTask> task = transformManager.addTransform(
                taskFactory, scope, t);

        // get the new stream
        List<TransformStream> streams = transformManager.getStreams();
        assertThat(streams).hasSize(1);

        // check the stream was consumed.
        assertThat(streams).doesNotContain(projectClass);

        // and a new one is up
        streamTester()
                .withContentTypes(DefaultContentType.CLASSES)
                .withScopes(Scope.PROJECT)
                .withDependency(TASK_NAME)
                .test();

        // check the task contains the stream
        TransformTask transformTask = (TransformTask) taskFactory.named(task.getName());
        assertThat(transformTask).isNotNull();
        assertThat(transformTask.consumedInputStreams).containsExactly(projectClass);
        assertThat(transformTask.referencedInputStreams).isEmpty();
        assertThat(transformTask.outputStream).isSameAs(Iterables.getOnlyElement(streams));
    }

    @Test
    public void missingStreams() {
        // create a stream and add it to the pipeline
        TransformStream projectClass = OriginalStream.builder()
                .addContentType(DefaultContentType.CLASSES)
                .addScope(Scope.PROJECT)
                .setFolder(new File("my file"))
                .setDependency("my dependency")
                .build();
        transformManager.addStream(projectClass);

        // add a new transform
        Transform t = TestTransform.builder()
                .setInputTypes(DefaultContentType.RESOURCES)
                .setScopes(Scope.PROJECT)
<<<<<<< HEAD
                .setTransformType(AsInputTransform.class)
=======
>>>>>>> b6251bdf
                .build();

        // add the transform
        transformManager.addTransform(taskFactory, scope, t);

        SyncIssue syncIssue = errorReporter.getSyncIssue();
        assertThat(syncIssue).isNotNull();
        assertThat(syncIssue.getMessage()).isEqualTo(
                "Unable to add Transform 'transform name' on variant 'null': requested streams not available: [PROJECT]+[] / [RESOURCES]");
        assertThat(syncIssue.getType()).isEqualTo(SyncIssue.TYPE_GENERIC);
    }

    @Test
    public void referencedScope() {
        // create streams and add them to the pipeline
        TransformStream projectClass = OriginalStream.builder()
                .addContentType(DefaultContentType.CLASSES)
                .addScope(Scope.PROJECT)
                .setFolder(new File("my file"))
                .setDependency("my dependency")
                .build();
        transformManager.addStream(projectClass);

        TransformStream libClasses = OriginalStream.builder()
                .addContentType(DefaultContentType.CLASSES)
                .addScope(Scope.EXTERNAL_LIBRARIES)
                .setFolder(new File("my file"))
                .setDependency("my dependency")
                .build();
        transformManager.addStream(libClasses);

        TransformStream modulesClasses = OriginalStream.builder()
                .addContentType(DefaultContentType.CLASSES)
                .addScope(Scope.SUB_PROJECTS)
                .setFolder(new File("my file"))
                .setDependency("my dependency")
                .build();
        transformManager.addStream(modulesClasses);

        // add a new transform
        Transform t = TestTransform.builder()
                .setInputTypes(DefaultContentType.CLASSES)
                .setScopes(Scope.PROJECT)
<<<<<<< HEAD
                .setReferencedScopes(Scope.EXTERNAL_LIBRARIES)
                .setTransformType(AsInputTransform.class)
=======
                .setReferencedScopes(Scope.EXTERNAL_LIBRARIES, Scope.SUB_PROJECTS)
>>>>>>> b6251bdf
                .build();

        // add the transform
        AndroidTask<TransformTask> task = transformManager.addTransform(
                taskFactory, scope, t);

        // get the new stream
        List<TransformStream> streams = transformManager.getStreams();
        assertThat(streams).hasSize(3);

        // check the class stream was consumed.
        assertThat(streams).doesNotContain(projectClass);
        // check the referenced stream is still present
        assertThat(streams).containsAllOf(libClasses, modulesClasses);

        // check the task contains the stream
        TransformTask transformTask = (TransformTask) taskFactory.named(task.getName());
        assertThat(transformTask).isNotNull();
        assertThat(transformTask.consumedInputStreams).containsExactly(projectClass);
        assertThat(transformTask.referencedInputStreams).containsAllOf(libClasses, modulesClasses);
    }

    @Test
    public void splitStreamByTypes() throws Exception {
        // test the case where the input stream has more types than gets consumed,
        // and we need to create a new stream with the unused types.
        // (class+res) -[class]-> (class, transformed) + (res, untouched)

        // create streams and add them to the pipeline
        OriginalStream projectClassAndResources = OriginalStream.builder()
                .addContentTypes(DefaultContentType.CLASSES, DefaultContentType.RESOURCES)
                .addScope(Scope.PROJECT)
                .setFolder(new File("my file"))
                .setDependency("my dependency")
                .build();
        transformManager.addStream(projectClassAndResources);

        // add a new transform
        Transform t = TestTransform.builder()
                .setInputTypes(DefaultContentType.CLASSES)
                .setScopes(Scope.PROJECT)
<<<<<<< HEAD
                .setTransformType(AsInputTransform.class)
=======
>>>>>>> b6251bdf
                .build();

        // add the transform
        AndroidTask<TransformTask> task = transformManager.addTransform(
                taskFactory, scope, t);

        // get the new streams
        List<TransformStream> streams = transformManager.getStreams();
        assertThat(streams).hasSize(2);

        // check the class stream was consumed.
        assertThat(streams).doesNotContain(projectClassAndResources);

        // check we now have 2 streams, one for classes and one for resources.
        // the one for resources should match projectClassAndResources for location and dependency.
        streamTester()
                .withContentTypes(DefaultContentType.CLASSES)
                .withScopes(Scope.PROJECT)
                .withDependency(TASK_NAME)
                .test();
        streamTester()
                .withContentTypes(DefaultContentType.RESOURCES)
                .withScopes(Scope.PROJECT)
                .withDependencies(projectClassAndResources.getDependencies())
                .withFolders(projectClassAndResources.getFolders().get())
                .test();

        // check the task contains the stream
        TransformTask transformTask = (TransformTask) taskFactory.named(task.getName());
        assertThat(transformTask).isNotNull();
        streamTester(transformTask.consumedInputStreams)
                .withContentTypes(DefaultContentType.CLASSES)
                .withScopes(Scope.PROJECT)
                .withDependencies(projectClassAndResources.getDependencies())
                .withFolders(projectClassAndResources.getFolders().get())
                .test();
    }

    @Test
    public void splitReferencedStreamByTypes() {
        // transform processes classes.
        // There's a (class, res) stream in a scope that's referenced. This stream should not
        // be split in two since it's not consumed.
        TransformStream projectClass = OriginalStream.builder()
                .addContentTypes(DefaultContentType.CLASSES)
                .addScope(Scope.PROJECT)
                .setJar(new File("my file"))
                .setDependency("my dependency")
                .build();
        transformManager.addStream(projectClass);

        TransformStream libClassAndResources = OriginalStream.builder()
                .addContentTypes(DefaultContentType.CLASSES, DefaultContentType.RESOURCES)
                .addScope(Scope.EXTERNAL_LIBRARIES)
                .setJar(new File("my file"))
                .setDependency("my dependency")
                .build();
        transformManager.addStream(libClassAndResources);

        // add a new transform
        Transform t = TestTransform.builder()
                .setInputTypes(DefaultContentType.CLASSES)
                .setScopes(Scope.PROJECT)
                .setReferencedScopes(Scope.EXTERNAL_LIBRARIES)
<<<<<<< HEAD
                .setTransformType(AsInputTransform.class)
=======
>>>>>>> b6251bdf
                .build();
        AndroidTask<TransformTask> task = transformManager.addTransform(
                taskFactory, scope, t);

        // get the new streams
        List<TransformStream> streams = transformManager.getStreams();
        assertThat(streams).hasSize(2);

        // check the referenced stream is still present in the list (ie not consumed, nor split)
        assertThat(streams).contains(libClassAndResources);
    }

    @Test
    public void splitStreamByScopes() throws Exception {
        // test the case where the input stream has more types than gets consumed,
        // and we need to create a new stream with the unused types.
        // (project+libs) -[project]-> (project, transformed) + (libs, untouched)

        // create streams and add them to the pipeline
        IntermediateStream projectAndLibsClasses = IntermediateStream.builder()
                .addContentTypes(DefaultContentType.CLASSES)
                .addScopes(Scope.PROJECT, Scope.EXTERNAL_LIBRARIES)
                .setRootLocation(new File("folder"))
                .setDependency("my dependency")
                .build();

        transformManager.addStream(projectAndLibsClasses);

        // add a new transform
        Transform t = TestTransform.builder()
                .setInputTypes(DefaultContentType.CLASSES)
                .setScopes(Scope.PROJECT)
                .build();

        // add the transform
        AndroidTask<TransformTask> task = transformManager.addTransform(
                taskFactory, scope, t);

        // get the new streams
        List<TransformStream> streams = transformManager.getStreams();
        assertThat(streams).hasSize(2);

        // check the class stream was consumed.
        assertThat(streams).doesNotContain(projectAndLibsClasses);

        // check we now have 2 streams, one for classes and one for resources.
        // the one for resources should match projectClassAndResources for location and dependency.
        streamTester()
                .withContentTypes(DefaultContentType.CLASSES)
                .withScopes(Scope.PROJECT)
                .withDependency(TASK_NAME)
                .test();
        streamTester()
                .withContentTypes(DefaultContentType.CLASSES)
                .withScopes(Scope.EXTERNAL_LIBRARIES)
                .withDependencies(projectAndLibsClasses.getDependencies())
                .withRootLocation(projectAndLibsClasses.getRootLocation().get())
                .test();

        // we also check that the stream used by the transform only has the requested scopes.

        // check the task contains the stream
        TransformTask transformTask = (TransformTask) taskFactory.named(task.getName());
        assertThat(transformTask).isNotNull();
        streamTester(transformTask.consumedInputStreams)
                .withContentTypes(DefaultContentType.CLASSES)
                .withScopes(Scope.PROJECT)
                .withDependencies(projectAndLibsClasses.getDependencies())
                .withRootLocation(projectAndLibsClasses.getRootLocation().get())
                .test();
    }

    @Test
    public void combinedScopes() throws Exception {
        // create streams and add them to the pipeline
        TransformStream projectClass = OriginalStream.builder()
                .addContentType(DefaultContentType.CLASSES)
                .addScope(Scope.PROJECT)
                .setJar(new File("my file"))
                .setDependency("my dependency")
                .build();
        transformManager.addStream(projectClass);

        TransformStream libClasses = OriginalStream.builder()
                .addContentType(DefaultContentType.CLASSES)
                .addScope(Scope.EXTERNAL_LIBRARIES)
                .setJar(new File("my file"))
                .setDependency("my dependency")
                .build();
        transformManager.addStream(libClasses);

        // add a new transform
        Transform t = TestTransform.builder()
                .setInputTypes(DefaultContentType.CLASSES)
                .setScopes(Scope.PROJECT, Scope.EXTERNAL_LIBRARIES)
<<<<<<< HEAD
                .setTransformType(CombinedTransform.class)
=======
>>>>>>> b6251bdf
                .build();

        // add the transform
        AndroidTask<TransformTask> task = transformManager.addTransform(
                taskFactory, scope, t);

        // get the new stream
        List<TransformStream> streams = transformManager.getStreams();
        assertThat(streams).hasSize(1);

        // check the class stream was consumed.
        assertThat(streams).doesNotContain(projectClass);
        assertThat(streams).doesNotContain(libClasses);

        // check we now have 1 streams, containing both scopes.
        streamTester()
                .withContentTypes(DefaultContentType.CLASSES)
                .withScopes(Scope.PROJECT, Scope.EXTERNAL_LIBRARIES)
                .withDependency(TASK_NAME)
                .test();

        // check the task contains the stream
        TransformTask transformTask = (TransformTask) taskFactory.named(task.getName());
        assertThat(transformTask).isNotNull();
        assertThat(transformTask.consumedInputStreams).containsAllOf(projectClass, libClasses);
        assertThat(transformTask.referencedInputStreams).isEmpty();
        assertThat(transformTask.outputStream).isSameAs(Iterables.getOnlyElement(streams));
    }

    @Test
    public void noOpTransform() throws Exception {
        // create stream and add them to the pipeline
        TransformStream projectClass = OriginalStream.builder()
                .addContentType(DefaultContentType.CLASSES)
                .addScope(Scope.PROJECT)
                .setJar(new File("my file"))
                .setDependency("my dependency")
                .build();
        transformManager.addStream(projectClass);

        // add a new transform
        Transform t = TestTransform.builder()
<<<<<<< HEAD
                .setInputTypes(ContentType.CLASSES)
                .setScopes(Scope.PROJECT)
                .setTransformType(NoOpTransform.class)
=======
                .setInputTypes(DefaultContentType.CLASSES)
                .setReferencedScopes(Scope.PROJECT)
>>>>>>> b6251bdf
                .build();

        // add the transform
        AndroidTask<TransformTask> task = transformManager.addTransform(
                taskFactory, scope, t);

        // check the class stream was not consumed.
        assertThat(transformManager.getStreams()).containsExactly(projectClass);

        // check the task contains no consumed streams
        TransformTask transformTask = (TransformTask) taskFactory.named(task.getName());
        assertThat(transformTask).isNotNull();
        assertThat(transformTask.consumedInputStreams).isEmpty();
        assertThat(transformTask.referencedInputStreams).containsExactly(projectClass);
        assertThat(transformTask.outputStream).isNull();
    }

    @Test
    public void combinedTypes() {
        // create streams and add them to the pipeline
        TransformStream projectClass = OriginalStream.builder()
                .addContentType(DefaultContentType.CLASSES)
                .addScope(Scope.PROJECT)
                .setJar(new File("my file"))
                .setDependency("my dependency")
                .build();
        transformManager.addStream(projectClass);

        TransformStream libClasses = OriginalStream.builder()
                .addContentType(DefaultContentType.RESOURCES)
                .addScope(Scope.PROJECT)
                .setJar(new File("my file"))
                .setDependency("my dependency")
                .build();
        transformManager.addStream(libClasses);

        // add a new transform
        Transform t = TestTransform.builder()
                .setInputTypes(DefaultContentType.CLASSES, DefaultContentType.RESOURCES)
                .setScopes(Scope.PROJECT)
<<<<<<< HEAD
                .setTransformType(CombinedTransform.class)
=======
>>>>>>> b6251bdf
                .build();

        // add the transform
        AndroidTask<TransformTask> task = transformManager.addTransform(
                taskFactory, scope, t);

        // get the new stream
        List<TransformStream> streams = transformManager.getStreams();
        assertThat(streams).hasSize(1);

        // check the class stream was consumed.
        assertThat(streams).doesNotContain(projectClass);
        assertThat(streams).doesNotContain(libClasses);

        // check we now have 1 streams, containing both types.
        streamTester()
                .withContentTypes(DefaultContentType.CLASSES, DefaultContentType.RESOURCES)
                .withScopes(Scope.PROJECT)
                .withDependency(TASK_NAME)
                .test();

        // check the task contains the stream
        TransformTask transformTask = (TransformTask) taskFactory.named(task.getName());
        assertThat(transformTask).isNotNull();
        assertThat(transformTask.consumedInputStreams).containsExactly(projectClass, libClasses);
        assertThat(transformTask.referencedInputStreams).isEmpty();
<<<<<<< HEAD
        assertThat(transformTask.outputStreams).containsExactlyElementsIn(streams);
    }

    private static class BrokenTransform extends Transform {

        @NonNull
        @Override
        public String getName() {
            return "transform";
        }

        @NonNull
        @Override
        public Set<ContentType> getInputTypes() {
            return ImmutableSet.of();
        }

        @NonNull
        @Override
        public Set<Scope> getScopes() {
            return ImmutableSet.of();
        }

        @Nullable
        @Override
        public Format getOutputFormat() {
            return null;
        }

        @Override
        public boolean isIncremental() {
            return false;
        }
    }

    @Test
    public void missingImplementation() {
        Transform t = new BrokenTransform();

        exception.expect(UnsupportedOperationException.class);
        exception.expectMessage(
                "Transform type 'com.android.build.gradle.internal.pipeline.TransformManagerTest$BrokenTransform' must implement one of: [AsInputTransform, CombinedTransform, ForkTransform, NoOpTransform]");
        // add the transform
        transformManager.addTransform(taskFactory, scope, t);
    }

    @Test
    public void forkInputWithTooManyContentTypes() {
        // Create the transform with too many input content type for a FORK_INPUT type
        Transform t = TestTransform.builder()
                .setInputTypes(ContentType.CLASSES, ContentType.DEX)
                .setOutputTypes(ContentType.CLASSES, ContentType.DEX)
                .setScopes(Scope.PROJECT)
                .setTransformType(ForkTransform.class)
                .build();

        exception.expect(RuntimeException.class);
        exception.expectMessage(
                "ForkTransform only works with single input type. Transform 'transform name' declared with [CLASSES, DEX]");

        // add the transform
        transformManager.addTransform(taskFactory, scope, t);
=======
        assertThat(transformTask.outputStream).isSameAs(Iterables.getOnlyElement(streams));
>>>>>>> b6251bdf
    }

    @Test
    public void forkInput() {
        // test the case where the transform creates an additional stream.
        // (class) -[class]-> (class) + (dex)

        // create streams and add them to the pipeline
        TransformStream projectClass = OriginalStream.builder()
                .addContentTypes(DefaultContentType.CLASSES)
                .addScope(Scope.PROJECT)
                .setJar(new File("my file"))
                .setDependency("my dependency")
                .build();
        transformManager.addStream(projectClass);

        // add a new transform
        Transform t = TestTransform.builder()
                .setInputTypes(DefaultContentType.CLASSES)
                .setOutputTypes(DefaultContentType.CLASSES, ExtendedContentType.DEX)
                .setScopes(Scope.PROJECT)
<<<<<<< HEAD
                .setTransformType(ForkTransform.class)
=======
>>>>>>> b6251bdf
                .build();

        // add the transform
        AndroidTask<TransformTask> task = transformManager.addTransform(
                taskFactory, scope, t);

        // get the new stream
        List<TransformStream> streams = transformManager.getStreams();
        assertThat(streams).hasSize(1);

        // check the class stream was consumed.
        assertThat(streams).doesNotContain(projectClass);

        // check we now have a DEX/RES stream.
        streamTester()
                .withContentTypes(DefaultContentType.CLASSES, ExtendedContentType.DEX)
                .withDependency(TASK_NAME)
                .test();

        // check the task contains the stream
        TransformTask transformTask = (TransformTask) taskFactory.named(task.getName());
        assertThat(transformTask).isNotNull();
        assertThat(transformTask.consumedInputStreams).containsExactly(projectClass);
        assertThat(transformTask.referencedInputStreams).isEmpty();
        assertThat(transformTask.outputStream).isSameAs(Iterables.getOnlyElement(streams));
    }

    @Test
    public void forkInputWithMultiScopes() {
        // test the case where the transform creates an additional stream.
        // (class) -[class]-> (class) + (dex)

        // create streams and add them to the pipeline
        TransformStream projectClass = OriginalStream.builder()
                .addContentTypes(DefaultContentType.CLASSES)
                .addScope(Scope.PROJECT)
                .setJar(new File("my file"))
                .setDependency("my dependency")
                .build();
        transformManager.addStream(projectClass);

        TransformStream libClass = OriginalStream.builder()
                .addContentTypes(DefaultContentType.CLASSES)
                .addScope(Scope.SUB_PROJECTS)
                .setJar(new File("my file"))
                .setDependency("my dependency")
                .build();
        transformManager.addStream(libClass);

        // add a new transform
        Transform t = TestTransform.builder()
                .setInputTypes(DefaultContentType.CLASSES)
                .setOutputTypes(DefaultContentType.CLASSES, ExtendedContentType.DEX)
                .setScopes(Scope.PROJECT, Scope.SUB_PROJECTS)
<<<<<<< HEAD
                .setTransformType(ForkTransform.class)
=======
>>>>>>> b6251bdf
                .build();

        // add the transform
        AndroidTask<TransformTask> task = transformManager.addTransform(
                taskFactory, scope, t);

        // get the new stream
        List<TransformStream> streams = transformManager.getStreams();
        assertThat(streams).hasSize(1);

        // check the class stream was consumed.
        assertThat(streams).doesNotContain(projectClass);
        assertThat(streams).doesNotContain(libClass);

        // check we now have a single stream with CLASS/DEX and both scopes.
        streamTester()
                .withContentTypes(DefaultContentType.CLASSES, ExtendedContentType.DEX)
                .withScopes(Scope.PROJECT, Scope.SUB_PROJECTS)
                .withDependency(TASK_NAME)
                .test();

        // check the task contains the streams
        TransformTask transformTask = (TransformTask) taskFactory.named(task.getName());
        assertThat(transformTask).isNotNull();
        assertThat(transformTask.consumedInputStreams).containsExactly(projectClass, libClass);
        assertThat(transformTask.referencedInputStreams).isEmpty();
        assertThat(transformTask.outputStream).isSameAs(Iterables.getOnlyElement(streams));
    }

    @Test
    public void forkInputWithSplitStream() {
        // test the case where the transform creates an additional stream, and the original
        // stream has more than the requested type.
        // (class+res) -[class]-> (res, untouched) + (class, transformed) +(dex, transformed)

        // create streams and add them to the pipeline
        TransformStream projectClass = OriginalStream.builder()
                .addContentTypes(DefaultContentType.CLASSES, DefaultContentType.RESOURCES)
                .addScope(Scope.PROJECT)
                .setJar(new File("my file"))
                .setDependency("my dependency")
                .build();
        transformManager.addStream(projectClass);

        // add a new transform
        Transform t = TestTransform.builder()
                .setInputTypes(DefaultContentType.CLASSES)
                .setOutputTypes(DefaultContentType.CLASSES, ExtendedContentType.DEX)
                .setScopes(Scope.PROJECT)
<<<<<<< HEAD
                .setTransformType(ForkTransform.class)
=======
>>>>>>> b6251bdf
                .build();

        // add the transform
        AndroidTask<TransformTask> task = transformManager.addTransform(
                taskFactory, scope, t);

        // get the new stream
        List<TransformStream> streams = transformManager.getStreams();
        assertThat(streams).hasSize(2);

        // check the multi-stream was consumed.
        assertThat(streams).doesNotContain(projectClass);

        // check we now have a DEX/CLASS stream.
        TransformStream outStream = streamTester()
                .withContentTypes(DefaultContentType.CLASSES, ExtendedContentType.DEX)
                .withScopes(Scope.PROJECT)
                .withDependency(TASK_NAME)
                .test();
        // and the remaining res stream, with the original dependency, and location
        streamTester()
                .withContentTypes(DefaultContentType.RESOURCES)
                .withScopes(Scope.PROJECT)
                .withDependency("my dependency")
                .withJar(new File("my file"))
                .test();

        // check the task contains the stream
        TransformTask transformTask = (TransformTask) taskFactory.named(task.getName());
        assertThat(transformTask).isNotNull();
        streamTester(transformTask.consumedInputStreams)
                .withContentTypes(DefaultContentType.CLASSES)
                .withScopes(Scope.PROJECT)
                .withDependency("my dependency")
                .withJar(new File("my file"))
                .test();
        assertThat(transformTask.referencedInputStreams).isEmpty();
        assertThat(transformTask.outputStream).isSameAs(outStream);
    }

    @Test
    public void keepInputFormat() {
        // test the case where an AS_INPUT transform doesn't change the format

        // create streams and add them to the pipeline
        TransformStream projectClass = TransformStream.builder()
                .addContentTypes(ContentType.CLASSES)
                .addScope(Scope.PROJECT)
                .setFormat(Format.SINGLE_FOLDER)
                .setFiles(new File("my file"))
                .setDependency("my dependency")
                .build();
        transformManager.addStream(projectClass);

        TransformStream externalClass = TransformStream.builder()
                .addContentTypes(ContentType.CLASSES)
                .addScope(Scope.EXTERNAL_LIBRARIES)
                .setFormat(Format.MULTI_FOLDER)
                .setFiles(new File("my file"))
                .setDependency("my dependency")
                .build();
        transformManager.addStream(externalClass);

        // add a new transform
        Transform t = TestTransform.builder()
                .setInputTypes(ContentType.CLASSES)
                .setOutputTypes(ContentType.CLASSES)
                .setScopes(Scope.PROJECT, Scope.EXTERNAL_LIBRARIES)
                .setTransformType(AsInputTransform.class)
                .setFormat(null) // Keep format of input streams.
                .build();

        // add the transform
        AndroidTask<TransformTask> task = transformManager.addTransform(
                taskFactory, scope, t);

        // get the new streams
        List<TransformStream> streams = transformManager.getStreams();
        assertThat(streams).hasSize(2);

        // check the original stream were consumed.
        assertThat(streams).doesNotContain(projectClass);
        assertThat(streams).doesNotContain(externalClass);

        // check we still have the same streams.
        streamTester()
                .withContentTypes(ContentType.CLASSES)
                .withScopes(Scope.PROJECT)
                .withDependency(TASK_NAME)
                .withFormat(Format.SINGLE_FOLDER)
                .withParentStream(projectClass)
                .test();
        // and a class stream
        streamTester()
                .withContentTypes(ContentType.CLASSES)
                .withScopes(Scope.EXTERNAL_LIBRARIES)
                .withDependency(TASK_NAME)
                .withFormat(Format.MULTI_FOLDER)
                .withParentStream(externalClass)
                .test();

        // check the task contains the stream
        TransformTask transformTask = (TransformTask) taskFactory.named(task.getName());
        assertThat(transformTask).isNotNull();
        assertThat(transformTask.consumedInputStreams).containsExactly(projectClass, externalClass);
        assertThat(transformTask.referencedInputStreams).isEmpty();
        assertThat(transformTask.outputStreams).containsExactlyElementsIn(streams);
    }

    @Test
    public void asInputJarTransform() throws TransformException, InterruptedException, IOException {
        testJarTransform(TestTransform.TestAsInputTransform.class, null);
    }

    @Test
    public void combinedJarTransform() throws TransformException, InterruptedException, IOException {
        testJarTransform(TestTransform.TestCombinedTransform.class, null);
    }

    @Test
    public void forkInputJarTransform() throws TransformException, InterruptedException, IOException {
        testJarTransform(TestTransform.TestForkTransform.class,
                EnumSet.of(ContentType.CLASSES, ContentType.DEX));
    }

    private <T extends TestTransform> void testJarTransform(
            @NonNull Class<T> transformClass,
            @Nullable Set<ContentType> outputTypes)
            throws TransformException, InterruptedException, IOException {

        // create a stream and add it to the pipeline
        TransformStream projectClass = TransformStream.builder()
                .addContentType(ContentType.CLASSES)
                .addScope(Scope.PROJECT)
                .setFormat(Format.SINGLE_FOLDER)
                .setFiles(new File("input file"))
                .setDependency("my dependency")
                .build();
        transformManager.addStream(projectClass);

        // create the transform
        TestTransform.Builder builder = TestTransform.builder();
        builder.setInputTypes(ContentType.CLASSES)
                .setScopes(Scope.PROJECT)
                .setTransformType(transformClass)
                .setFormat(Format.JAR);
        if (outputTypes != null) {
            builder.setOutputTypes(outputTypes);
        }

        //noinspection unchecked
        T t = (T) builder.build();

        // add the transform to the manager
        AndroidTask<TransformTask> task = transformManager.addTransform(
                taskFactory, scope, t);
        // and get the real gradle task object
        TransformTask transformTask = (TransformTask) taskFactory.named(task.getName());
        assertThat(transformTask).isNotNull();

        // get the current output Stream in the transform manager.
        List<TransformStream> streams = transformManager.getStreams();

        // check the new streams have a jar file as their output.
        for (TransformStream stream : streams) {
            for (File file : stream.getFiles().get()) {
                assertThat(file.getName()).isEqualTo(SdkConstants.FN_CLASSES_JAR);
            }
        }
    }
}<|MERGE_RESOLUTION|>--- conflicted
+++ resolved
@@ -18,43 +18,19 @@
 
 import static com.google.common.truth.Truth.assertThat;
 
-<<<<<<< HEAD
-import com.android.SdkConstants;
-import com.android.annotations.NonNull;
-import com.android.annotations.Nullable;
-import com.android.build.gradle.internal.scope.AndroidTask;
-import com.android.build.transform.api.AsInputTransform;
-import com.android.build.transform.api.CombinedTransform;
-import com.android.build.transform.api.ForkTransform;
-import com.android.build.transform.api.NoOpTransform;
-import com.android.build.transform.api.ScopedContent.ContentType;
-import com.android.build.transform.api.ScopedContent.Format;
-import com.android.build.transform.api.ScopedContent.Scope;
-import com.android.build.transform.api.Transform;
-import com.android.build.transform.api.TransformException;
-import com.google.common.collect.ImmutableSet;
-=======
 import com.android.build.gradle.internal.scope.AndroidTask;
 import com.android.build.api.transform.QualifiedContent.DefaultContentType;
 import com.android.build.api.transform.QualifiedContent.Scope;
 import com.android.build.api.transform.Transform;
 import com.android.builder.model.SyncIssue;
 import com.google.common.collect.Iterables;
->>>>>>> b6251bdf
 
 import org.junit.Rule;
 import org.junit.Test;
 import org.junit.rules.ExpectedException;
 
 import java.io.File;
-<<<<<<< HEAD
-import java.io.IOException;
-import java.util.EnumSet;
 import java.util.List;
-import java.util.Set;
-=======
-import java.util.List;
->>>>>>> b6251bdf
 
 public class TransformManagerTest extends TaskTestUtils {
 
@@ -76,10 +52,6 @@
         Transform t = TestTransform.builder()
                 .setInputTypes(DefaultContentType.CLASSES)
                 .setScopes(Scope.PROJECT)
-<<<<<<< HEAD
-                .setTransformType(AsInputTransform.class)
-=======
->>>>>>> b6251bdf
                 .build();
 
         // add the transform
@@ -123,10 +95,6 @@
         Transform t = TestTransform.builder()
                 .setInputTypes(DefaultContentType.RESOURCES)
                 .setScopes(Scope.PROJECT)
-<<<<<<< HEAD
-                .setTransformType(AsInputTransform.class)
-=======
->>>>>>> b6251bdf
                 .build();
 
         // add the transform
@@ -170,12 +138,7 @@
         Transform t = TestTransform.builder()
                 .setInputTypes(DefaultContentType.CLASSES)
                 .setScopes(Scope.PROJECT)
-<<<<<<< HEAD
-                .setReferencedScopes(Scope.EXTERNAL_LIBRARIES)
-                .setTransformType(AsInputTransform.class)
-=======
                 .setReferencedScopes(Scope.EXTERNAL_LIBRARIES, Scope.SUB_PROJECTS)
->>>>>>> b6251bdf
                 .build();
 
         // add the transform
@@ -217,10 +180,6 @@
         Transform t = TestTransform.builder()
                 .setInputTypes(DefaultContentType.CLASSES)
                 .setScopes(Scope.PROJECT)
-<<<<<<< HEAD
-                .setTransformType(AsInputTransform.class)
-=======
->>>>>>> b6251bdf
                 .build();
 
         // add the transform
@@ -285,10 +244,6 @@
                 .setInputTypes(DefaultContentType.CLASSES)
                 .setScopes(Scope.PROJECT)
                 .setReferencedScopes(Scope.EXTERNAL_LIBRARIES)
-<<<<<<< HEAD
-                .setTransformType(AsInputTransform.class)
-=======
->>>>>>> b6251bdf
                 .build();
         AndroidTask<TransformTask> task = transformManager.addTransform(
                 taskFactory, scope, t);
@@ -384,10 +339,6 @@
         Transform t = TestTransform.builder()
                 .setInputTypes(DefaultContentType.CLASSES)
                 .setScopes(Scope.PROJECT, Scope.EXTERNAL_LIBRARIES)
-<<<<<<< HEAD
-                .setTransformType(CombinedTransform.class)
-=======
->>>>>>> b6251bdf
                 .build();
 
         // add the transform
@@ -430,14 +381,8 @@
 
         // add a new transform
         Transform t = TestTransform.builder()
-<<<<<<< HEAD
-                .setInputTypes(ContentType.CLASSES)
-                .setScopes(Scope.PROJECT)
-                .setTransformType(NoOpTransform.class)
-=======
                 .setInputTypes(DefaultContentType.CLASSES)
                 .setReferencedScopes(Scope.PROJECT)
->>>>>>> b6251bdf
                 .build();
 
         // add the transform
@@ -478,10 +423,6 @@
         Transform t = TestTransform.builder()
                 .setInputTypes(DefaultContentType.CLASSES, DefaultContentType.RESOURCES)
                 .setScopes(Scope.PROJECT)
-<<<<<<< HEAD
-                .setTransformType(CombinedTransform.class)
-=======
->>>>>>> b6251bdf
                 .build();
 
         // add the transform
@@ -508,72 +449,7 @@
         assertThat(transformTask).isNotNull();
         assertThat(transformTask.consumedInputStreams).containsExactly(projectClass, libClasses);
         assertThat(transformTask.referencedInputStreams).isEmpty();
-<<<<<<< HEAD
-        assertThat(transformTask.outputStreams).containsExactlyElementsIn(streams);
-    }
-
-    private static class BrokenTransform extends Transform {
-
-        @NonNull
-        @Override
-        public String getName() {
-            return "transform";
-        }
-
-        @NonNull
-        @Override
-        public Set<ContentType> getInputTypes() {
-            return ImmutableSet.of();
-        }
-
-        @NonNull
-        @Override
-        public Set<Scope> getScopes() {
-            return ImmutableSet.of();
-        }
-
-        @Nullable
-        @Override
-        public Format getOutputFormat() {
-            return null;
-        }
-
-        @Override
-        public boolean isIncremental() {
-            return false;
-        }
-    }
-
-    @Test
-    public void missingImplementation() {
-        Transform t = new BrokenTransform();
-
-        exception.expect(UnsupportedOperationException.class);
-        exception.expectMessage(
-                "Transform type 'com.android.build.gradle.internal.pipeline.TransformManagerTest$BrokenTransform' must implement one of: [AsInputTransform, CombinedTransform, ForkTransform, NoOpTransform]");
-        // add the transform
-        transformManager.addTransform(taskFactory, scope, t);
-    }
-
-    @Test
-    public void forkInputWithTooManyContentTypes() {
-        // Create the transform with too many input content type for a FORK_INPUT type
-        Transform t = TestTransform.builder()
-                .setInputTypes(ContentType.CLASSES, ContentType.DEX)
-                .setOutputTypes(ContentType.CLASSES, ContentType.DEX)
-                .setScopes(Scope.PROJECT)
-                .setTransformType(ForkTransform.class)
-                .build();
-
-        exception.expect(RuntimeException.class);
-        exception.expectMessage(
-                "ForkTransform only works with single input type. Transform 'transform name' declared with [CLASSES, DEX]");
-
-        // add the transform
-        transformManager.addTransform(taskFactory, scope, t);
-=======
         assertThat(transformTask.outputStream).isSameAs(Iterables.getOnlyElement(streams));
->>>>>>> b6251bdf
     }
 
     @Test
@@ -595,10 +471,6 @@
                 .setInputTypes(DefaultContentType.CLASSES)
                 .setOutputTypes(DefaultContentType.CLASSES, ExtendedContentType.DEX)
                 .setScopes(Scope.PROJECT)
-<<<<<<< HEAD
-                .setTransformType(ForkTransform.class)
-=======
->>>>>>> b6251bdf
                 .build();
 
         // add the transform
@@ -653,10 +525,6 @@
                 .setInputTypes(DefaultContentType.CLASSES)
                 .setOutputTypes(DefaultContentType.CLASSES, ExtendedContentType.DEX)
                 .setScopes(Scope.PROJECT, Scope.SUB_PROJECTS)
-<<<<<<< HEAD
-                .setTransformType(ForkTransform.class)
-=======
->>>>>>> b6251bdf
                 .build();
 
         // add the transform
@@ -706,10 +574,6 @@
                 .setInputTypes(DefaultContentType.CLASSES)
                 .setOutputTypes(DefaultContentType.CLASSES, ExtendedContentType.DEX)
                 .setScopes(Scope.PROJECT)
-<<<<<<< HEAD
-                .setTransformType(ForkTransform.class)
-=======
->>>>>>> b6251bdf
                 .build();
 
         // add the transform
@@ -749,135 +613,4 @@
         assertThat(transformTask.referencedInputStreams).isEmpty();
         assertThat(transformTask.outputStream).isSameAs(outStream);
     }
-
-    @Test
-    public void keepInputFormat() {
-        // test the case where an AS_INPUT transform doesn't change the format
-
-        // create streams and add them to the pipeline
-        TransformStream projectClass = TransformStream.builder()
-                .addContentTypes(ContentType.CLASSES)
-                .addScope(Scope.PROJECT)
-                .setFormat(Format.SINGLE_FOLDER)
-                .setFiles(new File("my file"))
-                .setDependency("my dependency")
-                .build();
-        transformManager.addStream(projectClass);
-
-        TransformStream externalClass = TransformStream.builder()
-                .addContentTypes(ContentType.CLASSES)
-                .addScope(Scope.EXTERNAL_LIBRARIES)
-                .setFormat(Format.MULTI_FOLDER)
-                .setFiles(new File("my file"))
-                .setDependency("my dependency")
-                .build();
-        transformManager.addStream(externalClass);
-
-        // add a new transform
-        Transform t = TestTransform.builder()
-                .setInputTypes(ContentType.CLASSES)
-                .setOutputTypes(ContentType.CLASSES)
-                .setScopes(Scope.PROJECT, Scope.EXTERNAL_LIBRARIES)
-                .setTransformType(AsInputTransform.class)
-                .setFormat(null) // Keep format of input streams.
-                .build();
-
-        // add the transform
-        AndroidTask<TransformTask> task = transformManager.addTransform(
-                taskFactory, scope, t);
-
-        // get the new streams
-        List<TransformStream> streams = transformManager.getStreams();
-        assertThat(streams).hasSize(2);
-
-        // check the original stream were consumed.
-        assertThat(streams).doesNotContain(projectClass);
-        assertThat(streams).doesNotContain(externalClass);
-
-        // check we still have the same streams.
-        streamTester()
-                .withContentTypes(ContentType.CLASSES)
-                .withScopes(Scope.PROJECT)
-                .withDependency(TASK_NAME)
-                .withFormat(Format.SINGLE_FOLDER)
-                .withParentStream(projectClass)
-                .test();
-        // and a class stream
-        streamTester()
-                .withContentTypes(ContentType.CLASSES)
-                .withScopes(Scope.EXTERNAL_LIBRARIES)
-                .withDependency(TASK_NAME)
-                .withFormat(Format.MULTI_FOLDER)
-                .withParentStream(externalClass)
-                .test();
-
-        // check the task contains the stream
-        TransformTask transformTask = (TransformTask) taskFactory.named(task.getName());
-        assertThat(transformTask).isNotNull();
-        assertThat(transformTask.consumedInputStreams).containsExactly(projectClass, externalClass);
-        assertThat(transformTask.referencedInputStreams).isEmpty();
-        assertThat(transformTask.outputStreams).containsExactlyElementsIn(streams);
-    }
-
-    @Test
-    public void asInputJarTransform() throws TransformException, InterruptedException, IOException {
-        testJarTransform(TestTransform.TestAsInputTransform.class, null);
-    }
-
-    @Test
-    public void combinedJarTransform() throws TransformException, InterruptedException, IOException {
-        testJarTransform(TestTransform.TestCombinedTransform.class, null);
-    }
-
-    @Test
-    public void forkInputJarTransform() throws TransformException, InterruptedException, IOException {
-        testJarTransform(TestTransform.TestForkTransform.class,
-                EnumSet.of(ContentType.CLASSES, ContentType.DEX));
-    }
-
-    private <T extends TestTransform> void testJarTransform(
-            @NonNull Class<T> transformClass,
-            @Nullable Set<ContentType> outputTypes)
-            throws TransformException, InterruptedException, IOException {
-
-        // create a stream and add it to the pipeline
-        TransformStream projectClass = TransformStream.builder()
-                .addContentType(ContentType.CLASSES)
-                .addScope(Scope.PROJECT)
-                .setFormat(Format.SINGLE_FOLDER)
-                .setFiles(new File("input file"))
-                .setDependency("my dependency")
-                .build();
-        transformManager.addStream(projectClass);
-
-        // create the transform
-        TestTransform.Builder builder = TestTransform.builder();
-        builder.setInputTypes(ContentType.CLASSES)
-                .setScopes(Scope.PROJECT)
-                .setTransformType(transformClass)
-                .setFormat(Format.JAR);
-        if (outputTypes != null) {
-            builder.setOutputTypes(outputTypes);
-        }
-
-        //noinspection unchecked
-        T t = (T) builder.build();
-
-        // add the transform to the manager
-        AndroidTask<TransformTask> task = transformManager.addTransform(
-                taskFactory, scope, t);
-        // and get the real gradle task object
-        TransformTask transformTask = (TransformTask) taskFactory.named(task.getName());
-        assertThat(transformTask).isNotNull();
-
-        // get the current output Stream in the transform manager.
-        List<TransformStream> streams = transformManager.getStreams();
-
-        // check the new streams have a jar file as their output.
-        for (TransformStream stream : streams) {
-            for (File file : stream.getFiles().get()) {
-                assertThat(file.getName()).isEqualTo(SdkConstants.FN_CLASSES_JAR);
-            }
-        }
-    }
 }
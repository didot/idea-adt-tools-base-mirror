/*
 * Copyright (C) 2017 The Android Open Source Project
 *
 * Licensed under the Apache License, Version 2.0 (the "License");
 * you may not use this file except in compliance with the License.
 * You may obtain a copy of the License at
 *
 *      http://www.apache.org/licenses/LICENSE-2.0
 *
 * Unless required by applicable law or agreed to in writing, software
 * distributed under the License is distributed on an "AS IS" BASIS,
 * WITHOUT WARRANTIES OR CONDITIONS OF ANY KIND, either express or implied.
 * See the License for the specific language governing permissions and
 * limitations under the License.
 */

package com.android.build.gradle.internal.scope

import com.android.build.FilterData
import com.android.build.OutputFile
import com.android.build.VariantOutput
import com.android.build.gradle.internal.core.GradleVariantConfiguration
import com.android.build.gradle.internal.scope.InternalArtifactType.*
import com.android.builder.core.VariantTypeImpl
import com.android.ide.common.build.ApkInfo
import com.android.utils.Pair
import com.google.common.base.Charsets
import com.google.common.collect.ImmutableList
import com.google.common.collect.Iterators
import com.google.common.io.FileWriteMode
import com.google.common.io.Files
import com.google.common.truth.Truth.assertThat
import org.apache.commons.io.FileUtils
import org.junit.Assert.assertTrue
import org.junit.Before
import org.junit.Rule
import org.junit.Test
import org.junit.rules.TemporaryFolder
import org.mockito.Mock
import org.mockito.Mockito
import org.mockito.Mockito.`when`
import org.mockito.MockitoAnnotations
import java.io.File
import java.io.IOException
import java.io.StringReader
import java.util.HashMap

/**
 * Tests for the {@link KBuildOutputs} class
 */
class BuildElementsTest {

    @Mock private val variantConfiguration: GradleVariantConfiguration? = null
    @get:Rule
    var temporaryFolder = TemporaryFolder()

    @Before
    fun setUp() {
        MockitoAnnotations.initMocks(this)
        `when`(variantConfiguration!!.type).thenReturn(VariantTypeImpl.BASE_APK)
    }

    @Test
    @Throws(IOException::class)
    fun testPersistence() {
        val outputScope = OutputScope()
        val outputFactory = OutputFactory("project", variantConfiguration, outputScope)

        outputFactory.addUniversalApk()
        val densityApkData = outputFactory.addFullSplit(
                ImmutableList.of(Pair.of(VariantOutput.FilterType.DENSITY, "xxhdpi")))

        // simulate output
        val outputForSplit = temporaryFolder.newFile()
        val persistedState = BuildElements(ImmutableList.of(BuildOutput(
                COMPATIBLE_SCREEN_MANIFEST,
                densityApkData,
                outputForSplit)))
                .persist(temporaryFolder.root.toPath())

        // load the persisted state.
        val reader = StringReader(persistedState)
        val buildOutputs = BuildElements(
                ExistingBuildElements.load(temporaryFolder.root.toPath(),
                        COMPATIBLE_SCREEN_MANIFEST,
                        reader))

        // check that persisted was loaded correctly.
        assertThat(buildOutputs).hasSize(1)
        val buildOutput = Iterators.getOnlyElement<BuildOutput>(buildOutputs.iterator())
        assertThat(buildOutput.outputFile).isEqualTo(outputForSplit)
        assertThat(buildOutput.apkInfo.filters).hasSize(1)
        val filter = Iterators.getOnlyElement(buildOutput.apkInfo.filters.iterator())
        assertThat(filter.identifier).isEqualTo("xxhdpi")
        assertThat(filter.filterType).isEqualTo(VariantOutput.FilterType.DENSITY.name)
    }

    @Test
    @Throws(IOException::class)
    fun getBuildMetadataFileTest() {
        val folder = temporaryFolder.newFolder()
        val outputFile = ExistingBuildElements.getMetadataFile(folder)
        assertThat(outputFile.name).isEqualTo("output.json")
        assertThat(outputFile.parentFile).isEqualTo(folder)
    }

    @Test
    @Throws(IOException::class)
    fun testNoRequestedTypesLoading() {
        val folder = temporaryFolder.newFolder()
        val outputFile = File(folder, "output.json")
        FileUtils.write(
                outputFile,
                "[{\"outputType\":{\"type\":\"MERGED_MANIFESTS\"},"
                        + "\"apkInfo\":{\"type\":\"MAIN\",\"splits\":[],\"versionCode\":12},"
                        + "\"path\":\"/foo/bar/AndroidManifest.xml\","
                        + "\"properties\":{\"packageId\":\"com.android.tests.basic.debug\","
                        + "\"split\":\"\"}},"
                        + "{\"outputType\":{\"type\":\"DENSITY_OR_LANGUAGE_PACKAGED_SPLIT\"},"
                        + "\"apkInfo\":{\"type\":\"SPLIT\",\"splits\":[{\"filterType\":\"DENSITY\","
                        + "\"value\":\"mdpi\"}],\"versionCode\":12},\"path\":"
                        + "\"/foo/bar/SplitAware-mdpi-debug-unsigned.apk\",\"properties\":{}},"
                        + "{\"outputType\":{\"type\":\"DENSITY_OR_LANGUAGE_PACKAGED_SPLIT\"},"
                        + "\"apkInfo\":{\"type\":\"SPLIT\",\"splits\":[{\"filterType\":\"DENSITY\","
                        + "\"value\":\"xhdpi\"}],\"versionCode\":14},\"path\":"
                        + "\"/foo/bar/SplitAware-xhdpi-debug-unsigned.apk\",\"properties\":{}},"
                        + "{\"outputType\":{\"type\":\"DENSITY_OR_LANGUAGE_PACKAGED_SPLIT\"},"
                        + "\"apkInfo\":{\"type\":\"SPLIT\",\"splits\":[{\"filterType\":\"DENSITY\","
                        + "\"value\":\"hdpi\"}],\"versionCode\":13},"
                        + "\"path\":\"/foo/bar/SplitAware-hdpi-debug-unsigned.apk\",\"properties\""
                        + ":{}}]")

        val densityOrLanguageSplits =
                ExistingBuildElements.from(DENSITY_OR_LANGUAGE_PACKAGED_SPLIT, folder)
        assertThat(densityOrLanguageSplits
                .asSequence()
                .filter { it.type === DENSITY_OR_LANGUAGE_PACKAGED_SPLIT }
                .count())
                .isEqualTo(3)
        val mergedManifests = ExistingBuildElements.from(MERGED_MANIFESTS, folder)
        assertThat(mergedManifests
                .asSequence()
                .filter { it.type === MERGED_MANIFESTS }
                .count())
                .isEqualTo(1)
    }

    @Test
    @Throws(IOException::class)
    fun testElementByType() {
        val folder = temporaryFolder.newFolder()
        val outputFile = File(folder, "output.json")
        FileUtils.write(
            outputFile,
            "[{\"outputType\":{\"type\":\"MERGED_MANIFESTS\"},"
                    + "\"apkInfo\":{\"type\":\"MAIN\",\"splits\":[],\"versionCode\":12},"
                    + "\"path\":\"/foo/bar/AndroidManifest.xml\","
                    + "\"properties\":{\"packageId\":\"com.android.tests.basic.debug\","
                    + "\"split\":\"\"}},"
                    + "{\"outputType\":{\"type\":\"MERGED_MANIFESTS\"},"
                    + "\"apkInfo\":{\"type\":\"SPLIT\",\"splits\":[{\"filterType\":\"DENSITY\","
                    + "\"value\":\"mdpi\"}],\"versionCode\":12},\"path\":"
                    + "\"/foo/bar/SplitAware-mdpi-debug-unsigned.apk\",\"properties\":{}},"
                    + "{\"outputType\":{\"type\":\"MERGED_MANIFESTS\"},"
                    + "\"apkInfo\":{\"type\":\"SPLIT\",\"splits\":[{\"filterType\":\"DENSITY\","
                    + "\"value\":\"xhdpi\"}],\"versionCode\":14},\"path\":"
                    + "\"/foo/bar/SplitAware-xhdpi-debug-unsigned.apk\",\"properties\":{}},"
                    + "{\"outputType\":{\"type\":\"MERGED_MANIFESTS\"},"
                    + "\"apkInfo\":{\"type\":\"SPLIT\",\"splits\":[{\"filterType\":\"DENSITY\","
                    + "\"value\":\"hdpi\"}],\"versionCode\":13},"
                    + "\"path\":\"/foo/bar/SplitAware-hdpi-debug-unsigned.apk\",\"properties\""
                    + ":{}}]")

        val buildElements = ExistingBuildElements.from(MERGED_MANIFESTS, folder)
        val elementByType = buildElements.elementByType(VariantOutput.OutputType.MAIN)
        assertThat(elementByType).isNotNull()
<<<<<<< HEAD
        assertThat(elementByType!!.outputPath.toString()).contains("/foo/bar/AndroidManifest.xml")
=======
        assertThat(elementByType!!.outputPath.toString()).contains(
                File("/foo/bar/AndroidManifest.xml").path.toString())
>>>>>>> 2c0ed8da
    }

    @Test
    @Throws(IOException::class)
    fun testNoFilterNoPropertiesLoading() {
        val folder = temporaryFolder.newFolder()
        val outputFile = File(folder, "output.json")
        FileUtils.write(
                outputFile,
                "[{\"outputType\":{\"type\":\"MERGED_MANIFESTS\"},"
                        + "\"apkInfo\":{\"type\":\"MAIN\",\"splits\":[],\"versionCode\":12},"
                        + "\"path\":\"/foo/bar/AndroidManifest.xml\","
                        + "\"properties\":{\"packageId\":\"com.android.tests.basic.debug\","
                        + "\"split\":\"\"}}]")
        assertThat(ExistingBuildElements.from(APK, outputFile)).isEmpty()
        val buildOutputs = ExistingBuildElements.from(MERGED_MANIFESTS, folder)
        assertThat(buildOutputs).hasSize(1)
        val buildOutput = buildOutputs.iterator().next()
        assertThat(buildOutput.type).isEqualTo(MERGED_MANIFESTS)
        assertThat(buildOutput.filters).isEmpty()
        assertThat(buildOutput.outputFile.absolutePath)
                .isEqualTo(File("/foo/bar/AndroidManifest.xml").absolutePath)
        assertThat(buildOutput.apkInfo.type).isEqualTo(VariantOutput.OutputType.MAIN)
        assertThat(buildOutput.apkInfo.filters).isEmpty()
    }

    @Test
    @Throws(IOException::class)
    fun testBuildOutputPropertiesLoading() {
        val folder = temporaryFolder.newFolder()
        val outputFile = File(folder, "output.json")
        FileUtils.write(
                outputFile,
                ("[{\"outputType\":{\"type\":\"MERGED_MANIFESTS\"},"
                        + "\"apkInfo\":{\"type\":\"MAIN\",\"splits\":[],\"versionCode\":12},"
                        + "\"path\":\"/foo/bar/AndroidManifest.xml\","
                        + "\"properties\":{\"packageId\":\"com.android.tests.basic\","
                        + "\"split\":\"\"}}]"))
        val buildOutputs = ExistingBuildElements.from(MERGED_MANIFESTS, folder)
        assertThat(buildOutputs).hasSize(1)
        val buildOutput = Iterators.getOnlyElement(buildOutputs.iterator())
        assertThat(buildOutput.properties).hasSize(2)
        assertThat(buildOutput.properties[BuildOutputProperty.PACKAGE_ID])
                .isEqualTo("com.android.tests.basic")
        assertThat(buildOutput.properties[BuildOutputProperty.SPLIT]).isEmpty()
    }

    @Test
    @Throws(IOException::class)
    fun testSplitLoading() {
        val folder = temporaryFolder.newFolder()
        val outputFile = File(folder, "output.json")
        FileUtils.write(
                outputFile,
                ("[{\"outputType\":{\"type\":\"DENSITY_OR_LANGUAGE_PACKAGED_SPLIT\"},"
                        + "\"apkInfo\":{\"type\":\"SPLIT\",\"splits\":[{\"filterType\":\"DENSITY\","
                        + "\"value\":\"mdpi\"}],\"versionCode\":12},\"path\":"
                        + "\"/foo/bar/SplitAware-mdpi-debug-unsigned.apk\",\"properties\":{}},"
                        + "{\"outputType\":{\"type\":\"DENSITY_OR_LANGUAGE_PACKAGED_SPLIT\"},"
                        + "\"apkInfo\":{\"type\":\"SPLIT\",\"splits\":[{\"filterType\":\"DENSITY\","
                        + "\"value\":\"xhdpi\"}],\"versionCode\":14},\"path\":"
                        + "\"/foo/bar/SplitAware-xhdpi-debug-unsigned.apk\",\"properties\":{}},"
                        + "{\"outputType\":{\"type\":\"DENSITY_OR_LANGUAGE_PACKAGED_SPLIT\"},"
                        + "\"apkInfo\":{\"type\":\"SPLIT\",\"splits\":[{\"filterType\":\"DENSITY\","
                        + "\"value\":\"hdpi\"}],\"versionCode\":13},"
                        + "\"path\":\"/foo/bar/SplitAware-hdpi-debug-unsigned.apk\",\"properties\""
                        + ":{}}]"))

        val buildOutputs = ExistingBuildElements.from(DENSITY_OR_LANGUAGE_PACKAGED_SPLIT,
                folder)
        assertThat(buildOutputs).hasSize(3)

        val expectedDensitiesAndVersions = HashMap<String, Int>(3)
        expectedDensitiesAndVersions.put("mdpi", 12)
        expectedDensitiesAndVersions.put("hdpi", 13)
        expectedDensitiesAndVersions.put("xhdpi", 14)

        buildOutputs.forEach { buildOutput ->
            assertThat(buildOutput.type).isEqualTo(DENSITY_OR_LANGUAGE_PACKAGED_SPLIT)
            assertThat(buildOutput.outputType).isEqualTo(OutputFile.SPLIT)
            assertThat(buildOutput.filters).hasSize(1)
            val filterData = Iterators.getOnlyElement(buildOutput.filters.iterator())
            assertThat(filterData.filterType).isEqualTo(OutputFile.DENSITY)
            assertThat(buildOutput.outputFile.name).contains(filterData.identifier)
            assertThat(expectedDensitiesAndVersions[filterData.identifier]).isNotNull()
            val expectedVersion = expectedDensitiesAndVersions[filterData.identifier]
            assertThat(buildOutput.versionCode).isEqualTo(expectedVersion)
        }
    }

    @Test
    @Throws(IOException::class)
    fun testRelativePath() {
        val apkInfo = Mockito.mock(ApkInfo::class.java)
        `when`<VariantOutput.OutputType>(apkInfo.type).thenReturn(VariantOutput.OutputType.MAIN)
        `when`<Int>(apkInfo.versionCode).thenReturn(123)

        val outputFolder = File(temporaryFolder.root, "out/apk")
        assertTrue(outputFolder.mkdirs())
        val apk = File(outputFolder, "location.apk")
        Files.asCharSink(apk, Charsets.UTF_8, FileWriteMode.APPEND).write("content")
        val buildOutput = BuildOutput(APK, apkInfo, apk)

        assertThat(buildOutput.outputFile.absolutePath).contains(temporaryFolder.root.absolutePath)

        val gsonOutput = BuildElements(
                ImmutableList.of(buildOutput)).persist(temporaryFolder.root.toPath())

        assertThat(gsonOutput).isNotEmpty()
        assertThat(gsonOutput).doesNotContain(temporaryFolder.root.name)

        // load the saved project in a "new" project location
        val newProjectLocation = temporaryFolder.newFolder()
        val loadedBuildOutputs = ExistingBuildElements.load(
                newProjectLocation.toPath(),
                APK,
                StringReader(gsonOutput))

        assertThat(loadedBuildOutputs).hasSize(1)
        loadedBuildOutputs.forEach { loadedBuildOutput ->
            assertThat(loadedBuildOutput.outputFile.absolutePath)
                    .startsWith(newProjectLocation.absolutePath)
        }
    }

}<|MERGE_RESOLUTION|>--- conflicted
+++ resolved
@@ -174,12 +174,8 @@
         val buildElements = ExistingBuildElements.from(MERGED_MANIFESTS, folder)
         val elementByType = buildElements.elementByType(VariantOutput.OutputType.MAIN)
         assertThat(elementByType).isNotNull()
-<<<<<<< HEAD
-        assertThat(elementByType!!.outputPath.toString()).contains("/foo/bar/AndroidManifest.xml")
-=======
         assertThat(elementByType!!.outputPath.toString()).contains(
                 File("/foo/bar/AndroidManifest.xml").path.toString())
->>>>>>> 2c0ed8da
     }
 
     @Test

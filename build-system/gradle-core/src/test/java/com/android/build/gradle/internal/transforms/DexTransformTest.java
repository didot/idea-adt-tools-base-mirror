/*
 * Copyright (C) 2016 The Android Open Source Project
 *
 * Licensed under the Apache License, Version 2.0 (the "License");
 * you may not use this file except in compliance with the License.
 * You may obtain a copy of the License at
 *
 *      http://www.apache.org/licenses/LICENSE-2.0
 *
 * Unless required by applicable law or agreed to in writing, software
 * distributed under the License is distributed on an "AS IS" BASIS,
 * WITHOUT WARRANTIES OR CONDITIONS OF ANY KIND, either express or implied.
 * See the License for the specific language governing permissions and
 * limitations under the License.
 */

package com.android.build.gradle.internal.transforms;

import static com.android.testutils.truth.MoreTruth.assertThat;
<<<<<<< HEAD
import static com.google.common.truth.Truth.assertThat;
import static org.junit.Assert.assertEquals;
=======
import static com.google.common.base.Preconditions.checkArgument;
import static com.google.common.base.Verify.verifyNotNull;
import static com.google.common.truth.Truth.assertThat;
import static org.junit.Assert.assertEquals;
import static org.junit.Assert.assertNotNull;
>>>>>>> b805f832
import static org.junit.Assert.fail;
import static org.mockito.Matchers.any;
import static org.mockito.Mockito.mock;
import static org.mockito.Mockito.when;

import com.android.annotations.NonNull;
import com.android.annotations.Nullable;
import com.android.build.api.transform.Context;
import com.android.build.api.transform.DirectoryInput;
import com.android.build.api.transform.JarInput;
import com.android.build.api.transform.QualifiedContent;
import com.android.build.api.transform.Status;
import com.android.build.api.transform.TransformException;
import com.android.build.api.transform.TransformInput;
import com.android.build.api.transform.TransformInvocation;
import com.android.build.api.transform.TransformOutputProvider;
import com.android.build.gradle.internal.pipeline.TransformInvocationBuilder;
import com.android.builder.core.AndroidBuilder;
import com.android.builder.core.DefaultDexOptions;
import com.android.builder.core.DexByteCodeConverter;
import com.android.builder.core.DexOptions;
import com.android.builder.core.ErrorReporter;
import com.android.builder.dexing.DexingType;
import com.android.builder.internal.FakeAndroidTarget;
import com.android.builder.sdk.TargetInfo;
import com.android.builder.utils.FileCache;
import com.android.ide.common.process.JavaProcessExecutor;
import com.android.ide.common.process.ProcessException;
import com.android.ide.common.process.ProcessExecutor;
import com.android.ide.common.process.ProcessOutputHandler;
import com.android.repository.Revision;
import com.android.sdklib.BuildToolInfo;
import com.android.testutils.TestUtils;
import com.android.utils.FileUtils;
import com.android.utils.ILogger;
<<<<<<< HEAD
=======
import com.google.common.base.Charsets;
>>>>>>> b805f832
import com.google.common.base.Throwables;
import com.google.common.collect.ImmutableList;
import com.google.common.collect.ImmutableMap;
import com.google.common.collect.ImmutableSet;
import com.google.common.io.Files;
import java.io.File;
import java.io.IOException;
import java.nio.charset.StandardCharsets;
import java.util.Arrays;
import java.util.Collection;
import java.util.List;
import java.util.Map;
import java.util.Set;
import java.util.stream.Collectors;
import org.junit.Before;
import org.junit.Rule;
import org.junit.Test;
import org.junit.rules.TemporaryFolder;
import org.mockito.junit.MockitoJUnit;
import org.mockito.junit.MockitoRule;

/** Unit test for {@link DexTransform}. */
public class DexTransformTest {
    @Rule public MockitoRule rule = MockitoJUnit.rule();

    @Rule public TemporaryFolder testDir = new TemporaryFolder();

    private FakeAndroidTarget androidTarget;
    private File buildToolsFolder;

    @Before
    public void setUp() throws Exception {
        androidTarget =
                new FakeAndroidTarget(testDir.newFolder("platform").getPath(), "android-25");
        buildToolsFolder = testDir.newFolder("build-tools");
    }

    @Test
    public void testPreDexLibraries() throws IOException, TransformException, InterruptedException {
        // Inputs for dexing
        JarInput nonSnapshotExternalLibraryJarInput =
                getJarInput(
                        testDir.newFile("nonSnapshotExtLibJar"),
                        QualifiedContent.Scope.EXTERNAL_LIBRARIES);
        JarInput snapshotExternalLibraryJarInput =
                getJarInput(
                        new File(testDir.newFolder("1.0-SNAPSHOT"), "snapshotExtLibJar"),
                        QualifiedContent.Scope.EXTERNAL_LIBRARIES);
        JarInput nonExternalLibraryJarInput =
                getJarInput(
                        testDir.newFile("nonExtLibJar"),
                        QualifiedContent.Scope.PROJECT);
        DirectoryInput directoryInput =
                getDirectoryInput(
                        testDir.newFolder("dirInput"),
                        QualifiedContent.Scope.EXTERNAL_LIBRARIES);

        Files.write(
                "nonSnapshotExtLibJar",
                nonSnapshotExternalLibraryJarInput.getFile(),
                StandardCharsets.UTF_8);
        Files.write(
                "snapshotExtLibJar",
                snapshotExternalLibraryJarInput.getFile(),
                StandardCharsets.UTF_8);
        Files.write(
                "nonExtLibJar",
                nonExternalLibraryJarInput.getFile(),
                StandardCharsets.UTF_8);
        Files.write(
                "dirInput",
                new File(directoryInput.getFile(), "baz"),
                StandardCharsets.UTF_8);

        // Output directory of pre-dexing
        File preDexOutputDir = testDir.newFolder("pre-dex");

        // Output directory of dexing
        File dexOutputDir = testDir.newFolder("dex");

        // The build cache
        FileCache buildCache =
                FileCache.getInstanceWithMultiProcessLocking(testDir.newFolder("cache"));

        // Run dexing
        runDexing(
                ImmutableList.of(
                        nonSnapshotExternalLibraryJarInput,
                        snapshotExternalLibraryJarInput,
                        nonExternalLibraryJarInput),
                ImmutableList.of(directoryInput),
                preDexOutputDir,
                dexOutputDir,
                buildCache,
                AndroidBuilder.MIN_BUILD_TOOLS_REV);

        // Assert pre-dex results, expect that all the inputs are pre-dexed
        assertEquals(4, getFileCount(preDexOutputDir));
        File[] preDexOutputFiles = preDexOutputDir.listFiles();
        assertNotNull(preDexOutputFiles);
        File preDexedNonSnapshotExternalLibraryJarInput = null;
        File preDexedSnapshotExternalLibraryJarInput = null;
        File preDexedNonExternalLibraryJarInput = null;
        File preDexedDirectoryInput = null;
        for (int i = 0; i < 4; i++) {
            if (Files.readFirstLine(preDexOutputFiles[i], Charsets.UTF_8)
                    .contains("nonSnapshotExtLibJar")) {
                preDexedNonSnapshotExternalLibraryJarInput = preDexOutputFiles[i];
            } else if (Files.readFirstLine(preDexOutputFiles[i], Charsets.UTF_8)
                    .contains("snapshotExtLibJar")) {
                preDexedSnapshotExternalLibraryJarInput = preDexOutputFiles[i];
            } else if (Files.readFirstLine(preDexOutputFiles[i], Charsets.UTF_8)
                    .contains("nonExtLibJar")) {
                preDexedNonExternalLibraryJarInput = preDexOutputFiles[i];
            } else if (Files.readFirstLine(preDexOutputFiles[i], Charsets.UTF_8)
                    .contains("dirInput")) {
                preDexedDirectoryInput = preDexOutputFiles[i];
            }
        }
        assertNotNull(preDexedSnapshotExternalLibraryJarInput);
        assertNotNull(preDexedDirectoryInput);
        assertNotNull(preDexedNonExternalLibraryJarInput);
        assertNotNull(preDexedNonSnapshotExternalLibraryJarInput);

        assertThat(preDexedNonSnapshotExternalLibraryJarInput)
                .hasContents("Pre-dexed content of nonSnapshotExtLibJar");
        assertThat(preDexedSnapshotExternalLibraryJarInput)
                .hasContents("Pre-dexed content of snapshotExtLibJar");
        assertThat(preDexedNonExternalLibraryJarInput)
                .hasContents("Pre-dexed content of nonExtLibJar");
        assertThat(preDexedDirectoryInput)
                .hasContents("Pre-dexed content of dirInput");

        // Assert dex results, expect that all the pre-dexed outputs are merged into 1 file
        File[] dexOutputFiles = dexOutputDir.listFiles();
        assertNotNull(dexOutputFiles);
        assertEquals(1, dexOutputFiles.length);
        File dexOutputFile = dexOutputFiles[0];
        assertThat(dexOutputFile).hasContents("Dexed content");

        // Assert cache results, expect that only the pre-dexed output of non-snapshot external
        // library jar file is cached
        File[] files = buildCache.getCacheDirectory().listFiles();
        assertNotNull(files);
        List<File> cachedEntries =
                Arrays.stream(files).filter(File::isDirectory).collect(Collectors.toList());
        assertEquals(1, cachedEntries.size());
        File cachedPreDexedNonSnapshotExternalLibraryJarInput =
                new File(cachedEntries.get(0), "output");
        assertThat(cachedPreDexedNonSnapshotExternalLibraryJarInput)
                .hasContents("Pre-dexed content of nonSnapshotExtLibJar");

        long cachedFileTimestamp = cachedPreDexedNonSnapshotExternalLibraryJarInput.lastModified();
        assertThat(preDexedNonSnapshotExternalLibraryJarInput).wasModifiedAt(cachedFileTimestamp);
        long preDexedSnapshotExternalLibraryJarInputTimestamp =
                preDexedSnapshotExternalLibraryJarInput.lastModified();
        long preDexedNonExternalLibraryJarInputTimestamp =
                preDexedNonExternalLibraryJarInput.lastModified();
        long preDexedDirectoryInputTimestamp =
                preDexedDirectoryInput.lastModified();

        // Re-run dexing
        TestUtils.waitForFileSystemTick();
        runDexing(
                ImmutableList.of(
                        nonSnapshotExternalLibraryJarInput,
                        snapshotExternalLibraryJarInput,
                        nonExternalLibraryJarInput),
                ImmutableList.of(directoryInput),
                preDexOutputDir,
                dexOutputDir,
                buildCache,
                AndroidBuilder.MIN_BUILD_TOOLS_REV);

        // Assert pre-dex results, expect that the contents are unchanged
        assertEquals(4, getFileCount(preDexOutputDir));
        assertThat(preDexedNonSnapshotExternalLibraryJarInput)
                .hasContents("Pre-dexed content of nonSnapshotExtLibJar");
        assertThat(preDexedSnapshotExternalLibraryJarInput)
                .hasContents("Pre-dexed content of snapshotExtLibJar");
        assertThat(preDexedNonExternalLibraryJarInput)
                .hasContents("Pre-dexed content of nonExtLibJar");
        assertThat(preDexedDirectoryInput)
                .hasContents("Pre-dexed content of dirInput");

        // Assert dex results, expect that the contents are unchanged
        assertEquals(1, getFileCount(dexOutputDir));
        assertThat(dexOutputFile).hasContents("Dexed content");

        // Assert cache results, expect that the contents are unchanged
        assertEquals(1, countCacheEntries(buildCache));
        assertThat(cachedPreDexedNonSnapshotExternalLibraryJarInput)
                .hasContents("Pre-dexed content of nonSnapshotExtLibJar");

        // Also verify the timestamps to make sure that the cache's contents are not overwritten,
        // whereas the pre-dexed directory's non-cached contents are overwritten
        assertThat(cachedPreDexedNonSnapshotExternalLibraryJarInput)
                .wasModifiedAt(cachedFileTimestamp);
        assertThat(preDexedNonSnapshotExternalLibraryJarInput)
                .wasModifiedAt(cachedFileTimestamp);
        assertThat(preDexedSnapshotExternalLibraryJarInput)
                .isNewerThan(preDexedSnapshotExternalLibraryJarInputTimestamp);
        assertThat(preDexedNonExternalLibraryJarInput)
                .isNewerThan(preDexedNonExternalLibraryJarInputTimestamp);
        assertThat(preDexedDirectoryInput)
                .isNewerThan(preDexedDirectoryInputTimestamp);
    }

    @Test
    public void testInputsToBuildCache()
            throws IOException, TransformException, InterruptedException {
        // Inputs for dexing
        JarInput fooInput =
                getJarInput(testDir.newFile("foo"), QualifiedContent.Scope.EXTERNAL_LIBRARIES);
        JarInput barInput =
                getJarInput(testDir.newFile("bar"), QualifiedContent.Scope.EXTERNAL_LIBRARIES);
        Files.write("Foo content", fooInput.getFile(), StandardCharsets.UTF_8);
        Files.write("Bar content", barInput.getFile(), StandardCharsets.UTF_8);

        // Output directory of pre-dexing
        File preDexOutputDir = testDir.newFolder("pre-dex");

        // Output directory of dexing
        File dexOutputDir = testDir.newFolder("dex");

        // The build cache
        FileCache buildCache =
                FileCache.getInstanceWithMultiProcessLocking(testDir.newFolder("cache"));

        // Run dexing
        runDexing(
                ImmutableList.of(fooInput, barInput),
                ImmutableList.of(),
                preDexOutputDir,
                dexOutputDir,
                buildCache,
                AndroidBuilder.MIN_BUILD_TOOLS_REV);

        // Assert cache results, expect that 2 entries are created
        assertEquals(2, countCacheEntries(buildCache));

        // Re-run pre-dexing with the same input files and build tools revision
        runDexing(
                ImmutableList.of(fooInput, barInput),
                ImmutableList.of(),
                preDexOutputDir,
                dexOutputDir,
                buildCache,
                AndroidBuilder.MIN_BUILD_TOOLS_REV);
        // Expect the cache to remain the same
        assertEquals(2, countCacheEntries(buildCache));

        // Re-run pre-dexing with the same input files and different build tools revision
        runDexing(
                ImmutableList.of(fooInput, barInput),
                ImmutableList.of(),
                preDexOutputDir,
                dexOutputDir,
                buildCache,
                new Revision(AndroidBuilder.MIN_BUILD_TOOLS_REV.getMajor() + 1));
        // Expect the cache to contain 2 more entries
        assertEquals(4, countCacheEntries(buildCache));

        // Re-run pre-dexing with the same input files, with the contents of one file changed
        Files.write("New foo content", fooInput.getFile(), StandardCharsets.UTF_8);
        runDexing(
                ImmutableList.of(fooInput, barInput),
                ImmutableList.of(),
                preDexOutputDir,
                dexOutputDir,
                buildCache,
                AndroidBuilder.MIN_BUILD_TOOLS_REV);
        Files.write("Foo content", fooInput.getFile(), StandardCharsets.UTF_8);
        // Expect the cache to contain 1 more entry
        assertEquals(5, countCacheEntries(buildCache));

        // Re-run pre-dexing with a new input file with the same contents
        JarInput bazInput =
                getJarInput(testDir.newFile("baz"), QualifiedContent.Scope.EXTERNAL_LIBRARIES);
        Files.write("Foo content", fooInput.getFile(), StandardCharsets.UTF_8);
        runDexing(
                ImmutableList.of(fooInput, barInput, bazInput),
                ImmutableList.of(),
                preDexOutputDir,
                dexOutputDir,
                buildCache,
                AndroidBuilder.MIN_BUILD_TOOLS_REV);
        // Expect the cache to contain 1 more entry
        assertEquals(6, countCacheEntries(buildCache));

        // Re-run pre-dexing with 2 exploded-aar files with the same contents as inputs
        File explodedAarFile1 =
                new File(
                        testDir.newFolder(),
                        "exploded-aar/com.android.support/support-compat/24.2.0/jars/classes.jar");
        File explodedAarFile2 =
                new File(
                        testDir.newFolder(),
                        "exploded-aar/com.android.support/support-compat/24.2.0/jars/classes.jar");
        Files.createParentDirs(explodedAarFile1);
        Files.createParentDirs(explodedAarFile2);
        Files.write("Some content", explodedAarFile1, StandardCharsets.UTF_8);
        Files.write("Some content", explodedAarFile2, StandardCharsets.UTF_8);
        JarInput explodedAarJar1 =
                getJarInput(explodedAarFile1, QualifiedContent.Scope.EXTERNAL_LIBRARIES);
        JarInput explodedAarJar2 =
                getJarInput(explodedAarFile2, QualifiedContent.Scope.EXTERNAL_LIBRARIES);
        runDexing(
                ImmutableList.of(explodedAarJar1, explodedAarJar2),
                ImmutableList.of(),
                preDexOutputDir,
                dexOutputDir,
                buildCache,
                AndroidBuilder.MIN_BUILD_TOOLS_REV);
        // Expect the cache to contain 1 more entry
        assertEquals(7, countCacheEntries(buildCache));

        // Re-run pre-dexing with 2 instant-run.jar files with the same contents as inputs
        File instantRunFile1 = new File(testDir.newFolder(), "instant-run.jar");
        File instantRunFile2 = new File(testDir.newFolder(), "instant-run.jar");
        Files.write("Some content", instantRunFile1, StandardCharsets.UTF_8);
        Files.write("Some content", instantRunFile2, StandardCharsets.UTF_8);
        JarInput instantRunJar1 =
                getJarInput(instantRunFile1, QualifiedContent.Scope.EXTERNAL_LIBRARIES);
        JarInput instantRunJar2 =
                getJarInput(instantRunFile2, QualifiedContent.Scope.EXTERNAL_LIBRARIES);
        runDexing(
                ImmutableList.of(instantRunJar1, instantRunJar2),
                ImmutableList.of(),
                preDexOutputDir,
                dexOutputDir,
                buildCache,
                AndroidBuilder.MIN_BUILD_TOOLS_REV);
        // Expect the cache to contain 1 more entry
        assertEquals(8, countCacheEntries(buildCache));
    }

    @Test
    public void testBuildCacheFailure() throws Exception {
        // Inputs for dexing
        JarInput nonSnapshotExternalLibraryJarInput =
                getJarInput(
                        testDir.newFile("nonSnapshotExtLibJar"),
                        QualifiedContent.Scope.EXTERNAL_LIBRARIES);
        DirectoryInput directoryInput =
                getDirectoryInput(
                        testDir.newFolder("dirInput"),
                        QualifiedContent.Scope.EXTERNAL_LIBRARIES);

        Files.write(
                "nonSnapshotExtLibJar",
                nonSnapshotExternalLibraryJarInput.getFile(),
                StandardCharsets.UTF_8);
        Files.write(
                "dirInput",
                new File(directoryInput.getFile(), "baz"),
                StandardCharsets.UTF_8);

        // Output directory of pre-dexing
        File preDexOutputDir = testDir.newFolder("pre-dex");

        // Output directory of dexing
        File dexOutputDir = testDir.newFolder("dex");

        // Let the build cache throw an exception when called
        FileCache buildCache = mock(FileCache.class);
        when(buildCache.createFile(any(), any(), any())).thenThrow(
                new RuntimeException("Build cache error"));
        when(buildCache.getCacheDirectory()).thenReturn(testDir.newFolder("cache"));

        // Run dexing, expect it to fail
        try {
            runDexing(
                    ImmutableList.of(nonSnapshotExternalLibraryJarInput),
                    ImmutableList.of(directoryInput),
                    preDexOutputDir,
                    dexOutputDir,
                    buildCache,
                    AndroidBuilder.MIN_BUILD_TOOLS_REV);
            fail("Expected TransformException");
        } catch (TransformException exception) {
            assertThat(exception.getMessage()).contains("Unable to pre-dex");
            assertThat(Throwables.getRootCause(exception).getMessage())
                    .contains("Build cache error");
        }
    }

    @Test
    public void testBuildCacheFailure() throws Exception {
        // Inputs for dexing
        JarInput nonSnapshotExternalLibraryJarInput =
                getJarInput(
                        testDir.newFile("nonSnapshotExtLibJar"),
                        QualifiedContent.Scope.EXTERNAL_LIBRARIES);
        DirectoryInput directoryInput =
                getDirectoryInput(
                        testDir.newFolder("dirInput"),
                        QualifiedContent.Scope.EXTERNAL_LIBRARIES);

        Files.write(
                "nonSnapshotExtLibJar",
                nonSnapshotExternalLibraryJarInput.getFile(),
                StandardCharsets.UTF_8);
        Files.write(
                "dirInput",
                new File(directoryInput.getFile(), "baz"),
                StandardCharsets.UTF_8);

        // Output directory of pre-dexing
        File preDexOutputDir = testDir.newFolder("pre-dex");

        // Output directory of dexing
        File dexOutputDir = testDir.newFolder("dex");

        // Let the build cache throw an exception when called
        FileCache buildCache = mock(FileCache.class);
        when(buildCache.createFile(any(), any(), any())).thenThrow(
                new RuntimeException("Build cache error"));
        when(buildCache.getCacheDirectory()).thenReturn(testDir.newFolder("cache"));

        // Run dexing, expect it to fail
        try {
            runDexing(
                    ImmutableList.of(nonSnapshotExternalLibraryJarInput),
                    ImmutableList.of(directoryInput),
                    preDexOutputDir,
                    dexOutputDir,
                    buildCache,
                    AndroidBuilder.MIN_BUILD_TOOLS_REV);
            fail("Expected TransformException");
        } catch (TransformException exception) {
            assertThat(exception.getMessage()).contains("Unable to pre-dex");
            assertThat(Throwables.getRootCause(exception).getMessage())
                    .contains("Build cache error");
        }
    }

    private void runDexing(
            @NonNull Collection<JarInput> jarInputs,
            @NonNull Collection<DirectoryInput> directoryInputs,
            @NonNull File preDexOutputDir,
            @NonNull File dexOutputDir,
            @NonNull FileCache buildCache,
            @NonNull Revision buildToolsRevision)
            throws TransformException, InterruptedException, IOException {

        TargetInfo targetInfo =
                new TargetInfo(
                        androidTarget,
                        BuildToolInfo.fromStandardDirectoryLayout(
                                buildToolsRevision, buildToolsFolder));

        AndroidBuilder fakeAndroidBuilder =
                new FakeAndroidBuilder(
                        "projectId",
                        "createdBy",
                        mock(ProcessExecutor.class),
                        mock(JavaProcessExecutor.class),
                        mock(ErrorReporter.class),
                        mock(ILogger.class),
                        false /* verboseExec */);
        fakeAndroidBuilder.setTargetInfo(targetInfo);

        FakeDexByteCodeConverter byteCodeConverter =
                new FakeDexByteCodeConverter(
                        mock(ILogger.class), targetInfo, mock(JavaProcessExecutor.class), false);

        // first we need to pre-dex
        List<String> preDexNames =
                ImmutableList.of("predex_0.jar", "predex_1.jar", "predex_2.jar", "predex_3.jar");
        runPreDexing(
                fakeAndroidBuilder,
                jarInputs,
                directoryInputs,
                preDexOutputDir,
                buildCache,
                preDexNames);
        List<JarInput> preDexedInputs =
                preDexNames
                        .stream()
                        .map(
                                name ->
                                        getJarInput(
                                                FileUtils.join(preDexOutputDir, name),
                                                QualifiedContent.Scope.EXTERNAL_LIBRARIES))
                        .collect(Collectors.toList());

        // no merge dex files
        DexTransform dexTransform =
                new DexTransform(
                        new DefaultDexOptions(),
                        DexingType.MONO_DEX,
                        true,
                        null, // mainDexListFile
                        targetInfo,
                        byteCodeConverter,
                        mock(ErrorReporter.class),
                        1);

        TransformInput transformInput = getTransformInput(preDexedInputs, ImmutableList.of());
        TransformOutputProvider mockTransformOutputProvider = mock(TransformOutputProvider.class);
        when(mockTransformOutputProvider.getContentLocation(any(), any(), any(), any()))
                .thenReturn(dexOutputDir);
        TransformInvocation transformInvocation =
                new TransformInvocationBuilder(mock(Context.class))
                        .addInputs(ImmutableList.of(transformInput))
                        .addOutputProvider(mockTransformOutputProvider)
                        .build();

        dexTransform.transform(transformInvocation);
    }

    private static void runPreDexing(
            @NonNull AndroidBuilder fakeAndroidBuilder,
            @NonNull Collection<JarInput> jarInputs,
            @NonNull Collection<DirectoryInput> directoryInputs,
            @NonNull File preDexOutputDir,
            @NonNull FileCache buildCache,
            @NonNull List<String> preDexNames)
            throws TransformException, InterruptedException, IOException {
        PreDexTransform preDexTransform =
                new PreDexTransform(
                        new DefaultDexOptions(),
                        fakeAndroidBuilder,
                        buildCache,
                        DexingType.MONO_DEX,
                        1);

        TransformInput transformInput = getTransformInput(jarInputs, directoryInputs);
        TransformOutputProvider mockTransformOutputProvider = mock(TransformOutputProvider.class);
        when(mockTransformOutputProvider.getContentLocation(any(), any(), any(), any()))
                .thenReturn(
                        FileUtils.join(preDexOutputDir, preDexNames.get(0)),
                        FileUtils.join(preDexOutputDir, preDexNames.get(1)),
                        FileUtils.join(preDexOutputDir, preDexNames.get(2)),
                        FileUtils.join(preDexOutputDir, preDexNames.get(3)));
        TransformInvocation transformInvocation =
                new TransformInvocationBuilder(mock(Context.class))
                        .addInputs(ImmutableList.of(transformInput))
                        .addOutputProvider(mockTransformOutputProvider)
                        .build();

        preDexTransform.transform(transformInvocation);
    }

    public static int getFileCount(File directory) {
        checkArgument(directory.isDirectory());
        File[] files = directory.listFiles();
        assertNotNull(files);
        return files.length;
    }

    private static int countCacheEntries(FileCache buildCache) {
        // The cache directory contains subdirectories which are cache entries, and lock files.
        // Therefore, the number of cache entries equals the number of subdirectories.
        File[] files = buildCache.getCacheDirectory().listFiles();
        assertNotNull(files);
        return (int) Arrays.stream(files).filter(File::isDirectory).count();
    }

    private static class FakeAndroidBuilder extends AndroidBuilder {

        public FakeAndroidBuilder(
                @NonNull String projectId,
                @Nullable String createdBy,
                @NonNull ProcessExecutor processExecutor,
                @NonNull JavaProcessExecutor javaProcessExecutor,
                @NonNull ErrorReporter errorReporter,
                @NonNull ILogger logger,
                boolean verboseExec) {
            super(
                    projectId,
                    createdBy,
                    processExecutor,
                    javaProcessExecutor,
                    errorReporter,
                    logger,
                    verboseExec);
        }

        @Override
        public void preDexLibrary(
                @NonNull File inputFile,
                @NonNull File outFile,
                boolean multiDex,
                @NonNull DexOptions dexOptions,
                @NonNull ProcessOutputHandler processOutputHandler,
                int minSdkVersion)
                throws IOException {
            String content =
                    inputFile.isDirectory()
                            ? Files.toString(
                                    verifyNotNull(inputFile.listFiles())[0], StandardCharsets.UTF_8)
                            : Files.toString(inputFile, StandardCharsets.UTF_8);
            Files.write("Pre-dexed content of " + content, outFile, StandardCharsets.UTF_8);
        }
    }

    private static class FakeDexByteCodeConverter extends DexByteCodeConverter {

        public FakeDexByteCodeConverter(
                ILogger logger,
                TargetInfo targetInfo,
                JavaProcessExecutor javaProcessExecutor,
                boolean verboseExec) {
            super(logger, targetInfo, javaProcessExecutor, verboseExec, new NoOpErrorReporter());
        }

        @Override
        public void convertByteCode(
                @NonNull Collection<File> inputs,
                @NonNull File outDexFolder,
                boolean multidex,
                @Nullable File mainDexList,
                @NonNull DexOptions dexOptions,
                @NonNull ProcessOutputHandler processOutputHandler,
                int minSdkVersion)
                throws IOException, InterruptedException, ProcessException {
            Files.write(
                    "Dexed content", new File(outDexFolder, "classes.dex"), StandardCharsets.UTF_8);
        }
    }

    private static TransformInput getTransformInput(
            @NonNull Collection<JarInput> jarInputs,
            @NonNull Collection<DirectoryInput> directoryInputs) {
        return new TransformInput() {

            @NonNull
            @Override
            public Collection<JarInput> getJarInputs() {
                return jarInputs;
            }

            @NonNull
            @Override
            public Collection<DirectoryInput> getDirectoryInputs() {
                return directoryInputs;
            }
        };
    }

    private static JarInput getJarInput(
            @NonNull File inputJar, @NonNull QualifiedContent.Scope scope) {
        return new JarInput() {

            @NonNull
            @Override
            public String getName() {
                return inputJar.getName();
            }

            @NonNull
            @Override
            public File getFile() {
                return inputJar;
            }

            @NonNull
            @Override
            public Set<ContentType> getContentTypes() {
                return ImmutableSet.of(QualifiedContent.DefaultContentType.CLASSES);
            }

            @NonNull
            @Override
            public Set<Scope> getScopes() {
                return ImmutableSet.of(scope);
            }

            @NonNull
            @Override
            public Status getStatus() {
                return Status.NOTCHANGED;
            }
        };
    }

    private static DirectoryInput getDirectoryInput(
            @NonNull File inputDir, @NonNull QualifiedContent.Scope scope) {
        return new DirectoryInput() {

            @NonNull
            @Override
            public String getName() {
                return inputDir.getName();
            }

            @NonNull
            @Override
            public File getFile() {
                return inputDir;
            }

            @NonNull
            @Override
            public Set<ContentType> getContentTypes() {
                return ImmutableSet.of(QualifiedContent.DefaultContentType.CLASSES);
            }

            @NonNull
            @Override
            public Set<Scope> getScopes() {
                return ImmutableSet.of(scope);
            }

            @NonNull
            @Override
            public Map<File, Status> getChangedFiles() {
                return ImmutableMap.of();
            }
        };
    }
}<|MERGE_RESOLUTION|>--- conflicted
+++ resolved
@@ -17,16 +17,11 @@
 package com.android.build.gradle.internal.transforms;
 
 import static com.android.testutils.truth.MoreTruth.assertThat;
-<<<<<<< HEAD
-import static com.google.common.truth.Truth.assertThat;
-import static org.junit.Assert.assertEquals;
-=======
 import static com.google.common.base.Preconditions.checkArgument;
 import static com.google.common.base.Verify.verifyNotNull;
 import static com.google.common.truth.Truth.assertThat;
 import static org.junit.Assert.assertEquals;
 import static org.junit.Assert.assertNotNull;
->>>>>>> b805f832
 import static org.junit.Assert.fail;
 import static org.mockito.Matchers.any;
 import static org.mockito.Mockito.mock;
@@ -62,10 +57,7 @@
 import com.android.testutils.TestUtils;
 import com.android.utils.FileUtils;
 import com.android.utils.ILogger;
-<<<<<<< HEAD
-=======
 import com.google.common.base.Charsets;
->>>>>>> b805f832
 import com.google.common.base.Throwables;
 import com.google.common.collect.ImmutableList;
 import com.google.common.collect.ImmutableMap;
@@ -453,56 +445,6 @@
         }
     }
 
-    @Test
-    public void testBuildCacheFailure() throws Exception {
-        // Inputs for dexing
-        JarInput nonSnapshotExternalLibraryJarInput =
-                getJarInput(
-                        testDir.newFile("nonSnapshotExtLibJar"),
-                        QualifiedContent.Scope.EXTERNAL_LIBRARIES);
-        DirectoryInput directoryInput =
-                getDirectoryInput(
-                        testDir.newFolder("dirInput"),
-                        QualifiedContent.Scope.EXTERNAL_LIBRARIES);
-
-        Files.write(
-                "nonSnapshotExtLibJar",
-                nonSnapshotExternalLibraryJarInput.getFile(),
-                StandardCharsets.UTF_8);
-        Files.write(
-                "dirInput",
-                new File(directoryInput.getFile(), "baz"),
-                StandardCharsets.UTF_8);
-
-        // Output directory of pre-dexing
-        File preDexOutputDir = testDir.newFolder("pre-dex");
-
-        // Output directory of dexing
-        File dexOutputDir = testDir.newFolder("dex");
-
-        // Let the build cache throw an exception when called
-        FileCache buildCache = mock(FileCache.class);
-        when(buildCache.createFile(any(), any(), any())).thenThrow(
-                new RuntimeException("Build cache error"));
-        when(buildCache.getCacheDirectory()).thenReturn(testDir.newFolder("cache"));
-
-        // Run dexing, expect it to fail
-        try {
-            runDexing(
-                    ImmutableList.of(nonSnapshotExternalLibraryJarInput),
-                    ImmutableList.of(directoryInput),
-                    preDexOutputDir,
-                    dexOutputDir,
-                    buildCache,
-                    AndroidBuilder.MIN_BUILD_TOOLS_REV);
-            fail("Expected TransformException");
-        } catch (TransformException exception) {
-            assertThat(exception.getMessage()).contains("Unable to pre-dex");
-            assertThat(Throwables.getRootCause(exception).getMessage())
-                    .contains("Build cache error");
-        }
-    }
-
     private void runDexing(
             @NonNull Collection<JarInput> jarInputs,
             @NonNull Collection<DirectoryInput> directoryInputs,

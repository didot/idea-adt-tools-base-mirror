--- conflicted
+++ resolved
@@ -293,11 +293,7 @@
         // remove one...
         assertTrue(secondFile.delete());
 
-<<<<<<< HEAD
-        fileFilter.handleRemoved(sMergedFolder, "foo/text.properties");
-=======
         fileFilter.handleRemoved(sMergedFolder, FileUtils.join("foo", "text.properties"));
->>>>>>> b6251bdf
 
         assertTrue(mergedFile.exists());
         assertContentInAnyOrder(

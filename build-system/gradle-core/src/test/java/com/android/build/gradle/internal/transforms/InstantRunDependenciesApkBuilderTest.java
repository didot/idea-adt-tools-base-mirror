/*
 * Copyright (C) 2016 The Android Open Source Project
 *
 * Licensed under the Apache License, Version 2.0 (the "License");
 * you may not use this file except in compliance with the License.
 * You may obtain a copy of the License at
 *
 *      http://www.apache.org/licenses/LICENSE-2.0
 *
 * Unless required by applicable law or agreed to in writing, software
 * distributed under the License is distributed on an "AS IS" BASIS,
 * WITHOUT WARRANTIES OR CONDITIONS OF ANY KIND, either express or implied.
 * See the License for the specific language governing permissions and
 * limitations under the License.
 */

package com.android.build.gradle.internal.transforms;

import static com.google.common.truth.Truth.assertThat;
import static org.junit.Assert.fail;
import static org.mockito.Mockito.when;

import com.android.annotations.NonNull;
import com.android.annotations.Nullable;
import com.android.build.api.transform.Context;
import com.android.build.api.transform.DirectoryInput;
import com.android.build.api.transform.Format;
import com.android.build.api.transform.JarInput;
import com.android.build.api.transform.QualifiedContent;
import com.android.build.api.transform.SecondaryInput;
import com.android.build.api.transform.Status;
import com.android.build.api.transform.TransformException;
import com.android.build.api.transform.TransformInput;
import com.android.build.api.transform.TransformInvocation;
import com.android.build.api.transform.TransformOutputProvider;
import com.android.build.gradle.internal.aapt.AaptGeneration;
import com.android.build.gradle.internal.dsl.CoreSigningConfig;
import com.android.build.gradle.internal.incremental.InstantRunBuildContext;
import com.android.build.gradle.internal.pipeline.ExtendedContentType;
import com.android.build.gradle.internal.scope.PackagingScope;
import com.android.builder.core.AndroidBuilder;
import com.android.builder.internal.aapt.AaptOptions;
import com.android.builder.packaging.PackagerException;
import com.android.builder.sdk.TargetInfo;
import com.android.builder.utils.FileCache;
import com.android.ide.common.process.ProcessException;
import com.android.ide.common.signing.KeytoolException;
import com.android.sdklib.BuildToolInfo;
import com.android.utils.FileUtils;
import com.google.common.collect.ImmutableList;
import com.google.common.collect.ImmutableMap;
import com.google.common.collect.ImmutableSet;
import java.io.File;
import java.io.IOException;
import java.util.Collection;
import java.util.List;
import java.util.Map;
import java.util.Set;
import java.util.concurrent.CopyOnWriteArrayList;
import java.util.stream.Collectors;
import org.gradle.api.Project;
import org.gradle.api.logging.Logger;
import org.junit.Before;
import org.junit.Rule;
import org.junit.Test;
import org.junit.rules.TemporaryFolder;
import org.mockito.Mock;
import org.mockito.Mockito;
import org.mockito.MockitoAnnotations;

/**
 * Tests for {@link InstantRunDependenciesApkBuilder}
 */
public class InstantRunDependenciesApkBuilderTest {

    @Mock Logger logger;
    @Mock Project project;
    @Mock InstantRunBuildContext buildContext;
    @Mock AndroidBuilder androidBuilder;
    @Mock CoreSigningConfig coreSigningConfig;
    @Mock PackagingScope packagingScope;

    @Mock TargetInfo targetInfo;
    @Mock BuildToolInfo buildTools;

    @Rule public TemporaryFolder outputDirectory = new TemporaryFolder();
    @Rule public TemporaryFolder supportDirectory = new TemporaryFolder();
    @Rule public TemporaryFolder dexFileFolder = new TemporaryFolder();
    @Rule public TemporaryFolder fileCacheDirectory = new TemporaryFolder();

    InstantRunDependenciesApkBuilder instantRunSliceSplitApkBuilder;
    final List<InstantRunSplitApkBuilder.DexFiles> dexFilesList =
            new CopyOnWriteArrayList<>();

    @Before
    public void setUpMock() {
        MockitoAnnotations.initMocks(this);
        when(androidBuilder.getTargetInfo()).thenReturn(targetInfo);
        when(targetInfo.getBuildTools()).thenReturn(buildTools);
        when(buildTools.getPath(BuildToolInfo.PathId.ZIP_ALIGN)).thenReturn("/path/to/zip-align");
        when(packagingScope.getApplicationId()).thenReturn("com.foo.test");
        when(packagingScope.getVersionName()).thenReturn("test_version_name");
        when(packagingScope.getVersionCode()).thenReturn(12345);
    }

    @Before
<<<<<<< HEAD
    public void setup() {
        instantRunSliceSplitApkBuilder = new InstantRunDependenciesApkBuilder(
                logger,
                project,
                instantRunBuildContext,
                androidBuilder,
                packagingScope,
                coreSigningConfig,
                aaptOptions,
                outputDirectory.getRoot(),
                supportDirectory.getRoot()) {
            @NonNull
            @Override
            protected File generateSplitApk(@NonNull DexFiles dexFiles)
                    throws IOException, KeytoolException, PackagerException, InterruptedException,
                    ProcessException, TransformException {
                dexFilesList.add(dexFiles);
                return new File("/dev/null");
            }
        };
=======
    public void setup() throws IOException {
        instantRunSliceSplitApkBuilder =
                new InstantRunDependenciesApkBuilder(
                        logger,
                        project,
                        buildContext,
                        androidBuilder,
                        FileCache.getInstanceWithSingleProcessLocking(fileCacheDirectory.getRoot()),
                        packagingScope,
                        coreSigningConfig,
                        AaptGeneration.AAPT_V2_DAEMON_MODE,
                        new AaptOptions(null, false, null),
                        outputDirectory.getRoot(),
                        supportDirectory.newFolder("instant-run"),
                        supportDirectory.newFolder("aapt-temp")) {
                    @NonNull
                    @Override
                    protected File generateSplitApk(@NonNull DexFiles dexFiles)
                            throws IOException, KeytoolException, PackagerException,
                                    InterruptedException, ProcessException, TransformException {
                        dexFilesList.add(dexFiles);
                        return new File("/dev/null");
                    }
                };
>>>>>>> b805f832
    }

    @Test
    public void testTransformInterface() {
        assertThat(instantRunSliceSplitApkBuilder.getScopes())
                .containsExactly(QualifiedContent.Scope.EXTERNAL_LIBRARIES);
        assertThat(instantRunSliceSplitApkBuilder.getInputTypes()).containsExactly(
                ExtendedContentType.DEX);
        assertThat(instantRunSliceSplitApkBuilder.isIncremental()).isTrue();
    }

    @Test
    public void testIncremental() throws IOException, TransformException, InterruptedException {

        TransformOutputProvider transformOutputProvider = new TransformOutputProviderForTests() {};

        File dexFolderOne = dexFileFolder.newFolder();
        FileUtils.createFile(new File(dexFolderOne, "dexFile1-1.dex"), "some dex");
        FileUtils.createFile(new File(dexFolderOne, "dexFile1-2.dex"), "some dex");

        File dexFolderTwo = dexFileFolder.newFolder();
        FileUtils.createFile(new File(dexFolderTwo, "dexFile2-1.dex"), "some dex");

        File dexFolderThree = dexFileFolder.newFolder();
        FileUtils.createFile(new File(dexFolderThree, "dexFile3-1.dex"), "some dex");
        FileUtils.createFile(new File(dexFolderThree, "dexFile3-2.dex"), "some dex");

        TransformInvocation transformInvocation =
                new TransformInvocationForTests(transformOutputProvider) {

                    @Override
                    public boolean isIncremental() {
                        return true;
                    }

                    @NonNull
                    @Override
                    public Collection<TransformInput> getInputs() {
                        return ImmutableSet.of(new TransformInput() {
                            @NonNull
                            @Override
                            public Collection<JarInput> getJarInputs() {
                                return ImmutableList.of();
                            }

                            @NonNull
                            @Override
                            public Collection<DirectoryInput> getDirectoryInputs() {
                                return ImmutableList.of(
                                        new DirectoryInputForTests("dex-one",
                                                QualifiedContent.Scope.PROJECT,
                                                dexFolderOne),
                                        new IncrementalInputForTests("dex-two",
                                                QualifiedContent.Scope.SUB_PROJECTS,
                                                dexFolderTwo,
                                                ImmutableMap.of(dexFolderTwo, Status.CHANGED)),
                                        new DirectoryInputForTests("dex-three",
                                                QualifiedContent.Scope.PROJECT,
                                                dexFolderThree));
                            }
                        });
                    }
                };

        instantRunSliceSplitApkBuilder.transform(transformInvocation);
        assertThat(dexFilesList).hasSize(1);
        assertThat(dexFilesList.get(0).getDexFiles()).hasSize(5);
        assertThat(dexFilesList.get(0).getDexFiles().stream().map(File::getName)
                .collect(Collectors.toList()))
                .containsExactly("dexFile1-1.dex", "dexFile1-2.dex", "dexFile2-1.dex",
                        "dexFile3-1.dex", "dexFile3-2.dex");
    }

    @Test
    public void testNonIncremental() throws IOException, TransformException, InterruptedException {

        TransformOutputProvider transformOutputProvider = new TransformOutputProviderForTests() {};

        File dexFolderOne = dexFileFolder.newFolder();
        FileUtils.createFile(new File(dexFolderOne, "dexFile1-1.dex"), "some dex");
        FileUtils.createFile(new File(dexFolderOne, "dexFile1-2.dex"), "some dex");

        File dexFolderTwo = dexFileFolder.newFolder();
        FileUtils.createFile(new File(dexFolderTwo, "dexFile2-1.dex"), "some dex");

        File dexFolderThree = dexFileFolder.newFolder();
        FileUtils.createFile(new File(dexFolderThree, "dexFile3-1.dex"), "some dex");
        FileUtils.createFile(new File(dexFolderThree, "dexFile3-2.dex"), "some dex");

        TransformInvocation transformInvocation =
                new TransformInvocationForTests(transformOutputProvider) {
                    @NonNull
                    @Override
                    public Collection<TransformInput> getInputs() {
                        return ImmutableSet.of(new TransformInput() {
                            @NonNull
                            @Override
                            public Collection<JarInput> getJarInputs() {
                                return ImmutableList.of();
                            }

                            @NonNull
                            @Override
                            public Collection<DirectoryInput> getDirectoryInputs() {
                                return ImmutableList.of(
                                        new DirectoryInputForTests("dex-one",
                                                QualifiedContent.Scope.PROJECT,
                                                dexFolderOne),
                                        new DirectoryInputForTests("dex-two",
                                                QualifiedContent.Scope.SUB_PROJECTS,
                                                dexFolderTwo),
                                        new DirectoryInputForTests("dex-three",
                                                QualifiedContent.Scope.PROJECT,
                                                dexFolderThree));
                            }
                        });
                    }
                };

        instantRunSliceSplitApkBuilder.transform(transformInvocation);
        assertThat(dexFilesList).hasSize(1);
        assertThat(dexFilesList.get(0).getDexFiles()).hasSize(5);
        assertThat(dexFilesList.get(0).getDexFiles().stream().map(File::getName)
                .collect(Collectors.toList()))
                .containsExactly("dexFile1-1.dex", "dexFile1-2.dex", "dexFile2-1.dex",
                        "dexFile3-1.dex", "dexFile3-2.dex");
    }

    /**
     * Test that in incremental mode, if no file of interest has changed, no new apk is produced.
     */
    @Test
    public void testIncrementalNoChangeOfInterest() throws IOException, TransformException, InterruptedException {

        TransformOutputProvider transformOutputProvider = new TransformOutputProviderForTests() {};

        File dexFolderOne = dexFileFolder.newFolder();
        FileUtils.createFile(new File(dexFolderOne, "dexFile1-1.dex"), "some dex");
        FileUtils.createFile(new File(dexFolderOne, "dexFile1-2.dex"), "some dex");

        File dexFolderTwo = dexFileFolder.newFolder();
        FileUtils.createFile(new File(dexFolderTwo, "dexFile2-1.dex"), "some dex");

        File dexFolderThree = dexFileFolder.newFolder();
        FileUtils.createFile(new File(dexFolderThree, "dexFile3-1.dex"), "some dex");
        FileUtils.createFile(new File(dexFolderThree, "dexFile3-2.dex"), "some dex");

        TransformInvocation transformInvocation =
                new TransformInvocationForTests(transformOutputProvider) {
                    @Override
                    public boolean isIncremental() {
                        return true;
                    }

                    @NonNull
                    @Override
                    public Collection<TransformInput> getInputs() {
                        return ImmutableSet.of(new TransformInput() {
                            @NonNull
                            @Override
                            public Collection<JarInput> getJarInputs() {
                                return ImmutableList.of();
                            }

                            @NonNull
                            @Override
                            public Collection<DirectoryInput> getDirectoryInputs() {
                                return ImmutableList.of(
                                        new DirectoryInputForTests("dex-one",
                                                QualifiedContent.Scope.PROJECT,
                                                dexFolderOne),
                                        new DirectoryInputForTests("dex-two",
                                                QualifiedContent.Scope.SUB_PROJECTS,
                                                dexFolderTwo),
                                        new DirectoryInputForTests("dex-three",
                                                QualifiedContent.Scope.PROJECT,
                                                dexFolderThree));
                            }
                        });
                    }
                };

        instantRunSliceSplitApkBuilder.transform(transformInvocation);
        assertThat(dexFilesList).hasSize(0);
    }

    public abstract static class TransformOutputProviderForTests implements TransformOutputProvider {

        @Override
        public void deleteAll() throws IOException {
        }

        @NonNull
        @Override
        public File getContentLocation(@NonNull String name,
                @NonNull Set<QualifiedContent.ContentType> types,
                @NonNull Set<? super QualifiedContent.Scope> scopes, @NonNull Format format) {
            fail("Unexpected call to getContentLocation");
            throw new RuntimeException("Unexpected call to getContentLocation");
        }
    }

    private static class TransformInvocationForTests implements TransformInvocation {

        @NonNull
        private final TransformOutputProvider transformOutputProvider;

        private TransformInvocationForTests(
                @NonNull TransformOutputProvider transformOutputProvider) {
            this.transformOutputProvider = transformOutputProvider;
        }

        @NonNull
        @Override
        public Context getContext() {
            return Mockito.mock(Context.class);
        }

        @NonNull
        @Override
        public Collection<TransformInput> getInputs() {
            return ImmutableSet.of();
        }

        @NonNull
        @Override
        public Collection<TransformInput> getReferencedInputs() {
            return ImmutableSet.of();
        }

        @NonNull
        @Override
        public Collection<SecondaryInput> getSecondaryInputs() {
            return ImmutableSet.of();
        }

        @Nullable
        @Override
        public TransformOutputProvider getOutputProvider() {
            return transformOutputProvider;
        }

        @Override
        public boolean isIncremental() {
            return false;
        }
    }

    private static class DirectoryInputForTests implements DirectoryInput {

        private final String name;
        private final ScopeType scopeType;
        private final File file;

        protected DirectoryInputForTests(String name, ScopeType scopeType, File file) {
            this.name = name;
            this.scopeType = scopeType;
            this.file = file;
        }

        @NonNull
        @Override
        public String getName() {
            return name;
        }

        @NonNull
        @Override
        public Set<ContentType> getContentTypes() {
            return ImmutableSet.of(ExtendedContentType.DEX);
        }

        @NonNull
        @Override
        public Set<? super Scope> getScopes() {
            return ImmutableSet.of(scopeType);
        }

        @NonNull
        @Override
        public File getFile() {
            return file;
        }

        @NonNull
        @Override
        public Map<File, Status> getChangedFiles() {
            return ImmutableMap.of();
        }
    }

    private static class IncrementalInputForTests extends DirectoryInputForTests {

        private final Map<File, Status> changedFiles;

        protected IncrementalInputForTests(String name,
                ScopeType scopeType, File file, Map<File, Status> changedFiles) {
            super(name, scopeType, file);
            this.changedFiles = changedFiles;
        }

        @NonNull
        @Override
        public Map<File, Status> getChangedFiles() {
            return changedFiles;
        }
    }
}<|MERGE_RESOLUTION|>--- conflicted
+++ resolved
@@ -104,28 +104,6 @@
     }
 
     @Before
-<<<<<<< HEAD
-    public void setup() {
-        instantRunSliceSplitApkBuilder = new InstantRunDependenciesApkBuilder(
-                logger,
-                project,
-                instantRunBuildContext,
-                androidBuilder,
-                packagingScope,
-                coreSigningConfig,
-                aaptOptions,
-                outputDirectory.getRoot(),
-                supportDirectory.getRoot()) {
-            @NonNull
-            @Override
-            protected File generateSplitApk(@NonNull DexFiles dexFiles)
-                    throws IOException, KeytoolException, PackagerException, InterruptedException,
-                    ProcessException, TransformException {
-                dexFilesList.add(dexFiles);
-                return new File("/dev/null");
-            }
-        };
-=======
     public void setup() throws IOException {
         instantRunSliceSplitApkBuilder =
                 new InstantRunDependenciesApkBuilder(
@@ -150,7 +128,6 @@
                         return new File("/dev/null");
                     }
                 };
->>>>>>> b805f832
     }
 
     @Test

/*
 * Copyright (C) 2015 The Android Open Source Project
 *
 * Licensed under the Apache License, Version 2.0 (the "License");
 * you may not use this file except in compliance with the License.
 * You may obtain a copy of the License at
 *
 *      http://www.apache.org/licenses/LICENSE-2.0
 *
 * Unless required by applicable law or agreed to in writing, software
 * distributed under the License is distributed on an "AS IS" BASIS,
 * WITHOUT WARRANTIES OR CONDITIONS OF ANY KIND, either express or implied.
 * See the License for the specific language governing permissions and
 * limitations under the License.
 */

package com.android.build.gradle.internal.transforms;

import static com.google.common.truth.Truth.assertThat;
import static org.junit.Assert.assertFalse;
import static org.junit.Assert.assertNotNull;
import static org.junit.Assert.assertNull;
import static org.junit.Assert.assertTrue;
import static org.mockito.Mockito.when;

import com.android.annotations.NonNull;
import com.android.annotations.Nullable;
import com.android.build.api.transform.Context;
import com.android.build.api.transform.DirectoryInput;
import com.android.build.api.transform.Format;
import com.android.build.api.transform.JarInput;
import com.android.build.api.transform.QualifiedContent;
import com.android.build.api.transform.Status;
import com.android.build.api.transform.TransformException;
import com.android.build.api.transform.TransformInput;
import com.android.build.api.transform.TransformOutputProvider;
import com.android.build.gradle.internal.incremental.InstantRunBuildContext;
import com.android.build.gradle.internal.incremental.InstantRunPatchingPolicy;
import com.android.build.gradle.internal.pipeline.TransformInvocationBuilder;
import com.android.build.gradle.internal.scope.InstantRunVariantScope;
import com.android.utils.FileUtils;
import com.google.common.base.Charsets;
import com.google.common.collect.ImmutableList;
import com.google.common.collect.ImmutableMap;
import com.google.common.collect.ImmutableSet;
import com.google.common.io.Files;
import java.io.File;
import java.io.FileWriter;
import java.io.IOException;
import java.util.ArrayList;
import java.util.Collection;
import java.util.List;
import java.util.Map;
import java.util.Optional;
import java.util.Set;
import org.gradle.api.logging.Logger;
import org.junit.Before;
import org.junit.Rule;
import org.junit.Test;
import org.junit.rules.TemporaryFolder;
import org.mockito.Mock;
import org.mockito.MockitoAnnotations;

/**
 * Test for the {@link InstantRunSlicer}
 *
 * The tests creates 20 files in an input folder that should be initially sliced into 10 slices
 * according to their natural order.
 *
 * For instance, slice-0 will contain file1.class, file0.class, file10.class
 */
public class InstantRunSlicerTest {

    @Mock
    Context context;

    @Mock
    Logger logger;

    @Mock
    InstantRunVariantScope variantScope;

    @Mock InstantRunBuildContext buildContext;

    @Rule
    public TemporaryFolder instantRunSupportDir = new TemporaryFolder();
    @Rule
    public TemporaryFolder inputDir = new TemporaryFolder();
    @Rule
    public TemporaryFolder outputDir = new TemporaryFolder();
    @Rule
    public TemporaryFolder jarOutputDir = new TemporaryFolder();

    private File jarOutput;

    @Before
    public void beforeTest() throws IOException {
        MockitoAnnotations.initMocks(this);
        when(variantScope.getInstantRunSupportDir()).thenReturn(instantRunSupportDir.getRoot());
        when(variantScope.getRestartDexOutputFolder()).thenReturn(instantRunSupportDir.getRoot());
        when(buildContext.getPatchingPolicy()).thenReturn(
                InstantRunPatchingPolicy.MULTI_APK);
        when(variantScope.getInstantRunBuildContext()).thenReturn(buildContext);

        jarOutput = new File(jarOutputDir.getRoot(), "output.jar");
    }

    @Test
    public void testNonIncrementalModeOnlyDirs()
            throws IOException, TransformException, InterruptedException {

        InstantRunSlicer slicer = new InstantRunSlicer(logger, variantScope);

        final Map<File, Status> changedFiles;
        ImmutableMap.Builder<File, Status> builder = ImmutableMap.builder();
        List<String> listOfFiles = new ArrayList<>();
        for (int i=0; i<21; i++) {
            listOfFiles.add("file" + i + ".class");
            builder.put(createFile(getInputDir(), "file" + i + ".class"), Status.ADDED);
        }
        changedFiles = builder.build();

        slicer.transform(new TransformInvocationBuilder(context)
                .addInputs(ImmutableList.of(getInput(getInputDir(), changedFiles)))
                .addOutputProvider(getOutputProvider(getOutputDir(), jarOutput))
                .build());

        // assert the file was copied in the output directory.
        File[] files = getOutputDir().listFiles();
        assertNotNull(files);

        assertThat(files.length).isEqualTo(InstantRunSlicer.NUMBER_OF_SLICES_FOR_PROJECT_CLASSES);
        for (int i=0; i<InstantRunSlicer.NUMBER_OF_SLICES_FOR_PROJECT_CLASSES; i++) {
            assertThat(files[0]).named("slice-" + i);
            File slice = files[i];
            assertThat(slice.isDirectory()).isTrue();
            File[] sliceFiles = slice.listFiles();
            assertNotNull(sliceFiles);
            assertThat(sliceFiles.length).isAtLeast(1);
            for (File sliceFile : sliceFiles) {
                if (sliceFile.getName().startsWith("file")) {
                    assertThat(listOfFiles.remove(sliceFile.getName())).isTrue();
                }
            }
        }
        assertThat(listOfFiles).isEmpty();
    }

    @Test
    public void testIncrementalModeOnlyDirs()
            throws IOException, TransformException, InterruptedException {

        InstantRunSlicer slicer = new InstantRunSlicer(logger, variantScope);

        Map<File, Status> changedFiles;
        ImmutableMap.Builder<File, Status> builder = ImmutableMap.builder();
        for (int i=0; i<21; i++) {
            builder.put(createFile(getInputDir(), "file" + i + ".class"), Status.CHANGED);
        }
        changedFiles = builder.build();

        slicer.transform(new TransformInvocationBuilder(context)
                .addInputs(ImmutableList.of(getInput(getInputDir(), changedFiles)))
                .addOutputProvider(getOutputProvider(getOutputDir(), jarOutput))
                .build());

        // incrementally change a few slices.
        File file7 = createFile(getInputDir(), "file7.class", "updated file7.class");
        changedFiles = ImmutableMap.of(
                file7, Status.CHANGED,
                new File(getInputDir(), "file14.class"), Status.REMOVED);

        slicer.transform(new TransformInvocationBuilder(context)
                .addInputs(ImmutableList.of(getInput(getInputDir(), changedFiles)))
                .addOutputProvider(getOutputProvider(getOutputDir(), jarOutput))
                .setIncrementalMode(true)
                .build());

        // assert the file was copied in the output directory.
        File[] slices = getOutputDir().listFiles();
        assertNotNull(slices);
        assertThat(slices.length).isEqualTo(InstantRunSlicer.NUMBER_OF_SLICES_FOR_PROJECT_CLASSES);

        // file7 should have been updated.
        int bucket = Math.abs((file7.getName()).hashCode() % 10);
        File file7Slice = getFileByName(slices, "slice_" + bucket);
        assertNotNull(file7Slice);
        File[] slice6Files = file7Slice.listFiles();
        File updatedFile7 = getFileByName(slice6Files, "file7.class");
        assertNotNull(updatedFile7);
        assertThat(FileUtils.loadFileWithUnixLineSeparators(updatedFile7))
                .isEqualTo("updated file7.class");

        // file14 should have been removed
        bucket = Math.abs(("file14.class").hashCode() % 10);
        File file14Bucket = getFileByName(slices, "slice_" + bucket);
        assertNotNull(file14Bucket);
        File[] file14BucketFiles = file14Bucket.listFiles();
        assertNotNull(file14BucketFiles);
        assertNull(getFileByName(file14BucketFiles, "file14.class"));
    }

    @Test
    public void testNonIncrementalRemovingClass()
            throws IOException, TransformException, InterruptedException {
        testRemovingClass(false  /* isIncremental */);
    }

    @Test
    public void testIncrementalRemovingClass()
            throws IOException, TransformException, InterruptedException {
        testRemovingClass(true /* isIncremental */);
    }

    private void testRemovingClass(boolean isIncremental)
            throws IOException, TransformException, InterruptedException {
        InstantRunSlicer slicer = new InstantRunSlicer(logger, variantScope);

        String packagePath = "com/foo/bar";
        File singleClassFile = createFile(new File(getInputDir(), packagePath), "file0.class");
        Map<File, Status> changedFiles = ImmutableMap.of(singleClassFile, Status.ADDED);

        slicer.transform(new TransformInvocationBuilder(context)
                .addInputs(ImmutableList.of(getInput(getInputDir(), changedFiles)))
                .addOutputProvider(getOutputProvider(getOutputDir(), jarOutput))
                .build());

        File[] outputSlices = getOutputDir().listFiles();
        assertThat(outputSlices).isNotNull();
        assertThat(outputSlices).hasLength(InstantRunSlicer.NUMBER_OF_SLICES_FOR_PROJECT_CLASSES);

        Optional<Integer> sliceForFile =
                findSliceForFile(getOutputDir(), getInputDir(), singleClassFile);
        assertTrue(sliceForFile.isPresent());
        int slot = sliceForFile.get();

        File outputSlice = outputSlices[slot];
        String sliceName = outputSlice.getName();
        File outputFile = new File(new File(outputSlice, packagePath), "file0.class");
        assertThat(outputFile.exists()).isTrue();

        // delete the input file.
        assertThat(singleClassFile.delete()).isTrue();

        if (!isIncremental) {
            // delete the output directory and create a new clean one.
            FileUtils.deletePath(getOutputDir());
            outputDir.create();
            changedFiles = ImmutableMap.of();
        } else {
            changedFiles = ImmutableMap.of(singleClassFile, Status.REMOVED);
        }

        slicer.transform(new TransformInvocationBuilder(context)
                .addInputs(ImmutableList.of(getInput(getInputDir(), changedFiles)))
                .addOutputProvider(getOutputProvider(getOutputDir(), jarOutput))
                .setIncrementalMode(isIncremental)
                .build());

        outputSlices = getOutputDir().listFiles();
        assertThat(outputSlices).isNotNull();
        assertThat(outputSlices).hasLength(InstantRunSlicer.NUMBER_OF_SLICES_FOR_PROJECT_CLASSES);
        outputSlice = new File(getOutputDir(), sliceName);
        outputFile = new File(new File(outputSlice, packagePath), "file0.class");
        // check that the file was removed but the slice remained.
        assertThat(outputFile.exists()).isFalse();
    }

    @Test
    public void testEmptyPackages() throws IOException, TransformException, InterruptedException {
        InstantRunSlicer slicer = new InstantRunSlicer(logger, variantScope);

        // call with an empty input directory.
        slicer.transform(new TransformInvocationBuilder(context)
                .addInputs(ImmutableList.of(
                        getInput(getInputDir(), ImmutableMap.of())))
                .addOutputProvider(getOutputProvider(getOutputDir(), jarOutput))
                .build());

        File[] outputSlices = getOutputDir().listFiles();
        assertThat(outputSlices).isNotNull();
        assertThat(outputSlices).hasLength(InstantRunSlicer.NUMBER_OF_SLICES_FOR_PROJECT_CLASSES);

        for (File slice : outputSlices) {
            // ensure guard class presence.
            File guardClassPackage = new File(slice,
                    InstantRunSlicer.PACKAGE_FOR_GUARD_CLASS
                            + File.separator + slice.getName() + ".class");
            assertThat(guardClassPackage.exists()).isTrue();
        }
    }

    @Test
    public void testIncrementalAddingFile()
            throws TransformException, InterruptedException, IOException {
        testAddingFile(true /* isIncremental */);
    }

    @Test
    public void testNonIncrementalAddingFile()
            throws TransformException, InterruptedException, IOException {
        testAddingFile(false /* isIncremental */);
    }

    private void testAddingFile(boolean isIncremental)
            throws IOException, TransformException, InterruptedException {
        InstantRunSlicer slicer = new InstantRunSlicer(logger, variantScope);

        String packagePath = "com/foo/bar";
        File folder = new File(getInputDir(), packagePath);
        File singleClassFile = createFile(folder, "file0.class");

        // create the slices by invoking a non incremental mode.
        slicer.transform(new TransformInvocationBuilder(context)
                .setIncrementalMode(false)
                .addInputs(ImmutableList.of(getInput(getInputDir(), ImmutableMap.of())))
                .addOutputProvider(getOutputProvider(getOutputDir(), jarOutput))
                .build());

        File addedClassFile = createFile(folder, "file1.class");
        Map<File, Status> changedFiles = ImmutableMap.of(addedClassFile, Status.ADDED);
<<<<<<< HEAD

        slicer.transform(new TransformInvocationBuilder(context)
                .setIncrementalMode(isIncremental)
                .addInputs(ImmutableList.of(getInput(getInputDir(), changedFiles)))
                .addOutputProvider(getOutputProvider(getOutputDir(), jarOutput))
                .build());

        File[] outputSlices = getOutputDir().listFiles();
        assertThat(outputSlices).isNotNull();
        assertThat(outputSlices).hasLength(InstantRunSlicer.NUMBER_OF_SLICES_FOR_PROJECT_CLASSES);

        Optional<Integer> sliceForFile =
                findSliceForFile(getOutputDir(), getInputDir(), singleClassFile);
        assertTrue(sliceForFile.isPresent());
        int slot = sliceForFile.get();

        File outputSlice = outputSlices[slot];
        File outputFile = new File(new File(outputSlice, packagePath), "file0.class");
        assertThat(outputFile.exists()).isTrue();
        outputFile = new File(new File(outputSlice, packagePath), "file1.class");
        assertThat(outputFile.exists()).isTrue();
    }

    @Test
    public void testIncrementalChangingFile()
            throws TransformException, InterruptedException, IOException {
        testChangingFile(true /* isIncremental */);
    }

    @Test
    public void testNonIncrementalChangingFile()
            throws TransformException, InterruptedException, IOException {
        testChangingFile(false /* isIncremental */);
    }

    private void testChangingFile(boolean isIncremental)
            throws IOException, TransformException, InterruptedException {
        InstantRunSlicer slicer = new InstantRunSlicer(logger, variantScope);

        String packagePath = "com/foo/bar";
        File folder = new File(getInputDir(), packagePath);
        // add some content.
        File file0 = createFile(folder, "file0.class");
        createFile(folder, "file1.class");

        // create the slices by invoking a non incremental mode.
        slicer.transform(new TransformInvocationBuilder(context)
                .setIncrementalMode(false)
                .addInputs(ImmutableList.of(getInput(getInputDir(), ImmutableMap.of())))
                .addOutputProvider(getOutputProvider(getOutputDir(), jarOutput))
                .build());

        // change one of the slice input.
        File file1 = createFile(folder, "file1.class", "updated content");
        Map<File, Status> changedFiles = ImmutableMap.of(file1, Status.CHANGED);

        slicer.transform(new TransformInvocationBuilder(context)
                .setIncrementalMode(isIncremental)
                .addInputs(ImmutableList.of(getInput(getInputDir(), changedFiles)))
                .addOutputProvider(getOutputProvider(getOutputDir(), jarOutput))
                .build());

        File[] outputSlices = getOutputDir().listFiles();
        assertThat(outputSlices).isNotNull();
        assertThat(outputSlices).hasLength(InstantRunSlicer.NUMBER_OF_SLICES_FOR_PROJECT_CLASSES);

        Optional<Integer> sliceForFile =
                findSliceForFile(getOutputDir(), getInputDir(), file0);
        assertTrue(sliceForFile.isPresent());
        int slot = sliceForFile.get();

        File outputSlice = outputSlices[slot];
        File outputFile = new File(new File(outputSlice, packagePath), "file0.class");
        assertThat(outputFile.exists()).isTrue();
        outputFile = new File(new File(outputSlice, packagePath), "file1.class");
        assertThat(outputFile.exists()).isTrue();
        assertThat(Files.readFirstLine(file1, Charsets.UTF_8)).isEqualTo("updated content");
    }

    @Test
    public void testIncrementalAddingDirectory()
            throws TransformException, InterruptedException, IOException {
        testAddingDirectory(true /* isIncremental */);
    }

    @Test
    public void testNonIncrementalAddingDirectory()
            throws TransformException, InterruptedException, IOException {
        testAddingDirectory(false /* isIncremental */);
    }

    private void testAddingDirectory(boolean isIncremental)
            throws IOException, TransformException, InterruptedException {
        InstantRunSlicer slicer = new InstantRunSlicer(logger, variantScope);

        // create the slices by invoking a non incremental mode.
        slicer.transform(new TransformInvocationBuilder(context)
                .setIncrementalMode(false)
                .addInputs(ImmutableList.of(getInput(getInputDir(), ImmutableMap.of())))
                .addOutputProvider(getOutputProvider(getOutputDir(), jarOutput))
                .build());

        String packagePath = "com/foo/bar";
        File folder = new File(getInputDir(), packagePath);
        File singleClassFile = createFile(folder, "file0.class");
        Map<File, Status> changedFiles = ImmutableMap.of(singleClassFile, Status.ADDED);

        slicer.transform(new TransformInvocationBuilder(context)
                .setIncrementalMode(isIncremental)
=======

        slicer.transform(new TransformInvocationBuilder(context)
                .setIncrementalMode(isIncremental)
>>>>>>> b805f832
                .addInputs(ImmutableList.of(getInput(getInputDir(), changedFiles)))
                .addOutputProvider(getOutputProvider(getOutputDir(), jarOutput))
                .build());

        File[] outputSlices = getOutputDir().listFiles();
        assertThat(outputSlices).isNotNull();
        assertThat(outputSlices).hasLength(InstantRunSlicer.NUMBER_OF_SLICES_FOR_PROJECT_CLASSES);

        Optional<Integer> sliceForFile =
                findSliceForFile(getOutputDir(), getInputDir(), singleClassFile);
        assertTrue(sliceForFile.isPresent());
        int slot = sliceForFile.get();

        File outputSlice = outputSlices[slot];
        File outputFile = new File(new File(outputSlice, packagePath), "file0.class");
        assertThat(outputFile.exists()).isTrue();
        outputFile = new File(new File(outputSlice, packagePath), "file1.class");
        assertThat(outputFile.exists()).isTrue();
    }

    @Test
<<<<<<< HEAD
=======
    public void testIncrementalChangingFile()
            throws TransformException, InterruptedException, IOException {
        testChangingFile(true /* isIncremental */);
    }

    @Test
    public void testNonIncrementalChangingFile()
            throws TransformException, InterruptedException, IOException {
        testChangingFile(false /* isIncremental */);
    }

    private void testChangingFile(boolean isIncremental)
            throws IOException, TransformException, InterruptedException {
        InstantRunSlicer slicer = new InstantRunSlicer(logger, variantScope);

        String packagePath = "com/foo/bar";
        File folder = new File(getInputDir(), packagePath);
        // add some content.
        File file0 = createFile(folder, "file0.class");
        createFile(folder, "file1.class");

        // create the slices by invoking a non incremental mode.
        slicer.transform(new TransformInvocationBuilder(context)
                .setIncrementalMode(false)
                .addInputs(ImmutableList.of(getInput(getInputDir(), ImmutableMap.of())))
                .addOutputProvider(getOutputProvider(getOutputDir(), jarOutput))
                .build());

        // change one of the slice input.
        File file1 = createFile(folder, "file1.class", "updated content");
        Map<File, Status> changedFiles = ImmutableMap.of(file1, Status.CHANGED);

        slicer.transform(new TransformInvocationBuilder(context)
                .setIncrementalMode(isIncremental)
                .addInputs(ImmutableList.of(getInput(getInputDir(), changedFiles)))
                .addOutputProvider(getOutputProvider(getOutputDir(), jarOutput))
                .build());

        File[] outputSlices = getOutputDir().listFiles();
        assertThat(outputSlices).isNotNull();
        assertThat(outputSlices).hasLength(InstantRunSlicer.NUMBER_OF_SLICES_FOR_PROJECT_CLASSES);

        Optional<Integer> sliceForFile =
                findSliceForFile(getOutputDir(), getInputDir(), file0);
        assertTrue(sliceForFile.isPresent());
        int slot = sliceForFile.get();

        File outputSlice = outputSlices[slot];
        File outputFile = new File(new File(outputSlice, packagePath), "file0.class");
        assertThat(outputFile.exists()).isTrue();
        outputFile = new File(new File(outputSlice, packagePath), "file1.class");
        assertThat(outputFile.exists()).isTrue();
        assertThat(Files.readFirstLine(file1, Charsets.UTF_8)).isEqualTo("updated content");
    }

    @Test
    public void testIncrementalAddingDirectory()
            throws TransformException, InterruptedException, IOException {
        testAddingDirectory(true /* isIncremental */);
    }

    @Test
    public void testNonIncrementalAddingDirectory()
            throws TransformException, InterruptedException, IOException {
        testAddingDirectory(false /* isIncremental */);
    }

    private void testAddingDirectory(boolean isIncremental)
            throws IOException, TransformException, InterruptedException {
        InstantRunSlicer slicer = new InstantRunSlicer(logger, variantScope);

        // create the slices by invoking a non incremental mode.
        slicer.transform(new TransformInvocationBuilder(context)
                .setIncrementalMode(false)
                .addInputs(ImmutableList.of(getInput(getInputDir(), ImmutableMap.of())))
                .addOutputProvider(getOutputProvider(getOutputDir(), jarOutput))
                .build());

        String packagePath = "com/foo/bar";
        File folder = new File(getInputDir(), packagePath);
        File singleClassFile = createFile(folder, "file0.class");
        Map<File, Status> changedFiles = ImmutableMap.of(singleClassFile, Status.ADDED);

        slicer.transform(new TransformInvocationBuilder(context)
                .setIncrementalMode(isIncremental)
                .addInputs(ImmutableList.of(getInput(getInputDir(), changedFiles)))
                .addOutputProvider(getOutputProvider(getOutputDir(), jarOutput))
                .build());

        File[] outputSlices = getOutputDir().listFiles();
        assertThat(outputSlices).isNotNull();
        assertThat(outputSlices).hasLength(InstantRunSlicer.NUMBER_OF_SLICES_FOR_PROJECT_CLASSES);

        Optional<Integer> sliceForFile =
                findSliceForFile(getOutputDir(), getInputDir(), singleClassFile);
        assertTrue(sliceForFile.isPresent());
        int slot = sliceForFile.get();

        File outputSlice = outputSlices[slot];
        File outputFile = new File(new File(outputSlice, packagePath), "file0.class");
        assertThat(outputFile.exists()).isTrue();
    }

    @Test
>>>>>>> b805f832
    public void testIncrementalRemovingDirectory()
            throws TransformException, InterruptedException, IOException {
        testRemovingDirectory(true /* isIncremental */);
    }

    @Test
    public void testNonIncrementalRemovingDirectory()
            throws TransformException, InterruptedException, IOException {
        testRemovingDirectory(false /* isIncremental */);
    }

    private void testRemovingDirectory(boolean isIncremental) throws IOException, TransformException,
            InterruptedException {
        InstantRunSlicer slicer = new InstantRunSlicer(logger, variantScope);

        // create the slices by invoking a non incremental mode.
        slicer.transform(new TransformInvocationBuilder(context)
                .setIncrementalMode(false)
                .addInputs(ImmutableList.of(getInput(getInputDir(), ImmutableMap.of())))
                .addOutputProvider(getOutputProvider(getOutputDir(), jarOutput))
                .build());

        String packagePath = "com/foo/bar";
        File folder = new File(getInputDir(), packagePath);
        File singleClassFile = createFile(folder, "file0.class");
        Map<File, Status> changedFiles = ImmutableMap.of(folder, Status.ADDED);

        // add the file to one of the slice, no need to check it's there, it's covered by another
        // test.
        slicer.transform(new TransformInvocationBuilder(context)
                .setIncrementalMode(true)
                .addInputs(ImmutableList.of(getInput(getInputDir(), changedFiles)))
                .addOutputProvider(getOutputProvider(getOutputDir(), jarOutput))
                .build());

        // now delete the input.
        FileUtils.deleteDirectoryContents(folder);
        assertTrue(folder.delete());
        changedFiles = ImmutableMap.of(folder, Status.REMOVED);

        slicer.transform(new TransformInvocationBuilder(context)
                .setIncrementalMode(isIncremental)
                .addInputs(ImmutableList.of(getInput(getInputDir(), changedFiles)))
                .addOutputProvider(getOutputProvider(getOutputDir(), jarOutput))
                .build());

        File[] outputSlices = getOutputDir().listFiles();
        assertThat(outputSlices).isNotNull();
        assertThat(outputSlices).hasLength(InstantRunSlicer.NUMBER_OF_SLICES_FOR_PROJECT_CLASSES);

        Optional<Integer> sliceForFile =
                findSliceForFile(getOutputDir(), getInputDir(), singleClassFile);
        assertFalse(sliceForFile.isPresent());
    }

    private static Optional<Integer> findSliceForFile(
            @NonNull File outputDir, @NonNull  File inputDir, File file) {

        File[] slices = outputDir.listFiles();
        if (slices == null) {
            return Optional.empty();
        }

        String relativePath = FileUtils.relativePossiblyNonExistingPath(file, inputDir);
        for (int i=0; i<slices.length; i++) {
            File potentialMatch = new File(slices[i], relativePath);
            if (potentialMatch.exists()) {
                return Optional.of(i);
            }
        }
        return Optional.empty();
    }

    @Nullable
    private static File getFileByName(@Nullable File[] files, @NonNull String fileName) {
        if (files == null) {
            return null;
        }
        for (File file : files) {
            if (file.getName().equals(fileName)) {
                return file;
            }
        }
        return null;
    }

    private static TransformInput getInput(final File inputDir, final Map<File, Status> changedFiles) {
        return new TransformInput() {
            @NonNull
            @Override
            public Collection<JarInput> getJarInputs() {
                return ImmutableList.of();
            }

            @NonNull
            @Override
            public Collection<DirectoryInput> getDirectoryInputs() {
                return ImmutableList.of(
                        new DirectoryInputForTests() {
                            @NonNull
                            @Override
                            public File getFile() {
                                return inputDir;
                            }

                            @NonNull
                            @Override
                            public Map<File, Status> getChangedFiles() {
                                return changedFiles;
                            }
                        });
            }
        };
    }

    private static TransformOutputProvider getOutputProvider(final File outputDir, final File jarOutput) {
        return new TransformOutputProvider() {

            @Override
            public void deleteAll() throws IOException {

            }

            @NonNull
            @Override
            public File getContentLocation(@NonNull String name,
                    @NonNull Set<QualifiedContent.ContentType> types,
                    @NonNull Set<? super QualifiedContent.Scope> scopes, @NonNull Format format) {
                if (format == Format.DIRECTORY) {
                    return new File(outputDir, name);
                }
                assertTrue(format == Format.JAR);
                return jarOutput;
            }
        };
    }

    private abstract static class DirectoryInputForTests implements DirectoryInput {

        @NonNull
        @Override
        public String getName() {
            return "test";
        }

        @NonNull
        @Override
        public Set<ContentType> getContentTypes() {
            return ImmutableSet.of(DefaultContentType.CLASSES);
        }

        @NonNull
        @Override
        public Set<Scope> getScopes() {
            return ImmutableSet.of(Scope.PROJECT);
        }
    }

    private static File createFile(File directory, String name) throws IOException {
        return createFile(directory, name, name);
    }

    private static File createFile(File directory, String name, String content) throws IOException {
        File newFile = new File(directory, name);
        Files.createParentDirs(newFile);
        try (FileWriter writer = new FileWriter(newFile)) {
            writer.append(content);
        }
        return newFile;
    }

    private File getOutputDir() {
        return outputDir.getRoot();
    }

    private File getInputDir() {
        return inputDir.getRoot();
    }
}<|MERGE_RESOLUTION|>--- conflicted
+++ resolved
@@ -319,7 +319,6 @@
 
         File addedClassFile = createFile(folder, "file1.class");
         Map<File, Status> changedFiles = ImmutableMap.of(addedClassFile, Status.ADDED);
-<<<<<<< HEAD
 
         slicer.transform(new TransformInvocationBuilder(context)
                 .setIncrementalMode(isIncremental)
@@ -429,11 +428,6 @@
 
         slicer.transform(new TransformInvocationBuilder(context)
                 .setIncrementalMode(isIncremental)
-=======
-
-        slicer.transform(new TransformInvocationBuilder(context)
-                .setIncrementalMode(isIncremental)
->>>>>>> b805f832
                 .addInputs(ImmutableList.of(getInput(getInputDir(), changedFiles)))
                 .addOutputProvider(getOutputProvider(getOutputDir(), jarOutput))
                 .build());
@@ -450,118 +444,9 @@
         File outputSlice = outputSlices[slot];
         File outputFile = new File(new File(outputSlice, packagePath), "file0.class");
         assertThat(outputFile.exists()).isTrue();
-        outputFile = new File(new File(outputSlice, packagePath), "file1.class");
-        assertThat(outputFile.exists()).isTrue();
-    }
-
-    @Test
-<<<<<<< HEAD
-=======
-    public void testIncrementalChangingFile()
-            throws TransformException, InterruptedException, IOException {
-        testChangingFile(true /* isIncremental */);
-    }
-
-    @Test
-    public void testNonIncrementalChangingFile()
-            throws TransformException, InterruptedException, IOException {
-        testChangingFile(false /* isIncremental */);
-    }
-
-    private void testChangingFile(boolean isIncremental)
-            throws IOException, TransformException, InterruptedException {
-        InstantRunSlicer slicer = new InstantRunSlicer(logger, variantScope);
-
-        String packagePath = "com/foo/bar";
-        File folder = new File(getInputDir(), packagePath);
-        // add some content.
-        File file0 = createFile(folder, "file0.class");
-        createFile(folder, "file1.class");
-
-        // create the slices by invoking a non incremental mode.
-        slicer.transform(new TransformInvocationBuilder(context)
-                .setIncrementalMode(false)
-                .addInputs(ImmutableList.of(getInput(getInputDir(), ImmutableMap.of())))
-                .addOutputProvider(getOutputProvider(getOutputDir(), jarOutput))
-                .build());
-
-        // change one of the slice input.
-        File file1 = createFile(folder, "file1.class", "updated content");
-        Map<File, Status> changedFiles = ImmutableMap.of(file1, Status.CHANGED);
-
-        slicer.transform(new TransformInvocationBuilder(context)
-                .setIncrementalMode(isIncremental)
-                .addInputs(ImmutableList.of(getInput(getInputDir(), changedFiles)))
-                .addOutputProvider(getOutputProvider(getOutputDir(), jarOutput))
-                .build());
-
-        File[] outputSlices = getOutputDir().listFiles();
-        assertThat(outputSlices).isNotNull();
-        assertThat(outputSlices).hasLength(InstantRunSlicer.NUMBER_OF_SLICES_FOR_PROJECT_CLASSES);
-
-        Optional<Integer> sliceForFile =
-                findSliceForFile(getOutputDir(), getInputDir(), file0);
-        assertTrue(sliceForFile.isPresent());
-        int slot = sliceForFile.get();
-
-        File outputSlice = outputSlices[slot];
-        File outputFile = new File(new File(outputSlice, packagePath), "file0.class");
-        assertThat(outputFile.exists()).isTrue();
-        outputFile = new File(new File(outputSlice, packagePath), "file1.class");
-        assertThat(outputFile.exists()).isTrue();
-        assertThat(Files.readFirstLine(file1, Charsets.UTF_8)).isEqualTo("updated content");
-    }
-
-    @Test
-    public void testIncrementalAddingDirectory()
-            throws TransformException, InterruptedException, IOException {
-        testAddingDirectory(true /* isIncremental */);
-    }
-
-    @Test
-    public void testNonIncrementalAddingDirectory()
-            throws TransformException, InterruptedException, IOException {
-        testAddingDirectory(false /* isIncremental */);
-    }
-
-    private void testAddingDirectory(boolean isIncremental)
-            throws IOException, TransformException, InterruptedException {
-        InstantRunSlicer slicer = new InstantRunSlicer(logger, variantScope);
-
-        // create the slices by invoking a non incremental mode.
-        slicer.transform(new TransformInvocationBuilder(context)
-                .setIncrementalMode(false)
-                .addInputs(ImmutableList.of(getInput(getInputDir(), ImmutableMap.of())))
-                .addOutputProvider(getOutputProvider(getOutputDir(), jarOutput))
-                .build());
-
-        String packagePath = "com/foo/bar";
-        File folder = new File(getInputDir(), packagePath);
-        File singleClassFile = createFile(folder, "file0.class");
-        Map<File, Status> changedFiles = ImmutableMap.of(singleClassFile, Status.ADDED);
-
-        slicer.transform(new TransformInvocationBuilder(context)
-                .setIncrementalMode(isIncremental)
-                .addInputs(ImmutableList.of(getInput(getInputDir(), changedFiles)))
-                .addOutputProvider(getOutputProvider(getOutputDir(), jarOutput))
-                .build());
-
-        File[] outputSlices = getOutputDir().listFiles();
-        assertThat(outputSlices).isNotNull();
-        assertThat(outputSlices).hasLength(InstantRunSlicer.NUMBER_OF_SLICES_FOR_PROJECT_CLASSES);
-
-        Optional<Integer> sliceForFile =
-                findSliceForFile(getOutputDir(), getInputDir(), singleClassFile);
-        assertTrue(sliceForFile.isPresent());
-        int slot = sliceForFile.get();
-
-        File outputSlice = outputSlices[slot];
-        File outputFile = new File(new File(outputSlice, packagePath), "file0.class");
-        assertThat(outputFile.exists()).isTrue();
-    }
-
-    @Test
->>>>>>> b805f832
+    }
+
+    @Test
     public void testIncrementalRemovingDirectory()
             throws TransformException, InterruptedException, IOException {
         testRemovingDirectory(true /* isIncremental */);

/*
 * Copyright (C) 2016 The Android Open Source Project
 *
 * Licensed under the Apache License, Version 2.0 (the "License");
 * you may not use this file except in compliance with the License.
 * You may obtain a copy of the License at
 *
 *      http://www.apache.org/licenses/LICENSE-2.0
 *
 * Unless required by applicable law or agreed to in writing, software
 * distributed under the License is distributed on an "AS IS" BASIS,
 * WITHOUT WARRANTIES OR CONDITIONS OF ANY KIND, either express or implied.
 * See the License for the specific language governing permissions and
 * limitations under the License.
 */

package com.android.build.gradle.internal.transforms;

import static com.google.common.truth.Truth.assertThat;
import static org.junit.Assert.fail;
import static org.mockito.Mockito.when;

import com.android.annotations.NonNull;
import com.android.annotations.Nullable;
import com.android.build.api.transform.Context;
import com.android.build.api.transform.DirectoryInput;
import com.android.build.api.transform.Format;
import com.android.build.api.transform.JarInput;
import com.android.build.api.transform.QualifiedContent;
import com.android.build.api.transform.SecondaryInput;
import com.android.build.api.transform.Status;
import com.android.build.api.transform.TransformException;
import com.android.build.api.transform.TransformInput;
import com.android.build.api.transform.TransformInvocation;
import com.android.build.api.transform.TransformOutputProvider;
import com.android.build.gradle.internal.aapt.AaptGeneration;
import com.android.build.gradle.internal.dsl.CoreSigningConfig;
import com.android.build.gradle.internal.incremental.InstantRunBuildContext;
import com.android.build.gradle.internal.pipeline.ExtendedContentType;
import com.android.build.gradle.internal.scope.PackagingScope;
import com.android.builder.core.AndroidBuilder;
import com.android.builder.internal.aapt.AaptOptions;
import com.android.builder.packaging.PackagerException;
import com.android.builder.sdk.TargetInfo;
import com.android.builder.utils.FileCache;
import com.android.ide.common.process.ProcessException;
import com.android.ide.common.signing.KeytoolException;
import com.android.sdklib.BuildToolInfo;
import com.android.utils.FileUtils;
import com.google.common.collect.ImmutableList;
import com.google.common.collect.ImmutableMap;
import com.google.common.collect.ImmutableSet;
import java.io.File;
import java.io.IOException;
import java.util.Collection;
import java.util.List;
import java.util.Map;
import java.util.Set;
import java.util.concurrent.CopyOnWriteArrayList;
import org.gradle.api.Project;
import org.gradle.api.logging.Logger;
import org.junit.Before;
import org.junit.Rule;
import org.junit.Test;
import org.junit.rules.TemporaryFolder;
import org.mockito.Mock;
import org.mockito.Mockito;
import org.mockito.MockitoAnnotations;

/**
 * Tests for the {@link InstantRunSliceSplitApkBuilder}
 */
public class InstantRunSlicesSplitApkBuilderTest {

    @Mock Logger logger;
    @Mock Project project;
    @Mock InstantRunBuildContext buildContext;
    @Mock AndroidBuilder androidBuilder;
    @Mock PackagingScope packagingScope;
    @Mock CoreSigningConfig coreSigningConfig;

    @Mock TargetInfo targetInfo;
    @Mock BuildToolInfo buildTools;

    @Rule public TemporaryFolder outputDirectory = new TemporaryFolder();
    @Rule public TemporaryFolder supportDirectory = new TemporaryFolder();
    @Rule public TemporaryFolder dexFileFolder = new TemporaryFolder();
    @Rule public TemporaryFolder fileCacheDirectory = new TemporaryFolder();

    FileCache fileCache;
    InstantRunSliceSplitApkBuilder instantRunSliceSplitApkBuilder;
    final List<InstantRunSplitApkBuilder.DexFiles> dexFilesList =
            new CopyOnWriteArrayList<>();

    @Before
    public void setUpMock() {
        MockitoAnnotations.initMocks(this);
        when(androidBuilder.getTargetInfo()).thenReturn(targetInfo);
        when(targetInfo.getBuildTools()).thenReturn(buildTools);
        when(buildTools.getPath(BuildToolInfo.PathId.ZIP_ALIGN)).thenReturn("/path/to/zip-align");
        when(packagingScope.getApplicationId()).thenReturn("com.foo.test");
        when(packagingScope.getVersionName()).thenReturn("test_version_name");
        when(packagingScope.getVersionCode()).thenReturn(12345);
    }

    @Before
<<<<<<< HEAD
    public void setup() {
        instantRunSliceSplitApkBuilder = new InstantRunSliceSplitApkBuilder(
                logger,
                project,
                instantRunBuildContext,
                androidBuilder,
                packagingScope,
                coreSigningConfig,
                aaptOptions,
                outputDirectory.getRoot(),
                supportDirectory.getRoot()
        ) {
            @Override
            @NonNull
            protected File generateSplitApk(@NonNull DexFiles dexFiles)
                    throws IOException, KeytoolException, PackagerException, InterruptedException,
                    ProcessException, TransformException {
                dexFilesList.add(dexFiles);
                return new File("/dev/null");
            }
        };
=======
    public void setup() throws IOException {
        fileCache = FileCache.getInstanceWithSingleProcessLocking(fileCacheDirectory.getRoot());
        instantRunSliceSplitApkBuilder =
                new InstantRunSliceSplitApkBuilder(
                        logger,
                        project,
                        buildContext,
                        androidBuilder,
                        fileCache,
                        packagingScope,
                        coreSigningConfig,
                        AaptGeneration.AAPT_V2_DAEMON_MODE,
                        new AaptOptions(null, false, null),
                        outputDirectory.getRoot(),
                        supportDirectory.newFolder("instant-run"),
                        supportDirectory.newFolder("aapt-temp"), /* runAapt2Serially */
                        false) {
                    @Override
                    @NonNull
                    protected File generateSplitApk(@NonNull DexFiles dexFiles)
                            throws IOException, KeytoolException, PackagerException,
                                    InterruptedException, ProcessException, TransformException {
                        dexFilesList.add(dexFiles);
                        return new File("/dev/null");
                    }
                };
>>>>>>> b805f832
    }

    @Test
    public void testTransformInterface() {
        assertThat(instantRunSliceSplitApkBuilder.getScopes()).containsExactly(
                QualifiedContent.Scope.PROJECT, QualifiedContent.Scope.SUB_PROJECTS);
        assertThat(instantRunSliceSplitApkBuilder.getInputTypes()).containsExactly(
                ExtendedContentType.DEX);
        assertThat(instantRunSliceSplitApkBuilder.isIncremental()).isTrue();
    }

    @Test
    public void testNonIncrementalBuild()
            throws TransformException, InterruptedException, IOException, ProcessException,
            KeytoolException, PackagerException {

        TransformOutputProvider transformOutputProvider = new TransformOutputProviderForTests() {};
        File dexFolderOne = Mockito.mock(File.class);
        File[] dexFolderOneFiles = { new File("dexFile1-1.dex") };
        when(dexFolderOne.listFiles()).thenReturn(dexFolderOneFiles);

        File dexFolderTwo = Mockito.mock(File.class);
        File[] dexFolderTwoFiles = { new File("dexFile2-1.dex") };
        when(dexFolderTwo.listFiles()).thenReturn(dexFolderTwoFiles);

        File dexFolderThree = Mockito.mock(File.class);
        File[] dexFolderThreeFiles = { new File("dexFile3-1.dex"), new File("dexFile3-2.dex") };
        when(dexFolderThree.listFiles()).thenReturn(dexFolderThreeFiles);

        TransformInvocation transformInvocation =
                new TransformInvocationForTests(transformOutputProvider) {
                    @NonNull
                    @Override
                    public Collection<TransformInput> getInputs() {
                        return ImmutableSet.of(new TransformInput() {
                            @NonNull
                            @Override
                            public Collection<JarInput> getJarInputs() {
                                return ImmutableList.of();
                            }

                            @NonNull
                            @Override
                            public Collection<DirectoryInput> getDirectoryInputs() {
                                return ImmutableList.of(
                                        new DirectoryInputForTests("dex-one",
                                                QualifiedContent.Scope.PROJECT,
                                                dexFolderOne),
                                        new DirectoryInputForTests("dex-two",
                                                QualifiedContent.Scope.SUB_PROJECTS,
                                                dexFolderTwo),
                                        new DirectoryInputForTests("dex-three",
                                                QualifiedContent.Scope.PROJECT,
                                                dexFolderThree));
                            }
                        });
                    }
                };

        instantRunSliceSplitApkBuilder.transform(transformInvocation);
        assertThat(dexFilesList).hasSize(3);
        for (InstantRunSplitApkBuilder.DexFiles dexFiles : dexFilesList) {
            switch(dexFiles.encodeName()) {
                case "dex_one" :
                    assertThat(dexFiles.getDexFiles()).hasSize(1);
                    break;
                case "dex_two" :
                    assertThat(dexFiles.getDexFiles()).hasSize(1);
                    break;
                case "dex_three" :
                    assertThat(dexFiles.getDexFiles()).hasSize(2);
                    break;
                default:
                    fail("Unexpected split apk generation request : " + dexFiles.encodeName());
            }
        }
    }

    @Test
    public void testIncrementalBuild()
            throws TransformException, InterruptedException, IOException, ProcessException,
            KeytoolException, PackagerException {

        TransformOutputProvider transformOutputProvider = new TransformOutputProviderForTests() {};
        File dexFolderOne = dexFileFolder.newFolder();
        FileUtils.createFile(new File(dexFolderOne, "dexFile1-1.dex"), "some dex");
        FileUtils.createFile(new File(dexFolderOne, "dexFile1-2.dex"), "some dex");

        File dexFolderTwo = dexFileFolder.newFolder();
        FileUtils.createFile(new File(dexFolderTwo, "dexFile2-1.dex"), "some dex");

        File dexFolderThree = dexFileFolder.newFolder();
        FileUtils.createFile(new File(dexFolderThree, "dexFile3-1.dex"), "some dex");
        FileUtils.createFile(new File(dexFolderThree, "dexFile3-2.dex"), "some dex");

        TransformInvocation transformInvocation =
                new TransformInvocationForTests(transformOutputProvider) {
                    @Override
                    public boolean isIncremental() {
                        return true;
                    }

                    @NonNull
                    @Override
                    public Collection<TransformInput> getInputs() {
                        return ImmutableSet.of(new TransformInput() {
                            @NonNull
                            @Override
                            public Collection<JarInput> getJarInputs() {
                                return ImmutableList.of();
                            }

                            @NonNull
                            @Override
                            public Collection<DirectoryInput> getDirectoryInputs() {
                                return ImmutableList.of(
                                        new IncrementalDirectoryInputForTests("dex-one",
                                                QualifiedContent.Scope.PROJECT,
                                                dexFolderOne,
                                                ImmutableMap.of(
                                                        new File(dexFolderOne, "dexFile1-1.dex"), Status.CHANGED,
                                                        new File(dexFolderOne, "dexFile1-2.dex"), Status.NOTCHANGED)),
                                        new IncrementalDirectoryInputForTests("dex-two",
                                                QualifiedContent.Scope.SUB_PROJECTS,
                                                dexFolderTwo,
                                                ImmutableMap.of(
                                                        new File(dexFolderTwo, "dexFile2-1.dex"), Status.REMOVED)),
                                        new IncrementalDirectoryInputForTests("dex-three",
                                                QualifiedContent.Scope.PROJECT,
                                                dexFolderThree,
                                                ImmutableMap.of(
                                                        new File(dexFolderThree, "dexFile3-2.dex"), Status.ADDED
                                                )));
                            }
                        });
                    }
                };

        instantRunSliceSplitApkBuilder.transform(transformInvocation);
        assertThat(dexFilesList).hasSize(2);
        for (InstantRunSplitApkBuilder.DexFiles dexFiles : dexFilesList) {
            switch(dexFiles.encodeName()) {
                case "dex_one" :
                    assertThat(dexFiles.getDexFiles()).hasSize(2);
                    break;
                case "dex_two" :
                    assertThat(dexFiles.getDexFiles()).isEmpty();
                    break;
                case "dex_three" :
                    assertThat(dexFiles.getDexFiles()).hasSize(2);
                    break;
                default:
                    fail("Unexpected split apk generation request : " + dexFiles.encodeName());
            }
        }
    }

    public abstract static class TransformOutputProviderForTests implements TransformOutputProvider {

        @Override
        public void deleteAll() throws IOException {
        }

        @NonNull
        @Override
        public File getContentLocation(@NonNull String name,
                @NonNull Set<QualifiedContent.ContentType> types,
                @NonNull Set<? super QualifiedContent.Scope> scopes, @NonNull Format format) {
            fail("Unexpected call to getContentLocation");
            throw new RuntimeException("Unexpected call to getContentLocation");
        }
    }

    private static class TransformInvocationForTests implements TransformInvocation {

        @NonNull
        private final TransformOutputProvider transformOutputProvider;

        private TransformInvocationForTests(
                @NonNull TransformOutputProvider transformOutputProvider) {
            this.transformOutputProvider = transformOutputProvider;
        }

        @NonNull
        @Override
        public Context getContext() {
            return Mockito.mock(Context.class);
        }

        @NonNull
        @Override
        public Collection<TransformInput> getInputs() {
            return ImmutableSet.of();
        }

        @NonNull
        @Override
        public Collection<TransformInput> getReferencedInputs() {
            return ImmutableSet.of();
        }

        @NonNull
        @Override
        public Collection<SecondaryInput> getSecondaryInputs() {
            return ImmutableSet.of();
        }

        @Nullable
        @Override
        public TransformOutputProvider getOutputProvider() {
            return transformOutputProvider;
        }

        @Override
        public boolean isIncremental() {
            return false;
        }
    }

    private static class DirectoryInputForTests implements DirectoryInput {

        private final String name;
        private final ScopeType scopeType;
        private final File file;

        protected DirectoryInputForTests(String name, ScopeType scopeType, File file) {
            this.name = name;
            this.scopeType = scopeType;
            this.file = file;
        }

        @NonNull
        @Override
        public String getName() {
            return name;
        }

        @NonNull
        @Override
        public Set<ContentType> getContentTypes() {
            return ImmutableSet.of(ExtendedContentType.DEX);
        }

        @NonNull
        @Override
        public Set<? super Scope> getScopes() {
            return ImmutableSet.of(scopeType);
        }

        @NonNull
        @Override
        public File getFile() {
            return file;
        }

        @NonNull
        @Override
        public Map<File, Status> getChangedFiles() {
            return ImmutableMap.of();
        }
    }

    private static class IncrementalDirectoryInputForTests extends DirectoryInputForTests {

        private final Map<File, Status> changedFiles;

        protected IncrementalDirectoryInputForTests(String name,
                ScopeType scopeType, File file, Map<File, Status> changedFiles) {
            super(name, scopeType, file);
            this.changedFiles = changedFiles;
        }

        @NonNull
        @Override
        public Map<File, Status> getChangedFiles() {
            return changedFiles;
        }
    }
}<|MERGE_RESOLUTION|>--- conflicted
+++ resolved
@@ -104,29 +104,6 @@
     }
 
     @Before
-<<<<<<< HEAD
-    public void setup() {
-        instantRunSliceSplitApkBuilder = new InstantRunSliceSplitApkBuilder(
-                logger,
-                project,
-                instantRunBuildContext,
-                androidBuilder,
-                packagingScope,
-                coreSigningConfig,
-                aaptOptions,
-                outputDirectory.getRoot(),
-                supportDirectory.getRoot()
-        ) {
-            @Override
-            @NonNull
-            protected File generateSplitApk(@NonNull DexFiles dexFiles)
-                    throws IOException, KeytoolException, PackagerException, InterruptedException,
-                    ProcessException, TransformException {
-                dexFilesList.add(dexFiles);
-                return new File("/dev/null");
-            }
-        };
-=======
     public void setup() throws IOException {
         fileCache = FileCache.getInstanceWithSingleProcessLocking(fileCacheDirectory.getRoot());
         instantRunSliceSplitApkBuilder =
@@ -153,7 +130,6 @@
                         return new File("/dev/null");
                     }
                 };
->>>>>>> b805f832
     }
 
     @Test

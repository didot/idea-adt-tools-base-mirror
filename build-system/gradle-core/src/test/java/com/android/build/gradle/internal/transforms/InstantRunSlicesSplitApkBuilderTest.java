/*
 * Copyright (C) 2016 The Android Open Source Project
 *
 * Licensed under the Apache License, Version 2.0 (the "License");
 * you may not use this file except in compliance with the License.
 * You may obtain a copy of the License at
 *
 *      http://www.apache.org/licenses/LICENSE-2.0
 *
 * Unless required by applicable law or agreed to in writing, software
 * distributed under the License is distributed on an "AS IS" BASIS,
 * WITHOUT WARRANTIES OR CONDITIONS OF ANY KIND, either express or implied.
 * See the License for the specific language governing permissions and
 * limitations under the License.
 */

package com.android.build.gradle.internal.transforms;

import static com.google.common.truth.Truth.assertThat;
import static org.junit.Assert.fail;
import static org.mockito.Mockito.when;

import com.android.annotations.NonNull;
import com.android.build.VariantOutput;
import com.android.build.api.artifact.BuildableArtifact;
import com.android.build.api.transform.Format;
import com.android.build.api.transform.QualifiedContent;
import com.android.build.api.transform.Status;
import com.android.build.api.transform.TransformException;
import com.android.build.api.transform.TransformInput;
import com.android.build.api.transform.TransformInvocation;
import com.android.build.api.transform.TransformOutputProvider;
import com.android.build.gradle.internal.incremental.InstantRunBuildContext;
import com.android.build.gradle.internal.pipeline.ExtendedContentType;
import com.android.build.gradle.internal.scope.ExistingBuildElements;
import com.android.builder.core.AndroidBuilder;
import com.android.builder.internal.aapt.AaptOptions;
import com.android.builder.sdk.TargetInfo;
import com.android.ide.common.build.ApkInfo;
import com.android.sdklib.BuildToolInfo;
import com.android.utils.FileUtils;
import com.google.common.collect.ImmutableList;
import com.google.common.collect.ImmutableMap;
import com.google.common.collect.ImmutableSet;
import java.io.File;
import java.io.IOException;
import java.util.List;
import java.util.Set;
import java.util.concurrent.CopyOnWriteArrayList;
import java.util.stream.Collectors;
import org.gradle.api.Project;
import org.gradle.api.file.FileCollection;
import org.gradle.api.logging.Logger;
import org.junit.Before;
import org.junit.Rule;
import org.junit.Test;
import org.junit.rules.TemporaryFolder;
import org.mockito.Mock;
import org.mockito.Mockito;
import org.mockito.MockitoAnnotations;

/**
 * Tests for the {@link InstantRunSliceSplitApkBuilder}
 */
public class InstantRunSlicesSplitApkBuilderTest {

    @Mock Logger logger;
    @Mock Project project;
    @Mock InstantRunBuildContext buildContext;
    @Mock AndroidBuilder androidBuilder;
    @Mock FileCollection coreSigningConfig;
    @Mock BuildableArtifact mainResources;
    @Mock BuildableArtifact splitApkResources;

    @Mock TargetInfo targetInfo;
    @Mock BuildToolInfo buildTools;
    @Mock BuildableArtifact apkList;

    @Rule public TemporaryFolder outputDirectory = new TemporaryFolder();
    @Rule public TemporaryFolder supportDirectory = new TemporaryFolder();
    @Rule public TemporaryFolder dexFileFolder = new TemporaryFolder();
    @Rule public TemporaryFolder apkListDirectory = new TemporaryFolder();
    @Rule public TemporaryFolder apkResources = new TemporaryFolder();

    InstantRunSliceSplitApkBuilder instantRunSliceSplitApkBuilder;
    final List<InstantRunSplitApkBuilder.DexFiles> dexFilesList =
            new CopyOnWriteArrayList<>();

    final ApkInfo apkInfo = ApkInfo.of(VariantOutput.OutputType.MAIN, ImmutableList.of(), 12345);

    @Before
    public void setUpMock() throws IOException {
        MockitoAnnotations.initMocks(this);
        when(androidBuilder.getTargetInfo()).thenReturn(targetInfo);
        when(targetInfo.getBuildTools()).thenReturn(buildTools);
        when(buildTools.getPath(BuildToolInfo.PathId.ZIP_ALIGN)).thenReturn("/path/to/zip-align");
        when(splitApkResources.getFiles()).thenReturn(ImmutableSet.of(apkResources.getRoot()));

    }

    @Before
    public void setup() throws IOException {

        File apkListFile = apkListDirectory.newFile("apk-list.json");
        org.apache.commons.io.FileUtils.write(
                apkListFile, ExistingBuildElements.persistApkList(ImmutableList.of(apkInfo)));
        when(apkList.iterator()).thenReturn(ImmutableList.of(apkListFile).iterator());

        FileUtils.createFile(new File(apkResources.getRoot(), "dex_one/resources_ap"), "resources");
        FileUtils.createFile(new File(apkResources.getRoot(), "dex_two/resources_ap"), "resources");
        FileUtils.createFile(
                new File(apkResources.getRoot(), "dex_three/resources_ap"), "resources");


        instantRunSliceSplitApkBuilder =
                new InstantRunSliceSplitApkBuilder(
                        logger,
                        project,
                        buildContext,
                        androidBuilder,
                        null,
                        () -> "com.foo.test",
                        coreSigningConfig,
                        new AaptOptions(null, false, null),
                        outputDirectory.getRoot(),
                        supportDirectory.newFolder("instant-run"),
<<<<<<< HEAD
                        supportDirectory.newFolder("aapt-temp"),
=======
>>>>>>> 2c0ed8da
                        mainResources,
                        mainResources,
                        apkList,
                        splitApkResources,
                        apkInfo) {

                    @Override
                    void generateSplitApk(
                            String uniqueName,
                            File resPackageFile,
                            DexFiles split,
                            File outputFile) {
                        dexFilesList.add(split);
                    }
                };
    }

    @Test
    public void testTransformInterface() {
        assertThat(instantRunSliceSplitApkBuilder.getScopes()).containsExactly(
                QualifiedContent.Scope.PROJECT, QualifiedContent.Scope.SUB_PROJECTS);
        assertThat(instantRunSliceSplitApkBuilder.getInputTypes()).containsExactly(
                ExtendedContentType.DEX);
        assertThat(instantRunSliceSplitApkBuilder.isIncremental()).isTrue();
    }

    @Test
    public void testNonIncrementalBuild()
            throws TransformException, InterruptedException, IOException {

        TransformOutputProvider transformOutputProvider = new TransformOutputProviderForTests();
        File dexFolderOne = Mockito.mock(File.class);
        File[] dexFolderOneFiles = { new File("dexFile1-1.dex") };
        when(dexFolderOne.listFiles()).thenReturn(dexFolderOneFiles);

        File dexFolderTwo = Mockito.mock(File.class);
        File[] dexFolderTwoFiles = { new File("dexFile2-1.dex") };
        when(dexFolderTwo.listFiles()).thenReturn(dexFolderTwoFiles);

        File dexFolderThree = Mockito.mock(File.class);
        File[] dexFolderThreeFiles = { new File("dexFile3-1.dex"), new File("dexFile3-2.dex") };
        when(dexFolderThree.listFiles()).thenReturn(dexFolderThreeFiles);

        TransformInput dexOne =
                TransformTestHelper.directoryBuilder(dexFolderOne)
                        .setScope(QualifiedContent.Scope.PROJECT)
                        .setName("dex-one")
                        .build();
        TransformInput dexTwo =
                TransformTestHelper.directoryBuilder(dexFolderTwo)
                        .setScope(QualifiedContent.Scope.SUB_PROJECTS)
                        .setName("dex-two")
                        .build();
        TransformInput dexThree =
                TransformTestHelper.directoryBuilder(dexFolderThree)
                        .setScope(QualifiedContent.Scope.PROJECT)
                        .setName("dex-three")
                        .build();
        TransformInvocation transformInvocation =
                TransformTestHelper.invocationBuilder()
                        .setTransformOutputProvider(transformOutputProvider)
                        .setInputs(dexOne, dexTwo, dexThree)
                        .build();

        instantRunSliceSplitApkBuilder.transform(transformInvocation);
        assertThat(dexFilesList).hasSize(3);
        for (InstantRunSplitApkBuilder.DexFiles dexFiles : dexFilesList) {
            switch(dexFiles.encodeName()) {
                case "dex_one" :
                    assertThat(dexFiles.getDexFiles()).hasSize(1);
                    break;
                case "dex_two" :
                    assertThat(dexFiles.getDexFiles()).hasSize(1);
                    break;
                case "dex_three" :
                    assertThat(dexFiles.getDexFiles()).hasSize(2);
                    break;
                default:
                    fail("Unexpected split apk generation request : " + dexFiles.encodeName());
            }
        }
    }

    @Test
    public void testIncrementalBuild()
            throws TransformException, InterruptedException, IOException {

        TransformOutputProvider transformOutputProvider = new TransformOutputProviderForTests();
        File dexFolderOne = dexFileFolder.newFolder();
        FileUtils.createFile(new File(dexFolderOne, "dexFile1-1.dex"), "some dex");
        FileUtils.createFile(new File(dexFolderOne, "dexFile1-2.dex"), "some dex");

        File dexFolderTwo = dexFileFolder.newFolder();
        FileUtils.createFile(new File(dexFolderTwo, "dexFile2-1.dex"), "some dex");

        File dexFolderThree = dexFileFolder.newFolder();
        FileUtils.createFile(new File(dexFolderThree, "dexFile3-1.dex"), "some dex");
        FileUtils.createFile(new File(dexFolderThree, "dexFile3-2.dex"), "some dex");

        TransformInput dexOne =
                TransformTestHelper.directoryBuilder(dexFolderOne)
                        .setName("dex_one")
                        .setScope(QualifiedContent.Scope.PROJECT)
                        .putChangedFiles(
                                ImmutableMap.of(
                                        new File(dexFolderOne, "dexFile1-1.dex"), Status.CHANGED,
                                        new File(dexFolderOne, "dexFile1-2.dex"),
                                                Status.NOTCHANGED))
                        .build();
        TransformInput dexTwo =
                TransformTestHelper.directoryBuilder(dexFolderTwo)
                        .setName("dex_two")
                        .setScope(QualifiedContent.Scope.SUB_PROJECTS)
                        .putChangedFiles(
                                ImmutableMap.of(
                                        new File(dexFolderTwo, "dexFile2-1.dex"), Status.REMOVED))
                        .build();
        TransformInput dexThree =
                TransformTestHelper.directoryBuilder(dexFolderThree)
                        .setName("dex_three")
                        .setScope(QualifiedContent.Scope.PROJECT)
                        .putChangedFiles(
                                ImmutableMap.of(
                                        new File(dexFolderThree, "dexFile3-2.dex"), Status.ADDED))
                        .build();
        TransformInvocation transformInvocation =
                TransformTestHelper.invocationBuilder()
                        .setInputs(dexOne, dexTwo, dexThree)
                        .setTransformOutputProvider(transformOutputProvider)
                        .setIncremental(true)
                        .build();

        instantRunSliceSplitApkBuilder.transform(transformInvocation);
        assertThat(dexFilesList).hasSize(2);
        for (InstantRunSplitApkBuilder.DexFiles dexFiles : dexFilesList) {
            switch(dexFiles.encodeName()) {
                case "dex_one" :
                    assertThat(dexFiles.getDexFiles()).hasSize(2);
                    break;
                case "dex_two" :
                    assertThat(dexFiles.getDexFiles()).isEmpty();
                    break;
                case "dex_three" :
                    assertThat(dexFiles.getDexFiles()).hasSize(2);
                    break;
                default:
                    fail("Unexpected split apk generation request : " + dexFiles.encodeName());
            }
        }
    }

    @Test
    public void testIncrementalBuild_sliceContainsMultipleChanged()
            throws TransformException, InterruptedException, IOException {

        TransformOutputProvider transformOutputProvider = new TransformOutputProviderForTests();
        File dexFolderOne = dexFileFolder.newFolder();
        FileUtils.createFile(new File(dexFolderOne, "dexFile1-1.dex"), "some dex");
        FileUtils.createFile(new File(dexFolderOne, "dexFile1-2.dex"), "some dex");

        File dexFolderTwo = dexFileFolder.newFolder();
        FileUtils.createFile(new File(dexFolderTwo, "dexFile2-1.dex"), "some dex");

        File dexFolderThree = dexFileFolder.newFolder();
        FileUtils.createFile(new File(dexFolderThree, "dexFile3-1.dex"), "some dex");
        FileUtils.createFile(new File(dexFolderThree, "dexFile3-2.dex"), "some dex");

        TransformInput dexOne =
                TransformTestHelper.directoryBuilder(dexFolderOne)
                        .setName("dex_one")
                        .setScope(QualifiedContent.Scope.PROJECT)
                        .putChangedFiles(
                                ImmutableMap.of(
                                        new File(dexFolderOne, "dexFile1-1.dex"),
                                        Status.CHANGED,
                                        new File(dexFolderOne, "dexFile1-2.dex"),
                                        Status.CHANGED))
                        .build();
        TransformInput dexTwo =
                TransformTestHelper.directoryBuilder(dexFolderTwo)
                        .setName("dex_two")
                        .setScope(QualifiedContent.Scope.SUB_PROJECTS)
                        .putChangedFiles(
                                ImmutableMap.of(
                                        new File(dexFolderTwo, "dexFile2-1.dex"),
                                        Status.NOTCHANGED,
                                        new File(dexFolderTwo, "dexFile2-2.dex"),
                                        Status.REMOVED))
                        .build();
        TransformInput dexThree =
                TransformTestHelper.directoryBuilder(dexFolderThree)
                        .setName("dex_three")
                        .setScope(QualifiedContent.Scope.PROJECT)
                        .putChangedFiles(
                                ImmutableMap.of(
                                        new File(dexFolderThree, "dexFile3-2.dex"), Status.ADDED))
                        .build();
        TransformInvocation transformInvocation =
                TransformTestHelper.invocationBuilder()
                        .setInputs(dexOne, dexTwo, dexThree)
                        .setTransformOutputProvider(transformOutputProvider)
                        .setIncremental(true)
                        .build();


        instantRunSliceSplitApkBuilder.transform(transformInvocation);
        assertThat(
                        dexFilesList
                                .stream()
                                .map(InstantRunSplitApkBuilder.DexFiles::encodeName)
                                .collect(Collectors.toList()))
                .containsExactly("dex_one", "dex_two", "dex_three");
        for (InstantRunSplitApkBuilder.DexFiles dexFiles : dexFilesList) {
            switch (dexFiles.encodeName()) {
                case "dex_one":
                    assertThat(dexFiles.getDexFiles()).hasSize(2);
                    break;
                case "dex_two":
                    assertThat(dexFiles.getDexFiles()).hasSize(1);
                    break;
                case "dex_three":
                    assertThat(dexFiles.getDexFiles()).hasSize(2);
                    break;
                default:
                    fail("Unexpected split apk generation request : " + dexFiles.encodeName());
            }
        }
    }

    private static class TransformOutputProviderForTests implements TransformOutputProvider {

        @Override
        public void deleteAll() {}

        @NonNull
        @Override
        public File getContentLocation(@NonNull String name,
                @NonNull Set<QualifiedContent.ContentType> types,
                @NonNull Set<? super QualifiedContent.Scope> scopes, @NonNull Format format) {
            fail("Unexpected call to getContentLocation");
            throw new RuntimeException("Unexpected call to getContentLocation");
        }
    }
}<|MERGE_RESOLUTION|>--- conflicted
+++ resolved
@@ -124,10 +124,6 @@
                         new AaptOptions(null, false, null),
                         outputDirectory.getRoot(),
                         supportDirectory.newFolder("instant-run"),
-<<<<<<< HEAD
-                        supportDirectory.newFolder("aapt-temp"),
-=======
->>>>>>> 2c0ed8da
                         mainResources,
                         mainResources,
                         apkList,

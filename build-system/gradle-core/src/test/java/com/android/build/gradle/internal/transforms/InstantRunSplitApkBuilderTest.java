/*
 * Copyright (C) 2016 The Android Open Source Project
 *
 * Licensed under the Apache License, Version 2.0 (the "License");
 * you may not use this file except in compliance with the License.
 * You may obtain a copy of the License at
 *
 *      http://www.apache.org/licenses/LICENSE-2.0
 *
 * Unless required by applicable law or agreed to in writing, software
 * distributed under the License is distributed on an "AS IS" BASIS,
 * WITHOUT WARRANTIES OR CONDITIONS OF ANY KIND, either express or implied.
 * See the License for the specific language governing permissions and
 * limitations under the License.
 */

package com.android.build.gradle.internal.transforms;

import static com.google.common.truth.Truth.assertThat;
import static org.mockito.Matchers.any;
import static org.mockito.Matchers.eq;
import static org.mockito.Mockito.when;

import com.android.SdkConstants;
import com.android.apkzlib.zfile.ApkCreatorFactory;
import com.android.build.gradle.internal.aapt.AaptGeneration;
import com.android.build.gradle.internal.dsl.CoreSigningConfig;
import com.android.build.gradle.internal.incremental.FileType;
import com.android.build.gradle.internal.incremental.InstantRunBuildContext;
import com.android.build.gradle.internal.scope.PackagingScope;
import com.android.builder.core.AndroidBuilder;
import com.android.builder.core.VariantType;
import com.android.builder.internal.aapt.Aapt;
import com.android.builder.internal.aapt.AaptOptions;
import com.android.builder.internal.aapt.AaptPackageConfig;
import com.android.builder.sdk.TargetInfo;
import com.android.builder.utils.FileCache;
import com.android.sdklib.BuildToolInfo;
import com.google.common.base.Charsets;
import com.google.common.collect.ImmutableSet;
import com.google.common.io.Files;
import java.io.File;
import java.io.IOException;
import java.util.Map;
import org.gradle.api.Project;
import org.gradle.api.logging.Logger;
import org.junit.Before;
import org.junit.Rule;
import org.junit.Test;
import org.junit.rules.TemporaryFolder;
import org.mockito.ArgumentCaptor;
import org.mockito.Mock;
import org.mockito.Mockito;
import org.mockito.MockitoAnnotations;

/**
 * Tests for the {@link InstantRunSliceSplitApkBuilder}
 */
public class InstantRunSplitApkBuilderTest {

    @Mock Logger logger;
    @Mock Project project;
    @Mock InstantRunBuildContext buildContext;
    @Mock AndroidBuilder androidBuilder;
    @Mock Aapt aapt;
    @Mock PackagingScope packagingScope;
    @Mock CoreSigningConfig coreSigningConfig;

    @Mock TargetInfo targetInfo;
    @Mock BuildToolInfo buildTools;

    @Rule public TemporaryFolder outputDirectory = new TemporaryFolder();
    @Rule public TemporaryFolder supportDirectory = new TemporaryFolder();
    @Rule public TemporaryFolder fileCacheDirectory = new TemporaryFolder();

    FileCache fileCache;
    InstantRunSliceSplitApkBuilder instantRunSliceSplitApkBuilder;
    File instantRunFolder;
    File aaptTempFolder;

    private static final String PATH_TO_ZIP_ALIGN =
            (SdkConstants.CURRENT_PLATFORM == SdkConstants.PLATFORM_WINDOWS)
                    ? "C:\\path\\to\\zip-align"
                    : "/path/to/zip-align";

    @Before
    public void setUpMock() {
        MockitoAnnotations.initMocks(this);
        when(androidBuilder.getTargetInfo()).thenReturn(targetInfo);
        when(targetInfo.getBuildTools()).thenReturn(buildTools);
<<<<<<< HEAD
        when(buildTools.getPath(BuildToolInfo.PathId.ZIP_ALIGN)).thenReturn(PATH_TO_ZIP_ALIGN);
=======
>>>>>>> b805f832
        when(packagingScope.getApplicationId()).thenReturn("com.foo.test");
        when(packagingScope.getVersionName()).thenReturn("test_version_name");
        when(packagingScope.getVersionCode()).thenReturn(12345);
    }

    @Before
<<<<<<< HEAD
    public void setup() {
        instantRunSliceSplitApkBuilder = new InstantRunSliceSplitApkBuilder(
                logger,
                project,
                instantRunBuildContext,
                androidBuilder,
                packagingScope,
                coreSigningConfig,
                aaptOptions,
                outputDirectory.getRoot(),
                supportDirectory.getRoot()) {
            @Override
            protected Aapt getAapt() {
                return aapt;
            }
        };
=======
    public void setup() throws IOException {
        instantRunFolder = supportDirectory.newFolder("instant-run");
        aaptTempFolder = supportDirectory.newFolder("aapt-temp");
        fileCache = FileCache.getInstanceWithSingleProcessLocking(fileCacheDirectory.getRoot());
        instantRunSliceSplitApkBuilder =
                new InstantRunSliceSplitApkBuilder(
                        logger,
                        project,
                        buildContext,
                        androidBuilder,
                        fileCache,
                        packagingScope,
                        coreSigningConfig,
                        AaptGeneration.AAPT_V2_DAEMON_MODE,
                        new AaptOptions(null, false, null),
                        outputDirectory.getRoot(),
                        instantRunFolder,
                        aaptTempFolder, /* runAapt2Serially */
                        false) {
                    @Override
                    protected Aapt getAapt() {
                        return aapt;
                    }
                };
>>>>>>> b805f832
    }

    @Test
    public void testParameterInputs() {

        Map<String, Object> parameterInputs = instantRunSliceSplitApkBuilder.getParameterInputs();
        assertThat(parameterInputs).containsEntry("applicationId", "com.foo.test");
        assertThat(parameterInputs).containsEntry("versionCode", 12345);
        assertThat(parameterInputs).containsEntry("versionName", "test_version_name");
<<<<<<< HEAD
        assertThat(parameterInputs).containsEntry("zipAlignExe", PATH_TO_ZIP_ALIGN);
=======
>>>>>>> b805f832
        assertThat(parameterInputs).hasSize(4);
    }

    @Test
    public void testGeneratedManifest() throws Exception {

        ImmutableSet<File> files = ImmutableSet.of(
                new File("/tmp", "dexFile1"), new File("/tmp", "dexFile2"));

        InstantRunSplitApkBuilder.DexFiles dexFiles =
                new InstantRunSplitApkBuilder.DexFiles(files, "folderName");

        instantRunSliceSplitApkBuilder.generateSplitApk(dexFiles);
        File folder = new File(instantRunFolder, "folderName");
        assertThat(folder.isDirectory()).isTrue();
        assertThat(folder.getName()).isEqualTo("folderName");
        File[] folderFiles = folder.listFiles();
        assertThat(folderFiles).hasLength(1);
        assertThat(folderFiles[0].getName()).isEqualTo("AndroidManifest.xml");
        String androidManifest = Files.toString(folderFiles[0], Charsets.UTF_8);
        assertThat(androidManifest).contains("package=\"com.foo.test\"");
        assertThat(androidManifest).contains("android:versionCode=\"12345\"");
        assertThat(androidManifest).contains("android:versionName=\"test_version_name\"");
        assertThat(androidManifest).contains("split=\"lib_folderName_apk\"");
    }

    @Test
    public void testApFileGeneration() throws Exception {

        ImmutableSet<File> files = ImmutableSet.of(
                new File("/tmp", "dexFile1"), new File("/tmp", "dexFile2"));

        InstantRunSplitApkBuilder.DexFiles dexFiles =
                new InstantRunSplitApkBuilder.DexFiles(files, "folderName");

        ArgumentCaptor<AaptPackageConfig.Builder> aaptConfigCaptor =
                ArgumentCaptor.forClass(AaptPackageConfig.Builder.class);

        instantRunSliceSplitApkBuilder.generateSplitApk(dexFiles);
        Mockito.verify(androidBuilder)
                .processResources(any(Aapt.class), aaptConfigCaptor.capture());

        AaptPackageConfig build = aaptConfigCaptor.getValue().build();
        File resourceOutputApk = build.getResourceOutputApk();
        assertThat(resourceOutputApk.getName()).isEqualTo("resources_ap");
        assertThat(build.getVariantType()).isEqualTo(VariantType.DEFAULT);
        assertThat(build.isDebuggable()).isTrue();
    }

    @Test
    public void testGenerateSplitApk() throws Exception {

        ImmutableSet<File> files = ImmutableSet.of(
                new File("/tmp", "dexFile1"), new File("/tmp", "dexFile2"));

        InstantRunSplitApkBuilder.DexFiles dexFiles =
                new InstantRunSplitApkBuilder.DexFiles(files, "folderName");

        ArgumentCaptor<AaptPackageConfig.Builder> aaptConfigCaptor =
                ArgumentCaptor.forClass(AaptPackageConfig.Builder.class);

        instantRunSliceSplitApkBuilder.generateSplitApk(dexFiles);
        Mockito.verify(androidBuilder)
                .processResources(any(Aapt.class), aaptConfigCaptor.capture());

        AaptPackageConfig build = aaptConfigCaptor.getValue().build();
        File resourceOutputApk = build.getResourceOutputApk();
        assertThat(resourceOutputApk.getName()).isEqualTo("resources_ap");

        ArgumentCaptor<File> outApkLocation = ArgumentCaptor.forClass(File.class);
        Mockito.verify(androidBuilder).packageCodeSplitApk(
                eq(resourceOutputApk), eq(dexFiles.getDexFiles()),
                eq(coreSigningConfig), outApkLocation.capture(), any(File.class),
                any(ApkCreatorFactory.class));

        assertThat(outApkLocation.getValue().getName()).isEqualTo(dexFiles.encodeName() + ".apk");
        Mockito.verify(buildContext).addChangedFile(eq(FileType.SPLIT),
                eq(outApkLocation.getValue()));

    }

    @Test
<<<<<<< HEAD
    public void testNoVersionGeneration()
            throws InterruptedException, KeytoolException, IOException, ProcessException,
            PackagerException, TransformException {
=======
    public void testNoVersionGeneration() throws Exception {
>>>>>>> b805f832
        when(packagingScope.getVersionName()).thenReturn("-1");
        when(packagingScope.getVersionCode()).thenReturn(-1);

        InstantRunSliceSplitApkBuilder instantRunSliceSplitApkBuilder =
                new InstantRunSliceSplitApkBuilder(
<<<<<<< HEAD
                    logger,
                    project,
                    instantRunBuildContext,
                    androidBuilder,
                    packagingScope,
                    coreSigningConfig,
                    aaptOptions,
                    outputDirectory.getRoot(),
                    supportDirectory.getRoot()) {
            @Override
            protected Aapt getAapt() {
                return aapt;
            }
        };
=======
                        logger,
                        project,
                        buildContext,
                        androidBuilder,
                        fileCache,
                        packagingScope,
                        coreSigningConfig,
                        AaptGeneration.AAPT_V2_DAEMON_MODE,
                        new AaptOptions(null, false, null),
                        outputDirectory.getRoot(),
                        instantRunFolder,
                        aaptTempFolder, /* runAapt2Serially */
                        false) {
                    @Override
                    protected Aapt getAapt() {
                        return aapt;
                    }
                };
>>>>>>> b805f832

        Map<String, Object> parameterInputs = instantRunSliceSplitApkBuilder.getParameterInputs();
        assertThat(parameterInputs).containsEntry("versionCode", -1);
        assertThat(parameterInputs).hasSize(4);

        ImmutableSet<File> files = ImmutableSet.of(
                new File("/tmp", "dexFile1"), new File("/tmp", "dexFile2"));

        InstantRunSplitApkBuilder.DexFiles dexFiles =
                new InstantRunSplitApkBuilder.DexFiles(files, "folderName");

        instantRunSliceSplitApkBuilder.generateSplitApk(dexFiles);
<<<<<<< HEAD
        File folder = new File(supportDirectory.getRoot(), "folderName");
=======
        File folder = new File(instantRunFolder, "folderName");
>>>>>>> b805f832
        assertThat(folder.isDirectory()).isTrue();
        assertThat(folder.getName()).isEqualTo("folderName");
        File[] folderFiles = folder.listFiles();
        assertThat(folderFiles).hasLength(1);
        assertThat(folderFiles[0].getName()).isEqualTo("AndroidManifest.xml");
        String androidManifest = Files.toString(folderFiles[0], Charsets.UTF_8);
        assertThat(androidManifest).doesNotContain("android:versionCode");
        assertThat(androidManifest).doesNotContain("android:versionName");
    }
}<|MERGE_RESOLUTION|>--- conflicted
+++ resolved
@@ -21,7 +21,6 @@
 import static org.mockito.Matchers.eq;
 import static org.mockito.Mockito.when;
 
-import com.android.SdkConstants;
 import com.android.apkzlib.zfile.ApkCreatorFactory;
 import com.android.build.gradle.internal.aapt.AaptGeneration;
 import com.android.build.gradle.internal.dsl.CoreSigningConfig;
@@ -78,44 +77,17 @@
     File instantRunFolder;
     File aaptTempFolder;
 
-    private static final String PATH_TO_ZIP_ALIGN =
-            (SdkConstants.CURRENT_PLATFORM == SdkConstants.PLATFORM_WINDOWS)
-                    ? "C:\\path\\to\\zip-align"
-                    : "/path/to/zip-align";
-
     @Before
     public void setUpMock() {
         MockitoAnnotations.initMocks(this);
         when(androidBuilder.getTargetInfo()).thenReturn(targetInfo);
         when(targetInfo.getBuildTools()).thenReturn(buildTools);
-<<<<<<< HEAD
-        when(buildTools.getPath(BuildToolInfo.PathId.ZIP_ALIGN)).thenReturn(PATH_TO_ZIP_ALIGN);
-=======
->>>>>>> b805f832
         when(packagingScope.getApplicationId()).thenReturn("com.foo.test");
         when(packagingScope.getVersionName()).thenReturn("test_version_name");
         when(packagingScope.getVersionCode()).thenReturn(12345);
     }
 
     @Before
-<<<<<<< HEAD
-    public void setup() {
-        instantRunSliceSplitApkBuilder = new InstantRunSliceSplitApkBuilder(
-                logger,
-                project,
-                instantRunBuildContext,
-                androidBuilder,
-                packagingScope,
-                coreSigningConfig,
-                aaptOptions,
-                outputDirectory.getRoot(),
-                supportDirectory.getRoot()) {
-            @Override
-            protected Aapt getAapt() {
-                return aapt;
-            }
-        };
-=======
     public void setup() throws IOException {
         instantRunFolder = supportDirectory.newFolder("instant-run");
         aaptTempFolder = supportDirectory.newFolder("aapt-temp");
@@ -140,7 +112,6 @@
                         return aapt;
                     }
                 };
->>>>>>> b805f832
     }
 
     @Test
@@ -150,10 +121,6 @@
         assertThat(parameterInputs).containsEntry("applicationId", "com.foo.test");
         assertThat(parameterInputs).containsEntry("versionCode", 12345);
         assertThat(parameterInputs).containsEntry("versionName", "test_version_name");
-<<<<<<< HEAD
-        assertThat(parameterInputs).containsEntry("zipAlignExe", PATH_TO_ZIP_ALIGN);
-=======
->>>>>>> b805f832
         assertThat(parameterInputs).hasSize(4);
     }
 
@@ -236,34 +203,12 @@
     }
 
     @Test
-<<<<<<< HEAD
-    public void testNoVersionGeneration()
-            throws InterruptedException, KeytoolException, IOException, ProcessException,
-            PackagerException, TransformException {
-=======
     public void testNoVersionGeneration() throws Exception {
->>>>>>> b805f832
         when(packagingScope.getVersionName()).thenReturn("-1");
         when(packagingScope.getVersionCode()).thenReturn(-1);
 
         InstantRunSliceSplitApkBuilder instantRunSliceSplitApkBuilder =
                 new InstantRunSliceSplitApkBuilder(
-<<<<<<< HEAD
-                    logger,
-                    project,
-                    instantRunBuildContext,
-                    androidBuilder,
-                    packagingScope,
-                    coreSigningConfig,
-                    aaptOptions,
-                    outputDirectory.getRoot(),
-                    supportDirectory.getRoot()) {
-            @Override
-            protected Aapt getAapt() {
-                return aapt;
-            }
-        };
-=======
                         logger,
                         project,
                         buildContext,
@@ -282,7 +227,6 @@
                         return aapt;
                     }
                 };
->>>>>>> b805f832
 
         Map<String, Object> parameterInputs = instantRunSliceSplitApkBuilder.getParameterInputs();
         assertThat(parameterInputs).containsEntry("versionCode", -1);
@@ -295,11 +239,7 @@
                 new InstantRunSplitApkBuilder.DexFiles(files, "folderName");
 
         instantRunSliceSplitApkBuilder.generateSplitApk(dexFiles);
-<<<<<<< HEAD
-        File folder = new File(supportDirectory.getRoot(), "folderName");
-=======
         File folder = new File(instantRunFolder, "folderName");
->>>>>>> b805f832
         assertThat(folder.isDirectory()).isTrue();
         assertThat(folder.getName()).isEqualTo("folderName");
         File[] folderFiles = folder.listFiles();

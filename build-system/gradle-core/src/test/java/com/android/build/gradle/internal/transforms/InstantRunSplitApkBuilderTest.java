/*
 * Copyright (C) 2016 The Android Open Source Project
 *
 * Licensed under the Apache License, Version 2.0 (the "License");
 * you may not use this file except in compliance with the License.
 * You may obtain a copy of the License at
 *
 *      http://www.apache.org/licenses/LICENSE-2.0
 *
 * Unless required by applicable law or agreed to in writing, software
 * distributed under the License is distributed on an "AS IS" BASIS,
 * WITHOUT WARRANTIES OR CONDITIONS OF ANY KIND, either express or implied.
 * See the License for the specific language governing permissions and
 * limitations under the License.
 */

package com.android.build.gradle.internal.transforms;

import static com.google.common.truth.Truth.assertThat;
import static org.mockito.Matchers.any;
import static org.mockito.Matchers.eq;
import static org.mockito.Mockito.when;

import com.android.SdkConstants;
import com.android.build.VariantOutput;
import com.android.build.api.artifact.BuildableArtifact;
import com.android.build.gradle.internal.incremental.FileType;
import com.android.build.gradle.internal.incremental.InstantRunBuildContext;
import com.android.build.gradle.internal.scope.ExistingBuildElements;
import com.android.builder.core.AndroidBuilder;
import com.android.builder.core.VariantTypeImpl;
import com.android.builder.internal.aapt.Aapt;
import com.android.builder.internal.aapt.AaptOptions;
import com.android.builder.internal.aapt.AaptPackageConfig;
import com.android.builder.sdk.TargetInfo;
import com.android.ide.common.build.ApkInfo;
import com.android.repository.Revision;
import com.android.sdklib.BuildToolInfo;
import com.android.sdklib.IAndroidTarget;
import com.android.tools.build.apkzlib.zfile.ApkCreatorFactory;
import com.google.common.base.Charsets;
import com.google.common.collect.ImmutableList;
import com.google.common.collect.ImmutableSet;
import com.google.common.io.Files;
import java.io.File;
import java.io.IOException;
import java.util.Arrays;
import java.util.HashSet;
import java.util.Map;
import org.apache.commons.io.FileUtils;
import org.gradle.api.Project;
import org.gradle.api.file.FileCollection;
import org.gradle.api.file.FileTree;
import org.gradle.api.logging.Logger;
import org.junit.Before;
import org.junit.Rule;
import org.junit.Test;
import org.junit.rules.TemporaryFolder;
import org.mockito.ArgumentCaptor;
import org.mockito.Mock;
import org.mockito.Mockito;
import org.mockito.MockitoAnnotations;

/**
 * Tests for the {@link InstantRunSliceSplitApkBuilder}
 */
public class InstantRunSplitApkBuilderTest {

    @Mock Logger logger;
    @Mock Project project;
    @Mock InstantRunBuildContext buildContext;
    @Mock AndroidBuilder androidBuilder;
    @Mock Aapt aapt;
    @Mock FileCollection coreSigningConfig;
    @Mock BuildableArtifact mainResources;
    @Mock FileCollection mainResourcesFiles;
    @Mock FileTree mainResourcesApkFileTree;
    @Mock BuildableArtifact splitApkResources;
    @Mock FileTree coreSigningConfigFileTree;

    @Mock TargetInfo targetInfo;
    @Mock BuildToolInfo buildTools;
    @Mock BuildableArtifact apkList;
    @Mock IAndroidTarget target;

    @Rule public TemporaryFolder outputDirectory = new TemporaryFolder();
    @Rule public TemporaryFolder supportDirectory = new TemporaryFolder();
    @Rule public TemporaryFolder apkListDirectory = new TemporaryFolder();
    @Rule public TemporaryFolder signingConfigDirectory = new TemporaryFolder();

    InstantRunSliceSplitApkBuilder instantRunSliceSplitApkBuilder;
    File instantRunFolder;
    File aaptTempFolder;

    final ApkInfo apkInfo = ApkInfo.of(VariantOutput.OutputType.MAIN, ImmutableList.of(), 12345);

    @Before
    public void setup() throws IOException {
        MockitoAnnotations.initMocks(this);
        when(androidBuilder.getTargetInfo()).thenReturn(targetInfo);
        when(targetInfo.getBuildTools()).thenReturn(buildTools);
        when(androidBuilder.getTarget()).thenReturn(target);
        when(target.getPath(IAndroidTarget.ANDROID_JAR)).thenReturn("fake android.jar");
        when(mainResources.get()).thenReturn(mainResourcesFiles);
        when(mainResourcesFiles.getAsFileTree()).thenReturn(mainResourcesApkFileTree);
        when(coreSigningConfig.getAsFileTree()).thenReturn(coreSigningConfigFileTree);
        File signingConfigFile = signingConfigDirectory.newFile("signing-config.json");
        when(coreSigningConfigFileTree.getFiles())
                .thenReturn(new HashSet<>(Arrays.asList(signingConfigFile)));
        when(coreSigningConfigFileTree.getSingleFile()).thenReturn(signingConfigFile);

        File apkListFile = apkListDirectory.newFile("apk-list.json");
        FileUtils.write(
                apkListFile, ExistingBuildElements.persistApkList(ImmutableList.of(apkInfo)));
        when(apkList.iterator()).thenReturn(ImmutableList.of(apkListFile).iterator());

        instantRunFolder = supportDirectory.newFolder("instant-run");
        aaptTempFolder = supportDirectory.newFolder("aapt-temp");
        instantRunSliceSplitApkBuilder =
                new InstantRunSliceSplitApkBuilder(
                        logger,
                        project,
                        buildContext,
                        androidBuilder,
                        null,
                        () -> "com.foo.test",
                        coreSigningConfig,
                        new AaptOptions(null, false, null),
                        outputDirectory.getRoot(),
                        instantRunFolder,
<<<<<<< HEAD
                        aaptTempFolder, /* runAapt2Serially */
=======
>>>>>>> 2c0ed8da
                        mainResources,
                        mainResources,
                        apkList,
                        splitApkResources,
                        apkInfo) {
                    @Override
                    protected Aapt getLinker() {
                        return aapt;
                    }
                };
    }

    @Test
    public void testParameterInputs() {
        when(androidBuilder.getBuildToolInfo()).thenReturn(buildTools);
        when(buildTools.getRevision()).thenReturn(Revision.parseRevision("27.0.0"));

        Map<String, Object> parameterInputs = instantRunSliceSplitApkBuilder.getParameterInputs();
        assertThat(parameterInputs).containsEntry("applicationId", "com.foo.test");
        assertThat(parameterInputs).containsEntry("aaptVersion", "27.0.0");
        assertThat(parameterInputs).hasSize(2);
    }

    @Test
    public void testGeneratedManifest() throws Exception {

        ImmutableSet<File> files = ImmutableSet.of(
                new File("/tmp", "dexFile1"), new File("/tmp", "dexFile2"));

        InstantRunSplitApkBuilder.DexFiles dexFiles =
                new InstantRunSplitApkBuilder.DexFiles(files, "folderName");

        instantRunSliceSplitApkBuilder.generateSplitApk(apkInfo, dexFiles);
        File folder = new File(instantRunFolder, "folderName");
        assertThat(folder.isDirectory()).isTrue();
        assertThat(folder.getName()).isEqualTo("folderName");
        File[] folderFiles = folder.listFiles();
        assertThat(folderFiles).hasLength(1);
        assertThat(folderFiles[0].getName()).isEqualTo("AndroidManifest.xml");
        String androidManifest = Files.toString(folderFiles[0], Charsets.UTF_8);
        assertThat(androidManifest).contains("package=\"com.foo.test\"");
        assertThat(androidManifest).contains("android:versionCode=\"12345\"");
        assertThat(androidManifest).contains("split=\"lib_folderName_apk\"");
    }

    @Test
    public void testApFileGeneration() throws Exception {

        ImmutableSet<File> files = ImmutableSet.of(
                new File("/tmp", "dexFile1"), new File("/tmp", "dexFile2"));

        InstantRunSplitApkBuilder.DexFiles dexFiles =
                new InstantRunSplitApkBuilder.DexFiles(files, "folderName");

        ArgumentCaptor<AaptPackageConfig.Builder> aaptConfigCaptor =
                ArgumentCaptor.forClass(AaptPackageConfig.Builder.class);

        instantRunSliceSplitApkBuilder.generateSplitApk(apkInfo, dexFiles);
        Mockito.verify(androidBuilder)
                .processResources(any(Aapt.class), aaptConfigCaptor.capture());

        AaptPackageConfig.Builder builder = aaptConfigCaptor.getValue();
        builder.setAndroidTarget(androidBuilder.getTarget());
        AaptPackageConfig build = builder.build();
        File resourceOutputApk = build.getResourceOutputApk();
        assertThat(resourceOutputApk.getName()).isEqualTo("resources_ap");
        assertThat(build.getVariantType()).isEqualTo(VariantTypeImpl.BASE_APK);
        assertThat(build.getDebuggable()).isTrue();
    }

    @Test
    public void testGenerateSplitApk() throws Exception {

        ImmutableSet<File> files = ImmutableSet.of(
                new File("/tmp", "dexFile1"), new File("/tmp", "dexFile2"));

        InstantRunSplitApkBuilder.DexFiles dexFiles =
                new InstantRunSplitApkBuilder.DexFiles(files, "folderName");

        File mainResourcesApk = new File("mainResources" + SdkConstants.DOT_RES);
        when(mainResourcesApkFileTree.getFiles()).thenReturn(ImmutableSet.of(mainResourcesApk));
        ArgumentCaptor<AaptPackageConfig.Builder> aaptConfigCaptor =
                ArgumentCaptor.forClass(AaptPackageConfig.Builder.class);

        instantRunSliceSplitApkBuilder.generateSplitApk(apkInfo, dexFiles);
        Mockito.verify(androidBuilder)
                .processResources(any(Aapt.class), aaptConfigCaptor.capture());

        AaptPackageConfig.Builder builder = aaptConfigCaptor.getValue();
        builder.setAndroidTarget(androidBuilder.getTarget());
        AaptPackageConfig build = builder.build();
        File resourceOutputApk = build.getResourceOutputApk();
        assertThat(build.getImports()).hasSize(1);
        assertThat(build.getImports()).containsExactly(mainResourcesApk);
        assertThat(resourceOutputApk.getName()).isEqualTo("resources_ap");

        ArgumentCaptor<File> outApkLocation = ArgumentCaptor.forClass(File.class);
        Mockito.verify(androidBuilder)
                .packageCodeSplitApk(
                        eq(resourceOutputApk),
                        eq(dexFiles.getDexFiles()),
                        eq(null),
                        outApkLocation.capture(),
                        any(File.class),
                        any(ApkCreatorFactory.class));

        assertThat(outApkLocation.getValue().getName()).isEqualTo(dexFiles.encodeName() + ".apk");
        Mockito.verify(buildContext).addChangedFile(eq(FileType.SPLIT),
                eq(outApkLocation.getValue()));
    }

    @Test
    public void testNoVersionGeneration() throws Exception {

        File apkListFile = apkListDirectory.newFile("apk-list2.json");
        ApkInfo apkInfo = ApkInfo.of(VariantOutput.OutputType.MAIN, ImmutableList.of(), -1);

        FileUtils.write(apkListFile, ExistingBuildElements.persistApkList(ImmutableList.of()));
        when(apkList.iterator()).thenReturn(ImmutableList.of(apkListFile).iterator());

        InstantRunSliceSplitApkBuilder instantRunSliceSplitApkBuilder =
                new InstantRunSliceSplitApkBuilder(
                        logger,
                        project,
                        buildContext,
                        androidBuilder,
                        null,
                        () -> "com.foo.test",
                        coreSigningConfig,
                        new AaptOptions(null, false, null),
                        outputDirectory.getRoot(),
                        instantRunFolder,
<<<<<<< HEAD
                        aaptTempFolder, /* runAapt2Serially */
=======
>>>>>>> 2c0ed8da
                        mainResources,
                        mainResources,
                        apkList,
                        splitApkResources,
                        apkInfo) {
                    @Override
                    protected Aapt getLinker() {
                        return aapt;
                    }
                };

        ImmutableSet<File> files = ImmutableSet.of(
                new File("/tmp", "dexFile1"), new File("/tmp", "dexFile2"));

        InstantRunSplitApkBuilder.DexFiles dexFiles =
                new InstantRunSplitApkBuilder.DexFiles(files, "folderName");

        instantRunSliceSplitApkBuilder.generateSplitApk(apkInfo, dexFiles);
        File folder = new File(instantRunFolder, "folderName");
        assertThat(folder.isDirectory()).isTrue();
        assertThat(folder.getName()).isEqualTo("folderName");
        File[] folderFiles = folder.listFiles();
        assertThat(folderFiles).hasLength(1);
        assertThat(folderFiles[0].getName()).isEqualTo("AndroidManifest.xml");
        String androidManifest = Files.toString(folderFiles[0], Charsets.UTF_8);
        assertThat(androidManifest).doesNotContain("android:versionCode");
        assertThat(androidManifest).doesNotContain("android:versionName");
    }
}<|MERGE_RESOLUTION|>--- conflicted
+++ resolved
@@ -128,10 +128,6 @@
                         new AaptOptions(null, false, null),
                         outputDirectory.getRoot(),
                         instantRunFolder,
-<<<<<<< HEAD
-                        aaptTempFolder, /* runAapt2Serially */
-=======
->>>>>>> 2c0ed8da
                         mainResources,
                         mainResources,
                         apkList,
@@ -264,10 +260,6 @@
                         new AaptOptions(null, false, null),
                         outputDirectory.getRoot(),
                         instantRunFolder,
-<<<<<<< HEAD
-                        aaptTempFolder, /* runAapt2Serially */
-=======
->>>>>>> 2c0ed8da
                         mainResources,
                         mainResources,
                         apkList,

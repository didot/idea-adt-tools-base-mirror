/*
 * Copyright (C) 2015 The Android Open Source Project
 *
 * Licensed under the Apache License, Version 2.0 (the "License");
 * you may not use this file except in compliance with the License.
 * You may obtain a copy of the License at
 *
 *      http://www.apache.org/licenses/LICENSE-2.0
 *
 * Unless required by applicable law or agreed to in writing, software
 * distributed under the License is distributed on an "AS IS" BASIS,
 * WITHOUT WARRANTIES OR CONDITIONS OF ANY KIND, either express or implied.
 * See the License for the specific language governing permissions and
 * limitations under the License.
 */

package com.android.build.gradle.model;

import static com.android.builder.core.VariantType.ANDROID_TEST;
import static com.android.builder.core.VariantType.UNIT_TEST;

import com.android.build.gradle.internal.ProductFlavorCombo;
import com.android.build.gradle.managed.AndroidConfig;
import com.android.build.gradle.managed.BuildType;
import com.android.build.gradle.managed.ProductFlavor;
import com.android.builder.core.BuilderConstants;
import com.android.sdklib.repository.FullRevision;
import com.android.utils.StringHelper;
import com.google.common.collect.Lists;
import com.google.common.collect.Sets;
import com.google.common.primitives.Ints;

import org.gradle.api.Action;
import org.gradle.api.Plugin;
import org.gradle.api.Project;
<<<<<<< HEAD
import org.gradle.internal.reflect.Instantiator;
import org.gradle.internal.service.ServiceRegistry;
import org.gradle.language.base.FunctionalSourceSet;
=======
import org.gradle.api.file.SourceDirectorySet;
import org.gradle.language.base.FunctionalSourceSet;
import org.gradle.language.base.LanguageSourceSet;
>>>>>>> b6251bdf
import org.gradle.language.base.ProjectSourceSet;
import org.gradle.language.base.internal.registry.LanguageRegistry;
import org.gradle.language.base.plugins.ComponentModelBasePlugin;
import org.gradle.model.Defaults;
import org.gradle.model.Finalize;
import org.gradle.model.Model;
import org.gradle.model.ModelMap;
import org.gradle.model.Mutate;
import org.gradle.model.Path;
import org.gradle.model.RuleSource;
import org.gradle.platform.base.BinarySpec;
import org.gradle.platform.base.BinaryType;
import org.gradle.platform.base.BinaryTypeBuilder;
import org.gradle.platform.base.ComponentBinaries;
import org.gradle.platform.base.ComponentType;
import org.gradle.platform.base.ComponentTypeBuilder;
import org.gradle.platform.base.LanguageType;
import org.gradle.platform.base.LanguageTypeBuilder;
import org.gradle.tooling.BuildException;

import java.io.File;
import java.util.List;
import java.util.Set;

/**
 * Plugin to set up infrastructure for other android plugins.
 */
public class AndroidComponentModelPlugin implements Plugin<Project> {

    /**
     * The name of ComponentSpec created with android component model plugin.
     */
    public static final String COMPONENT_NAME = "android";

    public static final String GRADLE_ACCEPTABLE_VERSION = "2.8";

    private static final String GRADLE_VERSION_CHECK_OVERRIDE_PROPERTY =
            "com.android.build.gradle.overrideVersionCheck";

    @Override
    public void apply(Project project) {
        checkGradleVersion(project);
        project.getPlugins().apply(ComponentModelBasePlugin.class);
    }

    private static void checkGradleVersion(Project project) {
        String gradleVersion = project.getGradle().getGradleVersion();
        if (!gradleVersion.startsWith(GRADLE_ACCEPTABLE_VERSION)) {
            boolean allowNonMatching = Boolean.getBoolean(GRADLE_VERSION_CHECK_OVERRIDE_PROPERTY);
            File file = new File("gradle" + File.separator + "wrapper" + File.separator +
                    "gradle-wrapper.properties");
            String errorMessage = String.format(
                    "Gradle version %s is required. Current version is %s. " +
                            "If using the gradle wrapper, try editing the distributionUrl in %s " +
                            "to gradle-%s-all.zip",
                    GRADLE_ACCEPTABLE_VERSION, gradleVersion, file.getAbsolutePath(),
                    GRADLE_ACCEPTABLE_VERSION);
            if (allowNonMatching) {
                project.getLogger().warn(errorMessage);
                project.getLogger().warn("As %s is set, continuing anyways.",
                        GRADLE_VERSION_CHECK_OVERRIDE_PROPERTY);
            } else {
                throw new BuildException(errorMessage, null);
            }
        }
    }

    public static class Rules extends RuleSource {

        @LanguageType
<<<<<<< HEAD
        public void registerAndroidLanguageSourceSet(LanguageTypeBuilder<AndroidLanguageSourceSet> builder) {
=======
        public static void registerAndroidLanguageSourceSet(
                LanguageTypeBuilder<AndroidLanguageSourceSet> builder) {
>>>>>>> b6251bdf
            builder.setLanguageName("android");
            builder.defaultImplementation(AndroidLanguageSourceSet.class);
        }

        @LanguageType
<<<<<<< HEAD
        public void registerJniLibsSourceSet(LanguageTypeBuilder<JniLibsSourceSet> builder) {
=======
        public static void registerJniLibsSourceSet(LanguageTypeBuilder<JniLibsSourceSet> builder) {
>>>>>>> b6251bdf
            builder.setLanguageName("jniLibs");
            builder.defaultImplementation(JniLibsSourceSet.class);
        }

        @LanguageType
<<<<<<< HEAD
        public void registerNativeSourceSet(LanguageTypeBuilder<NativeSourceSet> builder) {
=======
        public static void registerNativeSourceSet(LanguageTypeBuilder<NativeSourceSet> builder) {
>>>>>>> b6251bdf
            builder.setLanguageName("jni");
            builder.defaultImplementation(NativeSourceSet.class);
        }

        /**
         * Create "android" model block.
         */
        @Model("android")
        public void android(AndroidConfig androidModel) {
        }

        @Finalize
        public static void finalizeAndroidModel(AndroidConfig androidModel) {
            if (androidModel.getBuildToolsRevision() == null
                    && androidModel.getBuildToolsVersion() != null) {
                androidModel.setBuildToolsRevision(
                        FullRevision.parseRevision(androidModel.getBuildToolsVersion()));
            }

            if (androidModel.getCompileSdkVersion() != null
                    && !androidModel.getCompileSdkVersion().startsWith("android-")
                    && Ints.tryParse(androidModel.getCompileSdkVersion()) != null) {
                androidModel.setCompileSdkVersion("android-" + androidModel.getCompileSdkVersion());
            }

        }

        @Defaults
        public static void createDefaultBuildTypes(
                @Path("android.buildTypes") ModelMap<BuildType> buildTypes) {
            buildTypes.create(BuilderConstants.DEBUG, new Action<BuildType>() {
                @Override
                public void execute(BuildType buildType) {
                    buildType.setDebuggable(true);
                    buildType.setEmbedMicroApp(false);
                }
            });
            buildTypes.create(BuilderConstants.RELEASE);
        }

        @Model
        public static List<ProductFlavorCombo<ProductFlavor>> createProductFlavorCombo(
                @Path("android.productFlavors") ModelMap<ProductFlavor> productFlavors) {
            // TODO: Create custom product flavor container to manually configure flavor dimensions.
            Set<String> flavorDimensionList = Sets.newHashSet();
            for (ProductFlavor flavor : productFlavors.values()) {
                if (flavor.getDimension() != null) {
                    flavorDimensionList.add(flavor.getDimension());
                }
            }

            return ProductFlavorCombo.createCombinations(
                    Lists.newArrayList(flavorDimensionList),
                    productFlavors.values());
        }

        @ComponentType
        public static void defineComponentType(ComponentTypeBuilder<AndroidComponentSpec> builder) {
            builder.defaultImplementation(DefaultAndroidComponentSpec.class);
        }

        @Mutate
        public static void createAndroidComponents(
                ModelMap<AndroidComponentSpec> androidComponents) {
            androidComponents.create(COMPONENT_NAME);
        }

        /**
         * Create all source sets for each AndroidBinary.
         */
        @Mutate
        public static void createVariantSourceSet(
                @Path("android.sources") final ModelMap<FunctionalSourceSet> sources,
                @Path("android.buildTypes") final ModelMap<BuildType> buildTypes,
                @Path("android.productFlavors") ModelMap<ProductFlavor> flavors,
                List<ProductFlavorCombo<ProductFlavor>> flavorGroups,
                ProjectSourceSet projectSourceSet,
                LanguageRegistry languageRegistry) {

            // Create main source set.
            sources.create("main");
            sources.create(ANDROID_TEST.getPrefix());
            sources.create(UNIT_TEST.getPrefix());

            for (BuildType buildType : buildTypes.values()) {
                sources.create(buildType.getName());

                if (!flavors.isEmpty()) {
                    for (ProductFlavorCombo group : flavorGroups) {
                        if (!group.getFlavorList().isEmpty()) {
                            sources.create(
                                    group.getName() + StringHelper.capitalize(buildType.getName()));
                        }
                    }
                }
            }
            for (ProductFlavorCombo group: flavorGroups) {
                sources.create(group.getName());
            }
            if (flavorGroups.size() != flavors.size()) {
                // If flavorGroups and flavors are the same size, there is at most 1 flavor
                // dimension.  So we don't need to reconfigure the source sets for flavorGroups.
                for (ProductFlavor flavor: flavors.values()) {
                    sources.create(flavor.getName());
                }
            }

            sources.afterEach(new Action<FunctionalSourceSet>() {
                @Override
                public void execute(final FunctionalSourceSet functionalSourceSet) {
                    functionalSourceSet.all(
                            new Action<LanguageSourceSet>() {
                                @Override
                                public void execute(LanguageSourceSet languageSourceSet) {
                                    SourceDirectorySet source = languageSourceSet.getSource();
                                    if (source.getSrcDirs().isEmpty()) {
                                        source.srcDir("src/" + functionalSourceSet.getName() + "/"
                                                + languageSourceSet.getName());
                                    }
                                }
                            });
                }
            });
        }

        @BinaryType
        public static void defineBinaryType(BinaryTypeBuilder<AndroidBinary> builder) {
            builder.defaultImplementation(DefaultAndroidBinary.class);
        }

        @ComponentBinaries
        public static void createBinaries(
                final ModelMap<AndroidBinary> binaries,
                @Path("android") final AndroidConfig androidConfig,
                @Path("android.buildTypes") final ModelMap<BuildType> buildTypes,
                final List<ProductFlavorCombo<ProductFlavor>> flavorCombos,
<<<<<<< HEAD
                @Path("android.sources") final AndroidComponentModelSourceSet sources,
=======
                @Path("android.sources") final ModelMap<FunctionalSourceSet> sources,
>>>>>>> b6251bdf
                final AndroidComponentSpec spec) {
            if (flavorCombos.isEmpty()) {
                flavorCombos.add(new ProductFlavorCombo<ProductFlavor>());
            }

            for (final BuildType buildType : buildTypes.values()) {
                for (final ProductFlavorCombo<ProductFlavor> flavorCombo : flavorCombos) {
                    binaries.create(getBinaryName(buildType, flavorCombo),
                            new Action<AndroidBinary>() {
                                @Override
                                public void execute(AndroidBinary androidBinary) {
                                    DefaultAndroidBinary binary = (DefaultAndroidBinary) androidBinary;
                                    binary.setBuildType(buildType);
                                    binary.setProductFlavors(flavorCombo.getFlavorList());

                                    sourceBinary(binary, sources, "main");
                                    sourceBinary(binary, sources, buildType.getName());
                                    for (ProductFlavor flavor : flavorCombo.getFlavorList()) {
                                        sourceBinary(binary, sources, flavor.getName());
                                    }
                                    if (flavorCombo.getFlavorList().size() > 1) {
                                        sourceBinary(binary, sources, flavorCombo.getName());
                                    }
                                }
                            });
                }
            }
        }

        /**
         * Add sources to the specified binary.
         */
        private static void sourceBinary(
                BinarySpec binary,
<<<<<<< HEAD
                AndroidComponentModelSourceSet projectSourceSet,
                final String sourceSetName) {
            FunctionalSourceSet sourceSet = projectSourceSet.findByName(sourceSetName);
=======
                ModelMap<FunctionalSourceSet> projectSourceSet,
                final String sourceSetName) {
            FunctionalSourceSet sourceSet = projectSourceSet.get(sourceSetName);
>>>>>>> b6251bdf
            if (sourceSet != null) {
                binary.getInputs().addAll(sourceSet);
            }
        }

        private static String getBinaryName(BuildType buildType, ProductFlavorCombo flavorCombo) {
            if (flavorCombo.getFlavorList().isEmpty()) {
                return buildType.getName();
            } else {
                return flavorCombo.getName() + StringHelper.capitalize(buildType.getName());
            }

        }
    }
}<|MERGE_RESOLUTION|>--- conflicted
+++ resolved
@@ -33,15 +33,9 @@
 import org.gradle.api.Action;
 import org.gradle.api.Plugin;
 import org.gradle.api.Project;
-<<<<<<< HEAD
-import org.gradle.internal.reflect.Instantiator;
-import org.gradle.internal.service.ServiceRegistry;
-import org.gradle.language.base.FunctionalSourceSet;
-=======
 import org.gradle.api.file.SourceDirectorySet;
 import org.gradle.language.base.FunctionalSourceSet;
 import org.gradle.language.base.LanguageSourceSet;
->>>>>>> b6251bdf
 import org.gradle.language.base.ProjectSourceSet;
 import org.gradle.language.base.internal.registry.LanguageRegistry;
 import org.gradle.language.base.plugins.ComponentModelBasePlugin;
@@ -112,32 +106,20 @@
     public static class Rules extends RuleSource {
 
         @LanguageType
-<<<<<<< HEAD
-        public void registerAndroidLanguageSourceSet(LanguageTypeBuilder<AndroidLanguageSourceSet> builder) {
-=======
         public static void registerAndroidLanguageSourceSet(
                 LanguageTypeBuilder<AndroidLanguageSourceSet> builder) {
->>>>>>> b6251bdf
             builder.setLanguageName("android");
             builder.defaultImplementation(AndroidLanguageSourceSet.class);
         }
 
         @LanguageType
-<<<<<<< HEAD
-        public void registerJniLibsSourceSet(LanguageTypeBuilder<JniLibsSourceSet> builder) {
-=======
         public static void registerJniLibsSourceSet(LanguageTypeBuilder<JniLibsSourceSet> builder) {
->>>>>>> b6251bdf
             builder.setLanguageName("jniLibs");
             builder.defaultImplementation(JniLibsSourceSet.class);
         }
 
         @LanguageType
-<<<<<<< HEAD
-        public void registerNativeSourceSet(LanguageTypeBuilder<NativeSourceSet> builder) {
-=======
         public static void registerNativeSourceSet(LanguageTypeBuilder<NativeSourceSet> builder) {
->>>>>>> b6251bdf
             builder.setLanguageName("jni");
             builder.defaultImplementation(NativeSourceSet.class);
         }
@@ -274,11 +256,7 @@
                 @Path("android") final AndroidConfig androidConfig,
                 @Path("android.buildTypes") final ModelMap<BuildType> buildTypes,
                 final List<ProductFlavorCombo<ProductFlavor>> flavorCombos,
-<<<<<<< HEAD
-                @Path("android.sources") final AndroidComponentModelSourceSet sources,
-=======
                 @Path("android.sources") final ModelMap<FunctionalSourceSet> sources,
->>>>>>> b6251bdf
                 final AndroidComponentSpec spec) {
             if (flavorCombos.isEmpty()) {
                 flavorCombos.add(new ProductFlavorCombo<ProductFlavor>());
@@ -313,15 +291,9 @@
          */
         private static void sourceBinary(
                 BinarySpec binary,
-<<<<<<< HEAD
-                AndroidComponentModelSourceSet projectSourceSet,
-                final String sourceSetName) {
-            FunctionalSourceSet sourceSet = projectSourceSet.findByName(sourceSetName);
-=======
                 ModelMap<FunctionalSourceSet> projectSourceSet,
                 final String sourceSetName) {
             FunctionalSourceSet sourceSet = projectSourceSet.get(sourceSetName);
->>>>>>> b6251bdf
             if (sourceSet != null) {
                 binary.getInputs().addAll(sourceSet);
             }

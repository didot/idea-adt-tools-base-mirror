--- conflicted
+++ resolved
@@ -20,15 +20,6 @@
 import static com.android.build.gradle.ndk.internal.BinaryToolHelper.getCppCompiler;
 
 import com.android.annotations.NonNull;
-<<<<<<< HEAD
-import com.android.build.gradle.internal.NativeDependencyResolver;
-import com.android.build.gradle.internal.AndroidNativeDependencySpec;
-import com.android.build.gradle.internal.NativeDependencyResolveResult;
-import com.android.build.gradle.internal.NdkHandler;
-import com.android.build.gradle.internal.core.Abi;
-import com.android.build.gradle.managed.NdkConfig;
-import com.android.build.gradle.model.AndroidComponentModelSourceSet;
-=======
 import com.android.build.gradle.internal.NativeDependencyLinkage;
 import com.android.build.gradle.internal.dependency.AndroidNativeDependencySpec;
 import com.android.build.gradle.internal.dependency.NativeDependencyResolveResult;
@@ -37,18 +28,14 @@
 import com.android.build.gradle.internal.NdkHandler;
 import com.android.build.gradle.internal.core.Abi;
 import com.android.build.gradle.managed.NdkConfig;
->>>>>>> b6251bdf
 import com.android.build.gradle.model.NativeSourceSet;
 import com.android.build.gradle.tasks.GdbSetupTask;
 import com.android.build.gradle.tasks.StripDebugSymbolTask;
 import com.android.utils.StringHelper;
 import com.google.common.base.Objects;
 import com.google.common.collect.Lists;
-<<<<<<< HEAD
-=======
 import com.google.common.collect.Maps;
 import com.google.common.collect.Multimap;
->>>>>>> b6251bdf
 
 import org.gradle.api.Action;
 import org.gradle.api.Task;
@@ -67,19 +54,12 @@
 import org.gradle.nativeplatform.NativeLibrarySpec;
 import org.gradle.nativeplatform.SharedLibraryBinarySpec;
 import org.gradle.nativeplatform.StaticLibraryBinarySpec;
-<<<<<<< HEAD
-import org.gradle.nativeplatform.internal.NativeBinarySpecInternal;
-=======
->>>>>>> b6251bdf
 import org.gradle.platform.base.BinarySpec;
 import org.gradle.platform.base.binary.BaseBinarySpec;
 
 import java.io.File;
-<<<<<<< HEAD
-=======
 import java.util.Collection;
 import java.util.Collections;
->>>>>>> b6251bdf
 import java.util.List;
 import java.util.Map;
 
@@ -112,22 +92,11 @@
                 .withType(NativeLibraryBinarySpec.class, new Action<NativeLibraryBinarySpec>() {
                     @Override
                     public void execute(final NativeLibraryBinarySpec binary) {
-<<<<<<< HEAD
-                        List<NativeSourceSet> jniSources = Lists.newArrayList();
-                        jniSources.add(sourceIfExist(binary, sources, "main"));
-                        jniSources.add(sourceIfExist(binary, sources, binary.getFlavor().getName()));
-                        jniSources.add(
-                                sourceIfExist(binary, sources, binary.getBuildType().getName()));
-                        jniSources.add(sourceIfExist(binary, sources,
-                                binary.getFlavor().getName()
-                                        + StringHelper.capitalize(binary.getBuildType().getName())));
-=======
                         Map<String, NativeSourceSet> jniSources =
                                 findNativeSourceSets(binary, sources);
                         for (Map.Entry<String, NativeSourceSet> entry : jniSources.entrySet()) {
                             addNativeSourceSets(binary, entry.getKey(), entry.getValue());
                         }
->>>>>>> b6251bdf
 
                         getCCompiler(binary).define("ANDROID");
                         getCppCompiler(binary).define("ANDROID");
@@ -168,17 +137,10 @@
                         binary.getLinker().args("--sysroot=" + sysroot);
                         binary.getLinker().args("-Wl,--build-id");
 
-<<<<<<< HEAD
-                        for (NativeSourceSet jniSource : jniSources) {
-                            if (jniSource != null) {
-                                resolveDependencies(serviceRegistry, binary, jniSource);
-                            }
-=======
                         for (NativeSourceSet jniSource : jniSources.values()) {
                             handleDependencies(
                                     binary,
                                     resolveDependency(serviceRegistry, binary, jniSource));
->>>>>>> b6251bdf
                         }
                     }
                 });
@@ -256,118 +218,6 @@
         }
     }
 
-<<<<<<< HEAD
-    private static void resolveDependencies(
-            ServiceRegistry serviceRegistry,
-            NativeBinarySpec binary,
-            NativeSourceSet sourceSet) {
-
-        NativeDependencyResolveResult dependencies =
-                new NativeDependencyResolver(
-                        serviceRegistry,
-                        sourceSet.getDependencies(),
-                        new AndroidNativeDependencySpec(
-                                null,
-                                null,
-                                binary.getBuildType().getName(),
-                                binary.getFlavor().getName(),
-                                binary.getTargetPlatform().getName(),
-                                "static")).resolve();
-        for (final NativeLibraryBinarySpec nativeBinary: dependencies.getNativeBinaries()) {
-            // TODO: Handle transitive dependencies.
-            final String abi = nativeBinary.getTargetPlatform().getName();
-            if (binary.getTargetPlatform().getName().equals(abi)) {
-                binary.getTasks().all(
-                        new Action<Task>() {
-                            @Override
-                            public void execute(Task task) {
-                                task.dependsOn(nativeBinary);
-                            }
-                        });
-                binary.getLinker().args(
-                        ((NativeBinarySpecInternal) nativeBinary).getPrimaryOutput().getPath());
-                // TODO: Add dependency exported headers as include path.
-            }
-        }
-        for (final Map.Entry<Abi, File> entry : dependencies.getLibraryFiles().entries()) {
-            if (entry.getKey().getName().equals(binary.getTargetPlatform().getName())) {
-                binary.getLinker().args(entry.getValue().getPath());
-            }
-        }
-    }
-
-    public static void createTasks(
-            @NonNull ModelMap<Task> tasks,
-            @NonNull NativeBinarySpec binary,
-            @NonNull File buildDir,
-            @NonNull NdkConfig ndkConfig,
-            @NonNull NdkHandler ndkHandler) {
-        String compileNdkTaskName = NdkNamingScheme.getNdkBuildTaskName(binary);
-        tasks.create(compileNdkTaskName);
-
-        if (binary instanceof SharedLibraryBinarySpec) {
-
-            StlConfiguration.createStlCopyTask(tasks, binary, buildDir, ndkHandler,
-                    ndkConfig.getStl(), compileNdkTaskName);
-
-            if (Boolean.TRUE.equals(ndkConfig.getDebuggable())) {
-                // TODO: Use AndroidTaskRegistry and scopes to create tasks in experimental plugin.
-                setupNdkGdbDebug(tasks, binary, buildDir, ndkConfig, ndkHandler,
-                        compileNdkTaskName);
-            }
-            createStripDebugTask(tasks, (SharedLibraryBinarySpec) binary, buildDir, ndkHandler,
-                    compileNdkTaskName);
-        }
-    }
-
-    /**
-     * Add the sourceSet with the specified name to the binary if such sourceSet is defined.
-     * Returns the JNI source set found.
-     */
-    private static NativeSourceSet sourceIfExist(
-            BinarySpec binary,
-            AndroidComponentModelSourceSet projectSourceSet,
-            final String sourceSetName) {
-        FunctionalSourceSet sourceSet = projectSourceSet.findByName(sourceSetName);
-        if (sourceSet != null) {
-            final NativeSourceSet jni = sourceSet.withType(NativeSourceSet.class).getByName("jni");
-            binary.sources(new Action<ModelMap<LanguageSourceSet>>() {
-                @Override
-                public void execute(ModelMap<LanguageSourceSet> languageSourceSets) {
-                    // Hardcode the acceptable extension until we find a suitable DSL for user to
-                    // modify.
-                    languageSourceSets.create(
-                            sourceSetName + "C",
-                            CSourceSet.class,
-                            new Action<LanguageSourceSet>() {
-                                @Override
-                                public void execute(LanguageSourceSet source) {
-                                    source.getSource().setSrcDirs(jni.getSource().getSrcDirs());
-                                    source.getSource().include("**/*.c");
-                                    source.getSource().exclude(jni.getSource().getExcludes());
-                                }
-                            });
-                    languageSourceSets.create(
-                            sourceSetName + "Cpp",
-                            CppSourceSet.class,
-                            new Action<LanguageSourceSet>() {
-                                @Override
-                                public void execute(LanguageSourceSet source) {
-                                    source.getSource().setSrcDirs(jni.getSource().getSrcDirs());
-                                    source.getSource().include("**/*.C");
-                                    source.getSource().include("**/*.CPP");
-                                    source.getSource().include("**/*.c++");
-                                    source.getSource().include("**/*.cc");
-                                    source.getSource().include("**/*.cp");
-                                    source.getSource().include("**/*.cpp");
-                                    source.getSource().include("**/*.cxx");
-                                    source.getSource().exclude(jni.getSource().getExcludes());
-                                }
-                            });
-                }
-            });
-            return jni;
-=======
 
     public static NativeDependencyResolveResult resolveDependency(
             @NonNull ServiceRegistry serviceRegistry,
@@ -528,9 +378,7 @@
                     buildDir,
                     ndkHandler,
                     compileNdkTaskName);
->>>>>>> b6251bdf
-        }
-        return null;
+        }
     }
 
     /**

--- conflicted
+++ resolved
@@ -30,11 +30,7 @@
 import com.android.build.gradle.internal.ndk.StlNativeToolSpecification;
 import com.android.build.gradle.managed.NdkConfig;
 import com.android.build.gradle.model.NativeSourceSet;
-<<<<<<< HEAD
-import com.android.build.gradle.tasks.StripDebugSymbolTask;
-=======
 import com.android.build.gradle.tasks.MergeNativeLibrariesConfigAction;
->>>>>>> d4ff5ef3
 import com.android.utils.StringHelper;
 import com.google.common.base.Objects;
 import com.google.common.collect.ImmutableMap;
@@ -46,6 +42,7 @@
 import org.gradle.api.Task;
 import org.gradle.api.file.FileCollection;
 import org.gradle.api.file.SourceDirectorySet;
+import org.gradle.api.tasks.Copy;
 import org.gradle.internal.service.ServiceRegistry;
 import org.gradle.language.base.FunctionalSourceSet;
 import org.gradle.language.c.CSourceSet;
@@ -137,7 +134,6 @@
                 });
     }
 
-
     /**
      * Configure output file of a native library binary.
      */
@@ -148,7 +144,6 @@
         // Set output library filename.
         if (binary instanceof SharedLibraryBinarySpec) {
             ((SharedLibraryBinarySpec) binary).setSharedLibraryFile(
-<<<<<<< HEAD
                     new File(
                             buildDir,
                             NdkNamingScheme.getDebugLibraryDirectoryName(binary)
@@ -156,24 +151,12 @@
                                     + NdkNamingScheme.getSharedLibraryFileName(
                                     moduleName)));
             ((SharedLibraryBinarySpec) binary).setSharedLibraryLinkFile(
-=======
->>>>>>> d4ff5ef3
                     new File(
                             buildDir,
                             NdkNamingScheme.getDebugLibraryDirectoryName(binary)
                                     + "/"
                                     + NdkNamingScheme.getSharedLibraryFileName(
                                     moduleName)));
-<<<<<<< HEAD
-=======
-            ((SharedLibraryBinarySpec) binary).setSharedLibraryLinkFile(
-                    new File(
-                            buildDir,
-                            NdkNamingScheme.getDebugLibraryDirectoryName(binary)
-                                    + "/"
-                                    + NdkNamingScheme.getSharedLibraryFileName(
-                                    moduleName)));
->>>>>>> d4ff5ef3
         } else if (binary instanceof StaticLibraryBinarySpec) {
             ((StaticLibraryBinarySpec) binary).setStaticLibraryFile(
                     new File(
@@ -194,13 +177,8 @@
             NativeLibraryBinarySpec binary,
             final NdkConfig ndkConfig,
             final NdkHandler ndkHandler) {
-<<<<<<< HEAD
-        String sysroot = ndkHandler.getSysroot(
-                Abi.getByName(binary.getTargetPlatform().getName()));
-=======
         Abi abi = Abi.getByName(binary.getTargetPlatform().getName());
         String sysroot = ndkHandler.getSysroot(abi);
->>>>>>> d4ff5ef3
 
         if (ndkConfig.getRenderscriptNdkMode()) {
             binary.getcCompiler().args("-I" + sysroot + "/usr/include/rs");
@@ -395,11 +373,7 @@
                     ndkConfig.getStlVersion(),
                     compileNdkTaskName);
 
-<<<<<<< HEAD
-            createStripDebugTask(
-=======
             createCopyLibrariesTask(
->>>>>>> d4ff5ef3
                     tasks,
                     (SharedLibraryBinarySpec) binary,
                     dependencyMap,
@@ -408,14 +382,10 @@
         }
     }
 
-<<<<<<< HEAD
-    private static void createStripDebugTask(
-=======
     /**
      * Create tasks for copying the libraries and their dependencies.
      */
     private static void createCopyLibrariesTask(
->>>>>>> d4ff5ef3
             ModelMap<Task> tasks,
             final SharedLibraryBinarySpec binary,
             @NonNull final Multimap<String, NativeDependencyResolveResult> dependencyMap,

/*
 * Copyright (C) 2016 The Android Open Source Project
 *
 * Licensed under the Apache License, Version 2.0 (the "License");
 * you may not use this file except in compliance with the License.
 * You may obtain a copy of the License at
 *
 *      http://www.apache.org/licenses/LICENSE-2.0
 *
 * Unless required by applicable law or agreed to in writing, software
 * distributed under the License is distributed on an "AS IS" BASIS,
 * WITHOUT WARRANTIES OR CONDITIONS OF ANY KIND, either express or implied.
 * See the License for the specific language governing permissions and
 * limitations under the License.
 */

package com.android.build.gradle.ndk.internal;

import com.android.annotations.NonNull;
import com.android.annotations.Nullable;
<<<<<<< HEAD
import com.android.build.gradle.internal.NdkHandler;
import com.google.common.collect.ImmutableList;
=======
import com.android.build.gradle.internal.core.Abi;
import com.android.build.gradle.internal.ndk.NdkHandler;
import com.android.build.gradle.internal.ndk.Stl;
import com.android.build.gradle.internal.ndk.StlNativeToolSpecification;
>>>>>>> d4ff5ef3

import org.gradle.api.Task;
import org.gradle.api.tasks.Copy;
import org.gradle.model.ModelMap;
import org.gradle.nativeplatform.NativeBinarySpec;

import java.io.File;
<<<<<<< HEAD
import java.util.List;
=======
>>>>>>> d4ff5ef3

/**
 * Configuration to setup STL for NDK.
 */
public class StlConfiguration {

<<<<<<< HEAD
    private static final List<String> VALID_STL = ImmutableList.of(
            "system",
            "stlport_static",
            "stlport_shared",
            "gnustl_static",
            "gnustl_shared",
            "gabi++_static",
            "gabi++_shared",
            "c++_static",
            "c++_shared");

    public static File getStlBaseDirectory(NdkHandler ndkHandler) {
        return new File(ndkHandler.getNdkDirectory(), "sources/cxx-stl/");
    }

    public static void checkStl(String stl) {
        if (!VALID_STL.contains(stl)) {
            throw new InvalidUserDataException("Invalid STL: " + stl);
        }
    }

=======
>>>>>>> d4ff5ef3
    public static void createStlCopyTask(
            @NonNull ModelMap<Task> tasks,
            @NonNull final NativeBinarySpec binary,
            @NonNull final File buildDir,
            @NonNull NdkHandler ndkHandler,
            @NonNull Stl stl,
            @Nullable String stlVersion,
            @NonNull String buildTaskName) {
        if (!stl.isStatic()) {
            Abi abi = Abi.getByName(binary.getTargetPlatform().getName());
            final StlNativeToolSpecification stlConfig = ndkHandler.getStlNativeToolSpecification(
                    stl,
                    stlVersion,
                    abi);

            final String copyTaskName = NdkNamingScheme.getTaskName(binary, "copy", "StlSo");
            tasks.create(copyTaskName, Copy.class, copy -> {
                copy.from(stlConfig.getSharedLibs());
                copy.into(new File(buildDir,
                        NdkNamingScheme.getDebugLibraryDirectoryName(binary)));
            });
            tasks.named(buildTaskName, task -> {
                task.dependsOn(copyTaskName);
            });
        }
    }
}<|MERGE_RESOLUTION|>--- conflicted
+++ resolved
@@ -18,15 +18,10 @@
 
 import com.android.annotations.NonNull;
 import com.android.annotations.Nullable;
-<<<<<<< HEAD
-import com.android.build.gradle.internal.NdkHandler;
-import com.google.common.collect.ImmutableList;
-=======
 import com.android.build.gradle.internal.core.Abi;
 import com.android.build.gradle.internal.ndk.NdkHandler;
 import com.android.build.gradle.internal.ndk.Stl;
 import com.android.build.gradle.internal.ndk.StlNativeToolSpecification;
->>>>>>> d4ff5ef3
 
 import org.gradle.api.Task;
 import org.gradle.api.tasks.Copy;
@@ -34,40 +29,12 @@
 import org.gradle.nativeplatform.NativeBinarySpec;
 
 import java.io.File;
-<<<<<<< HEAD
-import java.util.List;
-=======
->>>>>>> d4ff5ef3
 
 /**
  * Configuration to setup STL for NDK.
  */
 public class StlConfiguration {
 
-<<<<<<< HEAD
-    private static final List<String> VALID_STL = ImmutableList.of(
-            "system",
-            "stlport_static",
-            "stlport_shared",
-            "gnustl_static",
-            "gnustl_shared",
-            "gabi++_static",
-            "gabi++_shared",
-            "c++_static",
-            "c++_shared");
-
-    public static File getStlBaseDirectory(NdkHandler ndkHandler) {
-        return new File(ndkHandler.getNdkDirectory(), "sources/cxx-stl/");
-    }
-
-    public static void checkStl(String stl) {
-        if (!VALID_STL.contains(stl)) {
-            throw new InvalidUserDataException("Invalid STL: " + stl);
-        }
-    }
-
-=======
->>>>>>> d4ff5ef3
     public static void createStlCopyTask(
             @NonNull ModelMap<Task> tasks,
             @NonNull final NativeBinarySpec binary,

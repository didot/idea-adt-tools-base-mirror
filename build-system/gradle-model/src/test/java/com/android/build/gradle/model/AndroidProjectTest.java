--- conflicted
+++ resolved
@@ -113,645 +113,6 @@
         return map;
     }
 
-<<<<<<< HEAD
-    public void testBasic() throws Exception {
-        // Load the custom model for the project
-        ProjectData projectData = getModelForProject(FOLDER_TEST_SAMPLE, "basic");
-
-        AndroidProject model = projectData.model;
-
-        assertFalse("Library Project", model.isLibrary());
-        assertEquals("Compile Target", "android-21", model.getCompileTarget());
-        assertFalse("Non empty bootclasspath", model.getBootClasspath().isEmpty());
-
-        assertNotNull("aaptOptions not null", model.getAaptOptions());
-        assertEquals("aaptOptions noCompress", 1, model.getAaptOptions().getNoCompress().size());
-        assertTrue("aaptOptions noCompress", model.getAaptOptions().getNoCompress().contains("txt"));
-        assertEquals("aaptOptions ignoreAssetsPattern", "!.svn:!.git:!.ds_store:!*.scc:.*:<dir>_*:!CVS:!thumbs.db:!picasa.ini:!*~", model.getAaptOptions().getIgnoreAssets());
-        assertFalse("aaptOptions getFailOnMissingConfigEntry", model.getAaptOptions().getFailOnMissingConfigEntry());
-
-        JavaCompileOptions javaCompileOptions = model.getJavaCompileOptions();
-        assertEquals("1.6", javaCompileOptions.getSourceCompatibility());
-        assertEquals("1.6", javaCompileOptions.getTargetCompatibility());
-    }
-
-    public void testBasicSourceProviders() throws Exception {
-        // Load the custom model for the project
-        ProjectData projectData = getModelForProject(FOLDER_TEST_SAMPLE, "basic");
-
-        AndroidProject model = projectData.model;
-        File projectDir = projectData.projectDir;
-
-        testDefaultSourceSets(model, projectDir);
-
-        // test the source provider for the artifacts
-        for (Variant variant : model.getVariants()) {
-            AndroidArtifact artifact = variant.getMainArtifact();
-            assertNull(artifact.getVariantSourceProvider());
-            assertNull(artifact.getMultiFlavorSourceProvider());
-        }
-    }
-
-    public void testBasicMultiFlavorsSourceProviders() throws Exception {
-        // Load the custom model for the project
-        ProjectData projectData = getModelForProject(FOLDER_TEST_PROJECT, "basicMultiFlavors");
-
-        AndroidProject model = projectData.model;
-        File projectDir = projectData.projectDir;
-
-        testDefaultSourceSets(model, projectDir);
-
-        // test the source provider for the flavor
-        Collection<ProductFlavorContainer> productFlavors = model.getProductFlavors();
-        assertEquals("Product Flavor Count", 4, productFlavors.size());
-
-        for (ProductFlavorContainer pfContainer : productFlavors) {
-            String name = pfContainer.getProductFlavor().getName();
-            new SourceProviderTester(
-                    model.getName(),
-                    projectDir,
-                    name,
-                    pfContainer.getSourceProvider())
-                .test();
-
-            assertEquals(1, pfContainer.getExtraSourceProviders().size());
-            SourceProviderContainer container = getSourceProviderContainer(
-                    pfContainer.getExtraSourceProviders(), ARTIFACT_ANDROID_TEST);
-            assertNotNull(container);
-
-            new SourceProviderTester(
-                    model.getName(),
-                    projectDir,
-                    ANDROID_TEST + StringHelper.capitalize(name),
-                    container.getSourceProvider())
-                .test();
-        }
-
-        // test the source provider for the artifacts
-        for (Variant variant : model.getVariants()) {
-            AndroidArtifact artifact = variant.getMainArtifact();
-            assertNotNull(artifact.getVariantSourceProvider());
-            assertNotNull(artifact.getMultiFlavorSourceProvider());
-        }
-    }
-
-    private static void testDefaultSourceSets(@NonNull AndroidProject model,
-            @NonNull File projectDir) {
-        ProductFlavorContainer defaultConfig = model.getDefaultConfig();
-
-        // test the main source provider
-        new SourceProviderTester(model.getName(), projectDir,
-                "main", defaultConfig.getSourceProvider())
-                .test();
-
-        // test the main instrumentTest source provider
-        SourceProviderContainer testSourceProviders = getSourceProviderContainer(
-                defaultConfig.getExtraSourceProviders(), ARTIFACT_ANDROID_TEST);
-        assertNotNull("InstrumentTest source Providers null-check", testSourceProviders);
-
-        new SourceProviderTester(model.getName(), projectDir,
-                ANDROID_TEST, testSourceProviders.getSourceProvider())
-            .test();
-
-        // test the source provider for the build types
-        Collection<BuildTypeContainer> buildTypes = model.getBuildTypes();
-        assertEquals("Build Type Count", 2, buildTypes.size());
-
-        for (BuildTypeContainer btContainer : model.getBuildTypes()) {
-            new SourceProviderTester(
-                    model.getName(),
-                    projectDir,
-                    btContainer.getBuildType().getName(),
-                    btContainer.getSourceProvider())
-                .test();
-
-            assertEquals(0, btContainer.getExtraSourceProviders().size());
-        }
-    }
-
-    public void testBasicVariantDetails() throws Exception {
-        // Load the custom model for the project
-        ProjectData projectData = getModelForProject(FOLDER_TEST_SAMPLE, "basic", true /*cleanFirst*/);
-
-        AndroidProject model = projectData.model;
-
-        Collection<Variant> variants = model.getVariants();
-        assertEquals("Variant Count", 2 , variants.size());
-
-        // debug variant
-        Variant debugVariant = getVariant(variants, DEBUG);
-        assertNotNull("debug Variant null-check", debugVariant);
-        new ProductFlavorTester(debugVariant.getMergedFlavor(), "Debug Merged Flavor")
-                .setVersionCode(12)
-                .setVersionName("2.0")
-                .setMinSdkVersion(16)
-                .setTargetSdkVersion(16)
-                .setTestInstrumentationRunner("android.test.InstrumentationTestRunner")
-                .setTestHandleProfiling(Boolean.FALSE)
-                .setTestFunctionalTest(null)
-            .test();
-
-        // debug variant, tested.
-        AndroidArtifact debugMainInfo = debugVariant.getMainArtifact();
-        assertNotNull("Debug main info null-check", debugMainInfo);
-        assertEquals("Debug package name", "com.android.tests.basic.debug",
-                debugMainInfo.getApplicationId());
-        assertTrue("Debug signed check", debugMainInfo.isSigned());
-        assertEquals("Debug signingConfig name", "myConfig", debugMainInfo.getSigningConfigName());
-        assertEquals("Debug sourceGenTask", "generateDebugSources", debugMainInfo.getSourceGenTaskName());
-        assertEquals("Debug compileTask", "compileDebugSources", debugMainInfo.getCompileTaskName());
-
-        Collection<AndroidArtifactOutput> debugMainOutputs = debugMainInfo.getOutputs();
-        assertNotNull("Debug main output null-check", debugMainOutputs);
-        assertEquals("Debug main output size", 1, debugMainOutputs.size());
-        AndroidArtifactOutput debugMainOutput = debugMainOutputs.iterator().next();
-        assertNotNull(debugMainOutput);
-        assertNotNull(debugMainOutput.getMainOutputFile());
-        assertNotNull(debugMainOutput.getAssembleTaskName());
-        assertNotNull(debugMainOutput.getGeneratedManifest());
-        assertEquals(12, debugMainOutput.getVersionCode());
-
-        // check debug dependencies
-        Dependencies debugDependencies = debugMainInfo.getDependencies();
-        assertNotNull(debugDependencies);
-        Collection<AndroidLibrary> debugLibraries = debugDependencies.getLibraries();
-        assertNotNull(debugLibraries);
-        assertEquals(1, debugLibraries.size());
-        assertTrue(debugDependencies.getProjects().isEmpty());
-
-        AndroidLibrary androidLibrary = debugLibraries.iterator().next();
-        assertNotNull(androidLibrary);
-        assertNotNull(androidLibrary.getBundle());
-        assertNotNull(androidLibrary.getFolder());
-        MavenCoordinates coord = androidLibrary.getResolvedCoordinates();
-        assertNotNull(coord);
-        assertEquals("com.google.android.gms:play-services:3.1.36",
-                coord.getGroupId() + ":" + coord.getArtifactId() + ":" + coord.getVersion());
-
-
-        Collection<JavaLibrary> javaLibraries = debugDependencies.getJavaLibraries();
-        assertNotNull(javaLibraries);
-        assertEquals(2, javaLibraries.size());
-
-        Set<String> javaLibs = Sets.newHashSet(
-                "com.android.support:support-v13:13.0.0",
-                "com.android.support:support-v4:13.0.0"
-        );
-
-        for (JavaLibrary javaLib : javaLibraries) {
-            coord = javaLib.getResolvedCoordinates();
-            assertNotNull(coord);
-            String lib = coord.getGroupId() + ":" + coord.getArtifactId() + ":" + coord.getVersion();
-            assertTrue(javaLibs.contains(lib));
-            javaLibs.remove(lib);
-        }
-
-        // this variant is tested.
-        Collection<AndroidArtifact> debugExtraAndroidArtifacts = debugVariant.getExtraAndroidArtifacts();
-        AndroidArtifact debugTestInfo = getAndroidArtifact(debugExtraAndroidArtifacts,
-                ARTIFACT_ANDROID_TEST);
-        assertNotNull("Test info null-check", debugTestInfo);
-        assertEquals("Test package name", "com.android.tests.basic.debug.test",
-                debugTestInfo.getApplicationId());
-        assertTrue("Test signed check", debugTestInfo.isSigned());
-        assertEquals("Test signingConfig name", "myConfig", debugTestInfo.getSigningConfigName());
-        assertEquals("Test sourceGenTask", "generateDebugAndroidTestSources", debugTestInfo.getSourceGenTaskName());
-        assertEquals("Test compileTask", "compileDebugAndroidTestSources", debugTestInfo.getCompileTaskName());
-
-        Collection<File> generatedResFolders = debugTestInfo.getGeneratedResourceFolders();
-        assertNotNull(generatedResFolders);
-        // size 2 = rs output + resValue output
-        assertEquals(2, generatedResFolders.size());
-
-        Collection<AndroidArtifactOutput> debugTestOutputs = debugTestInfo.getOutputs();
-        assertNotNull("Debug test output null-check", debugTestOutputs);
-        assertEquals("Debug test output size", 1, debugTestOutputs.size());
-        AndroidArtifactOutput debugTestOutput = debugTestOutputs.iterator().next();
-        assertNotNull(debugTestOutput);
-        assertNotNull(debugTestOutput.getMainOutputFile());
-        assertNotNull(debugTestOutput.getAssembleTaskName());
-        assertNotNull(debugTestOutput.getGeneratedManifest());
-
-        // test the resValues and buildConfigFields.
-        ProductFlavor defaultConfig = model.getDefaultConfig().getProductFlavor();
-        Map<String, ClassField> buildConfigFields = defaultConfig.getBuildConfigFields();
-        assertNotNull(buildConfigFields);
-        assertEquals(2, buildConfigFields.size());
-
-        assertEquals("true", buildConfigFields.get("DEFAULT").getValue());
-        assertEquals("\"foo2\"", buildConfigFields.get("FOO").getValue());
-
-        Map<String, ClassField> resValues = defaultConfig.getResValues();
-        assertNotNull(resValues);
-        assertEquals(1, resValues.size());
-
-        assertEquals("foo", resValues.get("foo").getValue());
-
-        // test on the debug build type.
-        Collection<BuildTypeContainer> buildTypes = model.getBuildTypes();
-        for (BuildTypeContainer buildTypeContainer : buildTypes) {
-            if (buildTypeContainer.getBuildType().getName().equals(DEBUG)) {
-                buildConfigFields = buildTypeContainer.getBuildType().getBuildConfigFields();
-                assertNotNull(buildConfigFields);
-                assertEquals(1, buildConfigFields.size());
-
-                assertEquals("\"bar\"", buildConfigFields.get("FOO").getValue());
-
-                resValues = buildTypeContainer.getBuildType().getResValues();
-                assertNotNull(resValues);
-                assertEquals(1, resValues.size());
-
-                assertEquals("foo2", resValues.get("foo").getValue());
-            }
-        }
-
-        // now test the merged flavor
-        ProductFlavor mergedFlavor = debugVariant.getMergedFlavor();
-
-        buildConfigFields = mergedFlavor.getBuildConfigFields();
-        assertNotNull(buildConfigFields);
-        assertEquals(2, buildConfigFields.size());
-
-        assertEquals("true", buildConfigFields.get("DEFAULT").getValue());
-        assertEquals("\"foo2\"", buildConfigFields.get("FOO").getValue());
-
-        resValues = mergedFlavor.getResValues();
-        assertNotNull(resValues);
-        assertEquals(1, resValues.size());
-
-        assertEquals("foo", resValues.get("foo").getValue());
-
-
-        // release variant, not tested.
-        Variant releaseVariant = getVariant(variants, "release");
-        assertNotNull("release Variant null-check", releaseVariant);
-
-        AndroidArtifact relMainInfo = releaseVariant.getMainArtifact();
-        assertNotNull("Release main info null-check", relMainInfo);
-        assertEquals("Release package name", "com.android.tests.basic",
-                relMainInfo.getApplicationId());
-        assertFalse("Release signed check", relMainInfo.isSigned());
-        assertNull("Release signingConfig name", relMainInfo.getSigningConfigName());
-        assertEquals("Release sourceGenTask", "generateReleaseSources", relMainInfo.getSourceGenTaskName());
-        assertEquals("Release javaCompileTask", "compileReleaseSources", relMainInfo.getCompileTaskName());
-
-        Collection<AndroidArtifactOutput> relMainOutputs = relMainInfo.getOutputs();
-        assertNotNull("Rel Main output null-check", relMainOutputs);
-        assertEquals("Rel Main output size", 1, relMainOutputs.size());
-        AndroidArtifactOutput relMainOutput = relMainOutputs.iterator().next();
-        assertNotNull(relMainOutput);
-        assertNotNull(relMainOutput.getMainOutputFile());
-        assertNotNull(relMainOutput.getAssembleTaskName());
-        assertNotNull(relMainOutput.getGeneratedManifest());
-        assertEquals(13, relMainOutput.getVersionCode());
-
-
-        Collection<AndroidArtifact> releaseExtraAndroidArtifacts = releaseVariant.getExtraAndroidArtifacts();
-        AndroidArtifact relTestInfo = getAndroidArtifact(releaseExtraAndroidArtifacts, ARTIFACT_ANDROID_TEST);
-        assertNull("Release test info null-check", relTestInfo);
-
-        // check release dependencies
-        Dependencies releaseDependencies = relMainInfo.getDependencies();
-        assertNotNull(releaseDependencies);
-        Collection<AndroidLibrary> releaseLibraries = releaseDependencies.getLibraries();
-        assertNotNull(releaseLibraries);
-        assertEquals(3, releaseLibraries.size());
-
-        // map for each aar we expect to find and how many local jars they each have.
-        Map<String, Integer> aarLibs = Maps.newHashMapWithExpectedSize(3);
-        aarLibs.put("com.android.support:support-v13:21.0.0", 1);
-        aarLibs.put("com.android.support:support-v4:21.0.0", 1);
-        aarLibs.put("com.google.android.gms:play-services:3.1.36", 0);
-        for (AndroidLibrary androidLib : releaseLibraries) {
-            assertNotNull(androidLib.getBundle());
-            assertNotNull(androidLib.getFolder());
-            coord = androidLib.getResolvedCoordinates();
-            assertNotNull(coord);
-            String lib = coord.getGroupId() + ":" + coord.getArtifactId() + ":" + coord.getVersion();
-
-            Integer localJarCount = aarLibs.get(lib);
-            assertNotNull("Check presence of " + lib, localJarCount);
-            assertEquals("Check local jar count for " + lib,
-                    localJarCount.intValue(), androidLib.getLocalJars().size());
-            System.out.println(">>" + androidLib.getLocalJars());
-            aarLibs.remove(lib);
-        }
-
-        assertTrue("check for missing libs", aarLibs.isEmpty());
-    }
-
-    public void testBasicSigningConfigs() throws Exception {
-        // Load the custom model for the project
-        ProjectData projectData = getModelForProject(FOLDER_TEST_SAMPLE, "basic");
-
-        AndroidProject model = projectData.model;
-
-        Collection<SigningConfig> signingConfigs = model.getSigningConfigs();
-        assertNotNull("SigningConfigs null-check", signingConfigs);
-        assertEquals("Number of signingConfig", 2, signingConfigs.size());
-
-        SigningConfig debugSigningConfig = getSigningConfig(signingConfigs, DEBUG);
-        assertNotNull("debug signing config null-check", debugSigningConfig);
-        new SigningConfigTester(debugSigningConfig, DEBUG, true).test();
-
-        SigningConfig mySigningConfig = getSigningConfig(signingConfigs, "myConfig");
-        assertNotNull("myConfig signing config null-check", mySigningConfig);
-        new SigningConfigTester(mySigningConfig, "myConfig", true)
-                .setStoreFile(new File(projectData.projectDir, "debug.keystore"))
-                .test();
-    }
-
-    public void testDensitySplitOutputs() throws Exception {
-        // Load the custom model for the project
-        ProjectData projectData = getModelForProject(FOLDER_TEST_SAMPLE, "densitySplit");
-
-        AndroidProject model = projectData.model;
-
-        Collection<Variant> variants = model.getVariants();
-        assertEquals("Variant Count", 2 , variants.size());
-
-        // get the main artifact of the debug artifact
-        Variant debugVariant = getVariant(variants, DEBUG);
-        assertNotNull("debug Variant null-check", debugVariant);
-        AndroidArtifact debugMainArficat = debugVariant.getMainArtifact();
-        assertNotNull("Debug main info null-check", debugMainArficat);
-
-        // get the outputs.
-        Collection<AndroidArtifactOutput> debugOutputs = debugMainArficat.getOutputs();
-        assertNotNull(debugOutputs);
-        assertEquals(5, debugOutputs.size());
-
-        // build a map of expected outputs and their versionCode
-        Map<String, Integer> expected = Maps.newHashMapWithExpectedSize(5);
-        expected.put(null, 112);
-        expected.put("mdpi", 212);
-        expected.put("hdpi", 312);
-        expected.put("xhdpi", 412);
-        expected.put("xxhdpi", 512);
-
-        assertEquals(5, debugOutputs.size());
-        for (AndroidArtifactOutput output : debugOutputs) {
-            assertEquals(OutputFile.FULL_SPLIT, output.getMainOutputFile().getOutputType());
-            Collection<? extends OutputFile> outputFiles = output.getOutputs();
-            assertEquals(1, outputFiles.size());
-            assertNotNull(output.getMainOutputFile());
-
-            String densityFilter = getFilter(output.getMainOutputFile(), OutputFile.DENSITY);
-            Integer value = expected.get(densityFilter);
-            // this checks we're not getting an unexpected output.
-            assertNotNull("Check Valid output: " + (densityFilter == null ? "universal"
-                            : densityFilter),
-                    value);
-
-            assertEquals(value.intValue(), output.getVersionCode());
-            expected.remove(densityFilter);
-}
-
-        // this checks we didn't miss any expected output.
-        assertTrue(expected.isEmpty());
-    }
-
-    @Nullable
-    private static String getFilter(@NonNull OutputFile outputFile, @NonNull String filterType) {
-        for (FilterData filterData : outputFile.getFilters()) {
-            if (filterData.getFilterType().equals(filterType)) {
-                return filterData.getIdentifier();
-            }
-        }
-        return null;
-    }
-
-    public void testDensityPureSplitOutputs() throws Exception {
-        // Load the custom model for the project
-        ProjectData projectData = getModelForProject(FOLDER_TEST_SAMPLE, "densitySplitInL");
-
-        AndroidProject model = projectData.model;
-
-        Collection<Variant> variants = model.getVariants();
-        assertEquals("Variant Count", 2 , variants.size());
-
-        // get the main artifact of the debug artifact
-        Variant debugVariant = getVariant(variants, DEBUG);
-        assertNotNull("debug Variant null-check", debugVariant);
-        AndroidArtifact debugMainArtifact = debugVariant.getMainArtifact();
-        assertNotNull("Debug main info null-check", debugMainArtifact);
-
-        // get the outputs.
-        Collection<AndroidArtifactOutput> debugOutputs = debugMainArtifact.getOutputs();
-        assertNotNull(debugOutputs);
-
-        // build a set of expected outputs
-        Set<String> expected = Sets.newHashSetWithExpectedSize(5);
-        expected.add(null);
-        expected.add("mdpi");
-        expected.add("hdpi");
-        expected.add("xhdpi");
-        expected.add("xxhdpi");
-
-        assertEquals(1, debugOutputs.size());
-        AndroidArtifactOutput output = debugOutputs.iterator().next();
-        //assertEquals(5, output.getOutputs().size());
-        for (OutputFile outputFile : output.getOutputs()) {
-            String densityFilter = getFilter(outputFile, OutputFile.DENSITY);
-            assertEquals(densityFilter == null ? OutputFile.MAIN : OutputFile.SPLIT,
-                    outputFile.getOutputType());
-
-            // with pure splits, all split have the same version code.
-            assertEquals(12, output.getVersionCode());
-            expected.remove(densityFilter);
-        }
-
-        // this checks we didn't miss any expected output.
-        //assertTrue(expected.isEmpty());
-    }
-
-    public void testAbiSplitOutputs() throws Exception {
-        // Load the custom model for the project
-        ProjectData projectData = getModelForProject(FOLDER_TEST_SAMPLE, "ndkSanAngeles");
-
-        AndroidProject model = projectData.model;
-
-        Collection<Variant> variants = model.getVariants();
-        assertEquals("Variant Count", 2, variants.size());
-
-        // get the main artifact of the debug artifact
-        Variant debugVariant = getVariant(variants, DEBUG);
-        assertNotNull("debug Variant null-check", debugVariant);
-        AndroidArtifact debugMainArficat = debugVariant.getMainArtifact();
-        assertNotNull("Debug main info null-check", debugMainArficat);
-
-        // get the outputs.
-        Collection<AndroidArtifactOutput> debugOutputs = debugMainArficat.getOutputs();
-        assertNotNull(debugOutputs);
-        assertEquals(3, debugOutputs.size());
-
-        // build a map of expected outputs and their versionCode
-        Map<String, Integer> expected = Maps.newHashMapWithExpectedSize(5);
-        expected.put("armeabi-v7a", 1000123);
-        expected.put("mips", 2000123);
-        expected.put("x86", 3000123);
-
-        assertEquals(3, debugOutputs.size());
-        for (AndroidArtifactOutput output : debugOutputs) {
-            Collection<? extends OutputFile> outputFiles = output.getOutputs();
-            assertEquals(1, outputFiles.size());
-            for (FilterData filterData : outputFiles.iterator().next().getFilters()) {
-                if (filterData.getFilterType().equals(OutputFile.ABI)) {
-                    String abiFilter = filterData.getIdentifier();
-                    Integer value = expected.get(abiFilter);
-                    // this checks we're not getting an unexpected output.
-                    assertNotNull("Check Valid output: " + abiFilter, value);
-
-                    assertEquals(value.intValue(), output.getVersionCode());
-                    expected.remove(abiFilter);
-                }
-            }
-        }
-
-        // this checks we didn't miss any expected output.
-        assertTrue(expected.isEmpty());
-    }
-
-    public void testMigrated() throws Exception {
-        // Load the custom model for the project
-        ProjectData projectData = getModelForProject(FOLDER_TEST_SAMPLE, "migrated");
-
-        AndroidProject model = projectData.model;
-        File projectDir = projectData.projectDir;
-
-        assertNotNull("Model Object null-check", model);
-        assertEquals("Model Name", "migrated", model.getName());
-        assertFalse("Library Project", model.isLibrary());
-
-        ProductFlavorContainer defaultConfig = model.getDefaultConfig();
-
-        new SourceProviderTester(model.getName(), projectDir,
-                "main", defaultConfig.getSourceProvider())
-                .setJavaDir("src")
-                .setResourcesDir("src")
-                .setAidlDir("src")
-                .setRenderscriptDir("src")
-                .setResDir("res")
-                .setAssetsDir("assets")
-                .setManifestFile("AndroidManifest.xml")
-                .test();
-
-        SourceProviderContainer testSourceProviderContainer = getSourceProviderContainer(
-                defaultConfig.getExtraSourceProviders(), ARTIFACT_ANDROID_TEST);
-        assertNotNull("InstrumentTest source Providers null-check", testSourceProviderContainer);
-
-        new SourceProviderTester(model.getName(), projectDir,
-                ANDROID_TEST, testSourceProviderContainer.getSourceProvider())
-                .setJavaDir("tests/java")
-                .setResourcesDir("tests/resources")
-                .setAidlDir("tests/aidl")
-                .setJniDir("tests/jni")
-                .setRenderscriptDir("tests/rs")
-                .setResDir("tests/res")
-                .setAssetsDir("tests/assets")
-                .setManifestFile("tests/AndroidManifest.xml")
-                .test();
-    }
-
-    public void testRenamedApk() throws Exception {
-        // Load the custom model for the project
-        ProjectData projectData = getModelForProject(FOLDER_TEST_SAMPLE, "renamedApk");
-
-        AndroidProject model = projectData.model;
-        File projectDir = projectData.projectDir;
-
-        assertNotNull("Model Object null-check", model);
-        assertEquals("Model Name", "renamedApk", model.getName());
-
-        Collection<Variant> variants = model.getVariants();
-        assertEquals("Variant Count", 2 , variants.size());
-
-        File buildDir = new File(projectDir, "build");
-
-        for (Variant variant : variants) {
-            AndroidArtifact mainInfo = variant.getMainArtifact();
-            assertNotNull(
-                    "Null-check on mainArtifactInfo for " + variant.getDisplayName(),
-                    mainInfo);
-
-            AndroidArtifactOutput output = mainInfo.getOutputs().iterator().next();
-
-            assertEquals("Output file for " + variant.getName(),
-                    new File(buildDir, variant.getName() + ".apk"),
-                    output.getMainOutputFile().getOutputFile());
-        }
-    }
-
-    public void testFilteredOutBuildType() throws Exception {
-        // Load the custom model for the project
-        ProjectData projectData = getModelForProject(FOLDER_TEST_SAMPLE, "filteredOutBuildType");
-
-        AndroidProject model = projectData.model;
-
-        assertEquals("Variant Count", 1, model.getVariants().size());
-        Variant variant = model.getVariants().iterator().next();
-        assertEquals("Variant name", "release", variant.getBuildType());
-    }
-
-    public void testFilteredOutVariants() throws Exception {
-        // Load the custom model for the project
-        ProjectData projectData = getModelForProject(FOLDER_TEST_SAMPLE, "filteredOutVariants");
-
-        AndroidProject model = projectData.model;
-
-        Collection<Variant> variants = model.getVariants();
-        // check we have the right number of variants:
-        // arm/cupcake, arm/gingerbread, x86/gingerbread, mips/gingerbread
-        // all 4 in release and debug
-        assertEquals("Variant Count", 8, variants.size());
-
-        for (Variant variant : variants) {
-            List<String> flavors = variant.getProductFlavors();
-            assertFalse("check ignored x86/cupcake", flavors.contains("x68") && flavors.contains("cupcake"));
-            assertFalse("check ignored mips/cupcake", flavors.contains("mips") && flavors.contains("cupcake"));
-        }
-    }
-
-    public void testFlavors() throws Exception {
-        // Load the custom model for the project
-        ProjectData projectData = getModelForProject(FOLDER_TEST_SAMPLE, "flavors");
-
-        AndroidProject model = projectData.model;
-        File projectDir = projectData.projectDir;
-
-        assertNotNull("Model Object null-check", model);
-        assertEquals("Model Name", "flavors", model.getName());
-        assertFalse("Library Project", model.isLibrary());
-
-        ProductFlavorContainer defaultConfig = model.getDefaultConfig();
-
-        new SourceProviderTester(model.getName(), projectDir,
-                "main", defaultConfig.getSourceProvider())
-                .test();
-
-        SourceProviderContainer testSourceProviderContainer = getSourceProviderContainer(
-                defaultConfig.getExtraSourceProviders(), ARTIFACT_ANDROID_TEST);
-        assertNotNull("InstrumentTest source Providers null-check", testSourceProviderContainer);
-
-        new SourceProviderTester(model.getName(), projectDir,
-                ANDROID_TEST, testSourceProviderContainer.getSourceProvider())
-                .test();
-
-        Collection<BuildTypeContainer> buildTypes = model.getBuildTypes();
-        assertEquals("Build Type Count", 2, buildTypes.size());
-
-        Collection<Variant> variants = model.getVariants();
-        assertEquals("Variant Count", 8, variants.size());
-
-        Variant f1faDebugVariant = getVariant(variants, "f1FaDebug");
-        assertNotNull("f1faDebug Variant null-check", f1faDebugVariant);
-        new ProductFlavorTester(f1faDebugVariant.getMergedFlavor(), "F1faDebug Merged Flavor")
-                .test();
-        new VariantTester(f1faDebugVariant, projectDir, "flavors-f1-fa-debug.apk").test();
-    }
-
-=======
->>>>>>> 2e30a70c
     public void testTicTacToe() throws Exception {
         Map<String, ProjectData> map = getModelForMultiProject(FOLDER_TEST_SAMPLE, "tictactoe");
 

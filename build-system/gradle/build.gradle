--- conflicted
+++ resolved
@@ -5,10 +5,7 @@
 
 dependencies {
     compile project(':base:gradle-core')
-<<<<<<< HEAD
-=======
     compile gradleApi()
->>>>>>> 878ea9dd
 
     testCompile 'junit:junit:4.12'
     testCompile project(':base:project-test-lib')

buildscript {
    repositories {
        maven { url = uri(rootProject.cloneArtifacts.repository) }
    }
    dependencies {
        classpath "com.jfrog.bintray.gradle:gradle-bintray-plugin:1.0"
    }
}

apply plugin: 'groovy'
apply plugin: 'clone-artifacts'
apply plugin: 'idea'
apply plugin: 'jacoco'

dependencies {
    compile project(':base:gradle-core')

    testCompile 'junit:junit:3.8.1'
    testCompile project(':base:project-test-lib')
}

<<<<<<< HEAD
// configuration for dependencies provided by the runtime,
// in this case proguard.
configurations{
    provided
}

dependencies{
    provided "net.sf.proguard:proguard-gradle:${project.ext.proguardVersion}"
}

//Include provided for compilation
sourceSets.main.compileClasspath += configurations.provided


idea {
    module {
        testSourceDirs += files('src/build-test/groovy', 'src/device-test/groovy').files

        scopes.COMPILE.plus += [ configurations.provided ]
    }
}

=======
>>>>>>> 4175e851
group = 'com.android.tools.build'
archivesBaseName = 'gradle'
version = rootProject.ext.buildVersion

project.ext.pomName = 'Gradle Plug-in for Android'
project.ext.pomDesc = 'Gradle plug-in to build Android applications.'

apply from: "$rootDir/buildSrc/base/publish.gradle"
apply from: "$rootDir/buildSrc/base/bintray.gradle"

jar.manifest.attributes("Plugin-Version": version)
jar.manifest.attributes("Inception-Date":"${Calendar.getInstance().get(Calendar.YEAR)}:" +
        "${Calendar.getInstance().get(Calendar.MONTH)}:${Calendar.getInstance().get(Calendar.DATE)}")

test {
    environment("CUSTOM_REPO", rootProject.file("../out/repo"))

    testLogging {
        events "failed"
    }

    maxParallelForks = Runtime.runtime.availableProcessors() / 2
}

groovydoc {
    exclude     "**/internal/**"
    includePrivate false

    docTitle "Gradle Plugin for Android"
    header ""
    footer "Copyright (C) 2012 The Android Open Source Project"
    overview ""
}

task javadocJar(type: Jar, dependsOn:groovydoc) {
    classifier  'javadoc'
    from        groovydoc.destinationDir
}

// Only package JavaDoc if using --init-script=buildSrc/base/release.gradle
if (project.has("release")) {
  artifacts {
    archives javadocJar
  }
}<|MERGE_RESOLUTION|>--- conflicted
+++ resolved
@@ -19,31 +19,6 @@
     testCompile project(':base:project-test-lib')
 }
 
-<<<<<<< HEAD
-// configuration for dependencies provided by the runtime,
-// in this case proguard.
-configurations{
-    provided
-}
-
-dependencies{
-    provided "net.sf.proguard:proguard-gradle:${project.ext.proguardVersion}"
-}
-
-//Include provided for compilation
-sourceSets.main.compileClasspath += configurations.provided
-
-
-idea {
-    module {
-        testSourceDirs += files('src/build-test/groovy', 'src/device-test/groovy').files
-
-        scopes.COMPILE.plus += [ configurations.provided ]
-    }
-}
-
-=======
->>>>>>> 4175e851
 group = 'com.android.tools.build'
 archivesBaseName = 'gradle'
 version = rootProject.ext.buildVersion

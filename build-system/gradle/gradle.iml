<?xml version="1.0" encoding="UTF-8"?>
<module type="JAVA_MODULE" version="4">
  <component name="NewModuleRootManager" inherit-compiler-output="true">
    <exclude-output />
    <content url="file://$MODULE_DIR$">
      <sourceFolder url="file://$MODULE_DIR$/src/main/groovy" isTestSource="false" />
      <sourceFolder url="file://$MODULE_DIR$/src/test/groovy" isTestSource="false" />
      <sourceFolder url="file://$MODULE_DIR$/src/main/resources" type="java-resource" />
    </content>
    <orderEntry type="inheritedJdk" />
    <orderEntry type="sourceFolder" forTests="false" />
<<<<<<< HEAD
    <orderEntry type="library" scope="TEST" name="JUnit3" level="project" />
=======
    <orderEntry type="library" scope="TEST" name="JUnit4" level="project" />
>>>>>>> 878ea9dd
    <orderEntry type="library" name="groovy" level="project" />
    <orderEntry type="module" module-name="gradle-core" exported="" />
    <orderEntry type="module" module-name="sdk-common-base" />
    <orderEntry type="module" module-name="project-test-lib" />
  </component>
</module><|MERGE_RESOLUTION|>--- conflicted
+++ resolved
@@ -9,11 +9,7 @@
     </content>
     <orderEntry type="inheritedJdk" />
     <orderEntry type="sourceFolder" forTests="false" />
-<<<<<<< HEAD
-    <orderEntry type="library" scope="TEST" name="JUnit3" level="project" />
-=======
     <orderEntry type="library" scope="TEST" name="JUnit4" level="project" />
->>>>>>> 878ea9dd
     <orderEntry type="library" name="groovy" level="project" />
     <orderEntry type="module" module-name="gradle-core" exported="" />
     <orderEntry type="module" module-name="sdk-common-base" />

<?xml version="1.0" encoding="UTF-8"?>
<module type="JAVA_MODULE" version="4">
  <component name="NewModuleRootManager" inherit-compiler-output="true">
    <exclude-output />
    <content url="file://$MODULE_DIR$/../../../../out/build/base/gradle/build/generated">
      <sourceFolder url="file://$MODULE_DIR$/../../../../out/build/base/gradle/build/generated/java" isTestSource="false" />
    </content>
    <content url="file://$MODULE_DIR$">
      <sourceFolder url="file://$MODULE_DIR$/src/main/java" isTestSource="false" />
      <sourceFolder url="file://$MODULE_DIR$/src/test/groovy" isTestSource="false" />
      <sourceFolder url="file://$MODULE_DIR$/src/main/resources" type="java-resource" />
    </content>
    <orderEntry type="inheritedJdk" />
    <orderEntry type="sourceFolder" forTests="false" />
    <orderEntry type="library" scope="TEST" name="JUnit4" level="project" />
    <orderEntry type="library" name="groovy" level="project" />
    <orderEntry type="module" module-name="gradle-core" exported="" />
    <orderEntry type="module" module-name="sdk-common-base" />
    <orderEntry type="module" module-name="project-test-lib" />
<<<<<<< HEAD
    <orderEntry type="module" module-name="android-annotations" />
    <orderEntry type="module-library">
      <library>
        <CLASSES>
          <root url="jar://$MODULE_DIR$/../../../../plugins/gradle/lib/gradle-tooling-api-2.9.jar!/" />
          <root url="jar://$MODULE_DIR$/../../../../plugins/gradle/lib/gradle-core-2.9.jar!/" />
          <root url="jar://$MODULE_DIR$/../../../../plugins/gradle/lib/gradle-model-core-2.9.jar!/" />
          <root url="jar://$MODULE_DIR$/../../../../plugins/gradle/lib/gradle-model-groovy-2.9.jar!/" />
          <root url="jar://$MODULE_DIR$/../../../../plugins/gradle/lib/gradle-messaging-2.9.jar!/" />
          <root url="jar://$MODULE_DIR$/../../../../plugins/gradle/lib/gradle-wrapper-2.9.jar!/" />
          <root url="jar://$MODULE_DIR$/../../../../plugins/gradle/lib/gradle-base-services-2.9.jar!/" />
          <root url="jar://$MODULE_DIR$/../../../../plugins/gradle/lib/gradle-base-services-groovy-2.9.jar!/" />
          <root url="jar://$MODULE_DIR$/../../../../plugins/gradle/lib/gradle-native-2.9.jar!/" />
          <root url="jar://$MODULE_DIR$/../../../../plugins/gradle/lib/gradle-resources-2.9.jar!/" />
        </CLASSES>
        <JAVADOC />
        <SOURCES>
          <root url="jar://$MODULE_DIR$/../../../../plugins/gradle/lib/gradle-2.9-src.zip!/gradle-2.9/subprojects/tooling-api/src/main/java" />
          <root url="jar://$MODULE_DIR$/../../../../plugins/gradle/lib/gradle-2.9-src.zip!/gradle-2.9/subprojects/core/src/main/groovy" />
          <root url="jar://$MODULE_DIR$/../../../../plugins/gradle/lib/gradle-2.9-src.zip!/gradle-2.9/subprojects/messaging/src/main/java" />
          <root url="jar://$MODULE_DIR$/../../../../plugins/gradle/lib/gradle-2.9-src.zip!/gradle-2.9/subprojects/wrapper/src/main/java" />
          <root url="jar://$MODULE_DIR$/../../../../plugins/gradle/lib/gradle-2.9-src.zip!/gradle-2.9/subprojects/base-services/src/main/java" />
          <root url="jar://$MODULE_DIR$/../../../../plugins/gradle/lib/gradle-2.9-src.zip!/gradle-2.9/subprojects/base-services-groovy/src/main/groovy" />
          <root url="jar://$MODULE_DIR$/../../../../plugins/gradle/lib/gradle-2.9-src.zip!/gradle-2.9/subprojects/native/src/main/java" />
          <root url="jar://$MODULE_DIR$/../../../../plugins/gradle/lib/gradle-2.9-src.zip!/gradle-2.9/subprojects/resources/src/main/java" />
        </SOURCES>
      </library>
    </orderEntry>
    <orderEntry type="module" module-name="builder-model" />
=======
    <orderEntry type="library" name="truth" level="project" />
>>>>>>> d4ff5ef3
  </component>
</module><|MERGE_RESOLUTION|>--- conflicted
+++ resolved
@@ -17,38 +17,6 @@
     <orderEntry type="module" module-name="gradle-core" exported="" />
     <orderEntry type="module" module-name="sdk-common-base" />
     <orderEntry type="module" module-name="project-test-lib" />
-<<<<<<< HEAD
-    <orderEntry type="module" module-name="android-annotations" />
-    <orderEntry type="module-library">
-      <library>
-        <CLASSES>
-          <root url="jar://$MODULE_DIR$/../../../../plugins/gradle/lib/gradle-tooling-api-2.9.jar!/" />
-          <root url="jar://$MODULE_DIR$/../../../../plugins/gradle/lib/gradle-core-2.9.jar!/" />
-          <root url="jar://$MODULE_DIR$/../../../../plugins/gradle/lib/gradle-model-core-2.9.jar!/" />
-          <root url="jar://$MODULE_DIR$/../../../../plugins/gradle/lib/gradle-model-groovy-2.9.jar!/" />
-          <root url="jar://$MODULE_DIR$/../../../../plugins/gradle/lib/gradle-messaging-2.9.jar!/" />
-          <root url="jar://$MODULE_DIR$/../../../../plugins/gradle/lib/gradle-wrapper-2.9.jar!/" />
-          <root url="jar://$MODULE_DIR$/../../../../plugins/gradle/lib/gradle-base-services-2.9.jar!/" />
-          <root url="jar://$MODULE_DIR$/../../../../plugins/gradle/lib/gradle-base-services-groovy-2.9.jar!/" />
-          <root url="jar://$MODULE_DIR$/../../../../plugins/gradle/lib/gradle-native-2.9.jar!/" />
-          <root url="jar://$MODULE_DIR$/../../../../plugins/gradle/lib/gradle-resources-2.9.jar!/" />
-        </CLASSES>
-        <JAVADOC />
-        <SOURCES>
-          <root url="jar://$MODULE_DIR$/../../../../plugins/gradle/lib/gradle-2.9-src.zip!/gradle-2.9/subprojects/tooling-api/src/main/java" />
-          <root url="jar://$MODULE_DIR$/../../../../plugins/gradle/lib/gradle-2.9-src.zip!/gradle-2.9/subprojects/core/src/main/groovy" />
-          <root url="jar://$MODULE_DIR$/../../../../plugins/gradle/lib/gradle-2.9-src.zip!/gradle-2.9/subprojects/messaging/src/main/java" />
-          <root url="jar://$MODULE_DIR$/../../../../plugins/gradle/lib/gradle-2.9-src.zip!/gradle-2.9/subprojects/wrapper/src/main/java" />
-          <root url="jar://$MODULE_DIR$/../../../../plugins/gradle/lib/gradle-2.9-src.zip!/gradle-2.9/subprojects/base-services/src/main/java" />
-          <root url="jar://$MODULE_DIR$/../../../../plugins/gradle/lib/gradle-2.9-src.zip!/gradle-2.9/subprojects/base-services-groovy/src/main/groovy" />
-          <root url="jar://$MODULE_DIR$/../../../../plugins/gradle/lib/gradle-2.9-src.zip!/gradle-2.9/subprojects/native/src/main/java" />
-          <root url="jar://$MODULE_DIR$/../../../../plugins/gradle/lib/gradle-2.9-src.zip!/gradle-2.9/subprojects/resources/src/main/java" />
-        </SOURCES>
-      </library>
-    </orderEntry>
-    <orderEntry type="module" module-name="builder-model" />
-=======
     <orderEntry type="library" name="truth" level="project" />
->>>>>>> d4ff5ef3
   </component>
 </module>
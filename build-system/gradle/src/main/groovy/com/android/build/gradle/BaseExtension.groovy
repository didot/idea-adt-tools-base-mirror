/*
 * Copyright (C) 2012 The Android Open Source Project
 *
 * Licensed under the Apache License, Version 2.0 (the "License");
 * you may not use this file except in compliance with the License.
 * You may obtain a copy of the License at
 *
 *      http://www.apache.org/licenses/LICENSE-2.0
 *
 * Unless required by applicable law or agreed to in writing, software
 * distributed under the License is distributed on an "AS IS" BASIS,
 * WITHOUT WARRANTIES OR CONDITIONS OF ANY KIND, either express or implied.
 * See the License for the specific language governing permissions and
 * limitations under the License.
 */
package com.android.build.gradle
import com.android.SdkConstants
import com.android.annotations.NonNull
import com.android.annotations.Nullable
import com.android.build.gradle.api.AndroidSourceSet
import com.android.build.gradle.api.BaseVariant
import com.android.build.gradle.api.TestVariant
import com.android.build.gradle.internal.CompileOptions
import com.android.build.gradle.internal.NdkLibrarySpecification
import com.android.build.gradle.internal.SourceSetSourceProviderWrapper
import com.android.build.gradle.internal.coverage.JacocoExtension
import com.android.build.gradle.internal.dsl.AaptOptionsImpl
import com.android.build.gradle.internal.dsl.AndroidSourceSetFactory
import com.android.build.gradle.internal.dsl.DexOptionsImpl
import com.android.build.gradle.internal.dsl.LintOptionsImpl
import com.android.build.gradle.internal.dsl.PackagingOptionsImpl
import com.android.build.gradle.internal.dsl.ProductFlavorDsl
import com.android.build.gradle.internal.dsl.Splits
import com.android.build.gradle.internal.test.TestOptions
import com.android.builder.core.BuilderConstants
import com.android.builder.core.DefaultBuildType
import com.android.builder.core.DefaultProductFlavor
import com.android.builder.model.BuildType
import com.android.builder.model.ProductFlavor
import com.android.builder.model.SigningConfig
import com.android.builder.model.SourceProvider
import com.android.builder.testing.api.DeviceProvider
import com.android.builder.testing.api.TestServer
import com.android.sdklib.repository.FullRevision
import com.android.utils.ILogger
import com.google.common.collect.Lists
import org.gradle.api.Action
import org.gradle.api.NamedDomainObjectContainer
import org.gradle.api.artifacts.Configuration
import org.gradle.api.artifacts.ConfigurationContainer
import org.gradle.api.internal.DefaultDomainObjectSet
import org.gradle.api.internal.project.ProjectInternal
import org.gradle.api.tasks.SourceSet
import org.gradle.internal.reflect.Instantiator
/**
 * Base android extension for all android plugins.
 */
public abstract class BaseExtension {

    private String target
    private FullRevision buildToolsRevision

    final ProductFlavorDsl defaultConfig
    final AaptOptionsImpl aaptOptions
    final LintOptionsImpl lintOptions
    final DexOptionsImpl dexOptions
    final TestOptions testOptions
    final CompileOptions compileOptions
    final PackagingOptionsImpl packagingOptions
    final JacocoExtension jacoco
    final Splits splits

    final NamedDomainObjectContainer<DefaultProductFlavor> productFlavors
    final NamedDomainObjectContainer<DefaultBuildType> buildTypes
    final NamedDomainObjectContainer<SigningConfig> signingConfigs

    String resourcePrefix

    List<String> flavorDimensionList
    String testBuildType = "debug"

    private String defaultPublishConfig = "release"
    private boolean publishNonDefault = false
<<<<<<< HEAD

    NdkLibrarySpecification ndkLib
=======
>>>>>>> 1228380c
    private boolean useNewNativePlugin = false

    private Closure<Void> variantFilter

    private final DefaultDomainObjectSet<TestVariant> testVariantList =
        new DefaultDomainObjectSet<TestVariant>(TestVariant.class)

    private final List<DeviceProvider> deviceProviderList = Lists.newArrayList();
    private final List<TestServer> testServerList = Lists.newArrayList();

    private final BasePlugin plugin

    /**
     * The source sets container.
     */
    final NamedDomainObjectContainer<AndroidSourceSet> sourceSetsContainer

    BaseExtension(
            @NonNull BasePlugin plugin,
            @NonNull ProjectInternal project,
            @NonNull Instantiator instantiator,
            @NonNull NamedDomainObjectContainer<DefaultBuildType> buildTypes,
            @NonNull NamedDomainObjectContainer<DefaultProductFlavor> productFlavors,
            @NonNull NamedDomainObjectContainer<SigningConfig> signingConfigs,
            boolean isLibrary) {
        this.plugin = plugin
        this.buildTypes = buildTypes
        this.productFlavors = productFlavors
        this.signingConfigs = signingConfigs

        defaultConfig = instantiator.newInstance(ProductFlavorDsl, BuilderConstants.MAIN,
                project, instantiator, project.getLogger())

        aaptOptions = instantiator.newInstance(AaptOptionsImpl)
        dexOptions = instantiator.newInstance(DexOptionsImpl)
        lintOptions = instantiator.newInstance(LintOptionsImpl)
        testOptions = instantiator.newInstance(TestOptions)
        compileOptions = instantiator.newInstance(CompileOptions)
        packagingOptions = instantiator.newInstance(PackagingOptionsImpl)
        jacoco = instantiator.newInstance(JacocoExtension)
        splits = instantiator.newInstance(Splits, instantiator)

        sourceSetsContainer = project.container(AndroidSourceSet,
                new AndroidSourceSetFactory(instantiator, project, isLibrary))

        sourceSetsContainer.whenObjectAdded { AndroidSourceSet sourceSet ->
            ConfigurationContainer configurations = project.getConfigurations()

            Configuration compileConfiguration = configurations.findByName(
                    sourceSet.getCompileConfigurationName())
            if (compileConfiguration == null) {
                compileConfiguration = configurations.create(sourceSet.getCompileConfigurationName())
            }
            compileConfiguration.setVisible(false);
            compileConfiguration.setDescription(
                    String.format("Classpath for compiling the %s sources.", sourceSet.getName()))

            Configuration packageConfiguration = configurations.findByName(
                    sourceSet.getPackageConfigurationName())
            if (packageConfiguration == null) {
                packageConfiguration = configurations.create(sourceSet.getPackageConfigurationName())
            }
            packageConfiguration.setVisible(false)
            if (isLibrary) {
                packageConfiguration.setDescription(
                        String.format("Classpath only used for publishing.",
                                sourceSet.getName()));
            } else {
                packageConfiguration.setDescription(
                        String.format("Classpath packaged with the compiled %s classes.",
                                sourceSet.getName()));
            }

            Configuration providedConfiguration = configurations.findByName(
                    sourceSet.getProvidedConfigurationName())
            if (providedConfiguration == null) {
                providedConfiguration = configurations.create(sourceSet.getProvidedConfigurationName())
            }
            providedConfiguration.setVisible(false);
            providedConfiguration.setDescription(
                    String.format("Classpath for only compiling the %s sources.", sourceSet.getName()))

            sourceSet.setRoot(String.format("src/%s", sourceSet.getName()))
        }
    }

    void compileSdkVersion(String target) {
        plugin.checkTasksAlreadyCreated()
        this.target = target
    }

    void compileSdkVersion(int apiLevel) {
        compileSdkVersion("android-" + apiLevel)
    }

    void setCompileSdkVersion(int apiLevel) {
        compileSdkVersion(apiLevel)
    }

    void setCompileSdkVersion(String target) {
        compileSdkVersion(target)
    }

    void buildToolsVersion(String version) {
        plugin.checkTasksAlreadyCreated()
        buildToolsRevision = FullRevision.parseRevision(version)
    }

    void setBuildToolsVersion(String version) {
        buildToolsVersion(version)
    }

    void buildTypes(Action<? super NamedDomainObjectContainer<DefaultBuildType>> action) {
        plugin.checkTasksAlreadyCreated()
        action.execute(buildTypes)
    }

    void productFlavors(Action<? super NamedDomainObjectContainer<DefaultProductFlavor>> action) {
        plugin.checkTasksAlreadyCreated()
        action.execute(productFlavors)
    }

    void signingConfigs(Action<? super NamedDomainObjectContainer<SigningConfig>> action) {
        plugin.checkTasksAlreadyCreated()
        action.execute(signingConfigs)
    }

    public void flavorDimensions(String... dimensions) {
        plugin.checkTasksAlreadyCreated()
        flavorDimensionList = Arrays.asList(dimensions)
    }

    void sourceSets(Action<NamedDomainObjectContainer<AndroidSourceSet>> action) {
        plugin.checkTasksAlreadyCreated()
        action.execute(sourceSetsContainer)
    }

    NamedDomainObjectContainer<AndroidSourceSet> getSourceSets() {
        sourceSetsContainer
    }

    void defaultConfig(Action<ProductFlavorDsl> action) {
        plugin.checkTasksAlreadyCreated()
        action.execute(defaultConfig)
    }

    void aaptOptions(Action<AaptOptionsImpl> action) {
        plugin.checkTasksAlreadyCreated()
        action.execute(aaptOptions)
    }

    void dexOptions(Action<DexOptionsImpl> action) {
        plugin.checkTasksAlreadyCreated()
        action.execute(dexOptions)
    }

    void lintOptions(Action<LintOptionsImpl> action) {
        plugin.checkTasksAlreadyCreated()
        action.execute(lintOptions)
    }

    void testOptions(Action<TestOptions> action) {
        plugin.checkTasksAlreadyCreated()
        action.execute(testOptions)
    }

    void compileOptions(Action<CompileOptions> action) {
        plugin.checkTasksAlreadyCreated()
        action.execute(compileOptions)
        compileOptions.setExplicitly = true
    }

    void packagingOptions(Action<PackagingOptionsImpl> action) {
        plugin.checkTasksAlreadyCreated()
        action.execute(packagingOptions)
    }

    void jacoco(Action<JacocoExtension> action) {
        plugin.checkTasksAlreadyCreated()
        action.execute(jacoco)
    }
    void splits(Action<Splits> action) {
        plugin.checkTasksAlreadyCreated()
        action.execute(splits)
    }

    void deviceProvider(DeviceProvider deviceProvider) {
        plugin.checkTasksAlreadyCreated()
        deviceProviderList.add(deviceProvider)
    }

    @NonNull
    List<DeviceProvider> getDeviceProviders() {
        return deviceProviderList
    }

    void testServer(TestServer testServer) {
        plugin.checkTasksAlreadyCreated()
        testServerList.add(testServer)
    }

    @NonNull
    List<TestServer> getTestServers() {
        return testServerList
    }

    public void defaultPublishConfig(String value) {
        defaultPublishConfig = value
    }

    public void publishNonDefault(boolean value) {
        publishNonDefault = value
    }

    public String getDefaultPublishConfig() {
        return defaultPublishConfig
    }

    public boolean getPublishNonDefault() {
        return publishNonDefault
    }

    void variantFilter(Closure<Void> filter) {
        variantFilter = filter
    }

    public Closure<Void> getVariantFilter() {
        return variantFilter;
    }

    void resourcePrefix(String prefix) {
        resourcePrefix = prefix
    }

    @NonNull
    public DefaultDomainObjectSet<TestVariant> getTestVariants() {
        return testVariantList
    }

    abstract void addVariant(BaseVariant variant)

    void addTestVariant(TestVariant testVariant) {
        testVariantList.add(testVariant)
    }

    public void registerArtifactType(@NonNull String name,
                                     boolean isTest,
                                     int artifactType) {
        plugin.registerArtifactType(name, isTest, artifactType)
    }

    public void registerBuildTypeSourceProvider(
            @NonNull String name,
            @NonNull BuildType buildType,
            @NonNull SourceProvider sourceProvider) {
        plugin.registerBuildTypeSourceProvider(name, buildType, sourceProvider)
    }

    public void registerProductFlavorSourceProvider(
            @NonNull String name,
            @NonNull ProductFlavor productFlavor,
            @NonNull SourceProvider sourceProvider) {
        plugin.registerProductFlavorSourceProvider(name, productFlavor, sourceProvider)
    }

    public void registerJavaArtifact(
            @NonNull String name,
            @NonNull BaseVariant variant,
            @NonNull String assembleTaskName,
            @NonNull String javaCompileTaskName,
            @NonNull Configuration configuration,
            @NonNull File classesFolder,
            @Nullable SourceProvider sourceProvider) {
        plugin.registerJavaArtifact(name, variant, assembleTaskName, javaCompileTaskName,
                configuration, classesFolder, sourceProvider)
    }

    public void registerMultiFlavorSourceProvider(
            @NonNull String name,
            @NonNull String flavorName,
            @NonNull SourceProvider sourceProvider) {
        plugin.registerMultiFlavorSourceProvider(name, flavorName, sourceProvider)
    }

    @NonNull
    public SourceProvider wrapJavaSourceSet(@NonNull SourceSet sourceSet) {
        return new SourceSetSourceProviderWrapper(sourceSet)
    }

    public String getCompileSdkVersion() {
        return target
    }

    public FullRevision getBuildToolsRevision() {
        return buildToolsRevision
    }

    public File getSdkDirectory() {
        return plugin.getSdkFolder()
    }

    public List<File> getBootClasspath() {
        return plugin.getBootClasspath()
    }

    public File getAdbExe() {
        return plugin.getSdkInfo().adb
    }

    public ILogger getLogger() {
        return plugin.logger
    }

    protected getPlugin() {
        return plugin
    }

    public File getDefaultProguardFile(String name) {
        File sdkDir = plugin.sdkHandler.getAndCheckSdkFolder()
        return new File(sdkDir,
                SdkConstants.FD_TOOLS + File.separatorChar
                        + SdkConstants.FD_PROGUARD + File.separatorChar
                        + name);
    }

    // ---------------
    // TEMP for compatibility
    // STOPSHIP Remove in 1.0

    // by default, we do not generate pure splits
    boolean generatePureSplits = false;

    void generatePureSplits(boolean flag) {
        if (flag) {
            plugin.getLogger().warning("Pure splits are not supported by PlayStore yet.")
        }
        this.generatePureSplits = flag;
    }

    private boolean enforceUniquePackageName = true

    public void enforceUniquePackageName(boolean value) {
        if (!value) {
            plugin.displayDeprecationWarning("Support for libraries with same package name is deprecated and will be removed in 1.0")
        }
        enforceUniquePackageName = value
    }

    public void setEnforceUniquePackageName(boolean value) {
        enforceUniquePackageName(value)
    }

    public getEnforceUniquePackageName() {
        return enforceUniquePackageName
    }

    public void flavorGroups(String... groups) {
        plugin.displayDeprecationWarning("'flavorGroups' has been renamed 'flavorDimensions'. It will be removed in 1.0")
        flavorDimensions(groups);
    }

    public boolean getUseNewNativePlugin() {
        return useNewNativePlugin
    }

    public void setUseNewNativePlugin(boolean value) {
        useNewNativePlugin = value
    }

    public ndkLib(String targetProject) {
        ndkLib = new NdkLibrarySpecification(plugin.project, targetProject);
    }
}<|MERGE_RESOLUTION|>--- conflicted
+++ resolved
@@ -81,11 +81,9 @@
 
     private String defaultPublishConfig = "release"
     private boolean publishNonDefault = false
-<<<<<<< HEAD
 
     NdkLibrarySpecification ndkLib
-=======
->>>>>>> 1228380c
+
     private boolean useNewNativePlugin = false
 
     private Closure<Void> variantFilter

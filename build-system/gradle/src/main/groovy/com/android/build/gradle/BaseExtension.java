--- conflicted
+++ resolved
@@ -487,11 +487,7 @@
     }
 
     /**
-<<<<<<< HEAD
-     * Configures data binding options
-=======
      * Configures data binding options.
->>>>>>> 656fdf44
      */
     public void dataBinding(Action<DataBindingOptions> action) {
         checkWritability();

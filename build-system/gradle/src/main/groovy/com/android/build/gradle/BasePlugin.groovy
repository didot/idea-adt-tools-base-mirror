/*
 * Copyright (C) 2012 The Android Open Source Project
 *
 * Licensed under the Apache License, Version 2.0 (the "License");
 * you may not use this file except in compliance with the License.
 * You may obtain a copy of the License at
 *
 *      http://www.apache.org/licenses/LICENSE-2.0
 *
 * Unless required by applicable law or agreed to in writing, software
 * distributed under the License is distributed on an "AS IS" BASIS,
 * WITHOUT WARRANTIES OR CONDITIONS OF ANY KIND, either express or implied.
 * See the License for the specific language governing permissions and
 * limitations under the License.
 */

package com.android.build.gradle

import com.android.annotations.NonNull
import com.android.annotations.Nullable
import com.android.build.OutputFile
import com.android.build.gradle.api.AndroidSourceSet
import com.android.build.gradle.api.BaseVariant
import com.android.build.gradle.internal.BadPluginException
import com.android.build.gradle.internal.ConfigurationDependencies
import com.android.build.gradle.internal.LibraryCache
import com.android.build.gradle.internal.LoggerWrapper
import com.android.build.gradle.internal.ProductFlavorData
import com.android.build.gradle.internal.SdkHandler
import com.android.build.gradle.internal.VariantManager
import com.android.build.gradle.internal.api.DefaultAndroidSourceSet
import com.android.build.gradle.internal.core.GradleVariantConfiguration
import com.android.build.gradle.internal.coverage.JacocoInstrumentTask
import com.android.build.gradle.internal.coverage.JacocoPlugin
import com.android.build.gradle.internal.coverage.JacocoReportTask
import com.android.build.gradle.internal.dependency.DependencyChecker
import com.android.build.gradle.internal.dependency.LibraryDependencyImpl
import com.android.build.gradle.internal.dependency.ManifestDependencyImpl
import com.android.build.gradle.internal.dependency.SymbolFileProviderImpl
import com.android.build.gradle.internal.dependency.VariantDependencies
import com.android.build.gradle.internal.dsl.BuildType
import com.android.build.gradle.internal.dsl.BuildTypeFactory
import com.android.build.gradle.internal.dsl.GroupableProductFlavor
import com.android.build.gradle.internal.dsl.GroupableProductFlavorFactory
import com.android.build.gradle.internal.dsl.ProductFlavor
import com.android.build.gradle.internal.dsl.SigningConfig
import com.android.build.gradle.internal.dsl.SigningConfigFactory
import com.android.build.gradle.internal.model.ArtifactMetaDataImpl
import com.android.build.gradle.internal.model.JavaArtifactImpl
import com.android.build.gradle.internal.model.MavenCoordinatesImpl
import com.android.build.gradle.internal.model.ModelBuilder
import com.android.build.gradle.internal.model.SyncIssueImpl
import com.android.build.gradle.internal.model.SyncIssueKey
import com.android.build.gradle.internal.publishing.ApkPublishArtifact
import com.android.build.gradle.internal.tasks.AndroidReportTask
import com.android.build.gradle.internal.tasks.CheckManifest
import com.android.build.gradle.internal.tasks.DependencyReportTask
import com.android.build.gradle.internal.tasks.DeviceProviderInstrumentTestLibraryTask
import com.android.build.gradle.internal.tasks.DeviceProviderInstrumentTestTask
import com.android.build.gradle.internal.tasks.GenerateApkDataTask
import com.android.build.gradle.internal.tasks.InstallVariantTask
import com.android.build.gradle.internal.tasks.OutputFileTask
import com.android.build.gradle.internal.tasks.PrepareDependenciesTask
import com.android.build.gradle.internal.tasks.PrepareLibraryTask
import com.android.build.gradle.internal.tasks.PrepareSdkTask
import com.android.build.gradle.internal.tasks.SigningReportTask
import com.android.build.gradle.internal.tasks.TestServerTask
import com.android.build.gradle.internal.tasks.UninstallTask
import com.android.build.gradle.internal.tasks.ValidateSigningTask
import com.android.build.gradle.internal.tasks.multidex.CreateMainDexList
import com.android.build.gradle.internal.tasks.multidex.CreateManifestKeepList
import com.android.build.gradle.internal.tasks.multidex.JarMergingTask
import com.android.build.gradle.internal.tasks.multidex.RetraceMainDexList
import com.android.build.gradle.internal.test.report.ReportType
import com.android.build.gradle.internal.variant.ApkVariantData
import com.android.build.gradle.internal.variant.ApkVariantOutputData
import com.android.build.gradle.internal.variant.ApplicationVariantData
import com.android.build.gradle.internal.variant.BaseVariantData
import com.android.build.gradle.internal.variant.BaseVariantOutputData
import com.android.build.gradle.internal.variant.DefaultSourceProviderContainer
import com.android.build.gradle.internal.variant.LibraryVariantData
import com.android.build.gradle.internal.variant.TestVariantData
import com.android.build.gradle.internal.variant.TestedVariantData
import com.android.build.gradle.internal.variant.VariantFactory
import com.android.build.gradle.tasks.AidlCompile
import com.android.build.gradle.tasks.CompatibleScreensManifest
import com.android.build.gradle.tasks.Dex
import com.android.build.gradle.tasks.GenerateBuildConfig
import com.android.build.gradle.tasks.GenerateResValues
import com.android.build.gradle.tasks.GenerateSplitAbiRes
import com.android.build.gradle.tasks.JackTask
import com.android.build.gradle.tasks.JillTask
import com.android.build.gradle.tasks.Lint
import com.android.build.gradle.tasks.MergeAssets
import com.android.build.gradle.tasks.MergeManifests
import com.android.build.gradle.tasks.MergeResources
import com.android.build.gradle.tasks.NdkCompile
import com.android.build.gradle.tasks.PackageApplication
import com.android.build.gradle.tasks.PackageSplitAbi
import com.android.build.gradle.tasks.PackageSplitRes
import com.android.build.gradle.tasks.PreDex
import com.android.build.gradle.tasks.ProcessAndroidResources
import com.android.build.gradle.tasks.ProcessManifest
import com.android.build.gradle.tasks.ProcessTestManifest
import com.android.build.gradle.tasks.RenderscriptCompile
import com.android.build.gradle.tasks.ShrinkResources
import com.android.build.gradle.tasks.SplitZipAlign
import com.android.build.gradle.tasks.ZipAlign
import com.android.builder.core.AndroidBuilder
import com.android.builder.core.DefaultBuildType
import com.android.builder.core.VariantConfiguration
import com.android.builder.dependency.DependencyContainer
import com.android.builder.dependency.JarDependency
import com.android.builder.dependency.LibraryDependency
import com.android.builder.internal.compiler.JackConversionCache
import com.android.builder.internal.compiler.PreDexCache
import com.android.builder.internal.testing.SimpleTestCallable
import com.android.builder.model.AndroidArtifact
import com.android.builder.model.ApiVersion
import com.android.builder.model.ArtifactMetaData
import com.android.builder.model.JavaArtifact
import com.android.builder.model.SourceProvider
import com.android.builder.model.SourceProviderContainer
import com.android.builder.model.SyncIssue
import com.android.builder.sdk.SdkInfo
import com.android.builder.sdk.TargetInfo
import com.android.builder.testing.ConnectedDeviceProvider
import com.android.builder.testing.api.DeviceProvider
import com.android.builder.testing.api.TestServer
import com.android.ide.common.internal.ExecutorSingleton
import com.android.sdklib.AndroidTargetHash
import com.android.sdklib.SdkVersionInfo
import com.android.utils.ILogger
import com.google.common.collect.ArrayListMultimap
import com.google.common.collect.ImmutableSet
import com.google.common.collect.ListMultimap
import com.google.common.collect.Lists
import com.google.common.collect.Maps
import com.google.common.collect.Multimap
import com.google.common.collect.Sets
import groovy.transform.CompileDynamic
import groovy.transform.CompileStatic
import org.gradle.api.GradleException
import org.gradle.api.JavaVersion
import org.gradle.api.Project
import org.gradle.api.Task
import org.gradle.api.UnknownProjectException
import org.gradle.api.artifacts.Configuration
import org.gradle.api.artifacts.ModuleVersionIdentifier
import org.gradle.api.artifacts.ProjectDependency
import org.gradle.api.artifacts.ResolvedArtifact
import org.gradle.api.artifacts.SelfResolvingDependency
import org.gradle.api.artifacts.repositories.MavenArtifactRepository
import org.gradle.api.artifacts.result.ResolvedComponentResult
import org.gradle.api.artifacts.result.ResolvedDependencyResult
import org.gradle.api.artifacts.result.UnresolvedDependencyResult
import org.gradle.api.execution.TaskExecutionGraph
import org.gradle.api.internal.ConventionMapping
import org.gradle.api.internal.project.ProjectInternal
import org.gradle.api.logging.LogLevel
import org.gradle.api.logging.Logger
import org.gradle.api.plugins.BasePluginConvention
import org.gradle.api.plugins.JavaBasePlugin
import org.gradle.api.plugins.JavaPlugin
import org.gradle.api.specs.Specs
import org.gradle.api.tasks.Copy
import org.gradle.api.tasks.compile.AbstractCompile
import org.gradle.api.tasks.compile.JavaCompile
import org.gradle.api.tasks.testing.Test
import org.gradle.internal.reflect.Instantiator
import org.gradle.language.jvm.tasks.ProcessResources
import org.gradle.tooling.BuildException
import org.gradle.tooling.provider.model.ToolingModelBuilderRegistry
import org.gradle.util.GUtil
import proguard.gradle.ProGuardTask

import java.util.jar.Attributes
import java.util.jar.Manifest
import java.util.regex.Pattern

import static com.android.SdkConstants.EXT_ANDROID_PACKAGE
import static com.android.SdkConstants.EXT_JAR
import static com.android.SdkConstants.FN_ANDROID_MANIFEST_XML
import static com.android.builder.core.BuilderConstants.CONNECTED
import static com.android.builder.core.BuilderConstants.DEBUG
import static com.android.builder.core.BuilderConstants.DEVICE
import static com.android.builder.core.BuilderConstants.EXT_LIB_ARCHIVE
import static com.android.builder.core.BuilderConstants.FD_ANDROID_RESULTS
import static com.android.builder.core.BuilderConstants.FD_ANDROID_TESTS
import static com.android.builder.core.BuilderConstants.FD_FLAVORS
import static com.android.builder.core.BuilderConstants.FD_FLAVORS_ALL
import static com.android.builder.core.BuilderConstants.FD_REPORTS
import static com.android.builder.core.BuilderConstants.RELEASE
import static com.android.builder.core.VariantConfiguration.Type.ANDROID_TEST
import static com.android.builder.core.VariantConfiguration.Type.DEFAULT
import static com.android.builder.core.VariantConfiguration.Type.UNIT_TEST
import static com.android.builder.model.AndroidProject.FD_GENERATED
import static com.android.builder.model.AndroidProject.FD_INTERMEDIATES
import static com.android.builder.model.AndroidProject.FD_OUTPUTS
import static com.android.builder.model.AndroidProject.PROPERTY_APK_LOCATION
import static com.android.builder.model.AndroidProject.PROPERTY_BUILD_MODEL_ONLY
import static com.android.builder.model.AndroidProject.PROPERTY_SIGNING_KEY_ALIAS
import static com.android.builder.model.AndroidProject.PROPERTY_SIGNING_KEY_PASSWORD
import static com.android.builder.model.AndroidProject.PROPERTY_SIGNING_STORE_FILE
import static com.android.builder.model.AndroidProject.PROPERTY_SIGNING_STORE_PASSWORD
import static com.android.builder.model.AndroidProject.PROPERTY_SIGNING_STORE_TYPE
import static com.android.sdklib.BuildToolInfo.PathId.ZIP_ALIGN
import static java.io.File.separator

/**
 * Base class for all Android plugins
 */
@CompileStatic
public abstract class BasePlugin {

    public final static String DIR_BUNDLES = "bundles";

    private static final String GRADLE_MIN_VERSION = "2.2"
    public static final String GRADLE_TEST_VERSION = "2.2"
    public static final Pattern GRADLE_ACCEPTABLE_VERSIONS = Pattern.compile("2\\.[2-9].*");
    private static final String GRADLE_VERSION_CHECK_OVERRIDE_PROPERTY =
            "com.android.build.gradle.overrideVersionCheck"

    private static final String INSTALL_GROUP = "Install"
    private static final String BUILD_GROUP = org.gradle.api.plugins.BasePlugin.BUILD_GROUP

    public static File TEST_SDK_DIR;

    public static final String FILE_JACOCO_AGENT = 'jacocoagent.jar'
    public static final String DEFAULT_PROGUARD_CONFIG_FILE = 'proguard-android.txt'

    protected Instantiator instantiator
    private ToolingModelBuilderRegistry registry

    protected JacocoPlugin jacocoPlugin

    private BaseExtension extension
    private VariantManager variantManager

    protected boolean buildModelForIde

    final Map<LibraryDependencyImpl, PrepareLibraryTask> prepareTaskMap = [:]
    final Map<SigningConfig, ValidateSigningTask> validateSigningTaskMap = [:]

    protected Project project
    private LoggerWrapper loggerWrapper
    protected SdkHandler sdkHandler
    private AndroidBuilder androidBuilder
    private String creator

    private boolean hasCreatedTasks = false

    private ProductFlavorData<ProductFlavor> defaultConfigData
    /** @deprecated use syncIssue instead */
    @Deprecated
    private final Collection<String> unresolvedDependencies = Sets.newHashSet();
    private final Map<SyncIssueKey, SyncIssue> syncIssues = Maps.newHashMap();

    protected DefaultAndroidSourceSet mainSourceSet
    protected DefaultAndroidSourceSet androidTestSourceSet
    protected DefaultAndroidSourceSet unitTestSourceSet

    protected PrepareSdkTask mainPreBuild
    protected Task uninstallAll
    protected Task assembleAndroidTest
    protected Task deviceCheck
    protected Task connectedCheck
    protected Copy jacocoAgentTask

    public Task lintCompile
    protected Task lintAll
    protected Task lintVital

    protected BasePlugin(Instantiator instantiator, ToolingModelBuilderRegistry registry) {
        this.instantiator = instantiator
        this.registry = registry
        String pluginVersion = getLocalVersion()
        if (pluginVersion != null) {
            creator = "Android Gradle " + pluginVersion
        } else  {
            creator = "Android Gradle"
        }
    }

    protected abstract Class<? extends BaseExtension> getExtensionClass()
    protected abstract VariantFactory getVariantFactory()

    public Instantiator getInstantiator() {
        return instantiator
    }

    public VariantManager getVariantManager() {
        return variantManager
    }

    BaseExtension getExtension() {
        return extension
    }

    protected void apply(Project project) {
        this.project = project
        doApply()
    }

    protected void doApply() {
        configureProject()
        createExtension()
        createTasks()
    }

    protected void configureProject() {
        buildModelForIde = isBuildModelForIde()

        checkGradleVersion()
        sdkHandler = new SdkHandler(project, logger)
        androidBuilder = new AndroidBuilder(
                project == project.rootProject ? project.name : project.path,
                creator, logger, verbose)

        project.apply plugin: JavaBasePlugin

        project.apply plugin: JacocoPlugin
        jacocoPlugin = project.plugins.getPlugin(JacocoPlugin)

        // Register a builder for the custom tooling model
        registry.register(new ModelBuilder());

        project.tasks.getByName("assemble").description =
                "Assembles all variants of all applications and secondary packages."

        // call back on execution. This is called after the whole build is done (not
        // after the current project is done).
        // This is will be called for each (android) projects though, so this should support
        // being called 2+ times.
        project.gradle.buildFinished {
            ExecutorSingleton.shutdown()
            sdkHandler.unload()
            PreDexCache.getCache().clear(
                    project.rootProject.file(
                            "${project.rootProject.buildDir}/${FD_INTERMEDIATES}/dex-cache/cache.xml"),
                    logger)
            JackConversionCache.getCache().clear(
                    project.rootProject.file(
                            "${project.rootProject.buildDir}/${FD_INTERMEDIATES}/jack-cache/cache.xml"),
                    logger)
            LibraryCache.getCache().unload()
        }

        project.gradle.taskGraph.whenReady { TaskExecutionGraph taskGraph ->
            for (Task task : taskGraph.allTasks) {
                if (task instanceof PreDex) {
                    PreDexCache.getCache().load(
                            project.rootProject.file(
                                    "${project.rootProject.buildDir}/${FD_INTERMEDIATES}/dex-cache/cache.xml"))
                    break;
                } else if (task instanceof JillTask) {
                    JackConversionCache.getCache().load(
                            project.rootProject.file(
                                    "${project.rootProject.buildDir}/${FD_INTERMEDIATES}/jack-cache/cache.xml"))
                    break;
                }
            }
        }
    }

    private void createExtension() {
        def buildTypeContainer = project.container(BuildType,
                new BuildTypeFactory(instantiator, project, project.getLogger()))
        def productFlavorContainer = project.container(GroupableProductFlavor,
                new GroupableProductFlavorFactory(instantiator, project, project.getLogger()))
        def signingConfigContainer = project.container(SigningConfig,
                new SigningConfigFactory(instantiator))

        extension = project.extensions.create('android', getExtensionClass(),
                this, (ProjectInternal) project, instantiator,
                buildTypeContainer, productFlavorContainer, signingConfigContainer,
                this instanceof LibraryPlugin)
        setBaseExtension(extension)

        variantManager = new VariantManager(project, this, extension, getVariantFactory())

        // map the whenObjectAdded callbacks on the containers.
        signingConfigContainer.whenObjectAdded { SigningConfig signingConfig ->
            variantManager.addSigningConfig((SigningConfig) signingConfig)
        }

        buildTypeContainer.whenObjectAdded { DefaultBuildType buildType ->
            variantManager.addBuildType((BuildType) buildType)
        }

        productFlavorContainer.whenObjectAdded { GroupableProductFlavor productFlavor ->
            variantManager.addProductFlavor(productFlavor)
        }

        // create default Objects, signingConfig first as its used by the BuildTypes.
        signingConfigContainer.create(DEBUG)
        buildTypeContainer.create(DEBUG)
        buildTypeContainer.create(RELEASE)

        // map whenObjectRemoved on the containers to throw an exception.
        signingConfigContainer.whenObjectRemoved {
            throw new UnsupportedOperationException("Removing signingConfigs is not supported.")
        }
        buildTypeContainer.whenObjectRemoved {
            throw new UnsupportedOperationException("Removing build types is not supported.")
        }
        productFlavorContainer.whenObjectRemoved {
            throw new UnsupportedOperationException("Removing product flavors is not supported.")
        }
    }

    private void createTasks() {
        uninstallAll = project.tasks.create("uninstallAll")
        uninstallAll.description = "Uninstall all applications."
        uninstallAll.group = INSTALL_GROUP

        deviceCheck = project.tasks.create("deviceCheck")
        deviceCheck.description = "Runs all device checks using Device Providers and Test Servers."
        deviceCheck.group = JavaBasePlugin.VERIFICATION_GROUP

        connectedCheck = project.tasks.create("connectedCheck")
        connectedCheck.description = "Runs all device checks on currently connected devices."
        connectedCheck.group = JavaBasePlugin.VERIFICATION_GROUP

        mainPreBuild = project.tasks.create("preBuild", PrepareSdkTask)
        mainPreBuild.plugin = this

        project.afterEvaluate {
            createAndroidTasks(false)
        }
    }

    private void setBaseExtension(@NonNull BaseExtension extension) {
        mainSourceSet = (DefaultAndroidSourceSet) extension.sourceSets.create(extension.defaultConfig.name)
        androidTestSourceSet = (DefaultAndroidSourceSet) extension.sourceSets.create(ANDROID_TEST.prefix)
        unitTestSourceSet = (DefaultAndroidSourceSet) extension.sourceSets.create(UNIT_TEST.prefix)

        defaultConfigData = new ProductFlavorData<ProductFlavor>(
                extension.defaultConfig, mainSourceSet,
                androidTestSourceSet, unitTestSourceSet, project)
    }

    private void checkGradleVersion() {
        if (!GRADLE_ACCEPTABLE_VERSIONS.matcher(project.getGradle().gradleVersion).matches()) {
            boolean allowNonMatching = Boolean.getBoolean(GRADLE_VERSION_CHECK_OVERRIDE_PROPERTY)
            File file = new File("gradle" + separator + "wrapper" + separator +
                    "gradle-wrapper.properties");
            String errorMessage = String.format(
                "Gradle version %s is required. Current version is %s. " +
                "If using the gradle wrapper, try editing the distributionUrl in %s " +
                "to gradle-%s-all.zip",
                GRADLE_MIN_VERSION, project.getGradle().gradleVersion, file.getAbsolutePath(),
                GRADLE_MIN_VERSION);
            if (allowNonMatching) {
                getLogger().warning(errorMessage)
                getLogger().warning("As %s is set, continuing anyways.",
                        GRADLE_VERSION_CHECK_OVERRIDE_PROPERTY)
            } else {
                throw new BuildException(errorMessage, null)
            }
        }
    }

    final void createAndroidTasks(boolean force) {
        // get current plugins and look for the default Java plugin.
        if (project.plugins.hasPlugin(JavaPlugin.class)) {
            throw new BadPluginException(
                    "The 'java' plugin has been applied, but it is not compatible with the Android plugins.")
        }

        // don't do anything if the project was not initialized.
        // Unless TEST_SDK_DIR is set in which case this is unit tests and we don't return.
        // This is because project don't get evaluated in the unit test setup.
        // See AppPluginDslTest
        if (!force && (!project.state.executed || project.state.failure != null) && TEST_SDK_DIR == null) {
            return
        }

        if (hasCreatedTasks) {
            return
        }
        hasCreatedTasks = true

        // setup SDK repositories.
        for (File file : sdkHandler.sdkLoader.repositories) {
            project.repositories.maven { MavenArtifactRepository repo ->
                repo.url = file.toURI()
            }
        }

        variantManager.createAndroidTasks(getSigningOverride())
        createReportTasks()

        if (lintVital != null) {
            project.gradle.taskGraph.whenReady { TaskExecutionGraph taskGraph ->
                if (taskGraph.hasTask(lintAll)) {
                    lintVital.setEnabled(false)
                }
            }
        }
    }

    private SigningConfig getSigningOverride() {
        if (project.hasProperty(PROPERTY_SIGNING_STORE_FILE) &&
                project.hasProperty(PROPERTY_SIGNING_STORE_PASSWORD) &&
                project.hasProperty(PROPERTY_SIGNING_KEY_ALIAS) &&
                project.hasProperty(PROPERTY_SIGNING_KEY_PASSWORD)) {

            SigningConfig signingConfigDsl = new SigningConfig("externalOverride")
            Map<String, ?> props = project.getProperties();

            signingConfigDsl.setStoreFile(new File((String) props.get(PROPERTY_SIGNING_STORE_FILE)))
            signingConfigDsl.setStorePassword((String) props.get(PROPERTY_SIGNING_STORE_PASSWORD));
            signingConfigDsl.setKeyAlias((String) props.get(PROPERTY_SIGNING_KEY_ALIAS));
            signingConfigDsl.setKeyPassword((String) props.get(PROPERTY_SIGNING_KEY_PASSWORD));

            if (project.hasProperty(PROPERTY_SIGNING_STORE_TYPE)) {
                signingConfigDsl.setStoreType((String) props.get(PROPERTY_SIGNING_STORE_TYPE))
            }

            return signingConfigDsl
        }
        return null
    }

    void checkTasksAlreadyCreated() {
        if (hasCreatedTasks) {
            throw new GradleException(
                    "Android tasks have already been created.\n" +
                    "This happens when calling android.applicationVariants,\n" +
                    "android.libraryVariants or android.testVariants.\n" +
                    "Once these methods are called, it is not possible to\n" +
                    "continue configuring the model.")
        }
    }

    ProductFlavorData<ProductFlavor> getDefaultConfigData() {
        return defaultConfigData
    }

    @Deprecated
    Collection<String> getUnresolvedDependencies() {
        return unresolvedDependencies
    }

    Map<SyncIssueKey, SyncIssue> getSyncIssues() {
        return syncIssues
    }

    ILogger getLogger() {
        if (loggerWrapper == null) {
            loggerWrapper = new LoggerWrapper(project.logger)
        }

        return loggerWrapper
    }

    boolean isVerbose() {
        return project.logger.isEnabled(LogLevel.INFO)
    }

    boolean isDebugLog() {
        return project.logger.isEnabled(LogLevel.DEBUG)
    }

    void setAssembleAndroidTest(Task assembleTest) {
        this.assembleAndroidTest = assembleTest
    }

    AndroidBuilder getAndroidBuilder() {
        return androidBuilder
    }

    public File getSdkFolder() {
        return sdkHandler.getSdkFolder()
    }

    public File getNdkFolder() {
        return sdkHandler.getNdkFolder()
    }

    public SdkInfo getSdkInfo() {
        return sdkHandler.getSdkInfo()
    }

    public List<File> getBootClasspath() {
        ensureTargetSetup()

        return androidBuilder.getBootClasspath()
    }

    public List<String> getBootClasspathAsStrings() {
        ensureTargetSetup()

        return androidBuilder.getBootClasspathAsStrings()
    }

    public List<BaseVariantData<? extends BaseVariantOutputData>> getVariantDataList() {
        if (variantManager.getVariantDataList().isEmpty()) {
            variantManager.populateVariantDataList(getSigningOverride())
        }
        return variantManager.getVariantDataList();
    }

    public void ensureTargetSetup() {
        // check if the target has been set.
        TargetInfo targetInfo = androidBuilder.getTargetInfo()
        if (targetInfo == null) {
            sdkHandler.initTarget(
                    extension.getCompileSdkVersion(),
                    extension.buildToolsRevision,
                    androidBuilder)
        }
    }

    public void createMergeAppManifestsTask(
            @NonNull BaseVariantData<? extends BaseVariantOutputData> variantData) {

        VariantConfiguration config = variantData.variantConfiguration
        com.android.builder.model.ProductFlavor mergedFlavor = config.mergedFlavor

        ApplicationVariantData appVariantData = variantData as ApplicationVariantData
        Set<String> screenSizes = appVariantData.getCompatibleScreens()

        // loop on all outputs. The only difference will be the name of the task, and location
        // of the generated manifest
        for (BaseVariantOutputData vod : variantData.outputs) {
            final CompatibleScreensManifest csmTask =
                    (vod.getMainOutputFile().getFilter(OutputFile.DENSITY) != null
                            && !screenSizes.isEmpty()) ?
                            createCompatibleScreensManifest(vod, screenSizes) :
                            null

            // create final var inside the loop to ensure the closures will work.
            final BaseVariantOutputData variantOutputData = vod

            String outputName = variantOutputData.fullName.capitalize()
            String outputDirName = variantOutputData.dirName

            def processManifestTask = project.tasks.create(
                    "process${outputName}Manifest",
                    MergeManifests)

            variantOutputData.manifestProcessorTask = processManifestTask

            processManifestTask.plugin = this

            processManifestTask.dependsOn variantData.prepareDependenciesTask
            if (variantData.generateApkDataTask != null) {
                processManifestTask.dependsOn variantData.generateApkDataTask
            }
            if (csmTask != null) {
                processManifestTask.dependsOn csmTask
            }

            processManifestTask.variantConfiguration = config
            if (variantOutputData instanceof ApkVariantOutputData) {
                processManifestTask.variantOutputData = variantOutputData as ApkVariantOutputData
            }

            conventionMapping(processManifestTask).map("libraries") {
                List<ManifestDependencyImpl> manifests =
                        getManifestDependencies(config.directLibraries)

                if (variantData.generateApkDataTask != null) {
                    manifests.add(new ManifestDependencyImpl(
                            variantData.generateApkDataTask.getManifestFile(), []))
                }

                if (csmTask != null) {
                    manifests.add(
                            new ManifestDependencyImpl(csmTask.getManifestFile(), []))
                }

                return manifests
            }

            conventionMapping(processManifestTask).map("minSdkVersion") {
                if (androidBuilder.isPreviewTarget()) {
                    return androidBuilder.getTargetCodename()
                }

                mergedFlavor.minSdkVersion?.apiString
            }

            conventionMapping(processManifestTask).map("targetSdkVersion") {
                if (androidBuilder.isPreviewTarget()) {
                    return androidBuilder.getTargetCodename()
                }

                return mergedFlavor.targetSdkVersion?.apiString
            }

            conventionMapping(processManifestTask).map("maxSdkVersion") {
                if (androidBuilder.isPreviewTarget()) {
                    return null
                }

                return mergedFlavor.maxSdkVersion
            }

            conventionMapping(processManifestTask).map("manifestOutputFile") {
                project.file(
                        "$project.buildDir/${FD_INTERMEDIATES}/manifests/full/" +
                                "${outputDirName}/AndroidManifest.xml")
            }

            String defaultLocation = "$project.buildDir/${FD_OUTPUTS}/apk"
            String apkLocation = defaultLocation
            if (project.hasProperty(PROPERTY_APK_LOCATION)) {
                apkLocation = project.getProperties().get(PROPERTY_APK_LOCATION)
            }

            conventionMapping(processManifestTask).map("reportFile") {
                project.file(
                        "$apkLocation/manifest-merger-${config.baseName}-report.txt")
            }
        }
    }

    private CompatibleScreensManifest createCompatibleScreensManifest(
            @NonNull BaseVariantOutputData variantOutputData,
            @NonNull Set<String> screenSizes) {

        CompatibleScreensManifest csmTask = project.tasks.create(
                "create${variantOutputData.fullName.capitalize()}CompatibleScreensManifest",
                CompatibleScreensManifest)

        csmTask.screenDensity = variantOutputData.getMainOutputFile().getFilter(OutputFile.DENSITY)
        csmTask.screenSizes = screenSizes

        conventionMapping(csmTask).map("manifestFile") {
            project.file(
                    "$project.buildDir/${FD_INTERMEDIATES}/manifests/density/" +
                            "${variantOutputData.dirName}/AndroidManifest.xml")
        }

        return csmTask;
    }

    @CompileDynamic
    private ConventionMapping conventionMapping(Task task) {
        task.conventionMapping
    }

    public void createMergeLibManifestsTask(
            @NonNull BaseVariantData<? extends BaseVariantOutputData> variantData,
            @NonNull String manifestOutDir) {
        VariantConfiguration config = variantData.variantConfiguration

        // get single output for now.
        BaseVariantOutputData variantOutputData = variantData.outputs.get(0)

        def processManifest = project.tasks.create(
                "process${variantData.variantConfiguration.fullName.capitalize()}Manifest",
                ProcessManifest)
        variantOutputData.manifestProcessorTask = processManifest
        processManifest.plugin = this

        processManifest.dependsOn variantData.prepareDependenciesTask
        processManifest.variantConfiguration = config

        com.android.builder.model.ProductFlavor mergedFlavor = config.mergedFlavor

        conventionMapping(processManifest).map("minSdkVersion") {
            if (androidBuilder.isPreviewTarget()) {
                return androidBuilder.getTargetCodename()
            }
            return mergedFlavor.minSdkVersion?.apiString
        }

        conventionMapping(processManifest).map("targetSdkVersion") {
            if (androidBuilder.isPreviewTarget()) {
                return androidBuilder.getTargetCodename()
            }

            return mergedFlavor.targetSdkVersion?.apiString
        }

        conventionMapping(processManifest).map("maxSdkVersion") {
            if (androidBuilder.isPreviewTarget()) {
                return null
            }

            return mergedFlavor.maxSdkVersion
        }

        conventionMapping(processManifest).map("manifestOutputFile") {
            project.file(
                    "$project.buildDir/${FD_INTERMEDIATES}/${manifestOutDir}/" +
                            "${variantData.variantConfiguration.dirName}/AndroidManifest.xml")
        }
    }

    protected void createProcessTestManifestTask(
            @NonNull BaseVariantData<? extends BaseVariantOutputData> variantData,
            @NonNull String manifestOurDir) {
        def processTestManifestTask;
        VariantConfiguration config = variantData.variantConfiguration
        processTestManifestTask = project.tasks.create(
                "process${variantData.variantConfiguration.fullName.capitalize()}Manifest",
                ProcessTestManifest)
        conventionMapping(processTestManifestTask).map("testManifestFile") {
            config.getMainManifest()
        }
        conventionMapping(processTestManifestTask).map("tmpDir") {
            project.file(
                    "$project.buildDir/${FD_INTERMEDIATES}/${manifestOurDir}/tmp")
        }

        // get single output for now.
        BaseVariantOutputData variantOutputData = variantData.outputs.get(0)

        variantOutputData.manifestProcessorTask = processTestManifestTask
        processTestManifestTask.dependsOn variantData.prepareDependenciesTask

        processTestManifestTask.plugin = this

        conventionMapping(processTestManifestTask).map("testApplicationId") {
            config.applicationId
        }
        conventionMapping(processTestManifestTask).map("minSdkVersion") {
            if (androidBuilder.isPreviewTarget()) {
                return androidBuilder.getTargetCodename()
            }

            config.minSdkVersion?.apiString
        }
        conventionMapping(processTestManifestTask).map("targetSdkVersion") {
            if (androidBuilder.isPreviewTarget()) {
                return androidBuilder.getTargetCodename()
            }

            return config.targetSdkVersion?.apiString
        }
        conventionMapping(processTestManifestTask).map("testedApplicationId") {
            config.testedApplicationId
        }
        conventionMapping(processTestManifestTask).map("instrumentationRunner") {
            config.instrumentationRunner
        }
        conventionMapping(processTestManifestTask).map("handleProfiling") {
            config.handleProfiling
        }
        conventionMapping(processTestManifestTask).map("functionalTest") {
            config.functionalTest
        }
        conventionMapping(processTestManifestTask).map("libraries") {
            getManifestDependencies(config.directLibraries)
        }
        conventionMapping(processTestManifestTask).map("manifestOutputFile") {
            project.file(
                    "$project.buildDir/${FD_INTERMEDIATES}/${manifestOurDir}/${variantData.variantConfiguration.dirName}/AndroidManifest.xml")
        }
    }

    public void createRenderscriptTask(
            @NonNull BaseVariantData<? extends BaseVariantOutputData> variantData) {
        GradleVariantConfiguration config = variantData.variantConfiguration

        // get single output for now.
        BaseVariantOutputData variantOutputData = variantData.outputs.get(0)

        def renderscriptTask = project.tasks.create(
                "compile${variantData.variantConfiguration.fullName.capitalize()}Renderscript",
                RenderscriptCompile)
        variantData.renderscriptCompileTask = renderscriptTask
        if (config.type.isForTesting()) {
            renderscriptTask.dependsOn variantOutputData.manifestProcessorTask
        } else {
            renderscriptTask.dependsOn variantData.checkManifestTask
        }

        com.android.builder.model.ProductFlavor mergedFlavor = config.mergedFlavor
        boolean ndkMode = config.renderscriptNdkModeEnabled

        variantData.resourceGenTask.dependsOn renderscriptTask
        // only put this dependency if rs will generate Java code
        if (!ndkMode) {
            variantData.sourceGenTask.dependsOn renderscriptTask
        }

        renderscriptTask.dependsOn variantData.prepareDependenciesTask
        renderscriptTask.plugin = this

        conventionMapping(renderscriptTask).map("targetApi") {
            int targetApi = mergedFlavor.renderscriptTargetApi != null ?
                    mergedFlavor.renderscriptTargetApi : -1
            ApiVersion apiVersion = config.getMinSdkVersion()
            if (apiVersion != null) {
                int minSdk = apiVersion.apiLevel
                if (apiVersion.codename != null) {
                    minSdk = SdkVersionInfo.getApiByBuildCode(apiVersion.codename, true)
                }

                return targetApi > minSdk ? targetApi : minSdk
            }

            return targetApi
        }

        renderscriptTask.supportMode = config.renderscriptSupportModeEnabled
        renderscriptTask.ndkMode = ndkMode
        renderscriptTask.debugBuild = config.buildType.renderscriptDebuggable
        renderscriptTask.optimLevel = config.buildType.renderscriptOptimLevel

        conventionMapping(renderscriptTask).map("sourceDirs") { config.renderscriptSourceList }
        conventionMapping(renderscriptTask).map("importDirs") { config.renderscriptImports }

        conventionMapping(renderscriptTask).map("sourceOutputDir") {
            project.file("$project.buildDir/${FD_GENERATED}/source/rs/${variantData.variantConfiguration.dirName}")
        }
        conventionMapping(renderscriptTask).map("resOutputDir") {
            project.file("$project.buildDir/${FD_GENERATED}/res/rs/${variantData.variantConfiguration.dirName}")
        }
        conventionMapping(renderscriptTask).map("objOutputDir") {
            project.file("$project.buildDir/${FD_INTERMEDIATES}/rs/${variantData.variantConfiguration.dirName}/obj")
        }
        conventionMapping(renderscriptTask).map("libOutputDir") {
            project.file("$project.buildDir/${FD_INTERMEDIATES}/rs/${variantData.variantConfiguration.dirName}/lib")
        }
        conventionMapping(renderscriptTask).map("ndkConfig") { config.ndkConfig }
    }

    public void createMergeResourcesTask(
            @NonNull BaseVariantData<? extends BaseVariantOutputData> variantData,
            final boolean process9Patch) {
        MergeResources mergeResourcesTask = basicCreateMergeResourcesTask(
                variantData,
                "merge",
                "$project.buildDir/${FD_INTERMEDIATES}/res/${variantData.variantConfiguration.dirName}",
                true /*includeDependencies*/,
                process9Patch)
        variantData.mergeResourcesTask = mergeResourcesTask
    }

    public MergeResources basicCreateMergeResourcesTask(
            @NonNull BaseVariantData<? extends BaseVariantOutputData> variantData,
            @NonNull String taskNamePrefix,
            @NonNull String outputLocation,
            final boolean includeDependencies,
            final boolean process9Patch) {
        MergeResources mergeResourcesTask = project.tasks.create(
                "$taskNamePrefix${variantData.variantConfiguration.fullName.capitalize()}Resources",
                MergeResources)

        mergeResourcesTask.dependsOn variantData.prepareDependenciesTask, variantData.resourceGenTask
        mergeResourcesTask.plugin = this
        mergeResourcesTask.incrementalFolder = project.file(
                "$project.buildDir/${FD_INTERMEDIATES}/incremental/${taskNamePrefix}Resources/${variantData.variantConfiguration.dirName}")

        mergeResourcesTask.process9Patch = process9Patch

        conventionMapping(mergeResourcesTask).map("useNewCruncher") { extension.aaptOptions.useNewCruncher }

        conventionMapping(mergeResourcesTask).map("inputResourceSets") {
            def generatedResFolders = [ variantData.renderscriptCompileTask.getResOutputDir(),
                                        variantData.generateResValuesTask.getResOutputDir() ]
            if (variantData.generateApkDataTask != null) {
                generatedResFolders.add(variantData.generateApkDataTask.getResOutputDir())
            }
            variantData.variantConfiguration.getResourceSets(generatedResFolders,
                    includeDependencies)
        }

        conventionMapping(mergeResourcesTask).map("outputDir") { project.file(outputLocation) }

        return mergeResourcesTask
    }

    public void createMergeAssetsTask(
            @NonNull BaseVariantData<? extends BaseVariantOutputData> variantData,
            @Nullable String outputLocation,
            final boolean includeDependencies) {
        if (outputLocation == null) {
            outputLocation = "$project.buildDir/${FD_INTERMEDIATES}/assets/${variantData.variantConfiguration.dirName}"
        }

        VariantConfiguration variantConfig = variantData.variantConfiguration

        def mergeAssetsTask = project.tasks.create(
                "merge${variantConfig.fullName.capitalize()}Assets",
                MergeAssets)
        variantData.mergeAssetsTask = mergeAssetsTask

        mergeAssetsTask.dependsOn variantData.prepareDependenciesTask, variantData.assetGenTask
        mergeAssetsTask.plugin = this
        mergeAssetsTask.incrementalFolder =
                project.file("$project.buildDir/${FD_INTERMEDIATES}/incremental/mergeAssets/${variantConfig.dirName}")

        conventionMapping(mergeAssetsTask).map("inputAssetSets") {
            def generatedAssets = []
            if (variantData.copyApkTask != null) {
                generatedAssets.add(variantData.copyApkTask.destinationDir)
            }
            variantConfig.getAssetSets(generatedAssets, includeDependencies)
        }
        conventionMapping(mergeAssetsTask).map("outputDir") { project.file(outputLocation) }
    }

    public void createBuildConfigTask(
            @NonNull BaseVariantData<? extends BaseVariantOutputData> variantData) {
        def generateBuildConfigTask = project.tasks.create(
                "generate${variantData.variantConfiguration.fullName.capitalize()}BuildConfig",
                GenerateBuildConfig)

        variantData.generateBuildConfigTask = generateBuildConfigTask

        VariantConfiguration variantConfiguration = variantData.variantConfiguration

        variantData.sourceGenTask.dependsOn generateBuildConfigTask
        if (variantConfiguration.type.isForTesting()) {
            // in case of a test project, the manifest is generated so we need to depend
            // on its creation.

            // For test apps there should be a single output, so we get it.
            BaseVariantOutputData variantOutputData = variantData.outputs.get(0)

            generateBuildConfigTask.dependsOn variantOutputData.manifestProcessorTask
        } else {
            generateBuildConfigTask.dependsOn variantData.checkManifestTask
        }

        generateBuildConfigTask.plugin = this

        conventionMapping(generateBuildConfigTask).map("buildConfigPackageName") {
            variantConfiguration.originalApplicationId
        }

        conventionMapping(generateBuildConfigTask).map("appPackageName") {
            variantConfiguration.applicationId
        }

        conventionMapping(generateBuildConfigTask).map("versionName") {
            variantConfiguration.versionName
        }

        conventionMapping(generateBuildConfigTask).map("versionCode") {
            variantConfiguration.versionCode
        }

        conventionMapping(generateBuildConfigTask).map("debuggable") {
            variantConfiguration.buildType.isDebuggable()
        }

        conventionMapping(generateBuildConfigTask).map("buildTypeName") {
            variantConfiguration.buildType.name
        }

        conventionMapping(generateBuildConfigTask).map("flavorName") {
            variantConfiguration.flavorName
        }

        conventionMapping(generateBuildConfigTask).map("flavorNamesWithDimensionNames") {
            variantConfiguration.flavorNamesWithDimensionNames
        }

        conventionMapping(generateBuildConfigTask).map("items") {
            variantConfiguration.buildConfigItems
        }

        conventionMapping(generateBuildConfigTask).map("sourceOutputDir") {
            project.file("$project.buildDir/${FD_GENERATED}/source/buildConfig/${variantData.variantConfiguration.dirName}")
        }
    }

    public void createGenerateResValuesTask(
            @NonNull BaseVariantData<? extends BaseVariantOutputData> variantData) {
        GenerateResValues generateResValuesTask = project.tasks.create(
                "generate${variantData.variantConfiguration.fullName.capitalize()}ResValues",
                GenerateResValues)
        variantData.generateResValuesTask = generateResValuesTask
        variantData.resourceGenTask.dependsOn generateResValuesTask

        VariantConfiguration variantConfiguration = variantData.variantConfiguration

        generateResValuesTask.plugin = this

        conventionMapping(generateResValuesTask).map("items") {
            variantConfiguration.resValues
        }

        conventionMapping(generateResValuesTask).map("resOutputDir") {
            project.file("$project.buildDir/${FD_GENERATED}/res/generated/${variantData.variantConfiguration.dirName}")
        }
    }

    public void createProcessResTask(
            @NonNull BaseVariantData<? extends BaseVariantOutputData> variantData,
            boolean generateResourcePackage) {
        createProcessResTask(variantData,
                "$project.buildDir/${FD_INTERMEDIATES}/symbols/${variantData.variantConfiguration.dirName}",
                generateResourcePackage)
    }

    public void createProcessResTask(
            @NonNull BaseVariantData<? extends BaseVariantOutputData> variantData,
            @NonNull final String symbolLocation,
            boolean generateResourcePackage) {

        VariantConfiguration config = variantData.variantConfiguration

        // loop on all outputs. The only difference will be the name of the task, and location
        // of the generated data.
        for (BaseVariantOutputData vod : variantData.outputs) {
            // create final var inside the loop to ensure the closures will work.
            final BaseVariantOutputData variantOutputData = vod

            String outputName = variantOutputData.fullName.capitalize()
            String outputBaseName = variantOutputData.baseName

            ProcessAndroidResources processResources = project.tasks.create(
                    "process${outputName}Resources",
                    ProcessAndroidResources)

            variantOutputData.processResourcesTask = processResources

            processResources.dependsOn variantOutputData.manifestProcessorTask,
                    variantData.mergeResourcesTask, variantData.mergeAssetsTask
            processResources.plugin = this

            if (variantData.getSplitHandlingPolicy() ==
                    BaseVariantData.SplitHandlingPolicy.RELEASE_21_AND_AFTER_POLICY) {

                Set<String> filters = new HashSet<String>(getExtension().getSplits().getDensityFilters());
                filters.addAll(getExtension().getSplits().getLanguageFilters());
                filters = removeAllNullEntries(filters);
                processResources.splits = filters;
            }

            // only generate code if the density filter is null, and if we haven't generated
            // it yet (if you have abi + density splits, then several abi output will have no
            // densityFilter)
            if (variantOutputData.getMainOutputFile().getFilter(OutputFile.DENSITY) == null
                    && variantData.generateRClassTask == null) {
                variantData.generateRClassTask = processResources
                variantData.sourceGenTask.dependsOn processResources
                processResources.enforceUniquePackageName = extension.getEnforceUniquePackageName()

                conventionMapping(processResources).map("libraries") {
                    getTextSymbolDependencies(config.allLibraries)
                }
                conventionMapping(processResources).map("packageForR") {
                    config.originalApplicationId
                }

                // TODO: unify with generateBuilderConfig, compileAidl, and library packaging somehow?
                conventionMapping(processResources).map("sourceOutputDir") {
                    project.file(
                            "$project.buildDir/${FD_GENERATED}/source/r/${config.dirName}")
                }

                conventionMapping(processResources).map("textSymbolOutputDir") {
                    project.file(symbolLocation)
                }

                if (config.buildType.isMinifyEnabled()) {
<<<<<<< HEAD
                    conventionMapping(processResources).map("proguardOutputFile") {
=======
                    if (config.buildType.shrinkResources && config.useJack) {
                        displayWarning(logger, project,
                                "WARNING: shrinkResources does not yet work with useJack=true")
                    }
                    processResources.conventionMapping.proguardOutputFile = {
>>>>>>> b912fbbf
                        project.file(
                                "$project.buildDir/${FD_INTERMEDIATES}/proguard-rules/${config.dirName}/aapt_rules.txt")
                    }
                } else if (config.buildType.shrinkResources) {
                    displayWarning(logger, project,
                            "WARNING: To shrink resources you must also enable ProGuard")
                }
            }

            conventionMapping(processResources).map("manifestFile") {
                variantOutputData.manifestProcessorTask.manifestOutputFile
            }

            conventionMapping(processResources).map("resDir") {
                variantData.mergeResourcesTask.outputDir
            }

            conventionMapping(processResources).map("assetsDir") {
                variantData.mergeAssetsTask.outputDir
            }

            if (generateResourcePackage) {
                conventionMapping(processResources).map("packageOutputFile") {
                    project.file(
                            "$project.buildDir/${FD_INTERMEDIATES}/res/resources-${outputBaseName}.ap_")
                }
            }

            conventionMapping(processResources).map("type") { config.type }
            conventionMapping(processResources).map("debuggable") { config.buildType.debuggable }
            conventionMapping(processResources).map("aaptOptions") { extension.aaptOptions }
            conventionMapping(processResources).map("pseudoLocalesEnabled") { config.buildType.pseudoLocalesEnabled }

            conventionMapping(processResources).map("resourceConfigs") {
                return config.mergedFlavor.resourceConfigurations
            }
            conventionMapping(processResources).map("preferredDensity") {
                variantOutputData.getMainOutputFile().getFilter(OutputFile.DENSITY)
            }

        }
    }

    /**
     * Creates the split resources packages task if necessary. AAPT will produce split packages
     * for all --split provided parameters. These split packages should be signed and moved
     * unchanged to the APK build output directory.
     * @param variantData the variant configuration.
     */

    public void createSplitResourcesTasks(
            @NonNull BaseVariantData<? extends BaseVariantOutputData> variantData) {

        assert variantData.getSplitHandlingPolicy() ==
                BaseVariantData.SplitHandlingPolicy.RELEASE_21_AND_AFTER_POLICY;

        VariantConfiguration config = variantData.variantConfiguration
        Set<String> densityFilters =
                removeAllNullEntries(getExtension().getSplits().getDensityFilters());
        Set<String> abiFilters = removeAllNullEntries(getExtension().getSplits().getAbiFilters());
        Set<String> languageFilters =
                removeAllNullEntries(getExtension().getSplits().getLanguageFilters());

        def outputs = variantData.outputs;
        if (outputs.size() != 1) {
            throw new RuntimeException("In release 21 and later, there can be only one main APK, " +
                    "found " + outputs.size());
        }

        BaseVariantOutputData variantOutputData = outputs.get(0);
        variantOutputData.packageSplitResourcesTask =
                project.tasks.create("package${config.fullName.capitalize()}SplitResources",
                        PackageSplitRes);
        variantOutputData.packageSplitResourcesTask.inputDirectory =
                new File("$project.buildDir/${FD_INTERMEDIATES}/res")
        variantOutputData.packageSplitResourcesTask.densitySplits = densityFilters
        variantOutputData.packageSplitResourcesTask.languageSplits = languageFilters
        variantOutputData.packageSplitResourcesTask.outputBaseName = config.baseName
        variantOutputData.packageSplitResourcesTask.signingConfig =
                (SigningConfig) config.signingConfig
        variantOutputData.packageSplitResourcesTask.outputDirectory =
                new File("$project.buildDir/${FD_INTERMEDIATES}/splits/${config.dirName}")
        variantOutputData.packageSplitResourcesTask.plugin = this
        variantOutputData.packageSplitResourcesTask.dependsOn variantOutputData.processResourcesTask

        SplitZipAlign zipAlign = project.tasks.create("zipAlign${config.fullName.capitalize()}SplitPackages", SplitZipAlign)
        conventionMapping(zipAlign).map("zipAlignExe") {
            String path = androidBuilder.targetInfo?.buildTools?.getPath(ZIP_ALIGN)
            if (path != null) {
                return new File(path)
            }

            return null
        }
        zipAlign.outputDirectory = new File("$project.buildDir/outputs/apk")
        zipAlign.inputDirectory = variantOutputData.packageSplitResourcesTask.outputDirectory
        zipAlign.outputBaseName = config.baseName
        zipAlign.abiFilters = abiFilters
        zipAlign.languageFilters = languageFilters
        zipAlign.densityFilters = densityFilters
        ((ApkVariantOutputData) variantOutputData).splitZipAlign = zipAlign
        zipAlign.dependsOn(variantOutputData.packageSplitResourcesTask)
    }

    public void createSplitAbiTasks(
            @NonNull ApplicationVariantData variantData) {

        assert variantData.getSplitHandlingPolicy() ==
                BaseVariantData.SplitHandlingPolicy.RELEASE_21_AND_AFTER_POLICY;

        VariantConfiguration config = variantData.variantConfiguration
        Set<String> filters = new HashSet<String>();
        for (String abi : getExtension().getSplits().getAbiFilters()) {
            if (abi != null) {
                filters.add(abi);
            }
        }
        if (filters.isEmpty()) {
            return;
        }
        def outputs = variantData.outputs;
        if (outputs.size() != 1) {
            throw new RuntimeException("In release 21 and later, there can be only one main APK, " +
                    "found " + outputs.size());
        }

        BaseVariantOutputData variantOutputData = outputs.get(0);
        // first create the split APK resources.
        GenerateSplitAbiRes generateSplitAbiRes = project.tasks.
                create("generate${config.fullName.capitalize()}SplitAbiRes",
                        GenerateSplitAbiRes)
        generateSplitAbiRes.plugin = this

        generateSplitAbiRes.outputDirectory =
                new File("$project.buildDir/${FD_INTERMEDIATES}/abi/${config.dirName}")
        generateSplitAbiRes.splits = filters
        generateSplitAbiRes.outputBaseName = config.baseName
        generateSplitAbiRes.applicationId = config.getApplicationId()
        generateSplitAbiRes.versionCode = config.getVersionCode()
        generateSplitAbiRes.versionName = config.getVersionName()
        generateSplitAbiRes.debuggable = {
            config.buildType.debuggable }
        conventionMapping(generateSplitAbiRes).map("aaptOptions") {
            extension.aaptOptions
        }
        generateSplitAbiRes.dependsOn variantOutputData.processResourcesTask

        // then package those resources witth the appropriate JNI libraries.
        variantOutputData.packageSplitAbiTask =
                project.tasks.create("package${config.fullName.capitalize()}SplitAbi",
                        PackageSplitAbi);
        variantOutputData.packageSplitAbiTask
        variantOutputData.packageSplitAbiTask.inputDirectory = generateSplitAbiRes.outputDirectory
        variantOutputData.packageSplitAbiTask.splits = filters
        variantOutputData.packageSplitAbiTask.outputBaseName = config.baseName
        variantOutputData.packageSplitAbiTask.signingConfig =
                (SigningConfig) config.signingConfig
        variantOutputData.packageSplitAbiTask.outputDirectory =
                new File("$project.buildDir/${FD_INTERMEDIATES}/splits/${config.dirName}")
        variantOutputData.packageSplitAbiTask.plugin = this
        variantOutputData.packageSplitAbiTask.dependsOn generateSplitAbiRes

        conventionMapping(variantOutputData.packageSplitAbiTask).map("jniFolders") {
            getJniFolders(variantData);
        }
        conventionMapping(variantOutputData.packageSplitAbiTask).map("jniDebuggable") { config.buildType.jniDebuggable }
        conventionMapping(variantOutputData.packageSplitAbiTask).map("packagingOptions") { extension.packagingOptions }

        ((ApkVariantOutputData) variantOutputData).splitZipAlign.dependsOn variantOutputData.packageSplitAbiTask
    }

    /**
     * Calculate the list of folders that can contain jni artifacts for this variant.
     * @param variantData the variant
     * @return a potentially empty list of directories that exist or not and that may contains
     * native resources.
     */
    @NonNull
    public Set<File> getJniFolders(@NonNull ApkVariantData variantData) {
        VariantConfiguration config = variantData.variantConfiguration
        // for now only the project's compilation output.
        Set<File> set = Sets.newHashSet()
        if (extension.getUseNewNativePlugin()) {
            throw new RuntimeException("useNewNativePlugin is currently not supported.")
        } else {
            set.addAll(variantData.ndkCompileTask.soFolder)
        }
        set.addAll(variantData.renderscriptCompileTask.libOutputDir)
        set.addAll(config.libraryJniFolders)
        set.addAll(config.jniLibsList)

        if (config.mergedFlavor.renderscriptSupportModeEnabled) {
            File rsLibs = androidBuilder.getSupportNativeLibFolder()
            if (rsLibs != null && rsLibs.isDirectory()) {
                set.add(rsLibs);
            }
        }

        return set
    }

    public void createProcessJavaResTask(
            @NonNull BaseVariantData<? extends BaseVariantOutputData> variantData) {
        VariantConfiguration variantConfiguration = variantData.variantConfiguration

        Copy processResources = project.tasks.create(
                "process${variantData.variantConfiguration.fullName.capitalize()}JavaRes",
                ProcessResources);
        variantData.processJavaResourcesTask = processResources

        // set the input
        processResources.from(((AndroidSourceSet) variantConfiguration.defaultSourceSet).resources.getSourceFiles())

        if (!variantConfiguration.type.isForTesting()) {
            processResources.from(
                    ((AndroidSourceSet) variantConfiguration.buildTypeSourceSet).resources.getSourceFiles())
        }
        if (variantConfiguration.hasFlavors()) {
            for (SourceProvider flavorSourceSet : variantConfiguration.flavorSourceProviders) {
                processResources.from(((AndroidSourceSet) flavorSourceSet).resources.getSourceFiles())
            }
        }

        conventionMapping(processResources).map("destinationDir") {
            project.file("$project.buildDir/${FD_INTERMEDIATES}/javaResources/${variantData.variantConfiguration.dirName}")
        }
    }

    public void createAidlTask(
            @NonNull BaseVariantData<? extends BaseVariantOutputData> variantData,
            @Nullable File parcelableDir) {
        VariantConfiguration variantConfiguration = variantData.variantConfiguration

        def compileTask = project.tasks.create(
                "compile${variantData.variantConfiguration.fullName.capitalize()}Aidl",
                AidlCompile)
        variantData.aidlCompileTask = compileTask

        variantData.sourceGenTask.dependsOn compileTask
        variantData.aidlCompileTask.dependsOn variantData.prepareDependenciesTask

        compileTask.plugin = this
        compileTask.incrementalFolder =
                project.file("$project.buildDir/${FD_INTERMEDIATES}/incremental/aidl/${variantData.variantConfiguration.dirName}")

        conventionMapping(compileTask).map("sourceDirs") { variantConfiguration.aidlSourceList }
        conventionMapping(compileTask).map("importDirs") { variantConfiguration.aidlImports }

        conventionMapping(compileTask).map("sourceOutputDir") {
            project.file("$project.buildDir/${FD_GENERATED}/source/aidl/${variantData.variantConfiguration.dirName}")
        }
        compileTask.aidlParcelableDir = parcelableDir
    }

    public void createCompileTask(
            @NonNull BaseVariantData<? extends BaseVariantOutputData> variantData,
            @Nullable BaseVariantData<? extends BaseVariantOutputData> testedVariantData) {
        def compileTask = project.tasks.create(
                "compile${variantData.variantConfiguration.fullName.capitalize()}Java",
                JavaCompile)
        variantData.javaCompileTask = compileTask
        variantData.compileTask.dependsOn variantData.javaCompileTask
        optionalDependsOn(variantData.javaCompileTask, variantData.sourceGenTask)

        compileTask.source = variantData.getJavaSources()

        VariantConfiguration config = variantData.variantConfiguration

        // if the tested variant is an app, add its classpath. For the libraries,
        // it's done automatically since the classpath includes the library output as a normal
        // dependency.
        if (testedVariantData instanceof ApplicationVariantData) {
            conventionMapping(compileTask).map("classpath")  {
                project.files(androidBuilder.getCompileClasspath(config)) + testedVariantData.javaCompileTask.classpath + testedVariantData.javaCompileTask.outputs.files
            }
        } else {
            conventionMapping(compileTask).map("classpath")  {
                project.files(androidBuilder.getCompileClasspath(config))
            }
        }

        // TODO - dependency information for the compile classpath is being lost.
        // Add a temporary approximation
        compileTask.dependsOn variantData.variantDependency.compileConfiguration.buildDependencies

        conventionMapping(compileTask).map("destinationDir") {
            project.file("$project.buildDir/${FD_INTERMEDIATES}/classes/${variantData.variantConfiguration.dirName}")
        }
        conventionMapping(compileTask).map("dependencyCacheDir") {
            project.file("$project.buildDir/${FD_INTERMEDIATES}/dependency-cache/${variantData.variantConfiguration.dirName}")
        }

        configureLanguageLevel(compileTask)
        compileTask.options.encoding = extension.compileOptions.encoding

        // setup the boot classpath just before the task actually runs since this will
        // force the sdk to be parsed.
        compileTask.doFirst {
            compileTask.options.bootClasspath = androidBuilder.getBootClasspathAsStrings().join(File.pathSeparator)
        }
    }
    public void createGenerateMicroApkDataTask(
            @NonNull BaseVariantData<? extends BaseVariantOutputData> variantData,
            @NonNull Configuration config) {
        GenerateApkDataTask task = project.tasks.create(
                "handle${variantData.variantConfiguration.fullName.capitalize()}MicroApk",
                GenerateApkDataTask)

        variantData.generateApkDataTask = task

        task.plugin = this
        conventionMapping(task).map("resOutputDir") {
            project.file("$project.buildDir/${FD_GENERATED}/res/microapk/${variantData.variantConfiguration.dirName}")
        }
        conventionMapping(task).map("apkFile") {
            // only care about the first one. There shouldn't be more anyway.
            config.getFiles().iterator().next()
        }
        conventionMapping(task).map("manifestFile") {
            project.file("$project.buildDir/${FD_INTERMEDIATES}/${FD_GENERATED}/manifests/microapk/${variantData.variantConfiguration.dirName}/${FN_ANDROID_MANIFEST_XML}")
        }
        conventionMapping(task).map("mainPkgName") {
            variantData.variantConfiguration.getApplicationId()
        }

        conventionMapping(task).map("minSdkVersion") {
            variantData.variantConfiguration.getMinSdkVersion().apiLevel
        }

        conventionMapping(task).map("targetSdkVersion") {
            variantData.variantConfiguration.getTargetSdkVersion().apiLevel
        }

        task.dependsOn config

        // the merge res task will need to run after this one.
        variantData.resourceGenTask.dependsOn task
    }

    public void createNdkTasks(
            @NonNull BaseVariantData<? extends BaseVariantOutputData> variantData) {
        NdkCompile ndkCompile = project.tasks.create(
                "compile${variantData.variantConfiguration.fullName.capitalize()}Ndk",
                NdkCompile)

        ndkCompile.dependsOn mainPreBuild

        ndkCompile.plugin = this
        variantData.ndkCompileTask = ndkCompile
        variantData.compileTask.dependsOn variantData.ndkCompileTask

        GradleVariantConfiguration variantConfig = variantData.variantConfiguration

        if (variantConfig.mergedFlavor.renderscriptNdkModeEnabled) {
            ndkCompile.ndkRenderScriptMode = true
            ndkCompile.dependsOn variantData.renderscriptCompileTask
        } else {
            ndkCompile.ndkRenderScriptMode = false
        }

        conventionMapping(ndkCompile).map("sourceFolders") {
            List<File> sourceList = variantConfig.jniSourceList
            if (variantConfig.mergedFlavor.renderscriptNdkModeEnabled) {
                sourceList.add(variantData.renderscriptCompileTask.sourceOutputDir)
            }

            return sourceList
        }

        conventionMapping(ndkCompile).map("generatedMakefile") {
            project.file("$project.buildDir/${FD_INTERMEDIATES}/ndk/${variantData.variantConfiguration.dirName}/Android.mk")
        }

        conventionMapping(ndkCompile).map("ndkConfig") { variantConfig.ndkConfig }

        conventionMapping(ndkCompile).map("debuggable") {
            variantConfig.buildType.jniDebuggable
        }

        conventionMapping(ndkCompile).map("objFolder") {
            project.file("$project.buildDir/${FD_INTERMEDIATES}/ndk/${variantData.variantConfiguration.dirName}/obj")
        }
        conventionMapping(ndkCompile).map("soFolder") {
            project.file("$project.buildDir/${FD_INTERMEDIATES}/ndk/${variantData.variantConfiguration.dirName}/lib")
        }
    }

    /**
     * Creates the tasks to build unit tests.
     *
     * @param variantData the test variant
     */
    void createUnitTestVariantTasks(@NonNull TestVariantData variantData) {
        BaseVariantData testedVariantData = variantData.getTestedVariantData() as BaseVariantData
        createCompileAnchorTask(variantData)
        createCompileTask(variantData, testedVariantData)
    }

    /**
     * Creates the tasks to build android tests.
     *
     * @param variantData the test variant
     */
    public void createAndroidTestVariantTasks(@NonNull TestVariantData variantData) {

        BaseVariantData<? extends BaseVariantOutputData> testedVariantData =
                variantData.getTestedVariantData() as BaseVariantData<? extends BaseVariantOutputData>

        // get single output for now (though this may always be the case for tests).
        BaseVariantOutputData variantOutputData = variantData.outputs.get(0)
        BaseVariantOutputData testedVariantOutputData = testedVariantData.outputs.get(0)

        createAnchorTasks(variantData)

        // Add a task to process the manifest
        createProcessTestManifestTask(variantData, "manifests")

        // Add a task to create the res values
        createGenerateResValuesTask(variantData)

        // Add a task to compile renderscript files.
        createRenderscriptTask(variantData)

        // Add a task to merge the resource folders
        createMergeResourcesTask(variantData, true /*process9Patch*/)

        // Add a task to merge the assets folders
        createMergeAssetsTask(variantData, null /*default location*/, true /*includeDependencies*/)

        if (testedVariantData.variantConfiguration.type == VariantConfiguration.Type.LIBRARY) {
            // in this case the tested library must be fully built before test can be built!
            if (testedVariantOutputData.assembleTask != null) {
                variantOutputData.manifestProcessorTask.dependsOn testedVariantOutputData.assembleTask
                variantData.mergeResourcesTask.dependsOn testedVariantOutputData.assembleTask
            }
        }

        // Add a task to create the BuildConfig class
        createBuildConfigTask(variantData)

        // Add a task to generate resource source files
        createProcessResTask(variantData, true /*generateResourcePackage*/)

        // process java resources
        createProcessJavaResTask(variantData)

        createAidlTask(variantData, null /*parcelableDir*/)

        // Add NDK tasks
        if (!extension.getUseNewNativePlugin()) {
            createNdkTasks(variantData)
        }

        // Add a task to compile the test application
        if (variantData.getVariantConfiguration().useJack) {
            createJackTask(variantData, testedVariantData);
        } else{
            createCompileTask(variantData, testedVariantData)
            createPostCompilationTasks(variantData);
        }

        createPackagingTask(variantData, null /*assembleTask*/, false /*publishApk*/)

        if (assembleAndroidTest != null) {
            assembleAndroidTest.dependsOn variantOutputData.assembleTask
        }
    }

    // TODO - should compile src/lint/java from src/lint/java and jar it into build/lint/lint.jar
    public void createLintCompileTask() {
        lintCompile = project.tasks.create("compileLint", Task)
        File outputDir = new File("$project.buildDir/${FD_INTERMEDIATES}/lint")

        lintCompile.doFirst{
            // create the directory for lint output if it does not exist.
            if (!outputDir.exists()) {
                boolean mkdirs = outputDir.mkdirs();
                if (!mkdirs) {
                    throw new GradleException("Unable to create lint output directory.")
                }
            }
        }
    }

    /** Is the given variant relevant for lint? */
    private static boolean isLintVariant(
            @NonNull BaseVariantData<? extends BaseVariantOutputData> baseVariantData) {
        // Only create lint targets for variants like debug and release, not debugTest
        VariantConfiguration config = baseVariantData.variantConfiguration
        // TODO: re-enable with Jack when possible
        return !config.getType().isForTesting() && !config.useJack;
    }

    // Add tasks for running lint on individual variants. We've already added a
    // lint task earlier which runs on all variants.
    public void createLintTasks() {
        Lint lint = project.tasks.create("lint", Lint)
        lint.description = "Runs lint on all variants."
        lint.group = JavaBasePlugin.VERIFICATION_GROUP
        lint.setPlugin(this)
        project.tasks.getByName(JavaBasePlugin.CHECK_TASK_NAME).dependsOn lint
        lintAll = lint

        int count = variantManager.getVariantDataList().size()
        for (int i = 0 ; i < count ; i++) {
            final BaseVariantData<? extends BaseVariantOutputData> baseVariantData =
                    variantManager.getVariantDataList().get(i)
            if (!isLintVariant(baseVariantData)) {
                continue;
            }

            // wire the main lint task dependency.
            lint.dependsOn lintCompile
            optionalDependsOn(lint, baseVariantData.javaCompileTask, baseVariantData.jackTask)

            String variantName = baseVariantData.variantConfiguration.fullName
            def capitalizedVariantName = variantName.capitalize()
            Lint variantLintCheck = project.tasks.create("lint" + capitalizedVariantName, Lint)
            variantLintCheck.dependsOn lintCompile
            optionalDependsOn(variantLintCheck, baseVariantData.javaCompileTask, baseVariantData.jackTask)

            // Note that we don't do "lint.dependsOn lintCheck"; the "lint" target will
            // on its own run through all variants (and compare results), it doesn't delegate
            // to the individual tasks (since it needs to coordinate data collection and
            // reporting)
            variantLintCheck.setPlugin(this)
            variantLintCheck.setVariantName(variantName)
            variantLintCheck.description = "Runs lint on the " + capitalizedVariantName + " build"
            variantLintCheck.group = JavaBasePlugin.VERIFICATION_GROUP
        }
    }

    private void createLintVitalTask(@NonNull ApkVariantData variantData) {
        assert extension.lintOptions.checkReleaseBuilds
        // TODO: re-enable with Jack when possible
        if (!variantData.variantConfiguration.buildType.debuggable &&
                !variantData.variantConfiguration.useJack) {
            String variantName = variantData.variantConfiguration.fullName
            def capitalizedVariantName = variantName.capitalize()
            def taskName = "lintVital" + capitalizedVariantName
            Lint lintReleaseCheck = project.tasks.create(taskName, Lint)
            // TODO: Make this task depend on lintCompile too (resolve initialization order first)
            optionalDependsOn(lintReleaseCheck, variantData.javaCompileTask)
            lintReleaseCheck.setPlugin(this)
            lintReleaseCheck.setVariantName(variantName)
            lintReleaseCheck.setFatalOnly(true)
            lintReleaseCheck.description = "Runs lint on just the fatal issues in the " +
                    capitalizedVariantName + " build"
            variantData.assembleVariantTask.dependsOn lintReleaseCheck
            lintVital = lintReleaseCheck
        }
    }

    void createUnitTestTasks() {
        Task topLevelTest = project.tasks.create(JavaPlugin.TEST_TASK_NAME)
        topLevelTest.group = JavaBasePlugin.VERIFICATION_GROUP

        variantDataList.findAll{it.variantConfiguration.type == UNIT_TEST}.each { loopVariantData ->
            // Inner scope copy for the closures.
            TestVariantData variantData = loopVariantData as TestVariantData
            BaseVariantData testedVariantData = variantData.testedVariantData as BaseVariantData

            if (variantData.variantConfiguration.useJack
                    || testedVariantData.variantConfiguration.useJack) {
                // Don't create unit test tasks when using Jack.
                // TODO: Handle Jack somehow.
                return
            }

            Test runTestsTask = project.tasks.create(
                    UNIT_TEST.prefix + testedVariantData.variantConfiguration.fullName.capitalize(),
                    Test)
            runTestsTask.group = JavaBasePlugin.VERIFICATION_GROUP

            fixTestTaskSources(runTestsTask)

            runTestsTask.dependsOn variantData.javaCompileTask
            JavaCompile testCompileTask = variantData.javaCompileTask
            runTestsTask.testClassesDir = testCompileTask.destinationDir

            runTestsTask.classpath = project.files(
                    testCompileTask.classpath,
                    testCompileTask.outputs.files)

            // See https://issues.gradle.org/browse/GRADLE-1682
            // TODO: Remove
            runTestsTask.scanForTestClasses = false
            runTestsTask.include "**/*Test.class"

            // TODO: Use mockable JAR.
            runTestsTask.doFirst {
                runTestsTask.classpath = project.files(
                        androidBuilder.bootClasspath,
                        runTestsTask.classpath)
            }

            topLevelTest.dependsOn runTestsTask
        }

        Task check = project.tasks.getByName(JavaBasePlugin.CHECK_TASK_NAME)
        check.dependsOn topLevelTest
    }

    @CompileDynamic
    private static void fixTestTaskSources(@NonNull Test testTask) {
        // We are running in afterEvaluate, so the JavaBasePlugin has already added a
        // callback to add test classes to the list of source files of the newly created task.
        // The problem is that we haven't configured the test classes yet (JavaBasePlugin
        // assumes all Test tasks are fully configured at this point), so we have to remove the
        // "directory null" entry from source files and add the right value.
        //
        // This is an ugly hack, since we assume sourceFiles is an instance of
        // DefaultConfigurableFileCollection.
        testTask.inputs.sourceFiles.from.clear()
    }

    public void createConnectedCheckTasks(boolean hasFlavors, boolean isLibraryTest) {
        List<AndroidReportTask> reportTasks = Lists.newArrayListWithExpectedSize(2)

        List<DeviceProvider> providers = extension.deviceProviders
        List<TestServer> servers = extension.testServers

        Task mainConnectedTask = connectedCheck
        String connectedRootName = "${CONNECTED}${ANDROID_TEST.suffix}"
        // if more than one flavor, create a report aggregator task and make this the parent
        // task for all new connected tasks.
        if (hasFlavors) {
            mainConnectedTask = project.tasks.create(connectedRootName, AndroidReportTask)
            mainConnectedTask.group = JavaBasePlugin.VERIFICATION_GROUP
            mainConnectedTask.description = "Installs and runs instrumentation tests for all flavors on connected devices."
            mainConnectedTask.reportType = ReportType.MULTI_FLAVOR
            connectedCheck.dependsOn mainConnectedTask

            conventionMapping(mainConnectedTask).map("resultsDir") {
                String rootLocation = extension.testOptions.resultsDir != null ?
                    extension.testOptions.resultsDir : "$project.buildDir/${FD_OUTPUTS}/$FD_ANDROID_RESULTS"

                project.file("$rootLocation/connected/$FD_FLAVORS_ALL")
            }
            conventionMapping(mainConnectedTask).map("reportsDir") {
                String rootLocation = extension.testOptions.reportDir != null ?
                    extension.testOptions.reportDir :
                    "$project.buildDir/${FD_OUTPUTS}/$FD_REPORTS/$FD_ANDROID_TESTS"

                project.file("$rootLocation/connected/$FD_FLAVORS_ALL")
            }

            reportTasks.add(mainConnectedTask)
        }

        Task mainProviderTask = deviceCheck
        // if more than one provider tasks, either because of several flavors, or because of
        // more than one providers, then create an aggregate report tasks for all of them.
        if (providers.size() > 1 || hasFlavors) {
            mainProviderTask = project.tasks.create("${DEVICE}${ANDROID_TEST.suffix}",
                    AndroidReportTask)
            mainProviderTask.group = JavaBasePlugin.VERIFICATION_GROUP
            mainProviderTask.description = "Installs and runs instrumentation tests using all Device Providers."
            mainProviderTask.reportType = ReportType.MULTI_FLAVOR
            deviceCheck.dependsOn mainProviderTask

            conventionMapping(mainProviderTask).map("resultsDir") {
                String rootLocation = extension.testOptions.resultsDir != null ?
                    extension.testOptions.resultsDir : "$project.buildDir/${FD_OUTPUTS}/$FD_ANDROID_RESULTS"

                project.file("$rootLocation/devices/$FD_FLAVORS_ALL")
            }
            conventionMapping(mainProviderTask).map("reportsDir") {
                String rootLocation = extension.testOptions.reportDir != null ?
                    extension.testOptions.reportDir :
                    "$project.buildDir/${FD_OUTPUTS}/$FD_REPORTS/$FD_ANDROID_TESTS"

                project.file("$rootLocation/devices/$FD_FLAVORS_ALL")
            }

            reportTasks.add(mainProviderTask)
        }

        // Now look for the tested variant and create the check tasks for them.
        // don't use an auto loop as we can't reuse baseVariantData or the closure lower
        // gets broken.
        int count = variantManager.getVariantDataList().size();
        for (int i = 0 ; i < count ; i++) {
            final BaseVariantData<? extends BaseVariantOutputData> baseVariantData = variantManager.getVariantDataList().get(i);
            if (baseVariantData instanceof TestedVariantData) {
                final TestVariantData testVariantData = ((TestedVariantData) baseVariantData).getTestVariantData(ANDROID_TEST)
                if (testVariantData == null) {
                    continue
                }

                // get single output for now
                BaseVariantOutputData variantOutputData = baseVariantData.outputs.get(0)
                BaseVariantOutputData testVariantOutputData = testVariantData.outputs.get(0)

                Class<? extends DeviceProviderInstrumentTestTask> taskClass = isLibraryTest ?
                        DeviceProviderInstrumentTestLibraryTask :
                        DeviceProviderInstrumentTestTask

                String connectedTaskName = hasFlavors ?
                        "${connectedRootName}${baseVariantData.variantConfiguration.fullName.capitalize()}" :
                        connectedRootName

                // create the check tasks for this test
                // first the connected one.
                DeviceProviderInstrumentTestTask connectedTask = createDeviceProviderInstrumentTestTask(
                        connectedTaskName,
                        "Installs and runs the tests for Build '${baseVariantData.variantConfiguration.fullName}' on connected devices.",
                        taskClass,
                        testVariantData,
                        baseVariantData as BaseVariantData,
                        new ConnectedDeviceProvider(getSdkInfo().adb),
                        CONNECTED
                )

                mainConnectedTask.dependsOn connectedTask
                testVariantData.connectedTestTask = connectedTask

                if (baseVariantData.variantConfiguration.buildType.isTestCoverageEnabled()) {
                    def reportTask = project.tasks.create(
                            "create${baseVariantData.variantConfiguration.fullName.capitalize()}CoverageReport",
                            JacocoReportTask)
                    reportTask.reportName = baseVariantData.variantConfiguration.fullName
                    conventionMapping(reportTask).map("jacocoClasspath") {
                        project.configurations[JacocoPlugin.ANT_CONFIGURATION_NAME]
                    }
                    conventionMapping(reportTask).map("coverageFile") {
                        new File(connectedTask.getCoverageDir(), SimpleTestCallable.FILE_COVERAGE_EC)
                    }
                    conventionMapping(reportTask).map("classDir") {
                        if (baseVariantData.javaCompileTask != null) {
                            return baseVariantData.javaCompileTask.destinationDir
                        }

                        return baseVariantData.jackTask.destinationDir
                    }
                    conventionMapping(reportTask).map("sourceDir") { baseVariantData.getJavaSourceFoldersForCoverage() }

                    conventionMapping(reportTask).map("reportDir") {
                        project.file(
                                "$project.buildDir/${FD_OUTPUTS}/$FD_REPORTS/coverage/${baseVariantData.variantConfiguration.dirName}")
                    }

                    reportTask.dependsOn connectedTask
                    mainConnectedTask.dependsOn reportTask
                }

                // now the providers.
                for (DeviceProvider deviceProvider : providers) {
                    DeviceProviderInstrumentTestTask providerTask = createDeviceProviderInstrumentTestTask(
                            hasFlavors ?
                                "${deviceProvider.name}${ANDROID_TEST.suffix}${baseVariantData.variantConfiguration.fullName.capitalize()}" :
                                "${deviceProvider.name}${ANDROID_TEST.suffix}",
                            "Installs and runs the tests for Build '${baseVariantData.variantConfiguration.fullName}' using Provider '${deviceProvider.name.capitalize()}'.",
                            taskClass,
                            testVariantData,
                            baseVariantData as BaseVariantData,
                            deviceProvider,
                            "$DEVICE/$deviceProvider.name"
                    )

                    mainProviderTask.dependsOn providerTask
                    testVariantData.providerTestTaskList.add(providerTask)

                    if (!deviceProvider.isConfigured()) {
                        providerTask.enabled = false;
                    }
                }

                // now the test servers
                // don't use an auto loop as it'll break the closure inside.
                for (TestServer testServer : servers) {
                    def serverTask = project.tasks.create(
                            hasFlavors ?
                                "${testServer.name}${"upload".capitalize()}${baseVariantData.variantConfiguration.fullName}" :
                                "${testServer.name}${"upload".capitalize()}",
                            TestServerTask)

                    serverTask.description = "Uploads APKs for Build '${baseVariantData.variantConfiguration.fullName}' to Test Server '${testServer.name.capitalize()}'."
                    serverTask.group = JavaBasePlugin.VERIFICATION_GROUP
                    serverTask.dependsOn testVariantOutputData.assembleTask, variantOutputData.assembleTask

                    serverTask.testServer = testServer

                    conventionMapping(serverTask).map("testApk") { testVariantOutputData.outputFile }
                    if (!(baseVariantData instanceof LibraryVariantData)) {
                        conventionMapping(serverTask).map("testedApk") { variantOutputData.outputFile }
                    }

                    conventionMapping(serverTask).map("variantName") { baseVariantData.variantConfiguration.fullName }

                    deviceCheck.dependsOn serverTask

                    if (!testServer.isConfigured()) {
                        serverTask.enabled = false;
                    }
                }
            }
        }

        // If gradle is launched with --continue, we want to run all tests and generate an
        // aggregate report (to help with the fact that we may have several build variants, or
        // or several device providers).
        // To do that, the report tasks must run even if one of their dependent tasks (flavor
        // or specific provider tasks) fails, when --continue is used, and the report task is
        // meant to run (== is in the task graph).
        // To do this, we make the children tasks ignore their errors (ie they won't fail and
        // stop the build).
        if (!reportTasks.isEmpty() && project.gradle.startParameter.continueOnFailure) {
            project.gradle.taskGraph.whenReady { TaskExecutionGraph taskGraph ->
                for (AndroidReportTask reportTask : reportTasks) {
                    if (taskGraph.hasTask(reportTask)) {
                        reportTask.setWillRun()
                    }
                }
            }
        }
    }

    private DeviceProviderInstrumentTestTask createDeviceProviderInstrumentTestTask(
            @NonNull String taskName,
            @NonNull String description,
            @NonNull Class<? extends DeviceProviderInstrumentTestTask> taskClass,
            @NonNull TestVariantData testVariantData,
            @NonNull BaseVariantData<? extends BaseVariantOutputData> testedVariantData,
            @NonNull DeviceProvider deviceProvider,
            @NonNull String subFolder) {

        // get single output for now for the test.
        BaseVariantOutputData testVariantOutputData = testVariantData.outputs.get(0)

        DeviceProviderInstrumentTestTask testTask = project.tasks.create(
                taskName,
                taskClass as Class<DeviceProviderInstrumentTestTask>)

        testTask.description = description
        testTask.group = JavaBasePlugin.VERIFICATION_GROUP
        testTask.dependsOn testVariantOutputData.assembleTask, testedVariantData.assembleVariantTask

        testTask.plugin = this
        testTask.testVariantData = testVariantData
        testTask.flavorName = testVariantData.variantConfiguration.flavorName.capitalize()
        testTask.deviceProvider = deviceProvider

        conventionMapping(testTask).map("resultsDir") {
            String rootLocation = extension.testOptions.resultsDir != null ?
                extension.testOptions.resultsDir :
                "$project.buildDir/${FD_OUTPUTS}/$FD_ANDROID_RESULTS"

            String flavorFolder = testVariantData.variantConfiguration.flavorName
            if (!flavorFolder.isEmpty()) {
                flavorFolder = "$FD_FLAVORS/" + flavorFolder
            }

            project.file("$rootLocation/$subFolder/$flavorFolder")
        }

        conventionMapping(testTask).map("adbExec") {
            return getSdkInfo().getAdb()
        }

        conventionMapping(testTask).map("reportsDir") {
            String rootLocation = extension.testOptions.reportDir != null ?
                extension.testOptions.reportDir :
                "$project.buildDir/${FD_OUTPUTS}/$FD_REPORTS/$FD_ANDROID_TESTS"

            String flavorFolder = testVariantData.variantConfiguration.flavorName
            if (!flavorFolder.isEmpty()) {
                flavorFolder = "$FD_FLAVORS/" + flavorFolder
            }

            project.file("$rootLocation/$subFolder/$flavorFolder")
        }
        conventionMapping(testTask).map("coverageDir") {
            String rootLocation = "$project.buildDir/${FD_OUTPUTS}/code-coverage"

            String flavorFolder = testVariantData.variantConfiguration.flavorName
            if (!flavorFolder.isEmpty()) {
                flavorFolder = "$FD_FLAVORS/" + flavorFolder
            }

            project.file("$rootLocation/$subFolder/$flavorFolder")
        }

        return testTask
    }

    /**
     * Class to hold data to setup the many optional
     * post-compilation steps.
     */
    public static class PostCompilationData {
        List<?> classGeneratingTask
        List<?> libraryGeneratingTask

        Closure<List<File>> inputFiles
        Closure<File> inputDir
        Closure<List<File>> inputLibraries
    }

    /**
     * Creates the post-compilation tasks for the given Variant.
     *
     * These tasks create the dex file from the .class files, plus optional intermediary steps
     * like proguard and jacoco
     *
     * @param variantData the variant data.
     */
    public void createPostCompilationTasks(@NonNull ApkVariantData variantData) {
        GradleVariantConfiguration config = variantData.variantConfiguration

        boolean isTestForApp = config.type.isForTesting() &&
                (variantData as TestVariantData).testedVariantData.variantConfiguration.type == DEFAULT

        boolean isMinifyEnabled = config.isMinifyEnabled()
        boolean isMultiDexEnabled = config.isMultiDexEnabled() && !isTestForApp
        boolean isLegacyMultiDexMode = config.isLegacyMultiDexMode()
        File multiDexKeepProguard = config.getMultiDexKeepProguard()
        File multiDexKeepFile = config.getMultiDexKeepFile()

        boolean isTestCoverageEnabled = config.buildType.isTestCoverageEnabled() &&
                !config.type.isForTesting()

        // common dex task configuration
        String dexTaskName = "dex${config.fullName.capitalize()}"
        Dex dexTask = project.tasks.create(dexTaskName, Dex)
        variantData.dexTask = dexTask
        dexTask.plugin = this
        conventionMapping(dexTask).map("outputFolder") {
            project.file("${project.buildDir}/${FD_INTERMEDIATES}/dex/${config.dirName}")
        }
        dexTask.tmpFolder = project.file("$project.buildDir/${FD_INTERMEDIATES}/tmp/dex/${config.dirName}")
        dexTask.dexOptions = extension.dexOptions
        dexTask.multiDexEnabled = isMultiDexEnabled
        dexTask.legacyMultiDexMode = isLegacyMultiDexMode
        // dx doesn't work with receving --no-optimize in debug so we disable it for now.
        dexTask.optimize = true //!variantData.variantConfiguration.buildType.debuggable

        // data holding dependencies and input for the dex. This gets updated as new
        // post-compilation steps are inserted between the compilation and dx.
        PostCompilationData pcData = new PostCompilationData()
        pcData.classGeneratingTask = [variantData.javaCompileTask]
        pcData.libraryGeneratingTask = [variantData.variantDependency.packageConfiguration.buildDependencies]
        pcData.inputFiles = {
            variantData.javaCompileTask.outputs.files.files as List
        }
        pcData.inputDir = {
            variantData.javaCompileTask.destinationDir
        }
        pcData.inputLibraries = {
            androidBuilder.getPackagedJars(config) as List
        }

        // ---- Code Coverage first -----
        if (isTestCoverageEnabled) {
            pcData = createJacocoTask(config, variantData, pcData)
        }

        // ----- Minify next ----

        if (isMinifyEnabled) {
            // first proguard task.
            BaseVariantData<? extends BaseVariantOutputData> testedVariantData =
                    (variantData instanceof TestVariantData ? variantData.testedVariantData : null) as BaseVariantData
            createProguardTasks(variantData, testedVariantData, pcData)

        } else if ((extension.dexOptions.preDexLibraries && !isMultiDexEnabled) ||
                (isMultiDexEnabled && !isLegacyMultiDexMode))  {
            def preDexTaskName = "preDex${config.fullName.capitalize()}"
            PreDex preDexTask = project.tasks.create(preDexTaskName, PreDex)

            variantData.preDexTask = preDexTask
            preDexTask.plugin = this
            preDexTask.dexOptions = extension.dexOptions
            preDexTask.multiDex = isMultiDexEnabled

            conventionMapping(preDexTask).map("inputFiles", pcData.inputLibraries)
            conventionMapping(preDexTask).map("outputFolder") {
                project.file(
                        "${project.buildDir}/${FD_INTERMEDIATES}/pre-dexed/${config.dirName}")
            }

            // update dependency.
            optionalDependsOn(preDexTask, pcData.libraryGeneratingTask)
            pcData.libraryGeneratingTask = [preDexTask] as List<Object>

            // update inputs
            if (isMultiDexEnabled) {
                pcData.inputLibraries = { [] }

            } else {
                pcData.inputLibraries = {
                    project.fileTree(preDexTask.outputFolder).files as List
                }
            }
        }

        // ----- Multi-Dex support
        if (isMultiDexEnabled && isLegacyMultiDexMode) {
            if (!isMinifyEnabled) {
                // create a task that will convert the output of the compilation
                // into a jar. This is needed by the multi-dex input.
                JarMergingTask jarMergingTask = project.tasks.create(
                        "packageAll${config.fullName.capitalize()}ClassesForMultiDex",
                        JarMergingTask)
                conventionMapping(jarMergingTask).map("inputJars",pcData.inputLibraries)
                conventionMapping(jarMergingTask).map("inputDir", pcData.inputDir)

                jarMergingTask.jarFile = project.file(
                        "$project.buildDir/${FD_INTERMEDIATES}/multi-dex/${config.dirName}/allclasses.jar")

                // update dependencies
                optionalDependsOn(jarMergingTask, pcData.classGeneratingTask)
                optionalDependsOn(jarMergingTask, pcData.libraryGeneratingTask)
                pcData.libraryGeneratingTask = [jarMergingTask]
                pcData.classGeneratingTask = [jarMergingTask]

                // Update the inputs
                pcData.inputFiles = { [jarMergingTask.jarFile] }
                pcData.inputDir = null
                pcData.inputLibraries = { [] }
            }


            // ----------
            // Create a task to collect the list of manifest entry points which are
            // needed in the primary dex
            CreateManifestKeepList manifestKeepListTask = project.tasks.create(
                    "collect${config.fullName.capitalize()}MultiDexComponents",
                    CreateManifestKeepList)

            // since all the output have the same manifest, besides the versionCode,
            // we can take any of the output and use that.
            final BaseVariantOutputData output = variantData.outputs.get(0)
            manifestKeepListTask.dependsOn output.manifestProcessorTask
            conventionMapping(manifestKeepListTask).map("manifest") {
                output.manifestProcessorTask.manifestOutputFile
            }

            manifestKeepListTask.proguardFile = multiDexKeepProguard
            manifestKeepListTask.outputFile = project.file(
                    "${project.buildDir}/${FD_INTERMEDIATES}/multi-dex/${config.dirName}/manifest_keep.txt")

            //variant.ext.collectMultiDexComponents = manifestKeepListTask

            // ----------
            // Create a proguard task to shrink the classes to manifest components
            ProGuardTask proguardComponentsTask = createShrinkingProGuardTask(project,
                    "shrink${config.fullName.capitalize()}MultiDexComponents")

            proguardComponentsTask.configuration(manifestKeepListTask.outputFile)

            proguardComponentsTask.libraryjars( {
                ensureTargetSetup()
                File shrinkedAndroid = new File(getAndroidBuilder().getTargetInfo().buildTools.location, "lib${File.separatorChar}shrinkedAndroid.jar")

                // TODO remove in 1.0
                // STOPSHIP
                if (!shrinkedAndroid.isFile()) {
                    shrinkedAndroid = new File(getAndroidBuilder().getTargetInfo().buildTools.location, "multidex${File.separatorChar}shrinkedAndroid.jar")
                }
                return shrinkedAndroid
            })

            proguardComponentsTask.injars(pcData.inputFiles.call().iterator().next())

            File componentsJarFile = project.file(
                    "${project.buildDir}/${FD_INTERMEDIATES}/multi-dex/${config.dirName}/componentClasses.jar")
            proguardComponentsTask.outjars(componentsJarFile)

            proguardComponentsTask.printconfiguration(
                    "${project.buildDir}/${FD_INTERMEDIATES}/multi-dex/${config.dirName}/components.flags")

            // update dependencies
            proguardComponentsTask.dependsOn manifestKeepListTask
            optionalDependsOn(proguardComponentsTask, pcData.classGeneratingTask)
            optionalDependsOn(proguardComponentsTask, pcData.libraryGeneratingTask)

            // ----------
            // Compute the full list of classes for the main dex file
            CreateMainDexList createMainDexListTask = project.tasks.create(
                    "create${config.fullName.capitalize()}MainDexClassList",
                    CreateMainDexList)
            createMainDexListTask.plugin = this
            createMainDexListTask.dependsOn proguardComponentsTask
            //createMainDexListTask.dependsOn { proguardMainDexTask }

            def files = pcData.inputFiles
            createMainDexListTask.allClassesJarFile = files().first()
            conventionMapping(createMainDexListTask).map("componentsJarFile") { componentsJarFile }
            // conventionMapping(createMainDexListTask).map("includeInMainDexJarFile") { mainDexJarFile }
            createMainDexListTask.mainDexListFile = multiDexKeepFile
            createMainDexListTask.outputFile = project.file(
                    "${project.buildDir}/${FD_INTERMEDIATES}/multi-dex/${config.dirName}/maindexlist.txt")

            // update dependencies
            dexTask.dependsOn createMainDexListTask

            // ----------
            // If proguard is on create a de-obfuscated list to aid debugging.
            if (isMinifyEnabled) {
                RetraceMainDexList retraceTask = project.tasks.create(
                        "retrace${config.fullName.capitalize()}MainDexClassList",
                        RetraceMainDexList)
                retraceTask.dependsOn variantData.obfuscationTask, createMainDexListTask

                conventionMapping(retraceTask).map("mainDexListFile") { createMainDexListTask.outputFile }
                conventionMapping(retraceTask).map("mappingFile") { variantData.mappingFile }
                retraceTask.outputFile = project.file(
                        "${project.buildDir}/${FD_INTERMEDIATES}/multi-dex/${config.dirName}/maindexlist_deobfuscated.txt")
                dexTask.dependsOn retraceTask
            }

            // configure the dex task to receive the generated class list.
            conventionMapping(dexTask).map("mainDexListFile") { createMainDexListTask.outputFile }
        }

        // ----- Dex Task ----

        // dependencies, some of these could be null
        optionalDependsOn(dexTask, pcData.classGeneratingTask)
        optionalDependsOn(dexTask, pcData.libraryGeneratingTask,)

        // inputs
        if (pcData.inputDir != null) {
            conventionMapping(dexTask).map("inputDir", pcData.inputDir)
        } else {
            conventionMapping(dexTask).map("inputFiles", pcData.inputFiles)
        }
        conventionMapping(dexTask).map("libraries", pcData.inputLibraries)
    }

    public PostCompilationData createJacocoTask(
            @NonNull GradleVariantConfiguration config,
            @NonNull BaseVariantData variantData,
            @NonNull final PostCompilationData pcData) {
        final JacocoInstrumentTask jacocoTask = project.tasks.create(
                "instrument${config.fullName.capitalize()}", JacocoInstrumentTask)
        conventionMapping(jacocoTask).map("jacocoClasspath") {
            project.configurations[JacocoPlugin.ANT_CONFIGURATION_NAME]
        }
        // can't directly use the existing inputFiles closure as we need the dir instead :\
        conventionMapping(jacocoTask).map("inputDir", pcData.inputDir)
        conventionMapping(jacocoTask).map("outputDir") {
            project.file(
                    "${project.buildDir}/${FD_INTERMEDIATES}/coverage-instrumented-classes/${config.dirName}")
        }
        variantData.jacocoInstrumentTask = jacocoTask

        Copy agentTask = getJacocoAgentTask()
        jacocoTask.dependsOn agentTask

        // update dependency.
        PostCompilationData pcData2 = new PostCompilationData()
        optionalDependsOn(jacocoTask, pcData.classGeneratingTask)
        pcData2.classGeneratingTask = [jacocoTask]
        pcData2.libraryGeneratingTask = [pcData.libraryGeneratingTask, agentTask]

        // update inputs
        pcData2.inputFiles = {
            project.files(jacocoTask.getOutputDir()).files as List
        }
        pcData2.inputDir = {
            jacocoTask.getOutputDir()
        }
        pcData2.inputLibraries = {
            [pcData.inputLibraries.call(), [new File(agentTask.destinationDir, FILE_JACOCO_AGENT)]].flatten() as List
        }

        return pcData2
    }

    private static ProGuardTask createShrinkingProGuardTask(
            @NonNull Project project,
            @NonNull String name) {
        ProGuardTask task = project.tasks.create(name, ProGuardTask)

        task.dontobfuscate()
        task.dontoptimize()
        task.dontpreverify()
        task.dontwarn()
        task.forceprocessing()

        return task;
    }

    public void createJackTask(
            @NonNull BaseVariantData<? extends BaseVariantOutputData> variantData,
            @Nullable BaseVariantData<? extends BaseVariantOutputData> testedVariantData) {

        GradleVariantConfiguration config = variantData.variantConfiguration

        // ----- Create Jill tasks -----
        JillTask jillRuntimeTask = project.tasks.create(
                "jill${config.fullName.capitalize()}RuntimeLibraries",
                JillTask)

        jillRuntimeTask.plugin = this
        jillRuntimeTask.dexOptions = extension.dexOptions

        conventionMapping(jillRuntimeTask).map("inputLibs") {
            getBootClasspath()
        }
        conventionMapping(jillRuntimeTask).map("outputFolder") {
            project.file(
                    "${project.buildDir}/${FD_INTERMEDIATES}/jill/${config.dirName}/runtime")
        }

        // ----

        JillTask jillPackagedTask = project.tasks.create(
                "jill${config.fullName.capitalize()}PackagedLibraries",
                JillTask)

        jillPackagedTask.dependsOn variantData.variantDependency.packageConfiguration.buildDependencies
        jillPackagedTask.plugin = this
        jillPackagedTask.dexOptions = extension.dexOptions

        conventionMapping(jillPackagedTask).map("inputLibs") {
            androidBuilder.getPackagedJars(config)
        }
        conventionMapping(jillPackagedTask).map("outputFolder") {
            project.file(
                    "${project.buildDir}/${FD_INTERMEDIATES}/jill/${config.dirName}/packaged")
        }


        // ----- Create Jack Task -----
        JackTask compileTask = project.tasks.create(
                "compile${config.fullName.capitalize()}Java",
                JackTask)
        variantData.jackTask = compileTask
        variantData.jackTask.dependsOn variantData.sourceGenTask, jillRuntimeTask, jillPackagedTask
        variantData.compileTask.dependsOn variantData.jackTask
        // TODO - dependency information for the compile classpath is being lost.
        // Add a temporary approximation
        compileTask.dependsOn variantData.variantDependency.compileConfiguration.buildDependencies

        compileTask.plugin = this
        conventionMapping(compileTask).map("javaMaxHeapSize") { extension.dexOptions.getJavaMaxHeapSize() }

        compileTask.source = variantData.getJavaSources()

        compileTask.multiDexEnabled = config.isMultiDexEnabled()
        compileTask.minSdkVersion = config.minSdkVersion.apiLevel

        // if the tested variant is an app, add its classpath. For the libraries,
        // it's done automatically since the classpath includes the library output as a normal
        // dependency.
        if (testedVariantData instanceof ApplicationVariantData) {
            conventionMapping(compileTask).map("classpath")  {
                project.fileTree(jillRuntimeTask.outputFolder) + testedVariantData.jackTask.classpath + project.fileTree(testedVariantData.jackTask.jackFile)
            }
        } else {
            conventionMapping(compileTask).map("classpath")  {
                project.fileTree(jillRuntimeTask.outputFolder)
            }
        }

        conventionMapping(compileTask).map("packagedLibraries") {
            project.fileTree(jillPackagedTask.outputFolder).files
        }

        conventionMapping(compileTask).map("destinationDir") {
            project.file("$project.buildDir/${FD_INTERMEDIATES}/dex/${config.dirName}")
        }

        conventionMapping(compileTask).map("jackFile") {
            project.file("$project.buildDir/${FD_INTERMEDIATES}/classes/${config.dirName}/classes.zip")
        }

        conventionMapping(compileTask).map("tempFolder") {
            project.file("$project.buildDir/${FD_INTERMEDIATES}/tmp/jack/${config.dirName}")
        }
        if (config.isMinifyEnabled()) {
            conventionMapping(compileTask).map("proguardFiles") {
                // since all the output use the same resources, we can use the first output
                // to query for a proguard file.
                BaseVariantOutputData variantOutputData = variantData.outputs.get(0)

                List<File> proguardFiles = config.getProguardFiles(true /*includeLibs*/,
                        [extension.getDefaultProguardFile(DEFAULT_PROGUARD_CONFIG_FILE)])
                File proguardResFile = variantOutputData.processResourcesTask.proguardOutputFile
                if (proguardResFile != null) {
                    proguardFiles.add(proguardResFile)
                }
                // for tested app, we only care about their aapt config since the base
                // configs are the same files anyway.
                if (testedVariantData != null) {
                    // use single output for now.
                    proguardResFile = testedVariantData.outputs.get(0).processResourcesTask.proguardOutputFile
                    if (proguardResFile != null) {
                        proguardFiles.add(proguardResFile)
                    }
                }

                return proguardFiles
            }

            compileTask.mappingFile = variantData.mappingFile = project.file(
                    "${project.buildDir}/${FD_OUTPUTS}/mapping/${variantData.variantConfiguration.dirName}/mapping.txt")
        }

        configureLanguageLevel(compileTask)
    }

    /**
     * Configures the source and target language level of a compile task. If the user has set it
     * explicitly, we obey the setting. Otherwise we change the default language level based on the
     * compile SDK version.
     *
     * <p>This method modifies extension.compileOptions, to propagate the language level to Studio.
     */
    private void configureLanguageLevel(AbstractCompile compileTask) {
        def compileOptions = extension.compileOptions
        JavaVersion javaVersionToUse

        Integer compileSdkLevel =
                AndroidTargetHash.getVersionFromHash(extension.compileSdkVersion)?.apiLevel
        switch (compileSdkLevel) {
            case null:  // Default to 1.6 if we fail to parse compile SDK version.
            case 0..20:
                javaVersionToUse = JavaVersion.VERSION_1_6
                break
            default:
                javaVersionToUse = JavaVersion.VERSION_1_7
                break
        }

        def jdkVersion = JavaVersion.toVersion(System.getProperty("java.specification.version"))
        if (jdkVersion < javaVersionToUse) {
            logger.info(
                    "Default language level for 'compileSdkVersion %d' is %s, but the " +
                            "JDK used is %s, so the JDK language level will be used.",
                    compileSdkLevel, javaVersionToUse, jdkVersion)
            javaVersionToUse = jdkVersion
        }

        compileOptions.defaultJavaVersion = javaVersionToUse

        conventionMapping(compileTask).map("sourceCompatibility") {
            compileOptions.sourceCompatibility.toString()
        }
        conventionMapping(compileTask).map("targetCompatibility") {
            compileOptions.targetCompatibility.toString()
        }
    }

    /**
     * Creates the final packaging task, and optionally the zipalign task (if the variant is signed)
     * @param variantData
     * @param assembleTask an optional assembleTask to be used. If null a new one is created. The
     *                assembleTask is always set in the Variant.
     * @param publishApk if true the generated APK gets published.
     */
    public void createPackagingTask(
            @NonNull ApkVariantData variantData,
            Task assembleTask,
            boolean publishApk) {
        GradleVariantConfiguration config = variantData.variantConfiguration

        boolean signedApk = variantData.isSigned()
        BasePluginConvention convention = project.convention.findPlugin(BasePluginConvention)
        String projectBaseName = convention.archivesBaseName
        String defaultLocation = "$project.buildDir/${FD_OUTPUTS}/apk"
        String apkLocation = defaultLocation
        if (project.hasProperty(PROPERTY_APK_LOCATION)) {
            apkLocation = project.getProperties().get(PROPERTY_APK_LOCATION)
        }
        SigningConfig sc = (SigningConfig) config.signingConfig

        boolean multiOutput = variantData.outputs.size() > 1

        // loop on all outputs. The only difference will be the name of the task, and location
        // of the generated data.
        for (ApkVariantOutputData vod : variantData.outputs) {
            // create final var inside the loop to ensure the closures will work.
            final ApkVariantOutputData variantOutputData = vod

            String outputName = variantOutputData.fullName
            String outputBaseName = variantOutputData.baseName

            // Add a task to generate application package
            PackageApplication packageApp = project.tasks.
                    create("package${outputName.capitalize()}",
                            PackageApplication)
            variantOutputData.packageApplicationTask = packageApp
            packageApp.dependsOn variantOutputData.processResourcesTask, variantData.processJavaResourcesTask

            optionalDependsOn(packageApp, variantData.dexTask, variantData.jackTask)

            if (variantOutputData.packageSplitResourcesTask != null) {
                packageApp.dependsOn variantOutputData.packageSplitResourcesTask
            }
            if (variantOutputData.packageSplitAbiTask != null) {
                packageApp.dependsOn variantOutputData.packageSplitAbiTask
            }

            // Add dependencies on NDK tasks if NDK plugin is applied.
            if (extension.getUseNewNativePlugin()) {
                throw new RuntimeException("useNewNativePlugin is currently not supported.")
            } else {
                packageApp.dependsOn variantData.ndkCompileTask
            }

            packageApp.plugin = this

            if (config.minifyEnabled && config.buildType.shrinkResources && !config.useJack) {
                def shrinkTask = createShrinkResourcesTask(vod)

                // When shrinking resources, rather than having the packaging task
                // directly map to the packageOutputFile of ProcessAndroidResources,
                // we insert the ShrinkResources task into the chain, such that its
                // input is the ProcessAndroidResources packageOutputFile, and its
                // output is what the PackageApplication task reads.
                packageApp.dependsOn shrinkTask
                conventionMapping(packageApp).map("resourceFile") {
                    shrinkTask.compressedResources
                }
            } else {
                conventionMapping(packageApp).map("resourceFile") {
                    variantOutputData.processResourcesTask.packageOutputFile
                }
            }
            conventionMapping(packageApp).map("dexFolder") {
                if (variantData.dexTask != null) {
                    return variantData.dexTask.outputFolder
                }

                if (variantData.jackTask != null) {
                    return variantData.jackTask.getDestinationDir()
                }

                return null
            }
            conventionMapping(packageApp).map("dexedLibraries") {
                if (config.isMultiDexEnabled() &&
                        !config.isLegacyMultiDexMode() &&
                        variantData.preDexTask != null) {
                    return project.fileTree(variantData.preDexTask.outputFolder).files
                }

                return Collections.<File>emptyList()
            }
            conventionMapping(packageApp).map("packagedJars") { androidBuilder.getPackagedJars(config) }
            conventionMapping(packageApp).map("javaResourceDir") {
                getOptionalDir(variantData.processJavaResourcesTask.destinationDir)
            }
            conventionMapping(packageApp).map("jniFolders") {
                getJniFolders(variantData);
            }
            conventionMapping(packageApp).map("abiFilters") {
                if (variantOutputData.getMainOutputFile().getFilter(OutputFile.ABI) != null) {
                    return ImmutableSet.of(variantOutputData.getMainOutputFile().getFilter(OutputFile.ABI))
                }
                return config.supportedAbis
            }
            conventionMapping(packageApp).map("jniDebugBuild") { config.buildType.jniDebuggable }

            conventionMapping(packageApp).map("signingConfig") { sc }
            if (sc != null) {
                ValidateSigningTask validateSigningTask = validateSigningTaskMap.get(sc)
                if (validateSigningTask == null) {
                    validateSigningTask =
                            project.tasks.create("validate${sc.name.capitalize()}Signing",
                                    ValidateSigningTask)
                    validateSigningTask.plugin = this
                    validateSigningTask.signingConfig = sc

                    validateSigningTaskMap.put(sc, validateSigningTask)
                }

                packageApp.dependsOn validateSigningTask
            }

            String apkName = signedApk ?
                    "$projectBaseName-${outputBaseName}-unaligned.apk" :
                    "$projectBaseName-${outputBaseName}-unsigned.apk"

            conventionMapping(packageApp).map("packagingOptions") { extension.packagingOptions }

            conventionMapping(packageApp).map("outputFile") {
                // if this is the final task then the location is
                // the potentially overridden one.
                if (!signedApk || !variantData.zipAlignEnabled) {
                    project.file("$apkLocation/${apkName}")
                } else {
                    // otherwise default one.
                    project.file("$defaultLocation/${apkName}")
                }
            }

            Task appTask = packageApp
            OutputFileTask outputFileTask = packageApp

            if (signedApk) {
                if (variantData.zipAlignEnabled) {
                    // Add a task to zip align application package
                    def zipAlignTask = project.tasks.create(
                            "zipalign${outputName.capitalize()}",
                            ZipAlign)
                    variantOutputData.zipAlignTask = zipAlignTask

                    zipAlignTask.dependsOn packageApp
                    conventionMapping(zipAlignTask).map("inputFile") { packageApp.outputFile }
                    conventionMapping(zipAlignTask).map("outputFile") {
                        project.file(
                                "$apkLocation/$projectBaseName-${outputBaseName}.apk")
                    }
                    conventionMapping(zipAlignTask).map("zipAlignExe") {
                        String path = androidBuilder.targetInfo?.buildTools?.getPath(ZIP_ALIGN)
                        if (path != null) {
                            return new File(path)
                        }

                        return null
                    }
                    if (variantOutputData.splitZipAlign != null) {
                        zipAlignTask.dependsOn variantOutputData.splitZipAlign
                    }

                    appTask = zipAlignTask

                    outputFileTask = zipAlignTask
                }

            }

            // Add an assemble task
            if (multiOutput) {
                // create a task for this output
                variantOutputData.assembleTask = createAssembleTask(variantOutputData)

                // figure out the variant assemble task if it's not present yet.
                if (variantData.assembleVariantTask == null) {
                    if (assembleTask != null) {
                        variantData.assembleVariantTask = assembleTask
                    } else {
                        variantData.assembleVariantTask = createAssembleTask(variantData)
                    }
                }

                // variant assemble task depends on each output assemble task.
                variantData.assembleVariantTask.dependsOn variantOutputData.assembleTask
            } else {
                // single output
                if (assembleTask != null) {
                    variantData.assembleVariantTask = variantOutputData.assembleTask = assembleTask
                } else {
                    variantData.assembleVariantTask =
                            variantOutputData.assembleTask = createAssembleTask(variantData)
                }
            }

            if (!signedApk && variantOutputData.packageSplitResourcesTask != null) {
                // in case we are not signing the resulting APKs and we have some pure splits
                // we should manually copy them from the intermediate location to the final
                // apk location unmodified.
                Copy copyTask = project.tasks.create(
                        "copySplit${outputName.capitalize()}",
                        Copy)
                copyTask.destinationDir = new File(apkLocation as String);
                copyTask.from(variantOutputData.packageSplitResourcesTask.getOutputDirectory())
                variantOutputData.assembleTask.dependsOn(copyTask)
                copyTask.mustRunAfter(appTask)
            }

            variantOutputData.assembleTask.dependsOn appTask

            if (publishApk) {
                if (extension.defaultPublishConfig.equals(outputName)) {
                    // add the artifact that will be published
                    project.artifacts.add("default", new ApkPublishArtifact(
                            projectBaseName,
                            null,
                            outputFileTask))
                }

                // also publish the artifact with its full config name
                if (extension.publishNonDefault) {
                    // classifier cannot just be the publishing config as we need
                    // to add the filters if needed.
                    String classifier = variantData.variantDependency.publishConfiguration.name
                    if (variantOutputData.getMainOutputFile().getFilter(OutputFile.DENSITY) != null) {
                        classifier = "${classifier}-${variantOutputData.getMainOutputFile().getFilter(OutputFile.DENSITY)}"
                    }
                    if (variantOutputData.getMainOutputFile().getFilter(OutputFile.ABI) != null) {
                        classifier = "${classifier}-${variantOutputData.getMainOutputFile().getFilter(OutputFile.ABI)}"
                    }

                    project.artifacts.add(variantData.variantDependency.publishConfiguration.name,
                            new ApkPublishArtifact(
                                    projectBaseName,
                                    classifier,
                                    outputFileTask))
                }
            }
        }

        // create install task for the variant Data. This will deal with finding the
        // right output if there are more than one.
        // Add a task to install the application package
        if (signedApk) {
            InstallVariantTask installTask = project.tasks.
                    create("install${config.fullName.capitalize()}",
                            InstallVariantTask)
            installTask.description = "Installs the " + variantData.description
            installTask.group = INSTALL_GROUP
            installTask.plugin = this
            installTask.variantData = variantData
            conventionMapping(installTask).map("adbExe") { androidBuilder.sdkInfo?.adb }
            installTask.dependsOn variantData.assembleVariantTask
            variantData.installTask = installTask
        }


        if (extension.lintOptions.checkReleaseBuilds) {
            createLintVitalTask(variantData)
        }

        // add an uninstall task
        def uninstallTask = project.tasks.create(
                "uninstall${variantData.variantConfiguration.fullName.capitalize()}",
                UninstallTask)
        uninstallTask.description = "Uninstalls the " + variantData.description
        uninstallTask.group = INSTALL_GROUP
        uninstallTask.variant = variantData
        conventionMapping(uninstallTask).map("adbExe") { sdkHandler.sdkInfo?.adb }

        variantData.uninstallTask = uninstallTask
        uninstallAll.dependsOn uninstallTask
    }

    public Task createAssembleTask(
            @NonNull BaseVariantOutputData variantOutputData) {
        Task assembleTask = project.tasks.
                create("assemble${variantOutputData.fullName.capitalize()}")
        return assembleTask
    }

    public Task createAssembleTask(
            @NonNull BaseVariantData<? extends BaseVariantOutputData> variantData) {
        Task assembleTask = project.tasks.
                create("assemble${variantData.variantConfiguration.fullName.capitalize()}")
        assembleTask.description = "Assembles the " + variantData.description
        assembleTask.group = BUILD_GROUP
        return assembleTask
    }

    public Copy getJacocoAgentTask() {
        if (jacocoAgentTask == null) {
            jacocoAgentTask = project.tasks.create("unzipJacocoAgent", Copy)
            jacocoAgentTask.from {
                project.configurations.getByName(JacocoPlugin.AGENT_CONFIGURATION_NAME).collect { project.zipTree(it) }
            }
            jacocoAgentTask.include FILE_JACOCO_AGENT
            jacocoAgentTask.into "$project.buildDir/${FD_INTERMEDIATES}/jacoco"
        }

        return jacocoAgentTask
    }

    /**
     * creates a zip align. This does not use convention mapping,
     * and is meant to let other plugin create zip align tasks.
     *
     * @param name the name of the task
     * @param inputFile the input file
     * @param outputFile the output file
     *
     * @return the task
     */
    @NonNull
    ZipAlign createZipAlignTask(
            @NonNull String name,
            @NonNull File inputFile,
            @NonNull File outputFile) {
        // Add a task to zip align application package
        def zipAlignTask = project.tasks.create(name, ZipAlign)

        zipAlignTask.inputFile = inputFile
        zipAlignTask.outputFile = outputFile
        conventionMapping(zipAlignTask).map("zipAlignExe") {
            String path = androidBuilder.targetInfo?.buildTools?.getPath(ZIP_ALIGN)
            if (path != null) {
                return new File(path)
            }

            return null
        }

        return zipAlignTask
    }

    /**
     * Creates the proguarding task for the given Variant.
     * @param variantData the variant data.
     * @param testedVariantData optional. variant data representing the tested variant, null if the
     *                          variant is not a test variant
     * @return outFile file outputted by proguard
     */
    @NonNull
    public void createProguardTasks(
            final @NonNull BaseVariantData<? extends BaseVariantOutputData> variantData,
            final @Nullable BaseVariantData<? extends BaseVariantOutputData> testedVariantData,
            final @NonNull PostCompilationData pcData) {
        final VariantConfiguration variantConfig = variantData.variantConfiguration

        // use single output for now.
        final BaseVariantOutputData variantOutputData = variantData.outputs.get(0)

        def proguardTask = project.tasks.create(
                "proguard${variantData.variantConfiguration.fullName.capitalize()}",
                ProGuardTask)

        if (testedVariantData != null) {
            proguardTask.dependsOn testedVariantData.obfuscationTask
        }

        variantData.obfuscationTask = proguardTask

        // --- Output File ---

        final File outFile = variantData instanceof LibraryVariantData ?
            project.file(
                    "${project.buildDir}/${FD_INTERMEDIATES}/$DIR_BUNDLES/${variantData.variantConfiguration.dirName}/classes.jar") :
            project.file(
                    "${project.buildDir}/${FD_INTERMEDIATES}/classes-proguard/${variantData.variantConfiguration.dirName}/classes.jar")
        variantData.obfuscatedClassesJar = outFile

        // --- Proguard Config ---

        if (variantConfig.isTestCoverageEnabled()) {
            // when collecting coverage, don't remove the JaCoCo runtime
            proguardTask.keep("class com.vladium.** {*;}")
            proguardTask.keep("class org.jacoco.** {*;}")
            proguardTask.keep("interface org.jacoco.** {*;}")
            proguardTask.dontwarn("org.jacoco.**")
        }

        if (testedVariantData != null) {

            // don't remove any code in tested app
            proguardTask.dontshrink()
            proguardTask.keepnames("class * extends junit.framework.TestCase")
            proguardTask.keepclassmembers("class * extends junit.framework.TestCase {\n" +
                    "    void test*(...);\n" +
                    "}")

            // input the mapping from the tested app so that we can deal with obfuscated code
            proguardTask.applymapping("${project.buildDir}/${FD_OUTPUTS}/mapping/${testedVariantData.variantConfiguration.dirName}/mapping.txt")
        }

        Closure configFiles = {
            List<File> proguardFiles = variantConfig.getProguardFiles(true /*includeLibs*/,
                    [extension.getDefaultProguardFile(DEFAULT_PROGUARD_CONFIG_FILE)])
            proguardFiles.add(variantOutputData.processResourcesTask.proguardOutputFile)
            // for tested app, we only care about their aapt config since the base
            // configs are the same files anyway.
            if (testedVariantData != null) {
                // use single output for now.
                proguardFiles.add(testedVariantData.outputs.get(0).processResourcesTask.proguardOutputFile)
            }

            return proguardFiles
        }
        proguardTask.configuration(configFiles)

        // --- InJars / LibraryJars ---

        if (variantData instanceof LibraryVariantData) {
            String packageName = variantConfig.getPackageFromManifest()
            if (packageName == null) {
                throw new BuildException("Failed to read manifest", null)
            }
            packageName = packageName.replace('.', '/');

            // injar: the compilation output
            // exclude R files and such from output
            String exclude = '!' + packageName + "/R.class"
            exclude += (', !' + packageName + "/R\$*.class")
            if (!((LibraryExtension)extension).packageBuildConfig) {
                exclude += (', !' + packageName + "/Manifest.class")
                exclude += (', !' + packageName + "/Manifest\$*.class")
                exclude += (', !' + packageName + "/BuildConfig.class")
            }
            proguardTask.injars(pcData.inputDir, filter: exclude)

            // include R files and such for compilation
            String include = exclude.replace('!', '')
            proguardTask.libraryjars(pcData.inputDir, filter: include)

            // injar: the local dependencies
            Closure inJars = {
                Arrays.asList(getLocalJarFileList(variantData.variantDependency))
            }

            proguardTask.injars(inJars, filter: '!META-INF/MANIFEST.MF')

            // libjar: the library dependencies. In this case we take all the compile-scope
            // dependencies
            Closure libJars = {
                Set<File> compiledJars = androidBuilder.getCompileClasspath(variantConfig)
                Object[] localJars = getLocalJarFileList(variantData.variantDependency)

                compiledJars.findAll({ !localJars.contains(it) })
            }

            proguardTask.libraryjars(libJars, filter: '!META-INF/MANIFEST.MF')

            // ensure local jars keep their package names
            proguardTask.keeppackagenames()
        } else {
            // injar: the compilation output
            proguardTask.injars(pcData.inputDir)

            // injar: the packaged dependencies
            proguardTask.injars(pcData.inputLibraries, filter: '!META-INF/MANIFEST.MF')

            // the provided-only jars as libraries.
            Closure libJars = {
                variantData.variantConfiguration.providedOnlyJars
            }

            proguardTask.libraryjars(libJars)
        }

        // libraryJars: the runtime jars. Do this in doFirst since the boot classpath isn't
        // available until the SDK is loaded in the prebuild task
        proguardTask.doFirst {
            for (String runtimeJar : androidBuilder.getBootClasspathAsStrings()) {
                proguardTask.libraryjars(runtimeJar)
            }
        }

        if (testedVariantData != null) {
            // input the tested app as library
            proguardTask.libraryjars(testedVariantData.javaCompileTask.destinationDir)
            // including its dependencies
            Closure testedPackagedJars = {
                androidBuilder.getPackagedJars(testedVariantData.variantConfiguration)
            }

            proguardTask.libraryjars(testedPackagedJars, filter: '!META-INF/MANIFEST.MF')
        }

        // --- Out files ---

        proguardTask.outjars(outFile)

        final File proguardOut = project.file(
                "${project.buildDir}/${FD_OUTPUTS}/mapping/${variantData.variantConfiguration.dirName}")

        proguardTask.dump(new File(proguardOut, "dump.txt"))
        proguardTask.printseeds(new File(proguardOut, "seeds.txt"))
        proguardTask.printusage(new File(proguardOut, "usage.txt"))
        proguardTask.printmapping(variantData.mappingFile = new File(proguardOut, "mapping.txt"))

        // proguard doesn't verify that the seed/mapping/usage folders exist and will fail
        // if they don't so create them.
        proguardTask.doFirst {
            proguardOut.mkdirs()
        }

        // update dependency.
        optionalDependsOn(proguardTask, pcData.classGeneratingTask)
        optionalDependsOn(proguardTask, pcData.libraryGeneratingTask)
        pcData.libraryGeneratingTask = [proguardTask]
        pcData.classGeneratingTask = [proguardTask]

        // Update the inputs
        pcData.inputFiles = { [outFile] }
        pcData.inputDir = null
        pcData.inputLibraries = { [] }
    }

    private ShrinkResources createShrinkResourcesTask(ApkVariantOutputData variantOutputData) {
        def variantData = variantOutputData.variantData
        def task = project.tasks.create(
                "shrink${variantOutputData.fullName.capitalize()}Resources",
                ShrinkResources)
        task.plugin = this
        task.variantOutputData = variantOutputData

        String outputBaseName = variantOutputData.baseName
        conventionMapping(task).map("compressedResources") {
            project.file(
                    "$project.buildDir/${FD_INTERMEDIATES}/res/resources-${outputBaseName}-stripped.ap_")
        }

        conventionMapping(task).map("uncompressedResources") {
            variantOutputData.processResourcesTask.packageOutputFile
        }

        task.dependsOn variantData.obfuscationTask, variantOutputData.manifestProcessorTask,
                variantOutputData.processResourcesTask

        return task
    }

    private void createReportTasks() {
        def dependencyReportTask = project.tasks.create("androidDependencies", DependencyReportTask)
        dependencyReportTask.setDescription("Displays the Android dependencies of the project")
        dependencyReportTask.setVariants(variantManager.getVariantDataList())
        dependencyReportTask.setGroup("Android")

        def signingReportTask = project.tasks.create("signingReport", SigningReportTask)
        signingReportTask.setDescription("Displays the signing info for each variant")
        signingReportTask.setVariants(variantManager.getVariantDataList())
        signingReportTask.setGroup("Android")
    }

    public void createAnchorTasks(
            @NonNull BaseVariantData<? extends BaseVariantOutputData> variantData) {
        variantData.preBuildTask = project.tasks.create(
                "pre${variantData.variantConfiguration.fullName.capitalize()}Build")
        variantData.preBuildTask.dependsOn mainPreBuild

        def prepareDependenciesTask = project.tasks.create(
                "prepare${variantData.variantConfiguration.fullName.capitalize()}Dependencies",
                PrepareDependenciesTask)

        variantData.prepareDependenciesTask = prepareDependenciesTask
        prepareDependenciesTask.dependsOn variantData.preBuildTask

        prepareDependenciesTask.plugin = this
        prepareDependenciesTask.variant = variantData

        // for all libraries required by the configurations of this variant, make this task
        // depend on all the tasks preparing these libraries.
        VariantDependencies configurationDependencies = variantData.variantDependency
        prepareDependenciesTask.addChecker(configurationDependencies.checker)

        for (LibraryDependencyImpl lib : configurationDependencies.libraries) {
            addDependencyToPrepareTask(variantData, prepareDependenciesTask, lib)
        }

        // also create sourceGenTask
        variantData.sourceGenTask = project.tasks.create(
                "generate${variantData.variantConfiguration.fullName.capitalize()}Sources")
        // and resGenTask
        variantData.resourceGenTask = project.tasks.create(
                "generate${variantData.variantConfiguration.fullName.capitalize()}Resources")
        variantData.assetGenTask = project.tasks.create(
                "generate${variantData.variantConfiguration.fullName.capitalize()}Assets")
        // and compile task
        createCompileAnchorTask(variantData)
    }

    private void createCompileAnchorTask(
            BaseVariantData<? extends BaseVariantOutputData> variantData) {
        variantData.compileTask = project.tasks.create(
                "compile${variantData.variantConfiguration.fullName.capitalize()}Sources")
        variantData.compileTask.group = BUILD_GROUP
    }

    public void createCheckManifestTask(
            @NonNull BaseVariantData<? extends BaseVariantOutputData> variantData) {
        String name = variantData.variantConfiguration.fullName
        variantData.checkManifestTask = project.tasks.create(
                "check${name.capitalize()}Manifest",
                CheckManifest)
        variantData.checkManifestTask.dependsOn variantData.preBuildTask

        variantData.prepareDependenciesTask.dependsOn variantData.checkManifestTask

        variantData.checkManifestTask.variantName = name
        conventionMapping(variantData.checkManifestTask).map("manifest") {
            variantData.variantConfiguration.getDefaultSourceSet().manifestFile
        }
    }

    private final Map<String, ArtifactMetaData> extraArtifactMap = Maps.newHashMap()
    private final ListMultimap<String, AndroidArtifact> extraAndroidArtifacts = ArrayListMultimap.create()
    private final ListMultimap<String, JavaArtifact> extraJavaArtifacts = ArrayListMultimap.create()
    private final ListMultimap<String, SourceProviderContainer> extraVariantSourceProviders = ArrayListMultimap.create()
    private final ListMultimap<String, SourceProviderContainer> extraBuildTypeSourceProviders = ArrayListMultimap.create()
    private final ListMultimap<String, SourceProviderContainer> extraProductFlavorSourceProviders = ArrayListMultimap.create()
    private final ListMultimap<String, SourceProviderContainer> extraMultiFlavorSourceProviders = ArrayListMultimap.create()


    public Collection<ArtifactMetaData> getExtraArtifacts() {
        return extraArtifactMap.values()
    }

    public Collection<AndroidArtifact> getExtraAndroidArtifacts(@NonNull String variantName) {
        return extraAndroidArtifacts.get(variantName)
    }

    public Collection<JavaArtifact> getExtraJavaArtifacts(@NonNull String variantName) {
        return extraJavaArtifacts.get(variantName)
    }

    public Collection<SourceProviderContainer> getExtraVariantSourceProviders(@NonNull String variantName) {
        return extraVariantSourceProviders.get(variantName)
    }

    public Collection<SourceProviderContainer> getExtraFlavorSourceProviders(@NonNull String flavorName) {
        return extraProductFlavorSourceProviders.get(flavorName)
    }

    public Collection<SourceProviderContainer> getExtraBuildTypeSourceProviders(@NonNull String buildTypeName) {
        return extraBuildTypeSourceProviders.get(buildTypeName)
    }

    public void registerArtifactType(@NonNull String name,
                                     boolean isTest,
                                     int artifactType) {

        if (extraArtifactMap.get(name) != null) {
            throw new IllegalArgumentException("Artifact with name $name already registered.")
        }

        extraArtifactMap.put(name, new ArtifactMetaDataImpl(name, isTest, artifactType))
    }

    public void registerBuildTypeSourceProvider(@NonNull String name,
                                                @NonNull BuildType buildType,
                                                @NonNull SourceProvider sourceProvider) {
        if (extraArtifactMap.get(name) == null) {
            throw new IllegalArgumentException(
                    "Artifact with name $name is not yet registered. Use registerArtifactType()")
        }

        extraBuildTypeSourceProviders.put(buildType.name,
                new DefaultSourceProviderContainer(name, sourceProvider))

    }

    public void registerProductFlavorSourceProvider(@NonNull String name,
                                                    @NonNull ProductFlavor productFlavor,
                                                    @NonNull SourceProvider sourceProvider) {
        if (extraArtifactMap.get(name) == null) {
            throw new IllegalArgumentException(
                    "Artifact with name $name is not yet registered. Use registerArtifactType()")
        }

        extraProductFlavorSourceProviders.put(productFlavor.name,
                new DefaultSourceProviderContainer(name, sourceProvider))

    }

    public void registerMultiFlavorSourceProvider(@NonNull String name,
                                                  @NonNull String flavorName,
                                                  @NonNull SourceProvider sourceProvider) {
        if (extraArtifactMap.get(name) == null) {
            throw new IllegalArgumentException(
                    "Artifact with name $name is not yet registered. Use registerArtifactType()")
        }

        extraMultiFlavorSourceProviders.put(flavorName,
                new DefaultSourceProviderContainer(name, sourceProvider))
    }

    public void registerJavaArtifact(
            @NonNull String name,
            @NonNull BaseVariant variant,
            @NonNull String assembleTaskName,
            @NonNull String javaCompileTaskName,
            @NonNull Configuration configuration,
            @NonNull File classesFolder,
            @Nullable SourceProvider sourceProvider) {
        ArtifactMetaData artifactMetaData = extraArtifactMap.get(name)
        if (artifactMetaData == null) {
            throw new IllegalArgumentException(
                    "Artifact with name $name is not yet registered. Use registerArtifactType()")
        }
        if (artifactMetaData.type != ArtifactMetaData.TYPE_JAVA) {
            throw new IllegalArgumentException(
                    "Artifact with name $name is not of type JAVA")
        }

        JavaArtifact artifact = new JavaArtifactImpl(
                name, assembleTaskName, javaCompileTaskName, classesFolder,
                new ConfigurationDependencies(configuration),
                sourceProvider, null)
        extraJavaArtifacts.put(variant.name, artifact)
    }

    public static Object[] getLocalJarFileList(DependencyContainer dependencyContainer) {
        Set<File> files = Sets.newHashSet()
        for (JarDependency jarDependency : dependencyContainer.localDependencies) {
            files.add(jarDependency.jarFile)
        }

        return files.toArray()
    }


    //----------------------------------------------------------------------------------------------
    //------------------------------ START DEPENDENCY STUFF ----------------------------------------
    //----------------------------------------------------------------------------------------------

    private void addDependencyToPrepareTask(
            @NonNull BaseVariantData<? extends BaseVariantOutputData> variantData,
            @NonNull PrepareDependenciesTask prepareDependenciesTask,
            @NonNull LibraryDependencyImpl lib) {
        PrepareLibraryTask prepareLibTask = prepareTaskMap.get(lib)
        if (prepareLibTask != null) {
            prepareDependenciesTask.dependsOn prepareLibTask
            prepareLibTask.dependsOn variantData.preBuildTask
        }

        for (childLib in lib.dependencies) {
            addDependencyToPrepareTask(
                    variantData,
                    prepareDependenciesTask,
                    childLib as LibraryDependencyImpl)
        }
    }

    public void resolveDependencies(VariantDependencies variantDeps) {
        Map<ModuleVersionIdentifier, List<LibraryDependencyImpl>> modules = [:]
        Map<ModuleVersionIdentifier, List<ResolvedArtifact>> artifacts = [:]
        Multimap<LibraryDependency, VariantDependencies> reverseMap = ArrayListMultimap.create()

        resolveDependencyForConfig(variantDeps, modules, artifacts, reverseMap)

        modules.values().each { List list ->

            if (!list.isEmpty()) {
                // get the first item only
                LibraryDependencyImpl androidDependency = (LibraryDependencyImpl) list.get(0)
                Task task = handleLibrary(project, androidDependency)

                // Use the reverse map to find all the configurations that included this android
                // library so that we can make sure they are built.
                // TODO fix, this is not optimum as we bring in more dependencies than we should.
                List<VariantDependencies> configDepList = reverseMap.get(androidDependency)
                if (configDepList != null && !configDepList.isEmpty()) {
                    for (VariantDependencies configDependencies: configDepList) {
                        task.dependsOn configDependencies.compileConfiguration.buildDependencies
                    }
                }

                // check if this library is created by a parent (this is based on the
                // output file.
                // TODO Fix this as it's fragile
                /*
                This is a somewhat better way but it doesn't work in some project with
                weird setups...
                Project parentProject = DependenciesImpl.getProject(library.getBundle(), projects)
                if (parentProject != null) {
                    String configName = library.getProjectVariant();
                    if (configName == null) {
                        configName = "default"
                    }

                    prepareLibraryTask.dependsOn parentProject.getPath() + ":assemble${configName.capitalize()}"
                }
    */
            }
        }
    }

    /**
     * Handles the library and returns a task to "prepare" the library (ie unarchive it). The task
     * will be reused for all projects using the same library.
     *
     * @param project the project
     * @param library the library.
     * @return the prepare task.
     */
    protected PrepareLibraryTask handleLibrary(
            @NonNull Project project,
            @NonNull LibraryDependencyImpl library) {
        String bundleName = GUtil
                .toCamelCase(library.getName().replaceAll("\\:", " "))

        PrepareLibraryTask prepareLibraryTask = prepareTaskMap.get(library)

        if (prepareLibraryTask == null) {
            prepareLibraryTask = project.tasks.create(
                    "prepare" + bundleName + "Library", PrepareLibraryTask.class)

            prepareLibraryTask.setDescription("Prepare " + library.getName())
            conventionMapping(prepareLibraryTask).map("bundle")  { library.getBundle() }
            conventionMapping(prepareLibraryTask).map("explodedDir") { library.getBundleFolder() }

            prepareTaskMap.put(library, prepareLibraryTask)
        }

        return prepareLibraryTask;
    }

    private void resolveDependencyForConfig(
            VariantDependencies variantDeps,
            Map<ModuleVersionIdentifier, List<LibraryDependencyImpl>> modules,
            Map<ModuleVersionIdentifier, List<ResolvedArtifact>> artifacts,
            Multimap<LibraryDependency, VariantDependencies> reverseMap) {

        Configuration compileClasspath = variantDeps.compileConfiguration
        Configuration packageClasspath = variantDeps.packageConfiguration

        // TODO - shouldn't need to do this - fix this in Gradle
        ensureConfigured(compileClasspath)
        ensureConfigured(packageClasspath)

        variantDeps.checker = new DependencyChecker(variantDeps, logger)

        Set<String> currentUnresolvedDependencies = Sets.newHashSet()

        // TODO - defer downloading until required -- This is hard to do as we need the info to build the variant config.
        collectArtifacts(compileClasspath, artifacts)
        collectArtifacts(packageClasspath, artifacts)

        List<LibraryDependency> bundles = []
        Map<File, JarDependency> jars = [:]
        Map<File, JarDependency> localJars = [:]

        def dependencies = compileClasspath.incoming.resolutionResult.root.dependencies
        dependencies.each { dep ->
            if (dep instanceof ResolvedDependencyResult) {
                addDependency((dep as ResolvedDependencyResult).selected, variantDeps, bundles, jars, modules, artifacts, reverseMap)
            } else if (dep instanceof UnresolvedDependencyResult) {
                def attempted = (dep as UnresolvedDependencyResult).attempted;
                if (attempted != null) {
                    currentUnresolvedDependencies.add(attempted.toString())
                }
            }
        }

        // also need to process local jar files, as they are not processed by the
        // resolvedConfiguration result. This only includes the local jar files for this project.
        compileClasspath.allDependencies.each { dep ->
            if (dep instanceof SelfResolvingDependency &&
                    !(dep instanceof ProjectDependency)) {
                Set<File> files = ((SelfResolvingDependency) dep).resolve()
                for (File f : files) {
                    localJars.put(f, new JarDependency(f, true /*compiled*/, false /*packaged*/,
                            null /*resolvedCoordinates*/))
                }
            }
        }

        if (!compileClasspath.resolvedConfiguration.hasError()) {
            // handle package dependencies. We'll refuse aar libs only in package but not
            // in compile and remove all dependencies already in compile to get package-only jar
            // files.

            Set<File> compileFiles = compileClasspath.files
            Set<File> packageFiles = packageClasspath.files

            for (File f : packageFiles) {
                if (compileFiles.contains(f)) {
                    // if also in compile
                    JarDependency jarDep = jars.get(f);
                    if (jarDep == null) {
                        jarDep = localJars.get(f);
                    }
                    if (jarDep != null) {
                        jarDep.setPackaged(true)
                    }
                    continue
                }

                if (f.getName().toLowerCase().endsWith(".jar")) {
                    jars.put(f, new JarDependency(f, false /*compiled*/, true /*packaged*/,
                            null /*resolveCoordinates*/))
                } else {
                    throw new RuntimeException("Package-only dependency '" +
                            f.absolutePath +
                            "' is not supported in project " + project.name)
                }
            }
        } else if (buildModelForIde && !currentUnresolvedDependencies.isEmpty()) {
            unresolvedDependencies.addAll(currentUnresolvedDependencies)

            for (String dep : currentUnresolvedDependencies) {
                SyncIssue issue = getUnresolvedDependencyIssue(dep)
                syncIssues.put(SyncIssueKey.from(issue), issue)
            }
        }

        variantDeps.addLibraries(bundles as List<LibraryDependencyImpl>)
        variantDeps.addJars(jars.values())
        variantDeps.addLocalJars(localJars.values())

        // TODO - filter bundles out of source set classpath

        configureBuild(variantDeps)
    }

    private static SyncIssue getUnresolvedDependencyIssue(@NonNull String dependency) {
        return new SyncIssueImpl(
                SyncIssue.TYPE_UNRESOLVED_DEPENDENCY,
                SyncIssue.SEVERITY_ERROR,
                dependency,
                "Unable to resolve dependency '${dependency}'")
    }

    protected void ensureConfigured(Configuration config) {
        config.allDependencies.withType(ProjectDependency).each { dep ->
            project.evaluationDependsOn(dep.dependencyProject.path)
            try {
                ensureConfigured(dep.projectConfiguration)
            } catch (Throwable e) {
                throw new UnknownProjectException(
                        "Cannot evaluate module ${dep.name} : ${e.getMessage()}", e);
            }
        }
    }

    private void collectArtifacts(
            Configuration configuration,
            Map<ModuleVersionIdentifier,
            List<ResolvedArtifact>> artifacts) {

        Set<ResolvedArtifact> allArtifacts
        if (buildModelForIde) {
            allArtifacts = configuration.resolvedConfiguration.lenientConfiguration.getArtifacts(Specs.satisfyAll())
        } else {
            allArtifacts = configuration.resolvedConfiguration.resolvedArtifacts
        }

        allArtifacts.each { ResolvedArtifact artifact ->
            ModuleVersionIdentifier id = artifact.moduleVersion.id
            List<ResolvedArtifact> moduleArtifacts = artifacts.get(id)

            if (moduleArtifacts == null) {
                moduleArtifacts = Lists.newArrayList()
                artifacts.put(id, moduleArtifacts)
            }

            if (!moduleArtifacts.contains(artifact)) {
                moduleArtifacts.add(artifact)
            }
        }
    }

    /**
     * Returns whether we are just trying to build a model for the IDE instead of building.
     * This means we will attempt to resolve dependencies even if some are broken/unsupported
     * to avoid failing the import in the IDE.
     */
    private boolean isBuildModelForIde() {
        boolean flagValue = false;
        if (project.hasProperty(PROPERTY_BUILD_MODEL_ONLY)) {
            Object value = project.getProperties().get(PROPERTY_BUILD_MODEL_ONLY);
            if (value instanceof String) {
                flagValue = Boolean.parseBoolean(value);
            }
        }
        return flagValue
    }

    def addDependency(ResolvedComponentResult moduleVersion,
                      VariantDependencies configDependencies,
                      Collection<LibraryDependency> bundles,
                      Map<File, JarDependency> jars,
                      Map<ModuleVersionIdentifier, List<LibraryDependencyImpl>> modules,
                      Map<ModuleVersionIdentifier, List<ResolvedArtifact>> artifacts,
                      Multimap<LibraryDependency, VariantDependencies> reverseMap) {

        ModuleVersionIdentifier id = moduleVersion.moduleVersion
        if (configDependencies.checker.excluded(id)) {
            return
        }

        if (id.name.equals("support-annotations") && id.group.equals("com.android.support")) {
            configDependencies.annotationsPresent = true
        }

        List<LibraryDependencyImpl> bundlesForThisModule = modules.get(id)
        if (bundlesForThisModule == null) {
            bundlesForThisModule = Lists.newArrayList()
            modules.put(id, bundlesForThisModule)

            List<LibraryDependency> nestedBundles = Lists.newArrayList()

            Set<ResolvedDependencyResult> dependencies =
                    moduleVersion.dependencies as Set<ResolvedDependencyResult>
            dependencies.each { dep ->
                if (dep instanceof ResolvedDependencyResult) {
                    addDependency(dep.selected, configDependencies, nestedBundles,
                            jars, modules, artifacts, reverseMap)
                }
            }

            List<ResolvedArtifact> moduleArtifacts = artifacts.get(id)

            moduleArtifacts?.each { artifact ->
                if (artifact.type == EXT_LIB_ARCHIVE) {
                    String path = "${normalize(logger, id, id.group)}" +
                            "/${normalize(logger, id, id.name)}" +
                            "/${normalize(logger, id, id.version)}"
                    String name = "$id.group:$id.name:$id.version"
                    if (artifact.classifier != null && !artifact.classifier.isEmpty()) {
                        path += "/${normalize(logger, id, artifact.classifier)}"
                        name += ":$artifact.classifier"
                    }
                    //def explodedDir = project.file("$project.rootProject.buildDir/${FD_INTERMEDIATES}/exploded-aar/$path")
                    def explodedDir = project.file("$project.buildDir/${FD_INTERMEDIATES}/exploded-aar/$path")
                    LibraryDependencyImpl adep = new LibraryDependencyImpl(
                            artifact.file, explodedDir, nestedBundles, name, artifact.classifier,
                            null,
                            new MavenCoordinatesImpl(artifact))
                    bundlesForThisModule << adep
                    reverseMap.put(adep, configDependencies)
                } else if (artifact.type == EXT_JAR) {
                    jars.put(artifact.file,
                            new JarDependency(
                                    artifact.file,
                                    true /*compiled*/,
                                    false /*packaged*/,
                                    true /*proguarded*/,
                                    new MavenCoordinatesImpl(artifact)))
                } else if (artifact.type == EXT_ANDROID_PACKAGE) {
                    String name = "$id.group:$id.name:$id.version"
                    if (artifact.classifier != null) {
                        name += ":$artifact.classifier"
                    }

                    String msg = "Dependency ${name} on project ${project.name} resolves to an APK" +
                            " archive which is not supported" +
                            " as a compilation dependency. File: " +
                            artifact.file

                    if (!buildModelForIde) {
                        throw new GradleException(msg)
                    } else {
                        SyncIssue syncIssue = new SyncIssueImpl(
                                SyncIssue.TYPE_DEPENDENCY_IS_APK,
                                SyncIssue.SEVERITY_ERROR,
                                name,
                                msg)
                        syncIssues.put(SyncIssueKey.from(syncIssue), syncIssue)
                    }
                } else if (artifact.type == "apklib") {
                    String name = "$id.group:$id.name:$id.version"
                    if (artifact.classifier != null) {
                        name += ":$artifact.classifier"
                    }

                    String msg = "Packaging for dependency ${name} is 'apklib' and is not supported. " +
                            "Only 'aar' libraries are supported."

                    if (!buildModelForIde) {
                        throw new GradleException(msg)
                    } else {
                        SyncIssue syncIssue = new SyncIssueImpl(
                                SyncIssue.TYPE_DEPENDENCY_IS_APKLIB,
                                SyncIssue.SEVERITY_ERROR,
                                name,
                                msg)
                        syncIssues.put(SyncIssueKey.from(syncIssue), syncIssue)
                    }
                }
            }

            if (bundlesForThisModule.empty && !nestedBundles.empty) {
                throw new GradleException("Module version $id depends on libraries but is not a library itself")
            }
        } else {
            for (adep in bundlesForThisModule) {
                reverseMap.put(adep as LibraryDependency, configDependencies)
            }
        }

        bundles.addAll(bundlesForThisModule)
    }

    /**
     * Normalize a path to remove all illegal characters for all supported operating systems.
     * {@see http://en.wikipedia.org/wiki/Filename#Comparison%5Fof%5Ffile%5Fname%5Flimitations}
     *
     * @param id the module coordinates that generated this path
     * @param path the proposed path name
     * @return the normalized path name
     */
    static String normalize(ILogger logger, ModuleVersionIdentifier id, String path) {
        if (path == null || path.isEmpty()) {
            logger.info("When unzipping library '${id.group}:${id.name}:${id.version}, " +
                    "either group, name or version is empty")
            return path;
        }
        // list of illegal characters
        String normalizedPath = path.replaceAll("[%<>:\"/?*\\\\]","@");
        if (normalizedPath == null || normalizedPath.isEmpty()) {
            // if the path normalization failed, return the original path.
            logger.info("When unzipping library '${id.group}:${id.name}:${id.version}, " +
                    "the normalized '${path}' is empty")
            return path
        }
        try {
            int pathPointer = normalizedPath.length() - 1;
            // do not end your path with either a dot or a space.
            String suffix = "";
            while (pathPointer >= 0 && (normalizedPath.charAt(pathPointer) == '.'
                    || normalizedPath.charAt(pathPointer) == ' ')) {
                pathPointer--
                suffix += "@"
            }
            if (pathPointer < 0) {
                throw new RuntimeException(
                        "When unzipping library '${id.group}:${id.name}:${id.version}, " +
                                "the path '${path}' cannot be transformed into a valid directory name");
            }
            return normalizedPath.substring(0, pathPointer + 1) + suffix
        } catch (Exception e) {
            logger.error(e, "When unzipping library '${id.group}:${id.name}:${id.version}', " +
                    "Path normalization failed for input ${path}")
            return path;
        }
    }

    private void configureBuild(VariantDependencies configurationDependencies) {
        addDependsOnTaskInOtherProjects(
                project.getTasks().getByName(JavaBasePlugin.BUILD_NEEDED_TASK_NAME), true,
                JavaBasePlugin.BUILD_NEEDED_TASK_NAME, "compile");
        addDependsOnTaskInOtherProjects(
                project.getTasks().getByName(JavaBasePlugin.BUILD_DEPENDENTS_TASK_NAME), false,
                JavaBasePlugin.BUILD_DEPENDENTS_TASK_NAME, "compile");
    }

    /**
     * Adds a dependency on tasks with the specified name in other projects.  The other projects
     * are determined from project lib dependencies using the specified configuration name.
     * These may be projects this project depends on or projects that depend on this project
     * based on the useDependOn argument.
     *
     * @param task Task to add dependencies to
     * @param useDependedOn if true, add tasks from projects this project depends on, otherwise
     * use projects that depend on this one.
     * @param otherProjectTaskName name of task in other projects
     * @param configurationName name of configuration to use to find the other projects
     */
    private static void addDependsOnTaskInOtherProjects(final Task task, boolean useDependedOn,
                                                 String otherProjectTaskName,
                                                 String configurationName) {
        Project project = task.getProject();
        final Configuration configuration = project.getConfigurations().getByName(
                configurationName);
        task.dependsOn(configuration.getTaskDependencyFromProjectDependency(
                useDependedOn, otherProjectTaskName));
    }

    //----------------------------------------------------------------------------------------------
    //------------------------------- END DEPENDENCY STUFF -----------------------------------------
    //----------------------------------------------------------------------------------------------

    protected static File getOptionalDir(File dir) {
        if (dir.isDirectory()) {
            return dir
        }

        return null
    }

    @NonNull
    protected List<ManifestDependencyImpl> getManifestDependencies(
            List<LibraryDependency> libraries) {

        List<ManifestDependencyImpl> list = Lists.newArrayListWithCapacity(libraries.size())

        for (LibraryDependency lib : libraries) {
            // get the dependencies
            List<ManifestDependencyImpl> children = getManifestDependencies(lib.dependencies)
            list.add(new ManifestDependencyImpl(lib.getName(), lib.manifest, children))
        }

        return list
    }

    @NonNull
    protected static List<SymbolFileProviderImpl> getTextSymbolDependencies(
            List<LibraryDependency> libraries) {

        List<SymbolFileProviderImpl> list = Lists.newArrayListWithCapacity(libraries.size())

        for (LibraryDependency lib : libraries) {
            list.add(new SymbolFileProviderImpl(lib.manifest, lib.symbolFile))
        }

        return list
    }

    private static String getLocalVersion() {
        try {
            Class clazz = BasePlugin.class
            String className = clazz.getSimpleName() + ".class"
            String classPath = clazz.getResource(className).toString()
            if (!classPath.startsWith("jar")) {
                // Class not from JAR, unlikely
                return null
            }
            String manifestPath = classPath.substring(0, classPath.lastIndexOf("!") + 1) +
                    "/META-INF/MANIFEST.MF";

            URLConnection jarConnection = new URL(manifestPath).openConnection();
            jarConnection.setUseCaches(false);
            InputStream jarInputStream = jarConnection.getInputStream();
            Attributes attr = new Manifest(jarInputStream).getMainAttributes();
            jarInputStream.close();
            return attr.getValue("Plugin-Version");
        } catch (Throwable t) {
            return null;
        }
    }

    public Project getProject() {
        return project
    }

    public static void displayWarning(ILogger logger, Project project, String message) {
        logger.warning(createWarning(project.path, message))
    }

    public static void displayWarning(Logger logger, Project project, String message) {
        logger.warn(createWarning(project.path, message))
    }

    public void displayDeprecationWarning(String message) {
        displayWarning(logger, project, message)
    }

    public static void displayDeprecationWarning(Logger logger, Project project, String message) {
        displayWarning(logger, project, message)
    }

    private static String createWarning(String projectName, String message) {
        return "WARNING [Project: $projectName] $message"
    }

    /**
     * Returns a plugin that is an instance of BasePlugin.  Returns null if a BasePlugin cannot
     * be found.
     */
    public static BasePlugin findBasePlugin(Project project) {
        BasePlugin plugin = project.plugins.findPlugin(AppPlugin)
        if (plugin != null) {
            return plugin
        }
        plugin = project.plugins.findPlugin(LibraryPlugin)
        return plugin
    }

    public static void optionalDependsOn(@NonNull Task main, Task... dependencies) {
        for (Task dependency : dependencies) {
            if (dependency != null) {
                main.dependsOn dependency
            }
        }
    }

    public static void optionalDependsOn(@NonNull Task main, @NonNull List<?> dependencies) {
        for (Object dependency : dependencies) {
            if (dependency != null) {
                main.dependsOn dependency
            }
        }
    }

    private static <T> Set<T> removeAllNullEntries(Set<T> input) {
        HashSet<T> output = new HashSet<T>();
        for (T element : input) {
            if (element != null) {
                output.add(element);
            }
        }
        return output;
    }
}<|MERGE_RESOLUTION|>--- conflicted
+++ resolved
@@ -1155,15 +1155,11 @@
                 }
 
                 if (config.buildType.isMinifyEnabled()) {
-<<<<<<< HEAD
-                    conventionMapping(processResources).map("proguardOutputFile") {
-=======
                     if (config.buildType.shrinkResources && config.useJack) {
                         displayWarning(logger, project,
                                 "WARNING: shrinkResources does not yet work with useJack=true")
                     }
-                    processResources.conventionMapping.proguardOutputFile = {
->>>>>>> b912fbbf
+                    conventionMapping(processResources).map("proguardOutputFile") {
                         project.file(
                                 "$project.buildDir/${FD_INTERMEDIATES}/proguard-rules/${config.dirName}/aapt_rules.txt")
                     }

/*
 * Copyright (C) 2012 The Android Open Source Project
 *
 * Licensed under the Apache License, Version 2.0 (the "License");
 * you may not use this file except in compliance with the License.
 * You may obtain a copy of the License at
 *
 *      http://www.apache.org/licenses/LICENSE-2.0
 *
 * Unless required by applicable law or agreed to in writing, software
 * distributed under the License is distributed on an "AS IS" BASIS,
 * WITHOUT WARRANTIES OR CONDITIONS OF ANY KIND, either express or implied.
 * See the License for the specific language governing permissions and
 * limitations under the License.
 */

package com.android.build.gradle
import com.android.annotations.NonNull
import com.android.annotations.Nullable
import com.android.build.OutputFile
import com.android.build.gradle.api.AndroidSourceSet
import com.android.build.gradle.api.BaseVariant
import com.android.build.gradle.internal.BadPluginException
import com.android.build.gradle.internal.ConfigurationDependencies
import com.android.build.gradle.internal.LibraryCache
import com.android.build.gradle.internal.LoggerWrapper
import com.android.build.gradle.internal.ProductFlavorData
import com.android.build.gradle.internal.SdkHandler
import com.android.build.gradle.internal.VariantManager
import com.android.build.gradle.internal.api.DefaultAndroidSourceSet
import com.android.build.gradle.internal.core.GradleVariantConfiguration
import com.android.build.gradle.internal.coverage.JacocoInstrumentTask
import com.android.build.gradle.internal.coverage.JacocoPlugin
import com.android.build.gradle.internal.coverage.JacocoReportTask
import com.android.build.gradle.internal.dependency.DependencyChecker
import com.android.build.gradle.internal.dependency.LibraryDependencyImpl
import com.android.build.gradle.internal.dependency.ManifestDependencyImpl
import com.android.build.gradle.internal.dependency.SymbolFileProviderImpl
import com.android.build.gradle.internal.dependency.VariantDependencies
import com.android.build.gradle.internal.dsl.BuildTypeDsl
import com.android.build.gradle.internal.dsl.BuildTypeFactory
import com.android.build.gradle.internal.dsl.GroupableProductFlavorDsl
import com.android.build.gradle.internal.dsl.GroupableProductFlavorFactory
import com.android.build.gradle.internal.dsl.ProductFlavorDsl
import com.android.build.gradle.internal.dsl.SigningConfigDsl
import com.android.build.gradle.internal.dsl.SigningConfigFactory
import com.android.build.gradle.internal.model.ArtifactMetaDataImpl
import com.android.build.gradle.internal.model.JavaArtifactImpl
import com.android.build.gradle.internal.model.MavenCoordinatesImpl
import com.android.build.gradle.internal.model.ModelBuilder
import com.android.build.gradle.internal.publishing.ApkPublishArtifact
import com.android.build.gradle.internal.tasks.AndroidReportTask
import com.android.build.gradle.internal.tasks.CheckManifest
import com.android.build.gradle.internal.tasks.DependencyReportTask
import com.android.build.gradle.internal.tasks.DeviceProviderInstrumentTestLibraryTask
import com.android.build.gradle.internal.tasks.DeviceProviderInstrumentTestTask
import com.android.build.gradle.internal.tasks.GenerateApkDataTask
import com.android.build.gradle.internal.tasks.InstallVariantTask
import com.android.build.gradle.internal.tasks.OutputFileTask
import com.android.build.gradle.internal.tasks.PrepareDependenciesTask
import com.android.build.gradle.internal.tasks.PrepareLibraryTask
import com.android.build.gradle.internal.tasks.PrepareSdkTask
import com.android.build.gradle.internal.tasks.SigningReportTask
import com.android.build.gradle.internal.tasks.TestServerTask
import com.android.build.gradle.internal.tasks.UninstallTask
import com.android.build.gradle.internal.tasks.ValidateSigningTask
import com.android.build.gradle.internal.test.report.ReportType
import com.android.build.gradle.internal.variant.ApkVariantData
import com.android.build.gradle.internal.variant.ApkVariantOutputData
import com.android.build.gradle.internal.variant.ApplicationVariantData
import com.android.build.gradle.internal.variant.BaseVariantData
import com.android.build.gradle.internal.variant.BaseVariantOutputData
import com.android.build.gradle.internal.variant.DefaultSourceProviderContainer
import com.android.build.gradle.internal.variant.LibraryVariantData
import com.android.build.gradle.internal.variant.TestVariantData
import com.android.build.gradle.internal.variant.TestedVariantData
import com.android.build.gradle.internal.variant.VariantFactory
import com.android.build.gradle.ndk.NdkPlugin
import com.android.build.gradle.tasks.AidlCompile
import com.android.build.gradle.tasks.CompatibleScreensManifest
import com.android.build.gradle.tasks.Dex
import com.android.build.gradle.tasks.GenerateBuildConfig
import com.android.build.gradle.tasks.GenerateResValues
import com.android.build.gradle.tasks.JackTask
import com.android.build.gradle.tasks.JillTask
import com.android.build.gradle.tasks.Lint
import com.android.build.gradle.tasks.MergeAssets
import com.android.build.gradle.tasks.MergeManifests
import com.android.build.gradle.tasks.MergeResources
import com.android.build.gradle.tasks.NdkCompile
import com.android.build.gradle.tasks.PackageApplication
import com.android.build.gradle.tasks.PackageSplitRes
import com.android.build.gradle.tasks.PreDex
import com.android.build.gradle.tasks.ProcessAndroidResources
import com.android.build.gradle.tasks.ProcessAppManifest
import com.android.build.gradle.tasks.ProcessManifest
import com.android.build.gradle.tasks.ProcessTestManifest
import com.android.build.gradle.tasks.ProcessTestManifest2
import com.android.build.gradle.tasks.RenderscriptCompile
import com.android.build.gradle.tasks.SplitZipAlign
import com.android.build.gradle.tasks.ZipAlign
import com.android.builder.core.AndroidBuilder
import com.android.builder.core.DefaultBuildType
import com.android.builder.core.VariantConfiguration
import com.android.builder.dependency.DependencyContainer
import com.android.builder.dependency.JarDependency
import com.android.builder.dependency.LibraryDependency
import com.android.builder.internal.compiler.JackConversionCache
import com.android.builder.internal.compiler.PreDexCache
import com.android.builder.internal.testing.SimpleTestCallable
import com.android.builder.model.AndroidArtifact
import com.android.builder.model.ApiVersion
import com.android.builder.model.ArtifactMetaData
import com.android.builder.model.BuildType
import com.android.builder.model.JavaArtifact
import com.android.builder.model.ProductFlavor
import com.android.builder.model.SigningConfig
import com.android.builder.model.SourceProvider
import com.android.builder.model.SourceProviderContainer
import com.android.builder.png.PngProcessor
import com.android.builder.sdk.SdkInfo
import com.android.builder.sdk.TargetInfo
import com.android.builder.testing.ConnectedDeviceProvider
import com.android.builder.testing.api.DeviceProvider
import com.android.builder.testing.api.TestServer
import com.android.ide.common.internal.ExecutorSingleton
import com.android.resources.Density
import com.android.sdklib.SdkVersionInfo
import com.android.utils.ILogger
import com.google.common.base.Predicate
import com.google.common.collect.ArrayListMultimap
import com.google.common.collect.ImmutableSet
import com.google.common.collect.ListMultimap
import com.google.common.collect.Lists
import com.google.common.collect.Maps
import com.google.common.collect.Multimap
import com.google.common.collect.Sets
import org.gradle.api.DefaultTask
import org.gradle.api.GradleException
import org.gradle.api.InvalidUserCodeException
import org.gradle.api.Project
import org.gradle.api.Task
import org.gradle.api.artifacts.Configuration
import org.gradle.api.artifacts.ModuleVersionIdentifier
import org.gradle.api.artifacts.ProjectDependency
import org.gradle.api.artifacts.ResolvedArtifact
import org.gradle.api.artifacts.SelfResolvingDependency
import org.gradle.api.artifacts.result.DependencyResult
import org.gradle.api.artifacts.result.ResolvedComponentResult
import org.gradle.api.artifacts.result.ResolvedDependencyResult
import org.gradle.api.artifacts.result.UnresolvedDependencyResult
import org.gradle.api.internal.project.ProjectInternal
import org.gradle.api.logging.LogLevel
import org.gradle.api.logging.Logger
import org.gradle.api.plugins.JavaBasePlugin
import org.gradle.api.plugins.JavaPlugin
import org.gradle.api.specs.Specs
import org.gradle.api.tasks.Copy
import org.gradle.api.tasks.compile.JavaCompile
import org.gradle.internal.reflect.Instantiator
import org.gradle.language.jvm.tasks.ProcessResources
import org.gradle.tooling.BuildException
import org.gradle.tooling.provider.model.ToolingModelBuilderRegistry
import org.gradle.util.GUtil
import proguard.gradle.ProGuardTask

import java.util.jar.Attributes
import java.util.jar.Manifest

import static com.android.SdkConstants.FN_ANDROID_MANIFEST_XML
import static com.android.builder.core.BuilderConstants.ANDROID_TEST
import static com.android.builder.core.BuilderConstants.CONNECTED
import static com.android.builder.core.BuilderConstants.DEBUG
import static com.android.builder.core.BuilderConstants.DEVICE
import static com.android.builder.core.BuilderConstants.EXT_LIB_ARCHIVE
import static com.android.builder.core.BuilderConstants.FD_ANDROID_RESULTS
import static com.android.builder.core.BuilderConstants.FD_ANDROID_TESTS
import static com.android.builder.core.BuilderConstants.FD_FLAVORS
import static com.android.builder.core.BuilderConstants.FD_FLAVORS_ALL
import static com.android.builder.core.BuilderConstants.FD_REPORTS
import static com.android.builder.core.BuilderConstants.RELEASE
import static com.android.builder.core.VariantConfiguration.Type.TEST
import static com.android.builder.model.AndroidProject.FD_GENERATED
import static com.android.builder.model.AndroidProject.FD_INTERMEDIATES
import static com.android.builder.model.AndroidProject.FD_OUTPUTS
import static com.android.builder.model.AndroidProject.PROPERTY_APK_LOCATION
import static com.android.builder.model.AndroidProject.PROPERTY_BUILD_MODEL_ONLY
import static com.android.builder.model.AndroidProject.PROPERTY_SIGNING_KEY_ALIAS
import static com.android.builder.model.AndroidProject.PROPERTY_SIGNING_KEY_PASSWORD
import static com.android.builder.model.AndroidProject.PROPERTY_SIGNING_STORE_FILE
import static com.android.builder.model.AndroidProject.PROPERTY_SIGNING_STORE_PASSWORD
import static com.android.builder.model.AndroidProject.PROPERTY_SIGNING_STORE_TYPE
import static com.android.sdklib.BuildToolInfo.PathId.ZIP_ALIGN
import static java.io.File.separator
/**
 * Base class for all Android plugins
 */
public abstract class BasePlugin {
    public final static String DIR_BUNDLES = "bundles";

    private static final String GRADLE_MIN_VERSION = "2.3-20141014220018+0000"
    public static final String GRADLE_TEST_VERSION = "2.3-20141014220018+0000"
    public static final String[] GRADLE_SUPPORTED_VERSIONS = [ GRADLE_MIN_VERSION ]

    public static final String INSTALL_GROUP = "Install"

    public static File TEST_SDK_DIR;

    public static final String FILE_JACOCO_AGENT = 'jacocoagent.jar'

    protected Instantiator instantiator
    protected ToolingModelBuilderRegistry registry

    protected JacocoPlugin jacocoPlugin
    protected NdkPlugin ndkPlugin

    protected BaseExtension extension
    protected VariantManager variantManager

    final Map<LibraryDependencyImpl, PrepareLibraryTask> prepareTaskMap = [:]
    final Map<SigningConfig, ValidateSigningTask> validateSigningTaskMap = [:]

    protected Project project
    private LoggerWrapper loggerWrapper
    protected SdkHandler sdkHandler
    protected AndroidBuilder androidBuilder
    private String creator

    private boolean hasCreatedTasks = false

    private ProductFlavorData<ProductFlavorDsl> defaultConfigData
    private final Collection<String> unresolvedDependencies = Sets.newHashSet();

    protected DefaultAndroidSourceSet mainSourceSet
    protected DefaultAndroidSourceSet testSourceSet

    protected PrepareSdkTask mainPreBuild
    protected Task uninstallAll
    protected Task assembleTest
    protected Task deviceCheck
    protected Task connectedCheck
    protected Copy jacocoAgentTask

    public Task lintCompile
    protected Task lintAll
    protected Task lintVital

    protected BasePlugin(Instantiator instantiator, ToolingModelBuilderRegistry registry) {
        this.instantiator = instantiator
        this.registry = registry
        String pluginVersion = getLocalVersion()
        if (pluginVersion != null) {
            creator = "Android Gradle " + pluginVersion
        } else  {
            creator = "Android Gradle"
        }
    }

    protected abstract Class<? extends BaseExtension> getExtensionClass()
    protected abstract VariantFactory getVariantFactory()

    public Instantiator getInstantiator() {
        return instantiator
    }

    public VariantManager getVariantManager() {
        return variantManager
    }

    BaseExtension getExtension() {
        return extension
    }


    protected void apply(Project project) {
        this.project = project
        doApply();
    }

    protected void doApply() {
        configureProject()
        createExtension()
        createTasks()
    }

    protected void configureProject() {
        checkGradleVersion()
        sdkHandler = new SdkHandler(project, logger)
        androidBuilder = new AndroidBuilder(
                project == project.rootProject ? project.name : project.path,
                creator, logger, verbose)

        project.apply plugin: JavaBasePlugin

        project.apply plugin: JacocoPlugin
        jacocoPlugin = project.plugins.getPlugin(JacocoPlugin)

        // Register a builder for the custom tooling model
        registry.register(new ModelBuilder());

        project.tasks.assemble.description =
                "Assembles all variants of all applications and secondary packages."

        // call back on execution. This is called after the whole build is done (not
        // after the current project is done).
        // This is will be called for each (android) projects though, so this should support
        // being called 2+ times.
        project.gradle.buildFinished {
            ExecutorSingleton.shutdown()
            PngProcessor.clearCache()
            sdkHandler.unload()
            PreDexCache.getCache().clear(
                    project.rootProject.file(
                            "${project.rootProject.buildDir}/${FD_INTERMEDIATES}/dex-cache/cache.xml"),
                    logger)
            JackConversionCache.getCache().clear(
                    project.rootProject.file(
                            "${project.rootProject.buildDir}/${FD_INTERMEDIATES}/jack-cache/cache.xml"),
                    logger)
            LibraryCache.getCache().unload()
        }

        project.gradle.taskGraph.whenReady { taskGraph ->
            for (Task task : taskGraph.allTasks) {
                if (task instanceof PreDex) {
                    PreDexCache.getCache().load(
                            project.rootProject.file(
                                    "${project.rootProject.buildDir}/${FD_INTERMEDIATES}/dex-cache/cache.xml"))
                    break;
                } else if (task instanceof JillTask) {
                    JackConversionCache.getCache().load(
                            project.rootProject.file(
                                    "${project.rootProject.buildDir}/${FD_INTERMEDIATES}/jack-cache/cache.xml"))
                    break;
                }
            }
        }
    }

    private void createExtension() {
        def buildTypeContainer = project.container(DefaultBuildType,
                new BuildTypeFactory(instantiator, project, project.getLogger()))
        def productFlavorContainer = project.container(GroupableProductFlavorDsl,
                new GroupableProductFlavorFactory(instantiator, project, project.getLogger()))
        def signingConfigContainer = project.container(SigningConfig,
                new SigningConfigFactory(instantiator))

        extension = project.extensions.create('android', getExtensionClass(),
                this, (ProjectInternal) project, instantiator,
                buildTypeContainer, productFlavorContainer, signingConfigContainer,
                this instanceof LibraryPlugin)
        setBaseExtension(extension)

        if (project.plugins.hasPlugin(NdkPlugin.class)) {
            throw new BadPluginException(
                    "Cannot apply Android native plugin before the Android plugin.")
        }
        project.apply plugin: NdkPlugin
        ndkPlugin = project.plugins.getPlugin(NdkPlugin)

        extension.setNdkExtension(ndkPlugin.getNdkExtension())

        variantManager = new VariantManager(project, this, extension, getVariantFactory())

        // map the whenObjectAdded callbacks on the containers.
        signingConfigContainer.whenObjectAdded { SigningConfig signingConfig ->
            variantManager.addSigningConfig((SigningConfigDsl) signingConfig)
        }

        buildTypeContainer.whenObjectAdded { DefaultBuildType buildType ->
            variantManager.addBuildType((BuildTypeDsl) buildType)
        }

        productFlavorContainer.whenObjectAdded { GroupableProductFlavorDsl productFlavor ->
            variantManager.addProductFlavor(productFlavor)
        }

        // create default Objects, signingConfig first as its used by the BuildTypes.
        signingConfigContainer.create(DEBUG)
        buildTypeContainer.create(DEBUG)
        buildTypeContainer.create(RELEASE)

        // map whenObjectRemoved on the containers to throw an exception.
        signingConfigContainer.whenObjectRemoved {
            throw new UnsupportedOperationException("Removing signingConfigs is not supported.")
        }
        buildTypeContainer.whenObjectRemoved {
            throw new UnsupportedOperationException("Removing build types is not supported.")
        }
        productFlavorContainer.whenObjectRemoved {
            throw new UnsupportedOperationException("Removing product flavors is not supported.")
        }
    }

    private void createTasks() {
        uninstallAll = project.tasks.create("uninstallAll")
        uninstallAll.description = "Uninstall all applications."
        uninstallAll.group = INSTALL_GROUP

        deviceCheck = project.tasks.create("deviceCheck")
        deviceCheck.description = "Runs all device checks using Device Providers and Test Servers."
        deviceCheck.group = JavaBasePlugin.VERIFICATION_GROUP

        connectedCheck = project.tasks.create("connectedCheck")
        connectedCheck.description = "Runs all device checks on currently connected devices."
        connectedCheck.group = JavaBasePlugin.VERIFICATION_GROUP

        mainPreBuild = project.tasks.create("preBuild", PrepareSdkTask)
        mainPreBuild.plugin = this

        project.afterEvaluate {
            createAndroidTasks(false)
        }
<<<<<<< HEAD

=======
>>>>>>> d019e0e4
    }

    protected void setBaseExtension(@NonNull BaseExtension extension) {
        this.extension = extension
        mainSourceSet = (DefaultAndroidSourceSet) extension.sourceSets.create(extension.defaultConfig.name)
        testSourceSet = (DefaultAndroidSourceSet) extension.sourceSets.create(ANDROID_TEST)

        defaultConfigData = new ProductFlavorData<ProductFlavorDsl>(
                extension.defaultConfig, mainSourceSet,
                testSourceSet, project)
    }

    private void checkGradleVersion() {
        boolean foundMatch = false
        for (String version : GRADLE_SUPPORTED_VERSIONS) {
            if (project.getGradle().gradleVersion.startsWith(version)) {
                foundMatch = true
                break
            }
        }

        if (!foundMatch) {
            File file = new File("gradle" + separator + "wrapper" + separator +
                    "gradle-wrapper.properties");
            throw new BuildException(
                String.format(
                    "Gradle version %s is required. Current version is %s. " +
                    "If using the gradle wrapper, try editing the distributionUrl in %s " +
                    "to gradle-%s-all.zip",
                    GRADLE_MIN_VERSION, project.getGradle().gradleVersion, file.getAbsolutePath(),
                    GRADLE_MIN_VERSION), null);

        }
    }

    final void createAndroidTasks(boolean force) {
        // get current plugins and look for the default Java plugin.
        if (project.plugins.hasPlugin(JavaPlugin.class)) {
            throw new BadPluginException(
                    "The 'java' plugin has been applied, but it is not compatible with the Android plugins.")
        }

        // don't do anything if the project was not initialized.
        // Unless TEST_SDK_DIR is set in which case this is unit tests and we don't return.
        // This is because project don't get evaluated in the unit test setup.
        // See AppPluginDslTest
        if (!force && (!project.state.executed || project.state.failure != null) && TEST_SDK_DIR == null) {
            return
        }

        if (hasCreatedTasks) {
            return
        }
        hasCreatedTasks = true

        // setup SDK repositories.
        for (File file : sdkHandler.sdkLoader.repositories) {
            project.repositories.maven {
                url = file.toURI()
            }
        }

        variantManager.createAndroidTasks(getSigningOverride())
        createReportTasks()

        if (lintVital != null) {
            project.gradle.taskGraph.whenReady { taskGraph ->
                if (taskGraph.hasTask(lintAll)) {
                    lintVital.setEnabled(false)
                }
            }
        }
    }

    protected SigningConfig getSigningOverride() {
        if (project.hasProperty(PROPERTY_SIGNING_STORE_FILE) &&
                project.hasProperty(PROPERTY_SIGNING_STORE_PASSWORD) &&
                project.hasProperty(PROPERTY_SIGNING_KEY_ALIAS) &&
                project.hasProperty(PROPERTY_SIGNING_KEY_PASSWORD)) {

            SigningConfigDsl signingConfigDsl = new SigningConfigDsl("externalOverride")
            Map<String, ?> props = project.getProperties();

            signingConfigDsl.setStoreFile(new File((String) props.get(PROPERTY_SIGNING_STORE_FILE)))
            signingConfigDsl.setStorePassword((String) props.get(PROPERTY_SIGNING_STORE_PASSWORD));
            signingConfigDsl.setKeyAlias((String) props.get(PROPERTY_SIGNING_KEY_ALIAS));
            signingConfigDsl.setKeyPassword((String) props.get(PROPERTY_SIGNING_KEY_PASSWORD));

            if (project.hasProperty(PROPERTY_SIGNING_STORE_TYPE)) {
                signingConfigDsl.setStoreType((String) props.get(PROPERTY_SIGNING_STORE_TYPE))
            }

            return signingConfigDsl
        }
        return null
    }

    void checkTasksAlreadyCreated() {
        if (hasCreatedTasks) {
            throw new GradleException(
                    "Android tasks have already been created.\n" +
                    "This happens when calling android.applicationVariants,\n" +
                    "android.libraryVariants or android.testVariants.\n" +
                    "Once these methods are called, it is not possible to\n" +
                    "continue configuring the model.")
        }
    }

    ProductFlavorData<ProductFlavorDsl> getDefaultConfigData() {
        return defaultConfigData
    }

    Collection<String> getUnresolvedDependencies() {
        return unresolvedDependencies
    }

    ILogger getLogger() {
        if (loggerWrapper == null) {
            loggerWrapper = new LoggerWrapper(project.logger)
        }

        return loggerWrapper
    }

    boolean isVerbose() {
        return project.logger.isEnabled(LogLevel.DEBUG)
    }

    void setAssembleTest(Task assembleTest) {
        this.assembleTest = assembleTest
    }

    AndroidBuilder getAndroidBuilder() {
        return androidBuilder
    }

    public File getSdkFolder() {
        return sdkHandler.getSdkFolder()
    }

    public File getNdkFolder() {
        return sdkHandler.getNdkFolder()
    }

    public SdkInfo getSdkInfo() {
        return sdkHandler.getSdkInfo()
    }

    public List<File> getBootClasspath() {
        ensureTargetSetup()

        return androidBuilder.getBootClasspath()
    }

    public List<String> getBootClasspathAsStrings() {
        ensureTargetSetup()

        return androidBuilder.getBootClasspathAsStrings()
    }

    public List<BaseVariantData<? extends BaseVariantOutputData>> getVariantDataList() {
        if (variantManager.getVariantDataList().isEmpty()) {
            variantManager.createBaseVariantData(getSigningOverride())
        }
        return variantManager.getVariantDataList();
    }

    public void ensureTargetSetup() {
        // check if the target has been set.
        TargetInfo targetInfo = androidBuilder.getTargetInfo()
        if (targetInfo == null) {
            sdkHandler.initTarget(
                    extension.getCompileSdkVersion(),
                    extension.buildToolsRevision,
                    androidBuilder)
        }
    }

    public void createMergeAppManifestsTask(
            @NonNull BaseVariantData<? extends BaseVariantOutputData> variantData) {
        if (extension.getUseOldManifestMerger()) {
            createOldProcessManifestTask(variantData, "manifests");
            return;
        }

        VariantConfiguration config = variantData.variantConfiguration
        ProductFlavor mergedFlavor = config.mergedFlavor

        ApplicationVariantData appVariantData = variantData as ApplicationVariantData
        Set<String> screenSizes = appVariantData.getCompatibleScreens()

        // loop on all outputs. The only difference will be the name of the task, and location
        // of the generated manifest
        for (BaseVariantOutputData vod : variantData.outputs) {
            final CompatibleScreensManifest csmTask =
                    (vod.mainOutputFile.getFilter(OutputFile.DENSITY) != null
                            && !screenSizes.isEmpty()) ?
                            createCompatibleScreensManifest(vod, screenSizes) :
                            null

            // create final var inside the loop to ensure the closures will work.
            final BaseVariantOutputData variantOutputData = vod

            String outputName = variantOutputData.fullName.capitalize()
            String outputDirName = variantOutputData.dirName

            def processManifestTask = project.tasks.create(
                    "process${outputName}Manifest",
                    MergeManifests)

            variantOutputData.manifestProcessorTask = processManifestTask

            processManifestTask.plugin = this

            processManifestTask.dependsOn variantData.prepareDependenciesTask
            if (variantData.generateApkDataTask != null) {
                processManifestTask.dependsOn variantData.generateApkDataTask
            }
            if (csmTask != null) {
                processManifestTask.dependsOn csmTask
            }

            processManifestTask.variantConfiguration = config
            if (variantOutputData instanceof ApkVariantOutputData) {
                processManifestTask.variantOutputData = variantOutputData as ApkVariantOutputData
            }

            processManifestTask.conventionMapping.libraries = {
                List<ManifestDependencyImpl> manifests =
                        getManifestDependencies(config.directLibraries)

                if (variantData.generateApkDataTask != null) {
                    manifests.add(new ManifestDependencyImpl(
                            variantData.generateApkDataTask.getManifestFile(),
                            Collections.emptyList()))
                }

                if (csmTask != null) {
                    manifests.add(
                            new ManifestDependencyImpl(
                                    csmTask.getManifestFile(),
                                    Collections.emptyList()))
                }

                return manifests
            }

            processManifestTask.conventionMapping.minSdkVersion = {
                if (androidBuilder.isPreviewTarget()) {
                    return androidBuilder.getTargetCodename()
                }

                mergedFlavor.minSdkVersion?.apiString
            }

            processManifestTask.conventionMapping.targetSdkVersion = {
                if (androidBuilder.isPreviewTarget()) {
                    return androidBuilder.getTargetCodename()
                }

                return mergedFlavor.targetSdkVersion?.apiString
            }

            processManifestTask.conventionMapping.maxSdkVersion = {
                if (androidBuilder.isPreviewTarget()) {
                    return null
                }

                return mergedFlavor.maxSdkVersion
            }

            processManifestTask.conventionMapping.manifestOutputFile = {
                project.file(
                        "$project.buildDir/${FD_INTERMEDIATES}/manifests/full/" +
                                "${outputDirName}/AndroidManifest.xml")
            }
        }
    }

    private CompatibleScreensManifest createCompatibleScreensManifest(
            @NonNull BaseVariantOutputData variantOutputData,
            @NonNull Set<String> screenSizes) {

        CompatibleScreensManifest csmTask = project.tasks.create(
                "create${variantOutputData.fullName.capitalize()}CompatibleScreensManifest",
                CompatibleScreensManifest)

        csmTask.screenDensity = variantOutputData.mainOutputFile.getFilter(OutputFile.DENSITY)
        csmTask.screenSizes = screenSizes

        csmTask.conventionMapping.manifestFile = {
            project.file(
                    "$project.buildDir/${FD_INTERMEDIATES}/manifests/density/" +
                            "${variantOutputData.dirName}/AndroidManifest.xml")
        }

        return csmTask;
    }

    public void createMergeLibManifestsTask(
            @NonNull BaseVariantData<? extends BaseVariantOutputData> variantData,
            @NonNull String manifestOutDir) {
        boolean multiOutput = variantData.outputs.size() > 1
        if (multiOutput && extension.getUseOldManifestMerger()) {
            throw new RuntimeException("Old Manifest merger cannot be used with new Splits mechanism")
        }

        if (extension.getUseOldManifestMerger()) {
            createOldProcessManifestTask(variantData, manifestOutDir);
            return;
        }
        VariantConfiguration config = variantData.variantConfiguration

        // get single output for now.
        BaseVariantOutputData variantOutputData = variantData.outputs.get(0)

        def processManifest = project.tasks.create(
                "process${variantData.variantConfiguration.fullName.capitalize()}Manifest",
                ProcessManifest)
        variantOutputData.manifestProcessorTask = processManifest
        processManifest.plugin = this

        processManifest.dependsOn variantData.prepareDependenciesTask
        processManifest.variantConfiguration = config

        ProductFlavor mergedFlavor = config.mergedFlavor

        processManifest.conventionMapping.minSdkVersion = {
            if (androidBuilder.isPreviewTarget()) {
                return androidBuilder.getTargetCodename()
            }
            return mergedFlavor.minSdkVersion?.apiString
        }

        processManifest.conventionMapping.targetSdkVersion = {
            if (androidBuilder.isPreviewTarget()) {
                return androidBuilder.getTargetCodename()
            }

            return mergedFlavor.targetSdkVersion?.apiString
        }

        processManifest.conventionMapping.maxSdkVersion = {
            if (androidBuilder.isPreviewTarget()) {
                return null
            }

            return mergedFlavor.maxSdkVersion
        }

        processManifest.conventionMapping.manifestOutputFile = {
            project.file(
                    "$project.buildDir/${FD_INTERMEDIATES}/${manifestOutDir}/" +
                            "${variantData.variantConfiguration.dirName}/AndroidManifest.xml")
        }
    }

    public void createOldProcessManifestTask(
            @NonNull BaseVariantData<? extends BaseVariantOutputData> variantData,
            @NonNull String manifestOurDir) {
        VariantConfiguration config = variantData.variantConfiguration
        ProductFlavor mergedFlavor = config.mergedFlavor

        // loop on all outputs. The only difference will be the name of the task, and location
        // of the generated manifest
        for (BaseVariantOutputData vod : variantData.outputs) {
            // create final var inside the loop to ensure the closures will work.
            final BaseVariantOutputData variantOutputData = vod

            String outputName = variantOutputData.fullName.capitalize()
            String outputDirName = variantOutputData.dirName

            def processManifestTask = project.tasks.create(
                    "merge${outputName}Manifests", ProcessAppManifest)

            variantOutputData.manifestProcessorTask = processManifestTask
            processManifestTask.dependsOn variantData.prepareDependenciesTask
            if (config.type != TEST) {
                processManifestTask.dependsOn variantData.checkManifestTask
            }

            processManifestTask.plugin = this

            processManifestTask.conventionMapping.mainManifest = {
                config.mainManifest
            }
            processManifestTask.conventionMapping.manifestOverlays = {
                config.manifestOverlays
            }
            processManifestTask.conventionMapping.packageNameOverride = {
                config.idOverride
            }
            processManifestTask.conventionMapping.versionName = {
                config.versionName
            }
            processManifestTask.conventionMapping.libraries = {
                getManifestDependencies(config.directLibraries)
            }
            processManifestTask.conventionMapping.versionCode = {
                if (variantOutputData instanceof ApkVariantOutputData) {
                    return ((ApkVariantOutputData) variantOutputData).versionCode
                }

                return config.versionCode
            }
            processManifestTask.conventionMapping.minSdkVersion = {
                if (androidBuilder.isPreviewTarget()) {
                    return androidBuilder.getTargetCodename()
                }

                mergedFlavor.minSdkVersion?.apiString
            }

            processManifestTask.conventionMapping.targetSdkVersion = {
                if (androidBuilder.isPreviewTarget()) {
                    return androidBuilder.getTargetCodename()
                }

                return mergedFlavor.targetSdkVersion?.apiString
            }
            processManifestTask.conventionMapping.manifestOutputFile = {
                project.file(
                        "$project.buildDir/${FD_INTERMEDIATES}/${manifestOurDir}/${outputDirName}/AndroidManifest.xml")
            }
        }
    }

    protected void createProcessTestManifestTask(
            @NonNull BaseVariantData<? extends BaseVariantOutputData> variantData,
            @NonNull String manifestOurDir) {
        def processTestManifestTask;
        VariantConfiguration config = variantData.variantConfiguration
        if (extension.getUseOldManifestMerger()) {
            processTestManifestTask = project.tasks.create(
                    "process${variantData.variantConfiguration.fullName.capitalize()}Manifest",
                    ProcessTestManifest)
        } else {
            processTestManifestTask = project.tasks.create(
                    "process${variantData.variantConfiguration.fullName.capitalize()}Manifest",
                    ProcessTestManifest2)
            processTestManifestTask.conventionMapping.testManifestFile = {
                config.getMainManifest()
            }
            processTestManifestTask.conventionMapping.tmpDir = {
                project.file(
                        "$project.buildDir/${FD_INTERMEDIATES}/${manifestOurDir}/tmp")
            }
        }

        // get single output for now.
        BaseVariantOutputData variantOutputData = variantData.outputs.get(0)

        variantOutputData.manifestProcessorTask = processTestManifestTask
        processTestManifestTask.dependsOn variantData.prepareDependenciesTask

        processTestManifestTask.plugin = this

        processTestManifestTask.conventionMapping.testApplicationId = {
            config.applicationId
        }
        processTestManifestTask.conventionMapping.minSdkVersion = {
            if (androidBuilder.isPreviewTarget()) {
                return androidBuilder.getTargetCodename()
            }

            config.minSdkVersion?.apiString
        }
        processTestManifestTask.conventionMapping.targetSdkVersion = {
            if (androidBuilder.isPreviewTarget()) {
                return androidBuilder.getTargetCodename()
            }

            return config.targetSdkVersion?.apiString
        }
        processTestManifestTask.conventionMapping.testedApplicationId = {
            config.testedApplicationId
        }
        processTestManifestTask.conventionMapping.instrumentationRunner = {
            config.instrumentationRunner
        }
        processTestManifestTask.conventionMapping.handleProfiling = {
            config.handleProfiling
        }
        processTestManifestTask.conventionMapping.functionalTest = {
            config.functionalTest
        }
        processTestManifestTask.conventionMapping.libraries = {
            getManifestDependencies(config.directLibraries)
        }
        processTestManifestTask.conventionMapping.manifestOutputFile = {
            project.file(
                    "$project.buildDir/${FD_INTERMEDIATES}/${manifestOurDir}/${variantData.variantConfiguration.dirName}/AndroidManifest.xml")
        }
    }

    public void createRenderscriptTask(
            @NonNull BaseVariantData<? extends BaseVariantOutputData> variantData) {
        GradleVariantConfiguration config = variantData.variantConfiguration

        // get single output for now.
        BaseVariantOutputData variantOutputData = variantData.outputs.get(0)

        def renderscriptTask = project.tasks.create(
                "compile${variantData.variantConfiguration.fullName.capitalize()}Renderscript",
                RenderscriptCompile)
        variantData.renderscriptCompileTask = renderscriptTask
        if (config.type == TEST) {
            renderscriptTask.dependsOn variantOutputData.manifestProcessorTask
        } else {
            renderscriptTask.dependsOn variantData.checkManifestTask
        }

        ProductFlavor mergedFlavor = config.mergedFlavor
        boolean ndkMode = config.renderscriptNdkMode

        variantData.resourceGenTask.dependsOn renderscriptTask
        // only put this dependency if rs will generate Java code
        if (!ndkMode) {
            variantData.sourceGenTask.dependsOn renderscriptTask
        }

        renderscriptTask.dependsOn variantData.prepareDependenciesTask
        renderscriptTask.plugin = this

        renderscriptTask.conventionMapping.targetApi = {
            int targetApi = mergedFlavor.renderscriptTargetApi != null ?
                    mergedFlavor.renderscriptTargetApi : -1
            ApiVersion apiVersion = config.getMinSdkVersion()
            if (apiVersion != null) {
                int minSdk = apiVersion.apiLevel
                if (apiVersion.codename != null) {
                    minSdk = SdkVersionInfo.getApiByBuildCode(apiVersion.codename, true)
                }

                return targetApi > minSdk ? targetApi : minSdk
            }

            return targetApi
        }

        renderscriptTask.supportMode = config.renderscriptSupportMode
        renderscriptTask.ndkMode = ndkMode
        renderscriptTask.debugBuild = config.buildType.renderscriptDebugBuild
        renderscriptTask.optimLevel = config.buildType.renderscriptOptimLevel

        renderscriptTask.conventionMapping.sourceDirs = { config.renderscriptSourceList }
        renderscriptTask.conventionMapping.importDirs = { config.renderscriptImports }

        renderscriptTask.conventionMapping.sourceOutputDir = {
            project.file("$project.buildDir/${FD_GENERATED}/source/rs/${variantData.variantConfiguration.dirName}")
        }
        renderscriptTask.conventionMapping.resOutputDir = {
            project.file("$project.buildDir/${FD_GENERATED}/res/rs/${variantData.variantConfiguration.dirName}")
        }
        renderscriptTask.conventionMapping.objOutputDir = {
            project.file("$project.buildDir/${FD_INTERMEDIATES}/rs/${variantData.variantConfiguration.dirName}/obj")
        }
        renderscriptTask.conventionMapping.libOutputDir = {
            project.file("$project.buildDir/${FD_INTERMEDIATES}/rs/${variantData.variantConfiguration.dirName}/lib")
        }
        renderscriptTask.conventionMapping.ndkConfig = { config.ndkConfig }
    }

    public void createMergeResourcesTask(
            @NonNull BaseVariantData<? extends BaseVariantOutputData> variantData,
            final boolean process9Patch) {
        MergeResources mergeResourcesTask = basicCreateMergeResourcesTask(
                variantData,
                "merge",
                "$project.buildDir/${FD_INTERMEDIATES}/res/${variantData.variantConfiguration.dirName}",
                true /*includeDependencies*/,
                process9Patch)
        variantData.mergeResourcesTask = mergeResourcesTask
    }

    public MergeResources basicCreateMergeResourcesTask(
            @NonNull BaseVariantData<? extends BaseVariantOutputData> variantData,
            @NonNull String taskNamePrefix,
            @NonNull String outputLocation,
            final boolean includeDependencies,
            final boolean process9Patch) {
        MergeResources mergeResourcesTask = project.tasks.create(
                "$taskNamePrefix${variantData.variantConfiguration.fullName.capitalize()}Resources",
                MergeResources)

        mergeResourcesTask.dependsOn variantData.prepareDependenciesTask, variantData.resourceGenTask
        mergeResourcesTask.plugin = this
        mergeResourcesTask.incrementalFolder = project.file(
                "$project.buildDir/${FD_INTERMEDIATES}/incremental/${taskNamePrefix}Resources/${variantData.variantConfiguration.dirName}")

        mergeResourcesTask.process9Patch = process9Patch

        mergeResourcesTask.conventionMapping.useQueuedAaptPngCruncher = { extension.aaptOptions.useQueuedAaptPngCruncher }

        mergeResourcesTask.conventionMapping.inputResourceSets = {
            def generatedResFolders = [ variantData.renderscriptCompileTask.getResOutputDir(),
                                        variantData.generateResValuesTask.getResOutputDir() ]
            if (variantData.generateApkDataTask != null) {
                generatedResFolders.add(variantData.generateApkDataTask.getResOutputDir())
            }
            variantData.variantConfiguration.getResourceSets(generatedResFolders,
                    includeDependencies)
        }

        mergeResourcesTask.conventionMapping.outputDir = { project.file(outputLocation) }

        return mergeResourcesTask
    }

    public void createMergeAssetsTask(
            @NonNull BaseVariantData<? extends BaseVariantOutputData> variantData,
            @Nullable String outputLocation,
            final boolean includeDependencies) {
        if (outputLocation == null) {
            outputLocation = "$project.buildDir/${FD_INTERMEDIATES}/assets/${variantData.variantConfiguration.dirName}"
        }

        VariantConfiguration variantConfig = variantData.variantConfiguration

        def mergeAssetsTask = project.tasks.create(
                "merge${variantConfig.fullName.capitalize()}Assets",
                MergeAssets)
        variantData.mergeAssetsTask = mergeAssetsTask

        mergeAssetsTask.dependsOn variantData.prepareDependenciesTask, variantData.assetGenTask
        mergeAssetsTask.plugin = this
        mergeAssetsTask.incrementalFolder =
                project.file("$project.buildDir/${FD_INTERMEDIATES}/incremental/mergeAssets/${variantConfig.dirName}")

        mergeAssetsTask.conventionMapping.inputAssetSets = {
            def generatedAssets = []
            if (variantData.copyApkTask != null) {
                generatedAssets.add(variantData.copyApkTask.destinationDir)
            }
            variantConfig.getAssetSets(generatedAssets, includeDependencies)
        }
        mergeAssetsTask.conventionMapping.outputDir = { project.file(outputLocation) }
    }

    public void createBuildConfigTask(
            @NonNull BaseVariantData<? extends BaseVariantOutputData> variantData) {
        def generateBuildConfigTask = project.tasks.create(
                "generate${variantData.variantConfiguration.fullName.capitalize()}BuildConfig",
                GenerateBuildConfig)

        variantData.generateBuildConfigTask = generateBuildConfigTask

        VariantConfiguration variantConfiguration = variantData.variantConfiguration

        variantData.sourceGenTask.dependsOn generateBuildConfigTask
        if (variantConfiguration.type == TEST) {
            // in case of a test project, the manifest is generated so we need to depend
            // on its creation.

            // For test apps there should be a single output, so we get it.
            BaseVariantOutputData variantOutputData = variantData.outputs.get(0)

            generateBuildConfigTask.dependsOn variantOutputData.manifestProcessorTask
        } else {
            generateBuildConfigTask.dependsOn variantData.checkManifestTask
        }

        generateBuildConfigTask.plugin = this

        generateBuildConfigTask.conventionMapping.buildConfigPackageName = {
            variantConfiguration.originalApplicationId
        }

        generateBuildConfigTask.conventionMapping.appPackageName = {
            variantConfiguration.applicationId
        }

        generateBuildConfigTask.conventionMapping.versionName = {
            variantConfiguration.versionName
        }

        generateBuildConfigTask.conventionMapping.versionCode = {
            variantConfiguration.versionCode
        }

        generateBuildConfigTask.conventionMapping.debuggable = {
            variantConfiguration.buildType.isDebuggable()
        }

        generateBuildConfigTask.conventionMapping.buildTypeName = {
            variantConfiguration.buildType.name
        }

        generateBuildConfigTask.conventionMapping.flavorName = {
            variantConfiguration.flavorName
        }

        generateBuildConfigTask.conventionMapping.flavorNamesWithDimensionNames = {
            variantConfiguration.flavorNamesWithDimensionNames
        }

        generateBuildConfigTask.conventionMapping.items = {
            variantConfiguration.buildConfigItems
        }

        generateBuildConfigTask.conventionMapping.sourceOutputDir = {
            project.file("$project.buildDir/${FD_GENERATED}/source/buildConfig/${variantData.variantConfiguration.dirName}")
        }
    }

    public void createGenerateResValuesTask(
            @NonNull BaseVariantData<? extends BaseVariantOutputData> variantData) {
        GenerateResValues generateResValuesTask = project.tasks.create(
                "generate${variantData.variantConfiguration.fullName.capitalize()}ResValues",
                GenerateResValues)
        variantData.generateResValuesTask = generateResValuesTask
        variantData.resourceGenTask.dependsOn generateResValuesTask

        VariantConfiguration variantConfiguration = variantData.variantConfiguration

        generateResValuesTask.plugin = this

        generateResValuesTask.conventionMapping.items = {
            variantConfiguration.resValues
        }

        generateResValuesTask.conventionMapping.resOutputDir = {
            project.file("$project.buildDir/${FD_GENERATED}/res/generated/${variantData.variantConfiguration.dirName}")
        }
    }

    public void createProcessResTask(
            @NonNull BaseVariantData<? extends BaseVariantOutputData> variantData,
            boolean generateResourcePackage) {
        createProcessResTask(variantData,
                "$project.buildDir/${FD_INTERMEDIATES}/symbols/${variantData.variantConfiguration.dirName}",
                generateResourcePackage)
    }

    public void createProcessResTask(
            @NonNull BaseVariantData<? extends BaseVariantOutputData> variantData,
            @NonNull final String symbolLocation,
            boolean generateResourcePackage) {

        VariantConfiguration config = variantData.variantConfiguration

        // loop on all outputs. The only difference will be the name of the task, and location
        // of the generated data.
        for (BaseVariantOutputData vod : variantData.outputs) {
            // create final var inside the loop to ensure the closures will work.
            final BaseVariantOutputData variantOutputData = vod

            String outputName = variantOutputData.fullName.capitalize()
            String outputBaseName = variantOutputData.baseName

            ProcessAndroidResources processResources = project.tasks.create(
                    "process${outputName}Resources",
                    ProcessAndroidResources)

            variantOutputData.processResourcesTask = processResources

            processResources.dependsOn variantOutputData.manifestProcessorTask,
                    variantData.mergeResourcesTask, variantData.mergeAssetsTask
            processResources.plugin = this

            if (variantData.getSplitHandlingPolicy() ==
                    BaseVariantData.SplitHandlingPolicy.RELEASE_21_AND_AFTER_POLICY) {

                Set<String> filters = Sets.filter(getExtension().getSplits().getDensityFilters(),
                        new Predicate<? super String>() {

                            @Override
                            boolean apply(Object o) {
                                return o != null;
                            }
                        });
                processResources.splits = filters;
            }

            // only generate code if the density filter is null, and if we haven't generated
            // it yet (if you have abi + density splits, then several abi output will have no
            // densityFilter)
            if (variantOutputData.mainOutputFile.getFilter(OutputFile.DENSITY) == null
                    && variantData.generateRClassTask == null) {
                variantData.generateRClassTask = processResources
                variantData.sourceGenTask.dependsOn processResources
                processResources.enforceUniquePackageName = extension.getEnforceUniquePackageName()

                processResources.conventionMapping.libraries = {
                    getTextSymbolDependencies(config.allLibraries)
                }
                processResources.conventionMapping.packageForR = {
                    config.originalApplicationId
                }

                // TODO: unify with generateBuilderConfig, compileAidl, and library packaging somehow?
                processResources.conventionMapping.sourceOutputDir = {
                    project.file(
                            "$project.buildDir/${FD_GENERATED}/source/r/${config.dirName}")
                }

                processResources.conventionMapping.textSymbolOutputDir = {
                    project.file(symbolLocation)
                }

                if (config.buildType.runProguard) {
                    processResources.conventionMapping.proguardOutputFile = {
                        project.file(
                                "$project.buildDir/${FD_INTERMEDIATES}/proguard/${config.dirName}/aapt_rules.txt")
                    }
                }
            }

            processResources.conventionMapping.manifestFile = {
                variantOutputData.manifestProcessorTask.manifestOutputFile
            }

            processResources.conventionMapping.resDir = {
                variantData.mergeResourcesTask.outputDir
            }

            processResources.conventionMapping.assetsDir = {
                variantData.mergeAssetsTask.outputDir
            }

            if (generateResourcePackage) {
                processResources.conventionMapping.packageOutputFile = {
                    project.file(
                            "$project.buildDir/${FD_INTERMEDIATES}/res/resources-${outputBaseName}.ap_")
                }
            }

            processResources.conventionMapping.type = { config.type }
            processResources.conventionMapping.debuggable =
                    { config.buildType.debuggable }
            processResources.conventionMapping.aaptOptions = { extension.aaptOptions }

            processResources.conventionMapping.resourceConfigs = {
                if (variantOutputData.mainOutputFile.getFilter(OutputFile.DENSITY) == null) {
                    return config.mergedFlavor.resourceConfigurations
                }

                Collection<String> list = config.mergedFlavor.resourceConfigurations
                List<String> resConfigs = Lists.newArrayListWithCapacity(list.size() + 1)
                resConfigs.addAll(list)
                resConfigs.add(variantOutputData.mainOutputFile.getFilter(OutputFile.DENSITY))
                // when adding a density filter, also always add the nodpi option.
                resConfigs.add(Density.NODPI.resourceValue)

                return resConfigs
            }
        }
    }

    /**
     * Creates the split resources packages task if necessary. AAPT will produce split packages
     * for all --split provided parameters. These split packages should be signed and moved
     * unchanged to the APK build output directory.
     * @param variantData the variant configuration.
     */

    public void createPackageSplitResTask(
            @NonNull BaseVariantData<? extends BaseVariantOutputData> variantData) {

        assert variantData.getSplitHandlingPolicy() ==
                BaseVariantData.SplitHandlingPolicy.RELEASE_21_AND_AFTER_POLICY;

        VariantConfiguration config = variantData.variantConfiguration
        Set<String> filters = Sets.filter(getExtension().getSplits().getDensityFilters(),
                new Predicate<? super String>() {

                    @Override
                    boolean apply(Object o) {
                        return o != null;
                    }
                });
        def outputs = variantData.outputs;
        if (outputs.size() != 1) {
            throw new RuntimeException("In release 21 and later, there can be only one main APK, " +
                    "found " + outputs.size());
        }

        BaseVariantOutputData variantOutputData = outputs.get(0);
        variantOutputData.packageSplitResourcesTask =
                project.tasks.create("package${config.fullName.capitalize()}SplitResources",
                        PackageSplitRes);
        variantOutputData.packageSplitResourcesTask.inputDirectory =
                new File("$project.buildDir/${FD_INTERMEDIATES}/res")
        variantOutputData.packageSplitResourcesTask.splits = filters
        variantOutputData.packageSplitResourcesTask.outputBaseName = config.fullName
        variantOutputData.packageSplitResourcesTask.signingConfig =
                (SigningConfigDsl) config.signingConfig
        variantOutputData.packageSplitResourcesTask.outputDirectory =
                new File("$project.buildDir/${FD_INTERMEDIATES}/splits/${config.fullName}")
        variantOutputData.packageSplitResourcesTask.plugin = this
        variantOutputData.packageSplitResourcesTask.dependsOn variantOutputData.processResourcesTask

        SplitZipAlign zipAlign = project.tasks.create("zipAlign${config.fullName.capitalize()}SplitPackages", SplitZipAlign)
        zipAlign.conventionMapping.zipAlignExe = {
            String path = androidBuilder.targetInfo?.buildTools?.getPath(ZIP_ALIGN)
            if (path != null) {
                return new File(path)
            }

            return null
        }
        zipAlign.outputDirectory = new File("$project.buildDir/outputs/apk")
        zipAlign.inputDirectory = variantOutputData.packageSplitResourcesTask.outputDirectory
        zipAlign.outputBaseName = config.fullName;
        ((ApkVariantOutputData) variantOutputData).splitZipAlign = zipAlign
        zipAlign.dependsOn(variantOutputData.packageSplitResourcesTask)
    }

    public void createProcessJavaResTask(
            @NonNull BaseVariantData<? extends BaseVariantOutputData> variantData) {
        VariantConfiguration variantConfiguration = variantData.variantConfiguration

        Copy processResources = project.tasks.create(
                "process${variantData.variantConfiguration.fullName.capitalize()}JavaRes",
                ProcessResources);
        variantData.processJavaResourcesTask = processResources

        // set the input
        processResources.from(((AndroidSourceSet) variantConfiguration.defaultSourceSet).resources.getSourceFiles())

        if (variantConfiguration.type != TEST) {
            processResources.from(
                    ((AndroidSourceSet) variantConfiguration.buildTypeSourceSet).resources.getSourceFiles())
        }
        if (variantConfiguration.hasFlavors()) {
            for (SourceProvider flavorSourceSet : variantConfiguration.flavorSourceProviders) {
                processResources.from(((AndroidSourceSet) flavorSourceSet).resources.getSourceFiles())
            }
        }

        processResources.conventionMapping.destinationDir = {
            project.file("$project.buildDir/${FD_INTERMEDIATES}/javaResources/${variantData.variantConfiguration.dirName}")
        }
    }

    public void createAidlTask(
            @NonNull BaseVariantData<? extends BaseVariantOutputData> variantData,
            @Nullable File parcelableDir) {
        VariantConfiguration variantConfiguration = variantData.variantConfiguration

        def compileTask = project.tasks.create(
                "compile${variantData.variantConfiguration.fullName.capitalize()}Aidl",
                AidlCompile)
        variantData.aidlCompileTask = compileTask

        variantData.sourceGenTask.dependsOn compileTask
        variantData.aidlCompileTask.dependsOn variantData.prepareDependenciesTask

        compileTask.plugin = this
        compileTask.incrementalFolder =
                project.file("$project.buildDir/${FD_INTERMEDIATES}/incremental/aidl/${variantData.variantConfiguration.dirName}")

        compileTask.conventionMapping.sourceDirs = { variantConfiguration.aidlSourceList }
        compileTask.conventionMapping.importDirs = { variantConfiguration.aidlImports }

        compileTask.conventionMapping.sourceOutputDir = {
            project.file("$project.buildDir/${FD_GENERATED}/source/aidl/${variantData.variantConfiguration.dirName}")
        }
        compileTask.aidlParcelableDir = parcelableDir
    }

    public void createCompileTask(
            @NonNull BaseVariantData<? extends BaseVariantOutputData> variantData,
            @Nullable BaseVariantData<? extends BaseVariantOutputData> testedVariantData) {
        def compileTask = project.tasks.create(
                "compile${variantData.variantConfiguration.fullName.capitalize()}Java",
                JavaCompile)
        variantData.javaCompileTask = compileTask
        variantData.javaCompileTask.dependsOn variantData.sourceGenTask
        variantData.compileTask.dependsOn variantData.javaCompileTask

        compileTask.source = variantData.getJavaSources()

        VariantConfiguration config = variantData.variantConfiguration

        // if the tested variant is an app, add its classpath. For the libraries,
        // it's done automatically since the classpath includes the library output as a normal
        // dependency.
        if (testedVariantData instanceof ApplicationVariantData) {
            compileTask.conventionMapping.classpath =  {
                project.files(androidBuilder.getCompileClasspath(config)) + testedVariantData.javaCompileTask.classpath + testedVariantData.javaCompileTask.outputs.files
            }
        } else {
            compileTask.conventionMapping.classpath =  {
                project.files(androidBuilder.getCompileClasspath(config))
            }
        }

        // TODO - dependency information for the compile classpath is being lost.
        // Add a temporary approximation
        compileTask.dependsOn variantData.variantDependency.compileConfiguration.buildDependencies

        compileTask.conventionMapping.destinationDir = {
            project.file("$project.buildDir/${FD_INTERMEDIATES}/classes/${variantData.variantConfiguration.dirName}")
        }
        compileTask.conventionMapping.dependencyCacheDir = {
            project.file("$project.buildDir/${FD_INTERMEDIATES}/dependency-cache/${variantData.variantConfiguration.dirName}")
        }

        // set source/target compatibility
        compileTask.conventionMapping.sourceCompatibility = {
            extension.compileOptions.sourceCompatibility.toString()
        }
        compileTask.conventionMapping.targetCompatibility = {
            extension.compileOptions.targetCompatibility.toString()
        }
        compileTask.options.encoding = extension.compileOptions.encoding

        // setup the boot classpath just before the task actually runs since this will
        // force the sdk to be parsed.
        compileTask.doFirst {
            compileTask.options.bootClasspath = androidBuilder.getBootClasspathAsStrings().join(File.pathSeparator)
        }
    }
    public void createGenerateMicroApkDataTask(
            @NonNull BaseVariantData<? extends BaseVariantOutputData> variantData,
            @NonNull Configuration config) {
        GenerateApkDataTask task = project.tasks.create(
                "handle${variantData.variantConfiguration.fullName.capitalize()}MicroApk",
                GenerateApkDataTask)

        variantData.generateApkDataTask = task

        task.plugin = this
        task.conventionMapping.resOutputDir = {
            project.file("$project.buildDir/${FD_GENERATED}/res/microapk/${variantData.variantConfiguration.dirName}")
        }
        task.conventionMapping.apkFile = {
            // only care about the first one. There shouldn't be more anyway.
            config.getFiles().iterator().next()
        }
        task.conventionMapping.manifestFile = {
            project.file("$project.buildDir/${FD_INTERMEDIATES}/${FD_GENERATED}/manifests/microapk/${variantData.variantConfiguration.dirName}/${FN_ANDROID_MANIFEST_XML}")
        }
        task.conventionMapping.mainPkgName = {
            variantData.variantConfiguration.getApplicationId()
        }

        task.dependsOn config

        // the merge res task will need to run after this one.
        variantData.resourceGenTask.dependsOn task
    }

    public void createNdkTasks(
            @NonNull BaseVariantData<? extends BaseVariantOutputData> variantData) {
        NdkCompile ndkCompile = project.tasks.create(
                "compile${variantData.variantConfiguration.fullName.capitalize()}Ndk",
                NdkCompile)

        ndkCompile.dependsOn mainPreBuild

        ndkCompile.plugin = this
        variantData.ndkCompileTask = ndkCompile
        variantData.compileTask.dependsOn variantData.ndkCompileTask

        VariantConfiguration variantConfig = variantData.variantConfiguration

        if (variantConfig.mergedFlavor.renderscriptNdkMode) {
            ndkCompile.ndkRenderScriptMode = true
            ndkCompile.dependsOn variantData.renderscriptCompileTask
        } else {
            ndkCompile.ndkRenderScriptMode = false
        }

        ndkCompile.conventionMapping.sourceFolders = {
            List<File> sourceList = variantConfig.jniSourceList
            if (variantConfig.mergedFlavor.renderscriptNdkMode) {
                sourceList.add(variantData.renderscriptCompileTask.sourceOutputDir)
            }

            return sourceList
        }

        ndkCompile.conventionMapping.generatedMakefile = {
            project.file("$project.buildDir/${FD_INTERMEDIATES}/ndk/${variantData.variantConfiguration.dirName}/Android.mk")
        }

        ndkCompile.conventionMapping.ndkConfig = { variantConfig.ndkConfig }

        ndkCompile.conventionMapping.debuggable = {
            variantConfig.buildType.jniDebugBuild
        }

        ndkCompile.conventionMapping.objFolder = {
            project.file("$project.buildDir/${FD_INTERMEDIATES}/ndk/${variantData.variantConfiguration.dirName}/obj")
        }
        ndkCompile.conventionMapping.soFolder = {
            project.file("$project.buildDir/${FD_INTERMEDIATES}/ndk/${variantData.variantConfiguration.dirName}/lib")
        }
    }

    /**
     * Creates the tasks to build the test apk.
     *
     * @param variantData the test variant
     */
    public void createTestApkTasks(@NonNull TestVariantData variantData) {

        BaseVariantData<? extends BaseVariantOutputData> testedVariantData =
                (BaseVariantData<? extends BaseVariantOutputData>) variantData.getTestedVariantData()

        // get single output for now (though this may always be the case for tests).
        BaseVariantOutputData variantOutputData = variantData.outputs.get(0)
        BaseVariantOutputData testedVariantOutputData = testedVariantData.outputs.get(0)

        createAnchorTasks(variantData)

        // Add a task to process the manifest
        createProcessTestManifestTask(variantData, "manifests")

        // Add a task to create the res values
        createGenerateResValuesTask(variantData)

        // Add a task to compile renderscript files.
        createRenderscriptTask(variantData)

        // Add a task to merge the resource folders
        createMergeResourcesTask(variantData, true /*process9Patch*/)

        // Add a task to merge the assets folders
        createMergeAssetsTask(variantData, null /*default location*/, true /*includeDependencies*/)

        if (testedVariantData.variantConfiguration.type == VariantConfiguration.Type.LIBRARY) {
            // in this case the tested library must be fully built before test can be built!
            if (testedVariantOutputData.assembleTask != null) {
                variantOutputData.manifestProcessorTask.dependsOn testedVariantOutputData.assembleTask
                variantData.mergeResourcesTask.dependsOn testedVariantOutputData.assembleTask
            }
        }

        // Add a task to create the BuildConfig class
        createBuildConfigTask(variantData)

        // Add a task to generate resource source files
        createProcessResTask(variantData, true /*generateResourcePackage*/)

        // process java resources
        createProcessJavaResTask(variantData)

        createAidlTask(variantData, null /*parcelableDir*/)

        // Add NDK tasks
        if (!extension.getUseNewNativePlugin()) {
            createNdkTasks(variantData)
        }

        // Add a task to compile the test application
        if (variantData.getVariantConfiguration().getBuildType().getUseJack()) {
            createJackTask(variantData, testedVariantData);
        } else{
            createCompileTask(variantData, testedVariantData)
            createPostCompilationTasks(variantData);
        }

        createPackagingTask(variantData, null /*assembleTask*/, false /*publishApk*/)

        if (assembleTest != null) {
            assembleTest.dependsOn variantOutputData.assembleTask
        }
    }

    // TODO - should compile src/lint/java from src/lint/java and jar it into build/lint/lint.jar
    public void createLintCompileTask() {
        lintCompile = project.tasks.create("compileLint", Task)
        File outputDir = new File("$project.buildDir/${FD_INTERMEDIATES}/lint")

        lintCompile.doFirst{
            // create the directory for lint output if it does not exist.
            if (!outputDir.exists()) {
                boolean mkdirs = outputDir.mkdirs();
                if (!mkdirs) {
                    throw new GradleException("Unable to create lint output directory.")
                }
            }
        }
    }

    /** Is the given variant relevant for lint? */
    private static boolean isLintVariant(
            @NonNull BaseVariantData<? extends BaseVariantOutputData> baseVariantData) {
        // Only create lint targets for variants like debug and release, not debugTest
        VariantConfiguration config = baseVariantData.variantConfiguration
        return config.getType() != TEST;
    }

    // Add tasks for running lint on individual variants. We've already added a
    // lint task earlier which runs on all variants.
    public void createLintTasks() {
        Lint lint = project.tasks.create("lint", Lint)
        lint.description = "Runs lint on all variants."
        lint.group = JavaBasePlugin.VERIFICATION_GROUP
        lint.setPlugin(this)
        project.tasks.check.dependsOn lint
        lintAll = lint

        int count = variantManager.getVariantDataList().size()
        for (int i = 0 ; i < count ; i++) {
            final BaseVariantData<? extends BaseVariantOutputData> baseVariantData =
                    variantManager.getVariantDataList().get(i)
            if (!isLintVariant(baseVariantData)) {
                continue;
            }

            // wire the main lint task dependency.
            lint.dependsOn lintCompile
            optionalDependsOn(lint, baseVariantData.javaCompileTask, baseVariantData.jackTask)

            String variantName = baseVariantData.variantConfiguration.fullName
            def capitalizedVariantName = variantName.capitalize()
            Lint variantLintCheck = project.tasks.create("lint" + capitalizedVariantName, Lint)
            variantLintCheck.dependsOn lintCompile
            optionalDependsOn(variantLintCheck, baseVariantData.javaCompileTask, baseVariantData.jackTask)

            // Note that we don't do "lint.dependsOn lintCheck"; the "lint" target will
            // on its own run through all variants (and compare results), it doesn't delegate
            // to the individual tasks (since it needs to coordinate data collection and
            // reporting)
            variantLintCheck.setPlugin(this)
            variantLintCheck.setVariantName(variantName)
            variantLintCheck.description = "Runs lint on the " + capitalizedVariantName + " build"
            variantLintCheck.group = JavaBasePlugin.VERIFICATION_GROUP
        }
    }

    private void createLintVitalTask(@NonNull ApkVariantData variantData) {
        assert extension.lintOptions.checkReleaseBuilds
        if (!variantData.variantConfiguration.buildType.debuggable) {
            String variantName = variantData.variantConfiguration.fullName
            def capitalizedVariantName = variantName.capitalize()
            def taskName = "lintVital" + capitalizedVariantName
            Lint lintReleaseCheck = project.tasks.create(taskName, Lint)
            // TODO: Make this task depend on lintCompile too (resolve initialization order first)
            lintReleaseCheck.dependsOn variantData.javaCompileTask
            lintReleaseCheck.setPlugin(this)
            lintReleaseCheck.setVariantName(variantName)
            lintReleaseCheck.setFatalOnly(true)
            lintReleaseCheck.description = "Runs lint on just the fatal issues in the " +
                    capitalizedVariantName + " build"
            variantData.assembleVariantTask.dependsOn lintReleaseCheck
            lintVital = lintReleaseCheck
        }
    }

    public void createCheckTasks(boolean hasFlavors, boolean isLibraryTest) {
        List<AndroidReportTask> reportTasks = Lists.newArrayListWithExpectedSize(2)

        List<DeviceProvider> providers = extension.deviceProviders
        List<TestServer> servers = extension.testServers

        Task mainConnectedTask = connectedCheck
        String connectedRootName = "${CONNECTED}${ANDROID_TEST.capitalize()}"
        // if more than one flavor, create a report aggregator task and make this the parent
        // task for all new connected tasks.
        if (hasFlavors) {
            mainConnectedTask = project.tasks.create(connectedRootName, AndroidReportTask)
            mainConnectedTask.group = JavaBasePlugin.VERIFICATION_GROUP
            mainConnectedTask.description = "Installs and runs instrumentation tests for all flavors on connected devices."
            mainConnectedTask.reportType = ReportType.MULTI_FLAVOR
            connectedCheck.dependsOn mainConnectedTask

            mainConnectedTask.conventionMapping.resultsDir = {
                String rootLocation = extension.testOptions.resultsDir != null ?
                    extension.testOptions.resultsDir : "$project.buildDir/${FD_OUTPUTS}/$FD_ANDROID_RESULTS"

                project.file("$rootLocation/connected/$FD_FLAVORS_ALL")
            }
            mainConnectedTask.conventionMapping.reportsDir = {
                String rootLocation = extension.testOptions.reportDir != null ?
                    extension.testOptions.reportDir :
                    "$project.buildDir/${FD_OUTPUTS}/$FD_REPORTS/$FD_ANDROID_TESTS"

                project.file("$rootLocation/connected/$FD_FLAVORS_ALL")
            }

            reportTasks.add(mainConnectedTask)
        }

        Task mainProviderTask = deviceCheck
        // if more than one provider tasks, either because of several flavors, or because of
        // more than one providers, then create an aggregate report tasks for all of them.
        if (providers.size() > 1 || hasFlavors) {
            mainProviderTask = project.tasks.create("${DEVICE}${ANDROID_TEST.capitalize()}",
                    AndroidReportTask)
            mainProviderTask.group = JavaBasePlugin.VERIFICATION_GROUP
            mainProviderTask.description = "Installs and runs instrumentation tests using all Device Providers."
            mainProviderTask.reportType = ReportType.MULTI_FLAVOR
            deviceCheck.dependsOn mainProviderTask

            mainProviderTask.conventionMapping.resultsDir = {
                String rootLocation = extension.testOptions.resultsDir != null ?
                    extension.testOptions.resultsDir : "$project.buildDir/${FD_OUTPUTS}/$FD_ANDROID_RESULTS"

                project.file("$rootLocation/devices/$FD_FLAVORS_ALL")
            }
            mainProviderTask.conventionMapping.reportsDir = {
                String rootLocation = extension.testOptions.reportDir != null ?
                    extension.testOptions.reportDir :
                    "$project.buildDir/${FD_OUTPUTS}/$FD_REPORTS/$FD_ANDROID_TESTS"

                project.file("$rootLocation/devices/$FD_FLAVORS_ALL")
            }

            reportTasks.add(mainProviderTask)
        }

        // now look for the testedvariant and create the check tasks for them.
        // don't use an auto loop as we can't reuse baseVariantData or the closure lower
        // gets broken.
        int count = variantManager.getVariantDataList().size();
        for (int i = 0 ; i < count ; i++) {
            final BaseVariantData<? extends BaseVariantOutputData> baseVariantData = variantManager.getVariantDataList().get(i);
            if (baseVariantData instanceof TestedVariantData) {
                final TestVariantData testVariantData = ((TestedVariantData) baseVariantData).testVariantData
                if (testVariantData == null) {
                    continue
                }

                // get single output for now
                BaseVariantOutputData variantOutputData = baseVariantData.outputs.get(0)
                BaseVariantOutputData testVariantOutputData = testVariantData.outputs.get(0)

                // create the check tasks for this test

                // first the connected one.
                def connectedTask = createDeviceProviderInstrumentTestTask(
                        hasFlavors ?
                            "${connectedRootName}${baseVariantData.variantConfiguration.fullName.capitalize()}" : connectedRootName,
                        "Installs and runs the tests for Build '${baseVariantData.variantConfiguration.fullName}' on connected devices.",
                        isLibraryTest ?
                            DeviceProviderInstrumentTestLibraryTask :
                            DeviceProviderInstrumentTestTask,
                        testVariantData,
                        baseVariantData,
                        new ConnectedDeviceProvider(getSdkInfo().adb),
                        CONNECTED
                )

                mainConnectedTask.dependsOn connectedTask
                testVariantData.connectedTestTask = connectedTask

                if (baseVariantData.variantConfiguration.buildType.isTestCoverageEnabled()) {
                    def reportTask = project.tasks.create(
                            "create${baseVariantData.variantConfiguration.fullName.capitalize()}CoverageReport",
                            JacocoReportTask)
                    reportTask.reportName = baseVariantData.variantConfiguration.fullName
                    reportTask.conventionMapping.jacocoClasspath = {
                        project.configurations[JacocoPlugin.ANT_CONFIGURATION_NAME]
                    }
                    reportTask.conventionMapping.coverageFile = {
                        new File(connectedTask.getCoverageDir(), SimpleTestCallable.FILE_COVERAGE_EC)
                    }
                    reportTask.conventionMapping.classDir = {
                        baseVariantData.javaCompileTask.destinationDir
                    }
                    reportTask.conventionMapping.sourceDir = { baseVariantData.getJavaSourceFoldersForCoverage() }

                    reportTask.conventionMapping.reportDir = {
                        String rootLocation = extension.testOptions.reportDir != null ?
                                extension.testOptions.reportDir :
                                "$project.buildDir/${FD_OUTPUTS}/$FD_REPORTS/$FD_ANDROID_TESTS"

                        project.file(
                                "$project.buildDir/${FD_OUTPUTS}/$FD_REPORTS/coverage/${baseVariantData.variantConfiguration.dirName}")
                    }

                    reportTask.dependsOn connectedTask
                    mainConnectedTask.dependsOn reportTask
                }

                // now the providers.
                for (DeviceProvider deviceProvider : providers) {
                    DefaultTask providerTask = createDeviceProviderInstrumentTestTask(
                            hasFlavors ?
                                "${deviceProvider.name}${ANDROID_TEST.capitalize()}${baseVariantData.variantConfiguration.fullName.capitalize()}" :
                                "${deviceProvider.name}${ANDROID_TEST.capitalize()}",
                            "Installs and runs the tests for Build '${baseVariantData.variantConfiguration.fullName}' using Provider '${deviceProvider.name.capitalize()}'.",
                            isLibraryTest ?
                                DeviceProviderInstrumentTestLibraryTask :
                                DeviceProviderInstrumentTestTask,
                            testVariantData,
                            baseVariantData,
                            deviceProvider,
                            "$DEVICE/$deviceProvider.name"
                    )

                    mainProviderTask.dependsOn providerTask
                    testVariantData.providerTestTaskList.add(providerTask)

                    if (!deviceProvider.isConfigured()) {
                        providerTask.enabled = false;
                    }
                }

                // now the test servers
                // don't use an auto loop as it'll break the closure inside.
                for (TestServer testServer : servers) {
                    DefaultTask serverTask = project.tasks.create(
                            hasFlavors ?
                                "${testServer.name}${"upload".capitalize()}${baseVariantData.variantConfiguration.fullName}" :
                                "${testServer.name}${"upload".capitalize()}",
                            TestServerTask)

                    serverTask.description = "Uploads APKs for Build '${baseVariantData.variantConfiguration.fullName}' to Test Server '${testServer.name.capitalize()}'."
                    serverTask.group = JavaBasePlugin.VERIFICATION_GROUP
                    serverTask.dependsOn testVariantOutputData.assembleTask, variantOutputData.assembleTask

                    serverTask.testServer = testServer

                    serverTask.conventionMapping.testApk = { testVariantOutputData.outputFile }
                    if (!(baseVariantData instanceof LibraryVariantData)) {
                        serverTask.conventionMapping.testedApk = { variantOutputData.outputFile }
                    }

                    serverTask.conventionMapping.variantName = { baseVariantData.variantConfiguration.fullName }

                    deviceCheck.dependsOn serverTask

                    if (!testServer.isConfigured()) {
                        serverTask.enabled = false;
                    }
                }
            }
        }

        // If gradle is launched with --continue, we want to run all tests and generate an
        // aggregate report (to help with the fact that we may have several build variants, or
        // or several device providers).
        // To do that, the report tasks must run even if one of their dependent tasks (flavor
        // or specific provider tasks) fails, when --continue is used, and the report task is
        // meant to run (== is in the task graph).
        // To do this, we make the children tasks ignore their errors (ie they won't fail and
        // stop the build).
        if (!reportTasks.isEmpty() && project.gradle.startParameter.continueOnFailure) {
            project.gradle.taskGraph.whenReady { taskGraph ->
                for (AndroidReportTask reportTask : reportTasks) {
                    if (taskGraph.hasTask(reportTask)) {
                        reportTask.setWillRun()
                    }
                }
            }
        }
    }

    private DeviceProviderInstrumentTestTask createDeviceProviderInstrumentTestTask(
            @NonNull String taskName,
            @NonNull String description,
            @NonNull Class<? extends DeviceProviderInstrumentTestTask> taskClass,
            @NonNull TestVariantData testVariantData,
            @NonNull BaseVariantData<? extends BaseVariantOutputData> testedVariantData,
            @NonNull DeviceProvider deviceProvider,
            @NonNull String subFolder) {

        // get single output for now for the test.
        BaseVariantOutputData testVariantOutputData = testVariantData.outputs.get(0)

        def testTask = project.tasks.create(taskName, taskClass)
        testTask.description = description
        testTask.group = JavaBasePlugin.VERIFICATION_GROUP
        testTask.dependsOn testVariantOutputData.assembleTask, testedVariantData.assembleVariantTask

        testTask.plugin = this
        testTask.testVariantData = testVariantData
        testTask.flavorName = testVariantData.variantConfiguration.flavorName.capitalize()
        testTask.deviceProvider = deviceProvider

        testTask.conventionMapping.resultsDir = {
            String rootLocation = extension.testOptions.resultsDir != null ?
                extension.testOptions.resultsDir :
                "$project.buildDir/${FD_OUTPUTS}/$FD_ANDROID_RESULTS"

            String flavorFolder = testVariantData.variantConfiguration.flavorName
            if (!flavorFolder.isEmpty()) {
                flavorFolder = "$FD_FLAVORS/" + flavorFolder
            }

            project.file("$rootLocation/$subFolder/$flavorFolder")
        }

        testTask.conventionMapping.adbExec = {
            return getSdkInfo().getAdb()
        }

        testTask.conventionMapping.reportsDir = {
            String rootLocation = extension.testOptions.reportDir != null ?
                extension.testOptions.reportDir :
                "$project.buildDir/${FD_OUTPUTS}/$FD_REPORTS/$FD_ANDROID_TESTS"

            String flavorFolder = testVariantData.variantConfiguration.flavorName
            if (!flavorFolder.isEmpty()) {
                flavorFolder = "$FD_FLAVORS/" + flavorFolder
            }

            project.file("$rootLocation/$subFolder/$flavorFolder")
        }
        testTask.conventionMapping.coverageDir = {
            String rootLocation = "$project.buildDir/${FD_OUTPUTS}/code-coverage"

            String flavorFolder = testVariantData.variantConfiguration.flavorName
            if (!flavorFolder.isEmpty()) {
                flavorFolder = "$FD_FLAVORS/" + flavorFolder
            }

            project.file("$rootLocation/$subFolder/$flavorFolder")
        }

        return testTask
    }

    /**
     * Creates the post-compilation tasks for the given Variant.
     *
     * These tasks create the dex file from the .class files, plus optional intermediary steps
     * like proguard and jacoco
     *
     * @param variantData the variant data.
     */
    public void createPostCompilationTasks(@NonNull ApkVariantData variantData) {
        GradleVariantConfiguration config = variantData.variantConfiguration

        boolean runProguard = config.buildType.runProguard &&
                (config.type != TEST ||
                        (config.type == TEST &&
                                config.testedConfig.type != VariantConfiguration.Type.LIBRARY))

        boolean runInstrumentation = config.buildType.isTestCoverageEnabled() &&
                config.type != TEST

        // common dex task configuration
        String dexTaskName = "dex${config.fullName.capitalize()}"
        Dex dexTask = project.tasks.create(dexTaskName, Dex)
        variantData.dexTask = dexTask

        dexTask.plugin = this

        dexTask.conventionMapping.outputFolder = {
            project.file("${project.buildDir}/${FD_INTERMEDIATES}/dex/${config.dirName}")
        }
        dexTask.dexOptions = extension.dexOptions

        JacocoInstrumentTask jacocoTask = null
        Copy agentTask = null
        File jacocoAgentJar = null
        if (runInstrumentation) {
            jacocoTask = project.tasks.create(
                    "instrument${config.fullName.capitalize()}", JacocoInstrumentTask)
            jacocoTask.dependsOn variantData.javaCompileTask
            jacocoTask.conventionMapping.jacocoClasspath = { project.configurations[JacocoPlugin.ANT_CONFIGURATION_NAME] }
            jacocoTask.conventionMapping.inputDir = { variantData.javaCompileTask.destinationDir }
            jacocoTask.conventionMapping.outputDir = {
                project.file("${project.buildDir}/${FD_INTERMEDIATES}/coverage-instrumented-classes/${config.dirName}")
            }
            variantData.jacocoInstrumentTask = jacocoTask

            dexTask.dependsOn jacocoTask

            agentTask = getJacocoAgentTask()
            jacocoAgentJar = new File(agentTask.destinationDir, FILE_JACOCO_AGENT)
        }

        if (runProguard) {
            // first proguard task.
            BaseVariantData<? extends BaseVariantOutputData> testedVariantData = variantData instanceof TestVariantData ? variantData.testedVariantData : null as BaseVariantData
            File outFile = createProguardTasks(variantData, testedVariantData, agentTask, jacocoAgentJar)

            // then dexing task
            dexTask.dependsOn variantData.obfuscationTask
            dexTask.conventionMapping.inputFiles = { project.files(outFile).files }
            dexTask.conventionMapping.libraries = { Collections.emptyList() }
        } else {
            // if required, pre-dexing task.
            PreDex preDexTask = null;
            boolean runPreDex = extension.dexOptions.preDexLibraries
            if (runPreDex) {
                def preDexTaskName = "preDex${variantData.variantConfiguration.fullName.capitalize()}"
                preDexTask = project.tasks.create(preDexTaskName, PreDex)

                preDexTask.dependsOn variantData.variantDependency.packageConfiguration.buildDependencies
                preDexTask.plugin = this
                preDexTask.dexOptions = extension.dexOptions

                preDexTask.conventionMapping.inputFiles = {
                    Set<File> set = androidBuilder.getPackagedJars(config)
                    if (agentTask != null) {
                        set.add(jacocoAgentJar)
                    }

                    return set
                }
                preDexTask.conventionMapping.outputFolder = {
                    project.file(
                            "${project.buildDir}/${FD_INTERMEDIATES}/pre-dexed/${variantData.variantConfiguration.dirName}")
                }

                if (agentTask != null) {
                    preDexTask.dependsOn agentTask
                }
            }

            // then dexing task
            dexTask.dependsOn variantData.javaCompileTask

            if (runPreDex) {
                dexTask.dependsOn preDexTask
            } else {
                dexTask.dependsOn variantData.variantDependency.packageConfiguration.buildDependencies
            }

            dexTask.conventionMapping.inputFiles = {
                if (jacocoTask != null) {
                    return project.files(jacocoTask.getOutputDir()).files
                }

                variantData.javaCompileTask.outputs.files.files
            }
            if (runPreDex) {
                dexTask.conventionMapping.libraries = {
                    return project.fileTree(preDexTask.outputFolder).files
                }
            } else {
                dexTask.conventionMapping.libraries = {
                    Set<File> set = androidBuilder.getPackagedJars(config)
                    if (agentTask != null) {
                        set.add(project.file(jacocoAgentJar))
                    }

                    return set
                }

                if (agentTask != null) {
                    dexTask.dependsOn agentTask
                }
            }
        }
    }

    public void createJackTask(
            @NonNull BaseVariantData<? extends BaseVariantOutputData> variantData,
            @Nullable BaseVariantData<? extends BaseVariantOutputData> testedVariantData) {

        VariantConfiguration config = variantData.variantConfiguration

        // ----- Create Jill tasks -----
        JillTask jillRuntimeTask = project.tasks.create(
                "jill${variantData.variantConfiguration.fullName.capitalize()}RuntimeLibraries",
                JillTask)

        jillRuntimeTask.dependsOn variantData.variantDependency.packageConfiguration.buildDependencies
        jillRuntimeTask.plugin = this
        jillRuntimeTask.dexOptions = extension.dexOptions

        jillRuntimeTask.conventionMapping.inputLibs = {
            getBootClasspath()
        }
        jillRuntimeTask.conventionMapping.outputFolder = {
            project.file(
                    "${project.buildDir}/${FD_INTERMEDIATES}/jill/${variantData.variantConfiguration.dirName}/runtime")
        }

        // ----

        JillTask jillPackagedTask = project.tasks.create(
                "jill${variantData.variantConfiguration.fullName.capitalize()}PackagedLibraries",
                JillTask)

        jillPackagedTask.dependsOn variantData.variantDependency.packageConfiguration.buildDependencies
        jillPackagedTask.plugin = this
        jillPackagedTask.dexOptions = extension.dexOptions

        jillPackagedTask.conventionMapping.inputLibs = {
            androidBuilder.getPackagedJars(config)
        }
        jillPackagedTask.conventionMapping.outputFolder = {
            project.file(
                    "${project.buildDir}/${FD_INTERMEDIATES}/jill/${variantData.variantConfiguration.dirName}/packaged")
        }


        // ----- Create Jack Task -----
        JackTask compileTask = project.tasks.create(
                "compile${variantData.variantConfiguration.fullName.capitalize()}Java",
                JackTask)
        variantData.jackTask = compileTask
        variantData.jackTask.dependsOn variantData.sourceGenTask, jillRuntimeTask, jillPackagedTask
        variantData.compileTask.dependsOn variantData.jackTask
        // TODO - dependency information for the compile classpath is being lost.
        // Add a temporary approximation
        compileTask.dependsOn variantData.variantDependency.compileConfiguration.buildDependencies

        compileTask.plugin = this

        compileTask.source = variantData.getJavaSources()

        // if the tested variant is an app, add its classpath. For the libraries,
        // it's done automatically since the classpath includes the library output as a normal
        // dependency.
        if (testedVariantData instanceof ApplicationVariantData) {
            compileTask.conventionMapping.classpath =  {
                project.fileTree(jillRuntimeTask.outputFolder) + testedVariantData.jackTask.classpath + project.fileTree(testedVariantData.jackTask.jackFile)
            }
        } else {
            compileTask.conventionMapping.classpath =  {
                project.fileTree(jillRuntimeTask.outputFolder)
            }
        }

        compileTask.conventionMapping.packagedLibraries = {
            project.fileTree(jillPackagedTask.outputFolder).files
        }

        compileTask.conventionMapping.destinationDir = {
            project.file("$project.buildDir/${FD_INTERMEDIATES}/dex/${variantData.variantConfiguration.dirName}")
        }

        compileTask.conventionMapping.jackFile = {
            project.file("$project.buildDir/${FD_INTERMEDIATES}/classes/${variantData.variantConfiguration.dirName}/classes.zip")
        }

        compileTask.conventionMapping.tempFolder = {
            project.file("$project.buildDir/${FD_INTERMEDIATES}/tmp/jack/${variantData.variantConfiguration.dirName}")
        }

        // set source/target compatibility
        compileTask.conventionMapping.sourceCompatibility = {
            extension.compileOptions.sourceCompatibility.toString()
        }
        compileTask.conventionMapping.targetCompatibility = {
            extension.compileOptions.targetCompatibility.toString()
        }
    }

    /**
     * Creates the final packaging task, and optionally the zipalign task (if the variant is signed)
     * @param variantData
     * @param assembleTask an optional assembleTask to be used. If null a new one is created. The
     *                assembleTask is always set in the Variant.
     * @param publishApk if true the generated APK gets published.
     */
    public void createPackagingTask(
            @NonNull ApkVariantData variantData,
            Task assembleTask,
            boolean publishApk) {
        GradleVariantConfiguration config = variantData.variantConfiguration

        boolean signedApk = variantData.isSigned()
        String projectBaseName = project.archivesBaseName
        String defaultLocation = "$project.buildDir/${FD_OUTPUTS}/apk"
        String apkLocation = defaultLocation
        if (project.hasProperty(PROPERTY_APK_LOCATION)) {
            apkLocation = project.getProperties().get(PROPERTY_APK_LOCATION)
        }
        SigningConfigDsl sc = (SigningConfigDsl) config.signingConfig

        boolean multiOutput = variantData.outputs.size() > 1

        // loop on all outputs. The only difference will be the name of the task, and location
        // of the generated data.
        for (ApkVariantOutputData vod : variantData.outputs) {
            // create final var inside the loop to ensure the closures will work.
            final ApkVariantOutputData variantOutputData = vod

            String outputName = variantOutputData.fullName
            String outputBaseName = variantOutputData.baseName

            // Add a task to generate application package
            PackageApplication packageApp = project.tasks.
                    create("package${outputName.capitalize()}",
                            PackageApplication)
            variantOutputData.packageApplicationTask = packageApp
            packageApp.dependsOn variantOutputData.processResourcesTask, variantData.processJavaResourcesTask

            optionalDependsOn(packageApp, variantData.dexTask, variantData.jackTask)

            if (variantOutputData.packageSplitResourcesTask != null) {
                packageApp.dependsOn variantOutputData.packageSplitResourcesTask
            }

            // Add dependencies on NDK tasks if NDK plugin is applied.
            if (extension.getUseNewNativePlugin()) {
                NdkPlugin ndkPlugin = project.plugins.getPlugin(NdkPlugin.class)
                packageApp.dependsOn ndkPlugin.getBinaries(config)
            } else {
                packageApp.dependsOn variantData.ndkCompileTask
            }

            if (extension.ndkLib != null) {
                project.evaluationDependsOn(extension.ndkLib.targetProjectName)
                packageApp.dependsOn extension.ndkLib.getBinaries(config)
            }

            packageApp.plugin = this

            packageApp.conventionMapping.resourceFile = {
                variantOutputData.processResourcesTask.packageOutputFile
            }
            packageApp.conventionMapping.dexFolder = {
                if (variantData.dexTask != null) {
                    return variantData.dexTask.outputFolder
                }

                if (variantData.jackTask != null) {
                    return variantData.jackTask.getDestinationDir()
                }

                return null
            }
            packageApp.conventionMapping.packagedJars =
                    { androidBuilder.getPackagedJars(config) }
            packageApp.conventionMapping.javaResourceDir = {
                getOptionalDir(variantData.processJavaResourcesTask.destinationDir)
            }
            packageApp.conventionMapping.jniFolders = {
                // for now only the project's compilation output.
                Set<File> set = Sets.newHashSet()
                if (extension.getUseNewNativePlugin()) {
                    NdkPlugin ndkPlugin = project.plugins.getPlugin(NdkPlugin.class)
                    set.addAll(ndkPlugin.getOutputDirectories(config))
                } else {
                    set.addAll(variantData.ndkCompileTask.soFolder)
                }
                set.addAll(variantData.renderscriptCompileTask.libOutputDir)
                set.addAll(config.libraryJniFolders)
                set.addAll(config.jniLibsList)
                if (extension.ndkLib != null) {
                    set.addAll(extension.ndkLib.getOutputDirectories(config))
                }

                if (config.mergedFlavor.renderscriptSupportMode) {
                    File rsLibs = androidBuilder.getSupportNativeLibFolder()
                    if (rsLibs != null && rsLibs.isDirectory()) {
                        set.add(rsLibs);
                    }
                }

                return set
            }
            packageApp.conventionMapping.abiFilters = {
                if (variantOutputData.mainOutputFile.getFilter(OutputFile.ABI) != null) {
                    return ImmutableSet.of(variantOutputData.mainOutputFile.getFilter(OutputFile.ABI))
                }
                return config.supportedAbis
            }
            packageApp.conventionMapping.jniDebugBuild = { config.buildType.jniDebugBuild }

            packageApp.conventionMapping.signingConfig = { sc }
            if (sc != null) {
                ValidateSigningTask validateSigningTask = validateSigningTaskMap.get(sc)
                if (validateSigningTask == null) {
                    validateSigningTask =
                            project.tasks.create("validate${sc.name.capitalize()}Signing",
                                    ValidateSigningTask)
                    validateSigningTask.plugin = this
                    validateSigningTask.signingConfig = sc

                    validateSigningTaskMap.put(sc, validateSigningTask)
                }

                packageApp.dependsOn validateSigningTask
            }

            String apkName = signedApk ?
                    "$projectBaseName-${outputBaseName}-unaligned.apk" :
                    "$projectBaseName-${outputBaseName}-unsigned.apk"

            packageApp.conventionMapping.packagingOptions = { extension.packagingOptions }

            packageApp.conventionMapping.outputFile = {
                // if this is the final task then the location is
                // the potentially overridden one.
                if (!signedApk || !variantData.zipAlign) {
                    project.file("$apkLocation/${apkName}")
                } else {
                    // otherwise default one.
                    project.file("$defaultLocation/${apkName}")
                }
            }

            Task appTask = packageApp
            OutputFileTask outputFileTask = packageApp

            if (signedApk) {
                if (variantData.zipAlign) {
                    // Add a task to zip align application package
                    def zipAlignTask = project.tasks.create(
                            "zipalign${outputName.capitalize()}",
                            ZipAlign)
                    variantOutputData.zipAlignTask = zipAlignTask

                    zipAlignTask.dependsOn packageApp
                    zipAlignTask.conventionMapping.inputFile = { packageApp.outputFile }
                    zipAlignTask.conventionMapping.outputFile = {
                        project.file(
                                "$apkLocation/$projectBaseName-${outputBaseName}.apk")
                    }
                    zipAlignTask.conventionMapping.zipAlignExe = {
                        String path = androidBuilder.targetInfo?.buildTools?.getPath(ZIP_ALIGN)
                        if (path != null) {
                            return new File(path)
                        }

                        return null
                    }
                    if (variantOutputData.splitZipAlign != null) {
                        zipAlignTask.dependsOn variantOutputData.splitZipAlign
                    }

                    appTask = zipAlignTask

                    outputFileTask = zipAlignTask
                }

            }

            // Add an assemble task
            if (multiOutput) {
                // create a task for this output
                variantOutputData.assembleTask = createAssembleTask(variantOutputData)

                // figure out the variant assemble task if it's not present yet.
                if (variantData.assembleVariantTask == null) {
                    if (assembleTask != null) {
                        variantData.assembleVariantTask = assembleTask
                    } else {
                        variantData.assembleVariantTask = createAssembleTask(variantData)
                    }
                }

                // variant assemble task depends on each output assemble task.
                variantData.assembleVariantTask.dependsOn variantOutputData.assembleTask
            } else {
                // single output
                if (assembleTask != null) {
                    variantData.assembleVariantTask = variantOutputData.assembleTask = assembleTask
                } else {
                    variantData.assembleVariantTask =
                            variantOutputData.assembleTask = createAssembleTask(variantData)
                }
            }

            if (!signedApk && variantOutputData.packageSplitResourcesTask != null) {
                // in case we are not signing the resulting APKs and we have some pure splits
                // we should manually copy them from the intermediate location to the final
                // apk location unmodified.
                Copy copyTask = project.tasks.create(
                        "copySplit${outputName.capitalize()}",
                        Copy)
                copyTask.destinationDir = new File(apkLocation);
                copyTask.from(variantOutputData.packageSplitResourcesTask.getOutputDirectory())
                variantOutputData.assembleTask.dependsOn(copyTask)
                copyTask.mustRunAfter(appTask)
            }

            variantOutputData.assembleTask.dependsOn appTask

            if (publishApk) {
                if (extension.defaultPublishConfig.equals(outputName)) {
                    // add the artifact that will be published
                    project.artifacts.add("default", new ApkPublishArtifact(
                            projectBaseName,
                            null,
                            outputFileTask))
                }

                // also publish the artifact with its full config name
                if (extension.publishNonDefault) {
                    // classifier cannot just be the publishing config as we need
                    // to add the filters if needed.
                    String classifier = variantData.variantDependency.publishConfiguration.name
                    if (variantOutputData.mainOutputFile.getFilter(OutputFile.DENSITY) != null) {
                        classifier = classifier + '-'
                            + variantOutputData.mainOutputFile.getFilter(OutputFile.DENSITY)
                    }
                    if (variantOutputData.abiFilter != null) {
                        classifier = classifier + '-' + variantOutputData.abiFilter
                    }

                    project.artifacts.add(variantData.variantDependency.publishConfiguration.name,
                            new ApkPublishArtifact(
                                    projectBaseName,
                                    classifier,
                                    outputFileTask))
                }
            }
        }

        // create install task for the variant Data. This will deal with finding the
        // right output if there are more than one.
        // Add a task to install the application package
        if (signedApk) {
            InstallVariantTask installTask = project.tasks.
                    create("install${config.fullName.capitalize()}",
                            InstallVariantTask)
            installTask.description = "Installs the " + variantData.description
            installTask.group = INSTALL_GROUP
            installTask.plugin = this
            installTask.variantData = variantData
            installTask.conventionMapping.adbExe = { androidBuilder.sdkInfo?.adb }
            installTask.dependsOn variantData.assembleVariantTask
            variantData.installTask = installTask
        }


        if (extension.lintOptions.checkReleaseBuilds) {
            createLintVitalTask(variantData)
        }

        // add an uninstall task
        def uninstallTask = project.tasks.create(
                "uninstall${variantData.variantConfiguration.fullName.capitalize()}",
                UninstallTask)
        uninstallTask.description = "Uninstalls the " + variantData.description
        uninstallTask.group = INSTALL_GROUP
        uninstallTask.variant = variantData
        uninstallTask.conventionMapping.adbExe = { sdkHandler.sdkInfo?.adb }

        variantData.uninstallTask = uninstallTask
        uninstallAll.dependsOn uninstallTask
    }

    public Task createAssembleTask(
            @NonNull BaseVariantOutputData variantOutputData) {
        Task assembleTask = project.tasks.
                create("assemble${variantOutputData.fullName.capitalize()}")
        return assembleTask
    }

    public Task createAssembleTask(
            @NonNull BaseVariantData<? extends BaseVariantOutputData> variantData) {
        Task assembleTask = project.tasks.
                create("assemble${variantData.variantConfiguration.fullName.capitalize()}")
        assembleTask.description = "Assembles the " + variantData.description
        assembleTask.group = org.gradle.api.plugins.BasePlugin.BUILD_GROUP
        return assembleTask
    }

    public Copy getJacocoAgentTask() {
        if (jacocoAgentTask == null) {
            jacocoAgentTask = project.tasks.create("unzipJacocoAgent", Copy)
            jacocoAgentTask.from { project.configurations[JacocoPlugin.AGENT_CONFIGURATION_NAME].collect { project.zipTree(it) } }
            jacocoAgentTask.include FILE_JACOCO_AGENT
            jacocoAgentTask.into "$project.buildDir/${FD_INTERMEDIATES}/jacoco"
        }

        return jacocoAgentTask
    }

    /**
     * creates a zip align. This does not use convention mapping,
     * and is meant to let other plugin create zip align tasks.
     *
     * @param name the name of the task
     * @param inputFile the input file
     * @param outputFile the output file
     *
     * @return the task
     */
    @NonNull
    ZipAlign createZipAlignTask(
            @NonNull String name,
            @NonNull File inputFile,
            @NonNull File outputFile) {
        // Add a task to zip align application package
        def zipAlignTask = project.tasks.create(name, ZipAlign)

        zipAlignTask.inputFile = inputFile
        zipAlignTask.outputFile = outputFile
        zipAlignTask.conventionMapping.zipAlignExe = {
            String path = androidBuilder.targetInfo?.buildTools?.getPath(ZIP_ALIGN)
            if (path != null) {
                return new File(path)
            }

            return null
        }

        return zipAlignTask
    }

    /**
     * Creates the proguarding task for the given Variant.
     * @param variantData the variant data.
     * @param testedVariantData optional. variant data representing the tested variant, null if the
     *                          variant is not a test variant
     * @return outFile file outputted by proguard
     */
    @NonNull
    public File createProguardTasks(
            final @NonNull BaseVariantData<? extends BaseVariantOutputData> variantData,
            final @Nullable BaseVariantData<? extends BaseVariantOutputData> testedVariantData,
            final @Nullable Task agentTask,
            final @Nullable File jacocoAgentJar) {
        final VariantConfiguration variantConfig = variantData.variantConfiguration

        // use single output for now.
        final BaseVariantOutputData variantOutputData = variantData.outputs.get(0)

        def proguardTask = project.tasks.create(
                "proguard${variantData.variantConfiguration.fullName.capitalize()}",
                ProGuardTask)
        proguardTask.dependsOn variantData.javaCompileTask, variantData.variantDependency.packageConfiguration.buildDependencies

        if (testedVariantData != null) {
            proguardTask.dependsOn testedVariantData.obfuscationTask
        }

        variantData.obfuscationTask = proguardTask

        // --- Output File ---

        File outFile;
        if (variantData instanceof LibraryVariantData) {
            outFile = project.file(
                    "${project.buildDir}/${FD_INTERMEDIATES}/$DIR_BUNDLES/${variantData.variantConfiguration.dirName}/classes.jar")
        } else {
            outFile = project.file(
                    "${project.buildDir}/${FD_INTERMEDIATES}/classes-proguard/${variantData.variantConfiguration.dirName}/classes.jar")
        }

        // --- Proguard Config ---

        if (testedVariantData != null) {

            // don't remove any code in tested app
            proguardTask.dontshrink()
            proguardTask.keepnames("class * extends junit.framework.TestCase")
            proguardTask.keepclassmembers("class * extends junit.framework.TestCase {\n" +
                    "    void test*(...);\n" +
                    "}")

            // input the mapping from the tested app so that we can deal with obfuscated code
            proguardTask.applymapping("${project.buildDir}/${FD_OUTPUTS}/proguard/${testedVariantData.variantConfiguration.dirName}/mapping.txt")
        }

        Closure configFiles = {
            List<File> proguardFiles = variantConfig.getProguardFiles(true /*includeLibs*/)
            proguardFiles.add(variantOutputData.processResourcesTask.proguardOutputFile)
            // for tested app, we only care about their aapt config since the base
            // configs are the same files anyway.
            if (testedVariantData != null) {
                // use single output for now.
                proguardFiles.add(testedVariantData.outputs.get(0).processResourcesTask.proguardOutputFile)
            }

            return proguardFiles
        }
        proguardTask.configuration(configFiles)

        // --- InJars / LibraryJars ---
        String classesDir = (variantData.jacocoInstrumentTask != null) ?
                variantData.jacocoInstrumentTask.outputDir : variantData.javaCompileTask.destinationDir

        if (variantData instanceof LibraryVariantData) {
            String packageName = variantConfig.getPackageFromManifest()
            if (packageName == null) {
                throw new BuildException("Failed to read manifest", null)
            }
            packageName = packageName.replace('.', '/');

            // injar: the compilation output
            // exclude R files and such from output
            String exclude = '!' + packageName + "/R.class"
            exclude += (', !' + packageName + "/R\$*.class")
            if (!((LibraryExtension)extension).packageBuildConfig) {
                exclude += (', !' + packageName + "/Manifest.class")
                exclude += (', !' + packageName + "/Manifest\$*.class")
                exclude += (', !' + packageName + "/BuildConfig.class")
            }
            proguardTask.injars(classesDir, filter: exclude)

            // include R files and such for compilation
            String include = exclude.replace('!', '')
            proguardTask.libraryjars(classesDir, filter: include)

            // injar: the local dependencies
            Closure inJars = {
                Arrays.asList(getLocalJarFileList(variantData.variantDependency))
            }

            proguardTask.injars(inJars, filter: '!META-INF/MANIFEST.MF')

            // libjar: the library dependencies. In this case we take all the compile-scope
            // dependencies
            Closure libJars = {
                Set<File> compiledJars = androidBuilder.getCompileClasspath(variantConfig)
                Object[]  localJars    = getLocalJarFileList(variantData.variantDependency)

                compiledJars.findAll({ !localJars.contains(it) })
            }

            proguardTask.libraryjars(libJars, filter: '!META-INF/MANIFEST.MF')

            // ensure local jars keep their package names
            proguardTask.keeppackagenames()
        } else {
            // injar: the compilation output
            proguardTask.injars(classesDir)

            // injar: the packaged dependencies
            Closure inJars = {
                androidBuilder.getPackagedJars(variantConfig)
            }

            proguardTask.injars(inJars, filter: '!META-INF/MANIFEST.MF')

            // the provided-only jars as libraries.
            Closure libJars = {
                variantData.variantConfiguration.providedOnlyJars
            }

            proguardTask.libraryjars(libJars)
        }

        // libraryJars: the runtime jars. Do this in doFirst since the boot classpath isn't
        // available until the SDK is loaded in the prebuild task
        proguardTask.doFirst {
            for (String runtimeJar : androidBuilder.getBootClasspathAsStrings()) {
                proguardTask.libraryjars(runtimeJar)
            }
        }

        // Add Jacoco runtime
        if (agentTask != null) {
            proguardTask.dependsOn agentTask
            proguardTask.injars(project.file(jacocoAgentJar))
        }

        if (testedVariantData != null) {
            // input the tested app as library
            proguardTask.libraryjars(testedVariantData.javaCompileTask.destinationDir)
            // including its dependencies
            Closure testedPackagedJars = {
                androidBuilder.getPackagedJars(testedVariantData.variantConfiguration)
            }

            proguardTask.libraryjars(testedPackagedJars, filter: '!META-INF/MANIFEST.MF')
        }

        // --- Out files ---

        proguardTask.outjars(outFile)

        final File proguardOut = project.file(
                "${project.buildDir}/${FD_OUTPUTS}/proguard/${variantData.variantConfiguration.dirName}")

        proguardTask.dump(new File(proguardOut, "dump.txt"))
        proguardTask.printseeds(new File(proguardOut, "seeds.txt"))
        proguardTask.printusage(new File(proguardOut, "usage.txt"))
        proguardTask.printmapping(variantData.mappingFile = new File(proguardOut, "mapping.txt"))

        // proguard doesn't verify that the seed/mapping/usage folders exist and will fail
        // if they don't so create them.
        proguardTask.doFirst {
            proguardOut.mkdirs()
        }

        return outFile
    }

    private void createReportTasks() {
        def dependencyReportTask = project.tasks.create("androidDependencies", DependencyReportTask)
        dependencyReportTask.setDescription("Displays the Android dependencies of the project")
        dependencyReportTask.setVariants(variantManager.getVariantDataList())
        dependencyReportTask.setGroup("Android")

        def signingReportTask = project.tasks.create("signingReport", SigningReportTask)
        signingReportTask.setDescription("Displays the signing info for each variant")
        signingReportTask.setVariants(variantManager.getVariantDataList())
        signingReportTask.setGroup("Android")
    }

    public void createAnchorTasks(
            @NonNull BaseVariantData<? extends BaseVariantOutputData> variantData) {
        variantData.preBuildTask = project.tasks.create(
                "pre${variantData.variantConfiguration.fullName.capitalize()}Build")
        variantData.preBuildTask.dependsOn mainPreBuild

        def prepareDependenciesTask = project.tasks.create(
                "prepare${variantData.variantConfiguration.fullName.capitalize()}Dependencies",
                PrepareDependenciesTask)

        variantData.prepareDependenciesTask = prepareDependenciesTask
        prepareDependenciesTask.dependsOn variantData.preBuildTask

        prepareDependenciesTask.plugin = this
        prepareDependenciesTask.variant = variantData

        // for all libraries required by the configurations of this variant, make this task
        // depend on all the tasks preparing these libraries.
        VariantDependencies configurationDependencies = variantData.variantDependency
        prepareDependenciesTask.addChecker(configurationDependencies.checker)

        for (LibraryDependencyImpl lib : configurationDependencies.libraries) {
            addDependencyToPrepareTask(variantData, prepareDependenciesTask, lib)
        }

        // also create sourceGenTask
        variantData.sourceGenTask = project.tasks.create(
                "generate${variantData.variantConfiguration.fullName.capitalize()}Sources")
        // and resGenTask
        variantData.resourceGenTask = project.tasks.create(
                "generate${variantData.variantConfiguration.fullName.capitalize()}Resources")
        variantData.assetGenTask = project.tasks.create(
                "generate${variantData.variantConfiguration.fullName.capitalize()}Assets")
        // and compile task
        variantData.compileTask = project.tasks.create(
                "compile${variantData.variantConfiguration.fullName.capitalize()}Sources")
    }

    public void createCheckManifestTask(
            @NonNull BaseVariantData<? extends BaseVariantOutputData> variantData) {
        String name = variantData.variantConfiguration.fullName
        variantData.checkManifestTask = project.tasks.create(
                "check${name.capitalize()}Manifest",
                CheckManifest)
        variantData.checkManifestTask.dependsOn variantData.preBuildTask

        variantData.prepareDependenciesTask.dependsOn variantData.checkManifestTask

        variantData.checkManifestTask.variantName = name
        variantData.checkManifestTask.conventionMapping.manifest = {
            variantData.variantConfiguration.getDefaultSourceSet().manifestFile
        }
    }

    private final Map<String, ArtifactMetaData> extraArtifactMap = Maps.newHashMap()
    private final ListMultimap<String, AndroidArtifact> extraAndroidArtifacts = ArrayListMultimap.create()
    private final ListMultimap<String, JavaArtifact> extraJavaArtifacts = ArrayListMultimap.create()
    private final ListMultimap<String, SourceProviderContainer> extraVariantSourceProviders = ArrayListMultimap.create()
    private final ListMultimap<String, SourceProviderContainer> extraBuildTypeSourceProviders = ArrayListMultimap.create()
    private final ListMultimap<String, SourceProviderContainer> extraProductFlavorSourceProviders = ArrayListMultimap.create()
    private final ListMultimap<String, SourceProviderContainer> extraMultiFlavorSourceProviders = ArrayListMultimap.create()


    public Collection<ArtifactMetaData> getExtraArtifacts() {
        return extraArtifactMap.values()
    }

    public Collection<AndroidArtifact> getExtraAndroidArtifacts(@NonNull String variantName) {
        return extraAndroidArtifacts.get(variantName)
    }

    public Collection<JavaArtifact> getExtraJavaArtifacts(@NonNull String variantName) {
        return extraJavaArtifacts.get(variantName)
    }

    public Collection<SourceProviderContainer> getExtraVariantSourceProviders(@NonNull String variantName) {
        return extraVariantSourceProviders.get(variantName)
    }

    public Collection<SourceProviderContainer> getExtraFlavorSourceProviders(@NonNull String flavorName) {
        return extraProductFlavorSourceProviders.get(flavorName)
    }

    public Collection<SourceProviderContainer> getExtraBuildTypeSourceProviders(@NonNull String buildTypeName) {
        return extraBuildTypeSourceProviders.get(buildTypeName)
    }

    public void registerArtifactType(@NonNull String name,
                                     boolean isTest,
                                     int artifactType) {

        if (extraArtifactMap.get(name) != null) {
            throw new IllegalArgumentException("Artifact with name $name already registered.")
        }

        extraArtifactMap.put(name, new ArtifactMetaDataImpl(name, isTest, artifactType))
    }

    public void registerBuildTypeSourceProvider(@NonNull String name,
                                                @NonNull BuildType buildType,
                                                @NonNull SourceProvider sourceProvider) {
        if (extraArtifactMap.get(name) == null) {
            throw new IllegalArgumentException(
                    "Artifact with name $name is not yet registered. Use registerArtifactType()")
        }

        extraBuildTypeSourceProviders.put(buildType.name,
                new DefaultSourceProviderContainer(name, sourceProvider))

    }

    public void registerProductFlavorSourceProvider(@NonNull String name,
                                                    @NonNull ProductFlavor productFlavor,
                                                    @NonNull SourceProvider sourceProvider) {
        if (extraArtifactMap.get(name) == null) {
            throw new IllegalArgumentException(
                    "Artifact with name $name is not yet registered. Use registerArtifactType()")
        }

        extraProductFlavorSourceProviders.put(productFlavor.name,
                new DefaultSourceProviderContainer(name, sourceProvider))

    }

    public void registerMultiFlavorSourceProvider(@NonNull String name,
                                                  @NonNull String flavorName,
                                                  @NonNull SourceProvider sourceProvider) {
        if (extraArtifactMap.get(name) == null) {
            throw new IllegalArgumentException(
                    "Artifact with name $name is not yet registered. Use registerArtifactType()")
        }

        extraMultiFlavorSourceProviders.put(flavorName,
                new DefaultSourceProviderContainer(name, sourceProvider))
    }

    public void registerJavaArtifact(
            @NonNull String name,
            @NonNull BaseVariant variant,
            @NonNull String assembleTaskName,
            @NonNull String javaCompileTaskName,
            @NonNull Configuration configuration,
            @NonNull File classesFolder,
            @Nullable SourceProvider sourceProvider) {
        ArtifactMetaData artifactMetaData = extraArtifactMap.get(name)
        if (artifactMetaData == null) {
            throw new IllegalArgumentException(
                    "Artifact with name $name is not yet registered. Use registerArtifactType()")
        }
        if (artifactMetaData.type != ArtifactMetaData.TYPE_JAVA) {
            throw new IllegalArgumentException(
                    "Artifact with name $name is not of type JAVA")
        }

        JavaArtifact artifact = new JavaArtifactImpl(
                name, assembleTaskName, javaCompileTaskName, classesFolder,
                new ConfigurationDependencies(configuration),
                sourceProvider, null)
        extraJavaArtifacts.put(variant.name, artifact)
    }

    public static Object[] getLocalJarFileList(DependencyContainer dependencyContainer) {
        Set<File> files = Sets.newHashSet()
        for (JarDependency jarDependency : dependencyContainer.localDependencies) {
            files.add(jarDependency.jarFile)
        }

        return files.toArray()
    }


    //----------------------------------------------------------------------------------------------
    //------------------------------ START DEPENDENCY STUFF ----------------------------------------
    //----------------------------------------------------------------------------------------------

    private void addDependencyToPrepareTask(
            @NonNull BaseVariantData<? extends BaseVariantOutputData> variantData,
            @NonNull PrepareDependenciesTask prepareDependenciesTask,
            @NonNull LibraryDependencyImpl lib) {
        PrepareLibraryTask prepareLibTask = prepareTaskMap.get(lib)
        if (prepareLibTask != null) {
            prepareDependenciesTask.dependsOn prepareLibTask
            prepareLibTask.dependsOn variantData.preBuildTask
        }

        for (LibraryDependencyImpl childLib : lib.dependencies) {
            addDependencyToPrepareTask(variantData, prepareDependenciesTask, childLib)
        }
    }

    public void resolveDependencies(VariantDependencies variantDeps) {
        Map<ModuleVersionIdentifier, List<LibraryDependencyImpl>> modules = [:]
        Map<ModuleVersionIdentifier, List<ResolvedArtifact>> artifacts = [:]
        Multimap<LibraryDependency, VariantDependencies> reverseMap = ArrayListMultimap.create()

        resolveDependencyForConfig(variantDeps, modules, artifacts, reverseMap)

        Set<Project> projects = project.rootProject.allprojects;

        modules.values().each { List list ->

            if (!list.isEmpty()) {
                // get the first item only
                LibraryDependencyImpl androidDependency = (LibraryDependencyImpl) list.get(0)
                Task task = handleLibrary(project, androidDependency)

                // Use the reverse map to find all the configurations that included this android
                // library so that we can make sure they are built.
                // TODO fix, this is not optimum as we bring in more dependencies than we should.
                List<VariantDependencies> configDepList = reverseMap.get(androidDependency)
                if (configDepList != null && !configDepList.isEmpty()) {
                    for (VariantDependencies configDependencies: configDepList) {
                        task.dependsOn configDependencies.compileConfiguration.buildDependencies
                    }
                }

                // check if this library is created by a parent (this is based on the
                // output file.
                // TODO Fix this as it's fragile
                /*
                This is a somewhat better way but it doesn't work in some project with
                weird setups...
                Project parentProject = DependenciesImpl.getProject(library.getBundle(), projects)
                if (parentProject != null) {
                    String configName = library.getProjectVariant();
                    if (configName == null) {
                        configName = "default"
                    }

                    prepareLibraryTask.dependsOn parentProject.getPath() + ":assemble${configName.capitalize()}"
                }
    */
            }
        }
    }

    /**
     * Handles the library and returns a task to "prepare" the library (ie unarchive it). The task
     * will be reused for all projects using the same library.
     *
     * @param project the project
     * @param library the library.
     * @return the prepare task.
     */
    protected PrepareLibraryTask handleLibrary(
            @NonNull Project project,
            @NonNull LibraryDependencyImpl library) {
        String bundleName = GUtil
                .toCamelCase(library.getName().replaceAll("\\:", " "))

        PrepareLibraryTask prepareLibraryTask = prepareTaskMap.get(library)

        if (prepareLibraryTask == null) {
            prepareLibraryTask = project.tasks.create(
                    "prepare" + bundleName + "Library", PrepareLibraryTask.class)

            prepareLibraryTask.setDescription("Prepare " + library.getName())
            prepareLibraryTask.conventionMapping.bundle =  { library.getBundle() }
            prepareLibraryTask.conventionMapping.explodedDir = { library.getBundleFolder() }

            prepareTaskMap.put(library, prepareLibraryTask)
        }

        return prepareLibraryTask;
    }

    private void resolveDependencyForConfig(
            VariantDependencies variantDeps,
            Map<ModuleVersionIdentifier, List<LibraryDependencyImpl>> modules,
            Map<ModuleVersionIdentifier, List<ResolvedArtifact>> artifacts,
            Multimap<LibraryDependency, VariantDependencies> reverseMap) {

        Configuration compileClasspath = variantDeps.compileConfiguration
        Configuration packageClasspath = variantDeps.packageConfiguration

        // TODO - shouldn't need to do this - fix this in Gradle
        ensureConfigured(compileClasspath)
        ensureConfigured(packageClasspath)

        variantDeps.checker = new DependencyChecker(variantDeps, logger)

        Set<String> currentUnresolvedDependencies = Sets.newHashSet()

        // TODO - defer downloading until required -- This is hard to do as we need the info to build the variant config.
        collectArtifacts(compileClasspath, artifacts)
        collectArtifacts(packageClasspath, artifacts)

        List<LibraryDependencyImpl> bundles = []
        Map<File, JarDependency> jars = [:]
        Map<File, JarDependency> localJars = [:]

        Set<DependencyResult> dependencies = compileClasspath.incoming.resolutionResult.root.dependencies
        dependencies.each { DependencyResult dep ->
            if (dep instanceof ResolvedDependencyResult) {
                addDependency(dep.selected, variantDeps, bundles, jars, modules, artifacts, reverseMap)
            } else if (dep instanceof UnresolvedDependencyResult) {
                def attempted = dep.attempted;
                if (attempted != null) {
                    currentUnresolvedDependencies.add(attempted.toString())
                }
            }
        }

        // also need to process local jar files, as they are not processed by the
        // resolvedConfiguration result. This only includes the local jar files for this project.
        compileClasspath.allDependencies.each { dep ->
            if (dep instanceof SelfResolvingDependency &&
                    !(dep instanceof ProjectDependency)) {
                Set<File> files = ((SelfResolvingDependency) dep).resolve()
                for (File f : files) {
                    localJars.put(f, new JarDependency(f, true /*compiled*/, false /*packaged*/,
                            null /*resolvedCoorinates*/))
                }
            }
        }

        if (!compileClasspath.resolvedConfiguration.hasError()) {
            // handle package dependencies. We'll refuse aar libs only in package but not
            // in compile and remove all dependencies already in compile to get package-only jar
            // files.

            Set<File> compileFiles = compileClasspath.files
            Set<File> packageFiles = packageClasspath.files

            for (File f : packageFiles) {
                if (compileFiles.contains(f)) {
                    // if also in compile
                    JarDependency jarDep = jars.get(f);
                    if (jarDep == null) {
                        jarDep = localJars.get(f);
                    }
                    if (jarDep != null) {
                        jarDep.setPackaged(true)
                    }
                    continue
                }

                if (f.getName().toLowerCase().endsWith(".jar")) {
                    jars.put(f, new JarDependency(f, false /*compiled*/, true /*packaged*/,
                            null /*resolveCoordinates*/))
                } else {
                    throw new RuntimeException("Package-only dependency '" +
                            f.absolutePath +
                            "' is not supported in project " + project.name)
                }
            }
        } else if (!currentUnresolvedDependencies.isEmpty()) {
            unresolvedDependencies.addAll(currentUnresolvedDependencies)
        }

        variantDeps.addLibraries(bundles)
        variantDeps.addJars(jars.values())
        variantDeps.addLocalJars(localJars.values())

        // TODO - filter bundles out of source set classpath

        configureBuild(variantDeps)
    }

    protected void ensureConfigured(Configuration config) {
        config.allDependencies.withType(ProjectDependency).each { dep ->
            project.evaluationDependsOn(dep.dependencyProject.path)
            ensureConfigured(dep.projectConfiguration)
        }
    }

    private void collectArtifacts(
            Configuration configuration,
            Map<ModuleVersionIdentifier,
            List<ResolvedArtifact>> artifacts) {

        // To keep backwards-compatibility, we check first if we have the JVM arg. If not, we look for
        // the project property.
        boolean buildModelOnly = false;
        String val = System.getProperty(PROPERTY_BUILD_MODEL_ONLY);
        if ("true".equalsIgnoreCase(val)) {
            buildModelOnly = true;
        } else if (project.hasProperty(PROPERTY_BUILD_MODEL_ONLY)) {
            Object value = project.getProperties().get(PROPERTY_BUILD_MODEL_ONLY);
            if (value instanceof String) {
                buildModelOnly = Boolean.parseBoolean(value);
            }
        }

        Set<ResolvedArtifact> allArtifacts
        if (buildModelOnly) {
            allArtifacts = configuration.resolvedConfiguration.lenientConfiguration.getArtifacts(Specs.satisfyAll())
        } else {
            allArtifacts = configuration.resolvedConfiguration.resolvedArtifacts
        }

        allArtifacts.each { ResolvedArtifact artifact ->
            ModuleVersionIdentifier id = artifact.moduleVersion.id
            List<ResolvedArtifact> moduleArtifacts = artifacts.get(id)

            if (moduleArtifacts == null) {
                moduleArtifacts = Lists.newArrayList()
                artifacts.put(id, moduleArtifacts)
            }

            if (!moduleArtifacts.contains(artifact)) {
                moduleArtifacts.add(artifact)
            }
        }
    }

    def addDependency(ResolvedComponentResult moduleVersion,
                      VariantDependencies configDependencies,
                      Collection<LibraryDependency> bundles,
                      Map<File, JarDependency> jars,
                      Map<ModuleVersionIdentifier, List<LibraryDependencyImpl>> modules,
                      Map<ModuleVersionIdentifier, List<ResolvedArtifact>> artifacts,
                      Multimap<LibraryDependency, VariantDependencies> reverseMap) {

        ModuleVersionIdentifier id = moduleVersion.moduleVersion
        if (configDependencies.checker.excluded(id)) {
            return
        }

        if (id.name.equals("support-annotations") && id.group.equals("com.android.support")) {
            configDependencies.annotationsPresent = true
        }

        List<LibraryDependencyImpl> bundlesForThisModule = modules.get(id)
        if (bundlesForThisModule == null) {
            bundlesForThisModule = Lists.newArrayList()
            modules.put(id, bundlesForThisModule)

            List<LibraryDependency> nestedBundles = Lists.newArrayList()

            Set<DependencyResult> dependencies = moduleVersion.dependencies
            dependencies.each { DependencyResult dep ->
                if (dep instanceof ResolvedDependencyResult) {
                    addDependency(dep.selected, configDependencies, nestedBundles,
                            jars, modules, artifacts, reverseMap)
                }
            }

            List<ResolvedArtifact> moduleArtifacts = artifacts.get(id)

            moduleArtifacts?.each { artifact ->
                if (artifact.type == EXT_LIB_ARCHIVE) {
                    String path = "$id.group/$id.name/$id.version"
                    String name = "$id.group:$id.name:$id.version"
                    if (artifact.classifier != null) {
                        path += "/$artifact.classifier"
                        name += ":$artifact.classifier"
                    }
                    //def explodedDir = project.file("$project.rootProject.buildDir/${FD_INTERMEDIATES}/exploded-aar/$path")
                    def explodedDir = project.file("$project.buildDir/${FD_INTERMEDIATES}/exploded-aar/$path")
                    LibraryDependencyImpl adep = new LibraryDependencyImpl(
                            artifact.file, explodedDir, nestedBundles, name, artifact.classifier,
                            null,
                            new MavenCoordinatesImpl(artifact))
                    bundlesForThisModule << adep
                    reverseMap.put(adep, configDependencies)
                } else {
                    jars.put(artifact.file,
                            new JarDependency(
                                    artifact.file,
                                    true /*compiled*/,
                                    false /*packaged*/,
                                    true /*proguarded*/,
                                    new MavenCoordinatesImpl(artifact)))
                }
            }

            if (bundlesForThisModule.empty && !nestedBundles.empty) {
                throw new GradleException("Module version $id depends on libraries but is not a library itself")
            }
        } else {
            for (LibraryDependency adep : bundlesForThisModule) {
                reverseMap.put(adep, configDependencies)
            }
        }

        bundles.addAll(bundlesForThisModule)
    }

    private void configureBuild(VariantDependencies configurationDependencies) {
        addDependsOnTaskInOtherProjects(
                project.getTasks().getByName(JavaBasePlugin.BUILD_NEEDED_TASK_NAME), true,
                JavaBasePlugin.BUILD_NEEDED_TASK_NAME, "compile");
        addDependsOnTaskInOtherProjects(
                project.getTasks().getByName(JavaBasePlugin.BUILD_DEPENDENTS_TASK_NAME), false,
                JavaBasePlugin.BUILD_DEPENDENTS_TASK_NAME, "compile");
    }

    /**
     * Adds a dependency on tasks with the specified name in other projects.  The other projects
     * are determined from project lib dependencies using the specified configuration name.
     * These may be projects this project depends on or projects that depend on this project
     * based on the useDependOn argument.
     *
     * @param task Task to add dependencies to
     * @param useDependedOn if true, add tasks from projects this project depends on, otherwise
     * use projects that depend on this one.
     * @param otherProjectTaskName name of task in other projects
     * @param configurationName name of configuration to use to find the other projects
     */
    private static void addDependsOnTaskInOtherProjects(final Task task, boolean useDependedOn,
                                                 String otherProjectTaskName,
                                                 String configurationName) {
        Project project = task.getProject();
        final Configuration configuration = project.getConfigurations().getByName(
                configurationName);
        task.dependsOn(configuration.getTaskDependencyFromProjectDependency(
                useDependedOn, otherProjectTaskName));
    }

    //----------------------------------------------------------------------------------------------
    //------------------------------- END DEPENDENCY STUFF -----------------------------------------
    //----------------------------------------------------------------------------------------------

    protected static File getOptionalDir(File dir) {
        if (dir.isDirectory()) {
            return dir
        }

        return null
    }

    @NonNull
    protected List<ManifestDependencyImpl> getManifestDependencies(
            List<LibraryDependency> libraries) {

        List<ManifestDependencyImpl> list = Lists.newArrayListWithCapacity(libraries.size())

        for (LibraryDependency lib : libraries) {
            // get the dependencies
            List<ManifestDependencyImpl> children = getManifestDependencies(lib.dependencies)
            list.add(new ManifestDependencyImpl(lib.getName(), lib.manifest, children))
        }

        return list
    }

    @NonNull
    protected static List<SymbolFileProviderImpl> getTextSymbolDependencies(
            List<LibraryDependency> libraries) {

        List<SymbolFileProviderImpl> list = Lists.newArrayListWithCapacity(libraries.size())

        for (LibraryDependency lib : libraries) {
            list.add(new SymbolFileProviderImpl(lib.manifest, lib.symbolFile))
        }

        return list
    }

    private static String getLocalVersion() {
        try {
            Class clazz = BasePlugin.class
            String className = clazz.getSimpleName() + ".class"
            String classPath = clazz.getResource(className).toString()
            if (!classPath.startsWith("jar")) {
                // Class not from JAR, unlikely
                return null
            }
            String manifestPath = classPath.substring(0, classPath.lastIndexOf("!") + 1) +
                    "/META-INF/MANIFEST.MF";
            Manifest manifest = new Manifest(new URL(manifestPath).openStream());
            Attributes attr = manifest.getMainAttributes();
            return attr.getValue("Plugin-Version");
        } catch (Throwable t) {
            return null;
        }
    }

    public Project getProject() {
        return project
    }

    public static void displayWarning(ILogger logger, Project project, String message) {
        logger.warning(createWarning(project.path, message))
    }

    public static void displayWarning(Logger logger, Project project, String message) {
        logger.warn(createWarning(project.path, message))
    }

    public void displayDeprecationWarning(String message) {
        displayWarning(logger, project, message)
    }

    public static void displayDeprecationWarning(Logger logger, Project project, String message) {
        displayWarning(logger, project, message)
    }

    private static String createWarning(String projectName, String message) {
        return "WARNING [Project: $projectName] $message"
    }

    /**
     * Returns a plugin that is an instance of BasePlugin.  Returns null if a BasePlugin cannot
     * be found, and throws an InvalidUserCodeException if more than one is found.
     */
    public static BasePlugin findBasePlugin(Project project) {
        def plugin = project.plugins.withType(BasePlugin)
        if (plugin.isEmpty()) {
            return null
        } else if (plugin.size() != 1) {
            throw new InvalidUserCodeException("Cannot apply more than one Android plugins.")
        }
        return plugin[0]
    }

    private static void optionalDependsOn(@NonNull Task main, Task... dependencies) {
        for (Task dependency : dependencies) {
            if (dependency != null) {
                main.dependsOn dependency
            }
        }
    }
}<|MERGE_RESOLUTION|>--- conflicted
+++ resolved
@@ -411,10 +411,6 @@
         project.afterEvaluate {
             createAndroidTasks(false)
         }
-<<<<<<< HEAD
-
-=======
->>>>>>> d019e0e4
     }
 
     protected void setBaseExtension(@NonNull BaseExtension extension) {

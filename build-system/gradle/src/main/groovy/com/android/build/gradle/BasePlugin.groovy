/*
 * Copyright (C) 2012 The Android Open Source Project
 *
 * Licensed under the Apache License, Version 2.0 (the "License");
 * you may not use this file except in compliance with the License.
 * You may obtain a copy of the License at
 *
 *      http://www.apache.org/licenses/LICENSE-2.0
 *
 * Unless required by applicable law or agreed to in writing, software
 * distributed under the License is distributed on an "AS IS" BASIS,
 * WITHOUT WARRANTIES OR CONDITIONS OF ANY KIND, either express or implied.
 * See the License for the specific language governing permissions and
 * limitations under the License.
 */

package com.android.build.gradle

import com.android.annotations.Nullable
import com.android.annotations.VisibleForTesting
<<<<<<< HEAD
=======
import com.android.build.gradle.internal.ApiObjectFactory
>>>>>>> 878ea9dd
import com.android.build.gradle.internal.BadPluginException
import com.android.build.gradle.internal.DependencyManager
import com.android.build.gradle.internal.ExecutionConfigurationUtil
import com.android.build.gradle.internal.ExtraModelInfo
import com.android.build.gradle.internal.LibraryCache
import com.android.build.gradle.internal.LoggerWrapper
import com.android.build.gradle.internal.SdkHandler
import com.android.build.gradle.internal.TaskContainerAdaptor
import com.android.build.gradle.internal.TaskManager
import com.android.build.gradle.internal.VariantManager
import com.android.build.gradle.internal.coverage.JacocoPlugin
import com.android.build.gradle.internal.dsl.BuildType
import com.android.build.gradle.internal.dsl.BuildTypeFactory
import com.android.build.gradle.internal.dsl.ProductFlavor
import com.android.build.gradle.internal.dsl.ProductFlavorFactory
import com.android.build.gradle.internal.dsl.SigningConfig
import com.android.build.gradle.internal.dsl.SigningConfigFactory
import com.android.build.gradle.internal.NativeLibraryFactoryImpl
import com.android.build.gradle.internal.model.ModelBuilder
import com.android.build.gradle.internal.process.GradleJavaProcessExecutor
import com.android.build.gradle.internal.process.GradleProcessExecutor
<<<<<<< HEAD
=======
import com.android.build.gradle.internal.profile.RecordingBuildListener
import com.android.build.gradle.internal.profile.SpanRecorders
import com.android.build.gradle.internal.variant.BaseVariantData
>>>>>>> 878ea9dd
import com.android.build.gradle.internal.variant.VariantFactory
import com.android.build.gradle.internal.NdkHandler
import com.android.build.gradle.tasks.JillTask
import com.android.build.gradle.tasks.PreDex
import com.android.builder.Version
import com.android.builder.core.AndroidBuilder
<<<<<<< HEAD
import com.android.builder.core.DefaultBuildType
import com.android.builder.internal.compiler.JackConversionCache
import com.android.builder.internal.compiler.PreDexCache
=======
import com.android.builder.core.BuilderConstants
import com.android.builder.internal.compiler.JackConversionCache
import com.android.builder.internal.compiler.PreDexCache
import com.android.builder.profile.ExecutionType
import com.android.builder.profile.ProcessRecorderFactory
import com.android.builder.profile.ThreadRecorder
>>>>>>> 878ea9dd
import com.android.builder.sdk.TargetInfo
import com.android.ide.common.blame.output.BlameAwareLoggedProcessOutputHandler
import com.android.ide.common.internal.ExecutorSingleton
import com.android.utils.ILogger
<<<<<<< HEAD
=======
import com.google.common.base.CharMatcher
>>>>>>> 878ea9dd
import groovy.transform.CompileStatic
import org.gradle.api.Project
import org.gradle.api.Task
import org.gradle.api.artifacts.repositories.MavenArtifactRepository
import org.gradle.api.execution.TaskExecutionGraph
import org.gradle.api.internal.project.ProjectInternal
import org.gradle.api.logging.LogLevel
import org.gradle.api.plugins.JavaBasePlugin
import org.gradle.api.plugins.JavaPlugin
import org.gradle.api.tasks.StopExecutionException
import org.gradle.internal.reflect.Instantiator
import org.gradle.tooling.BuildException
import org.gradle.tooling.provider.model.ToolingModelBuilderRegistry

import java.security.MessageDigest
<<<<<<< HEAD
import java.util.Calendar
import java.util.jar.Attributes
=======
>>>>>>> 878ea9dd
import java.util.jar.Manifest
import java.util.regex.Pattern

import static com.android.builder.model.AndroidProject.FD_INTERMEDIATES
import static com.google.common.base.Preconditions.checkState
import static java.io.File.separator

/**
 * Base class for all Android plugins
 */
@CompileStatic
public abstract class BasePlugin {

    private static final String GRADLE_MIN_VERSION = "2.2"
    public static final Pattern GRADLE_ACCEPTABLE_VERSIONS = Pattern.compile("2\\.[2-9].*")
    private static final String GRADLE_VERSION_CHECK_OVERRIDE_PROPERTY =
            "com.android.build.gradle.overrideVersionCheck"
    private static final String SKIP_PATH_CHECK_PROPERTY =
            "com.android.build.gradle.overridePathCheck"
    /** default retirement age in days since its inception date for RC or beta versions. */
    private static final int DEFAULT_RETIREMENT_AGE_FOR_NON_RELEASE = 40

<<<<<<< HEAD
    // default retirement age in days since its inception date for RC or beta versions.
    private static final int DEFAULT_RETIREMENT_AGE_FOR_NON_RELEASE = 40;
=======
>>>>>>> 878ea9dd

    protected BaseExtension extension

    protected VariantManager variantManager

    protected TaskManager taskManager

    protected Project project

    protected SdkHandler sdkHandler

<<<<<<< HEAD
=======
    private NdkHandler ndkHandler

>>>>>>> 878ea9dd
    protected AndroidBuilder androidBuilder

    protected Instantiator instantiator

<<<<<<< HEAD
=======
    protected VariantFactory variantFactory

>>>>>>> 878ea9dd
    private ToolingModelBuilderRegistry registry

    private JacocoPlugin jacocoPlugin

    private LoggerWrapper loggerWrapper

    private ExtraModelInfo extraModelInfo

    private String creator

    private boolean hasCreatedTasks = false

    // set the creation date of this plugin. Remember than month is zero based (0 is January).
    private static final GregorianCalendar inceptionDate = new GregorianCalendar(2015, 0, 26)
    // retirement age for the plugin in days from the inceptionDate, -1 for eternal.
    private static final int retirementAge = 40

    protected BasePlugin(Instantiator instantiator, ToolingModelBuilderRegistry registry) {
        this.instantiator = instantiator
        this.registry = registry
        creator = "Android Gradle " + Version.ANDROID_GRADLE_PLUGIN_VERSION
        verifyRetirementAge()

        ModelBuilder.clearCaches();
    }

    /**
     * Verify that this plugin execution is within its public time range.
     */
    private void verifyRetirementAge() {

        Manifest manifest;
        URLClassLoader cl = (URLClassLoader) getClass().getClassLoader();
        try {
            URL url = cl.findResource("META-INF/MANIFEST.MF");
            manifest = new Manifest(url.openStream());
        } catch (IOException ignore) {
            return;
        }

        String inceptionDateAttr = manifest.mainAttributes.getValue("Inception-Date")
        // when running in unit tests, etc... the manifest entries are absent.
        if (inceptionDateAttr == null) {
            return;
        }
        def items = inceptionDateAttr.split(':')
        GregorianCalendar inceptionDate = new GregorianCalendar(Integer.parseInt(items[0]),
                Integer.parseInt(items[1]), Integer.parseInt(items[2]));

        int retirementAge = getRetirementAge(manifest.mainAttributes.getValue("Plugin-Version"))

        if (retirementAge == -1) {
            return;
        }
        Calendar now = GregorianCalendar.getInstance()
        int days = now.minus(inceptionDate)
        if (days > retirementAge) {
            // this plugin is too old.
            String dailyOverride = System.getenv("ANDROID_DAILY_OVERRIDE")
            MessageDigest cript = MessageDigest.getInstance("SHA-1")
            cript.reset()
            // encode the day, not the current time.
            cript.update(
                    "${now.get(Calendar.YEAR)}:${now.get(Calendar.MONTH)}:${now.get(Calendar.DATE)}"
                            .getBytes("utf8"))
            String overrideValue = new BigInteger(1, cript.digest()).toString(16)
            if (dailyOverride == null) {
                String message = """
                    Plugin is too old, please update to a more recent version,
                    or set ANDROID_DAILY_OVERRIDE environment variable to
                    \"${overrideValue}\""""
                System.err.println(message)
                throw new RuntimeException(message)
            } else {
                if (!dailyOverride.equals(overrideValue)) {
                    String message = """
                    Plugin is too old and ANDROID_DAILY_OVERRIDE value is
                    also outdated, please use new value :
                    \"${overrideValue}\""""
                    System.err.println(message)
                    throw new RuntimeException(message)
                }
            }
        }
    }

    private static int getRetirementAge(@Nullable String version) {
        if (version == null || version.contains("rc") || version.contains("beta")
                || version.contains("alpha")) {
            return DEFAULT_RETIREMENT_AGE_FOR_NON_RELEASE
        }
<<<<<<< HEAD
        verifyRetirementAge()
    }

    /**
     * Verify that this plugin execution is within its public time range.
     */
    private void verifyRetirementAge() {

        Manifest manifest;
        URLClassLoader cl = (URLClassLoader) getClass().getClassLoader();
        try {
            URL url = cl.findResource("META-INF/MANIFEST.MF");
            manifest = new Manifest(url.openStream());
        } catch (IOException ignore) {
            getLogger().info(ignore.toString());
            return;
        }

        String inceptionDateAttr = manifest.mainAttributes.getValue("Inception-Date")
        // when running in unit tests, etc... the manifest entries are absent.
        if (inceptionDateAttr == null) {
            return;
        }
        def items = inceptionDateAttr.split(':')
        GregorianCalendar inceptionDate = new GregorianCalendar(Integer.parseInt(items[0]),
                Integer.parseInt(items[1]), Integer.parseInt(items[2]));

        int retirementAge = getRetirementAge(manifest.mainAttributes.getValue("Plugin-Version"))

        if (retirementAge == -1) {
            return;
        }
        Calendar now = GregorianCalendar.getInstance()
        int days = now.minus(inceptionDate)
        if (days > retirementAge) {
            // this plugin is too old.
            String dailyOverride = System.getenv("ANDROID_DAILY_OVERRIDE")
            MessageDigest cript = MessageDigest.getInstance("SHA-1")
            cript.reset()
            // encode the day, not the current time.
            cript.update(
                    "${now.get(Calendar.YEAR)}:${now.get(Calendar.MONTH)}:${now.get(Calendar.DATE)}"
                            .getBytes("utf8"))
            String overrideValue = new BigInteger(1, cript.digest()).toString(16)
            if (dailyOverride == null) {
                String message = """
                    Plugin is too old, please update to a more recent version,
                    or set ANDROID_DAILY_OVERRIDE environment variable to
                    \"${overrideValue}\""""
                System.err.println(message)
                throw new RuntimeException(message)
            } else {
                if (!dailyOverride.equals(overrideValue)) {
                    String message = """
                    Plugin is too old and ANDROID_DAILY_OVERRIDE value is
                    also outdated, please use new value :
                    \"${overrideValue}\""""
                    System.err.println(message)
                    throw new RuntimeException(message)
                }
            }
        }
    }

    private static int getRetirementAge(@Nullable String version) {
        if (version == null || version.contains("rc") || version.contains("beta")) {
            return DEFAULT_RETIREMENT_AGE_FOR_NON_RELEASE
        }
=======
>>>>>>> 878ea9dd
        return -1;
    }

    protected abstract Class<? extends BaseExtension> getExtensionClass()
    protected abstract VariantFactory createVariantFactory()
    protected abstract TaskManager createTaskManager(
            Project project,
            AndroidBuilder androidBuilder,
            AndroidConfig extension,
            SdkHandler sdkHandler,
            DependencyManager dependencyManager,
            ToolingModelBuilderRegistry toolingRegistry)

    /**
     * Return whether this plugin creates Android library.  Should be overridden if true.
     */
    protected boolean isLibrary() {
        return false;
    }

    @VisibleForTesting
    VariantManager getVariantManager() {
        return variantManager
    }

    protected ILogger getLogger() {
        if (loggerWrapper == null) {
            loggerWrapper = new LoggerWrapper(project.logger)
        }

        return loggerWrapper
    }


    protected void apply(Project project) {
        this.project = project
<<<<<<< HEAD
        configureProject()
        createExtension()
        createTasks()
=======

        ExecutionConfigurationUtil.setThreadPoolSize(project)
        checkPathForErrors()
        checkModulesForErrors()

        ProcessRecorderFactory.initialize(logger, project.rootProject.
                file("profiler" + System.currentTimeMillis() + ".json"))
        project.gradle.addListener(new RecordingBuildListener(ThreadRecorder.get()));

        SpanRecorders.record(project, ExecutionType.BASE_PLUGIN_PROJECT_CONFIGURE) {
            configureProject()
        }

        SpanRecorders.record(project, ExecutionType.BASE_PLUGIN_PROJECT_BASE_EXTENSTION_CREATION) {
            createExtension()
        }

        SpanRecorders.record(project, ExecutionType.BASE_PLUGIN_PROJECT_TASKS_CREATION) {
            createTasks()
        }
>>>>>>> 878ea9dd
    }

    protected void configureProject() {
        checkGradleVersion()
        extraModelInfo = new ExtraModelInfo(project, isLibrary())
        sdkHandler = new SdkHandler(project, logger)
        androidBuilder = new AndroidBuilder(
                project == project.rootProject ? project.name : project.path,
                creator,
                new GradleProcessExecutor(project),
                new GradleJavaProcessExecutor(project),
                new BlameAwareLoggedProcessOutputHandler(getLogger(),
                        extraModelInfo.getErrorFormatMode()),
<<<<<<< HEAD
=======
                extraModelInfo,
>>>>>>> 878ea9dd
                logger,
                verbose)

        project.apply plugin: JavaBasePlugin

        project.apply plugin: JacocoPlugin
        jacocoPlugin = project.plugins.getPlugin(JacocoPlugin)

        project.tasks.getByName("assemble").description =
                "Assembles all variants of all applications and secondary packages."

        // call back on execution. This is called after the whole build is done (not
        // after the current project is done).
        // This is will be called for each (android) projects though, so this should support
        // being called 2+ times.
        project.gradle.buildFinished {
            ExecutorSingleton.shutdown()
            sdkHandler.unload()
            SpanRecorders.record(project, ExecutionType.BASE_PLUGIN_BUILD_FINISHED) {
                PreDexCache.getCache().clear(
                        project.rootProject.file(
                                "${project.rootProject.buildDir}/${FD_INTERMEDIATES}/dex-cache/cache.xml"),
                        logger)
                JackConversionCache.getCache().clear(
                        project.rootProject.file(
                                "${project.rootProject.buildDir}/${FD_INTERMEDIATES}/jack-cache/cache.xml"),
                        logger)
                LibraryCache.getCache().unload()
            }
            ProcessRecorderFactory.shutdown();
        }

        project.gradle.taskGraph.whenReady { TaskExecutionGraph taskGraph ->
            for (Task task : taskGraph.allTasks) {
                if (task instanceof PreDex) {
                    PreDexCache.getCache().load(
                            project.rootProject.file(
                                    "${project.rootProject.buildDir}/${FD_INTERMEDIATES}/dex-cache/cache.xml"))
                    break;
                } else if (task instanceof JillTask) {
                    JackConversionCache.getCache().load(
                            project.rootProject.file(
                                    "${project.rootProject.buildDir}/${FD_INTERMEDIATES}/jack-cache/cache.xml"))
                    break;
                }
            }
        }
    }

    private void createExtension() {
        def buildTypeContainer = project.container(BuildType,
                new BuildTypeFactory(instantiator, project, project.getLogger()))
        def productFlavorContainer = project.container(ProductFlavor,
                new ProductFlavorFactory(instantiator, project, project.getLogger()))
        def signingConfigContainer = project.container(SigningConfig,
                new SigningConfigFactory(instantiator))

        extension = project.extensions.create('android', getExtensionClass(),
                (ProjectInternal) project, instantiator, androidBuilder, sdkHandler,
                buildTypeContainer, productFlavorContainer, signingConfigContainer,
                extraModelInfo, isLibrary())
<<<<<<< HEAD
=======

        // create the default mapping configuration.
        project.configurations.create("default-mapping").description = "Configuration for default mapping artifacts."
        project.configurations.create("default-metadata").description = "Metadata for the produced APKs."
>>>>>>> 878ea9dd

        DependencyManager dependencyManager = new DependencyManager(project, extraModelInfo)
        taskManager = createTaskManager(
                project,
                androidBuilder,
                extension,
                sdkHandler,
                dependencyManager,
                registry)

<<<<<<< HEAD
=======
        variantFactory = createVariantFactory()
>>>>>>> 878ea9dd
        variantManager = new VariantManager(
                project,
                androidBuilder,
                extension,
<<<<<<< HEAD
                getVariantFactory(),
                taskManager,
                instantiator)

        // Register a builder for the custom tooling model
        ModelBuilder modelBuilder = new ModelBuilder(
                androidBuilder, variantManager, taskManager, extension, extraModelInfo, isLibrary())
=======
                variantFactory,
                taskManager,
                instantiator)

        ndkHandler = new NdkHandler(
                project.rootDir,
                null, /* compileSkdVersion, this will be set in afterEvaluate */
                "gcc",
                "" /*toolchainVersion*/);

        // Register a builder for the custom tooling model
        ModelBuilder modelBuilder = new ModelBuilder(
                androidBuilder,
                variantManager,
                taskManager,
                extension,
                extraModelInfo,
                ndkHandler,
                new NativeLibraryFactoryImpl(ndkHandler),
                isLibrary())
>>>>>>> 878ea9dd
        registry.register(modelBuilder);

        // map the whenObjectAdded callbacks on the containers.
        signingConfigContainer.whenObjectAdded { SigningConfig signingConfig ->
            variantManager.addSigningConfig(signingConfig)
        }

        buildTypeContainer.whenObjectAdded { BuildType buildType ->
            SigningConfig signingConfig = signingConfigContainer.findByName(BuilderConstants.DEBUG)
            buildType.init(signingConfig)
            variantManager.addBuildType(buildType)
        }

        productFlavorContainer.whenObjectAdded { ProductFlavor productFlavor ->
            variantManager.addProductFlavor(productFlavor)
        }

        // map whenObjectRemoved on the containers to throw an exception.
        signingConfigContainer.whenObjectRemoved {
            throw new UnsupportedOperationException("Removing signingConfigs is not supported.")
        }
        buildTypeContainer.whenObjectRemoved {
            throw new UnsupportedOperationException("Removing build types is not supported.")
        }
        productFlavorContainer.whenObjectRemoved {
            throw new UnsupportedOperationException("Removing product flavors is not supported.")
        }

        // create default Objects, signingConfig first as its used by the BuildTypes.
        variantFactory.createDefaultComponents(buildTypeContainer, productFlavorContainer, signingConfigContainer)
    }

    private void createTasks() {
        SpanRecorders.record(project, ExecutionType.TASK_MANAGER_CREATE_TASKS) {
            taskManager.createTasksBeforeEvaluate(new TaskContainerAdaptor(project.getTasks()))
        }

        project.afterEvaluate {
            SpanRecorders.record(project, ExecutionType.BASE_PLUGIN_CREATE_ANDROID_TASKS) {
                createAndroidTasks(false)
            }
        }
    }

    private void checkGradleVersion() {
        if (!GRADLE_ACCEPTABLE_VERSIONS.matcher(project.getGradle().gradleVersion).matches()) {
            boolean allowNonMatching = Boolean.getBoolean(GRADLE_VERSION_CHECK_OVERRIDE_PROPERTY)
            File file = new File("gradle" + separator + "wrapper" + separator +
                    "gradle-wrapper.properties");
            String errorMessage = String.format(
                "Gradle version %s is required. Current version is %s. " +
                "If using the gradle wrapper, try editing the distributionUrl in %s " +
                "to gradle-%s-all.zip",
                GRADLE_MIN_VERSION, project.getGradle().gradleVersion, file.getAbsolutePath(),
                GRADLE_MIN_VERSION);
            if (allowNonMatching) {
                getLogger().warning(errorMessage)
                getLogger().warning("As %s is set, continuing anyways.",
                        GRADLE_VERSION_CHECK_OVERRIDE_PROPERTY)
            } else {
                throw new BuildException(errorMessage, null)
            }
        }
    }

    @VisibleForTesting
    final void createAndroidTasks(boolean force) {
        // Make sure unit tests set the required fields.
        checkState(extension.getBuildToolsRevision() != null, "buildToolsVersion is not specified.")
        checkState(extension.getCompileSdkVersion() != null, "compileSdkVersion is not specified.")

        ndkHandler.compileSdkVersion = extension.compileSdkVersion

        // get current plugins and look for the default Java plugin.
        if (project.plugins.hasPlugin(JavaPlugin.class)) {
            throw new BadPluginException(
                    "The 'java' plugin has been applied, but it is not compatible with the Android plugins.")
        }

        ensureTargetSetup()

        // don't do anything if the project was not initialized.
        // Unless TEST_SDK_DIR is set in which case this is unit tests and we don't return.
        // This is because project don't get evaluated in the unit test setup.
        // See AppPluginDslTest
        if (!force
                && (!project.state.executed || project.state.failure != null)
                && SdkHandler.sTestSdkFolder == null) {
            return
        }

        if (hasCreatedTasks) {
            return
        }
        hasCreatedTasks = true

        extension.disableWrite()

        // setup SDK repositories.
        for (File file : sdkHandler.sdkLoader.repositories) {
            project.repositories.maven { MavenArtifactRepository repo ->
                repo.url = file.toURI()
            }
        }

        taskManager.createMockableJarTask()
        SpanRecorders.record(project, ExecutionType.VARIANT_MANAGER_CREATE_ANDROID_TASKS) {
            variantManager.createAndroidTasks()
            ApiObjectFactory apiObjectFactory =
                    new ApiObjectFactory(androidBuilder, extension, variantFactory, instantiator)
            for (BaseVariantData variantData : variantManager.getVariantDataList())  {
                apiObjectFactory.create(variantData)
            }
        }
<<<<<<< HEAD
        return null
=======
>>>>>>> 878ea9dd
    }

    private boolean isVerbose() {
        return project.logger.isEnabled(LogLevel.INFO)
    }

    private void ensureTargetSetup() {
        // check if the target has been set.
        TargetInfo targetInfo = androidBuilder.getTargetInfo()
        if (targetInfo == null) {
            if (extension.getCompileOptions() == null) {
                throw new GradleException("Calling getBootClasspath before compileSdkVersion")
            }

            sdkHandler.initTarget(
                    extension.getCompileSdkVersion(),
                    extension.buildToolsRevision,
                    extension.getLibraryRequests(),
                    androidBuilder)
        }
    }

<<<<<<< HEAD
    private static String getLocalVersion() {
        try {
            Class clazz = BasePlugin.class
            String className = clazz.getSimpleName() + ".class"
            String classPath = clazz.getResource(className).toString()
            if (!classPath.startsWith("jar")) {
                // Class not from JAR, unlikely
                return null
            }
            String manifestPath = classPath.substring(0, classPath.lastIndexOf("!") + 1) +
                    "/META-INF/MANIFEST.MF";

            URLConnection jarConnection = new URL(manifestPath).openConnection();
            jarConnection.setUseCaches(false);
            InputStream jarInputStream = jarConnection.getInputStream();
            Attributes attr = new Manifest(jarInputStream).getMainAttributes();
            jarInputStream.close();
            return attr.getValue("Plugin-Version");
        } catch (Throwable t) {
            return null;
        }
=======
    /**
     * Check the sub-projects structure :
     * So far, checks that 2 modules do not have the same identification (group+name).
     */
    private void checkModulesForErrors() {
        Project rootProject = project.getRootProject();
        Map<String, Project> subProjectsById = new HashMap<>();
        for (Project subProject : rootProject.getAllprojects()) {
            String id = subProject.getGroup().toString() + ":" + subProject.getName();
            if (subProjectsById.containsKey(id)) {
                String message = """
Your project contains 2 or more modules with the same identification ${id}
at "${subProjectsById.get(id).getPath()}" and "${subProject.getPath()}".
You must use different identification (either name or group) for each modules.
""".trim();
                throw new StopExecutionException(message)
            } else {
                subProjectsById.put(id, subProject);
            }
        }
    }

    private void checkPathForErrors() {
        // See if the user disabled the check:
        if (Boolean.getBoolean(SKIP_PATH_CHECK_PROPERTY)) {
            return
        }

        if (project.hasProperty(SKIP_PATH_CHECK_PROPERTY)
                && project.property(SKIP_PATH_CHECK_PROPERTY) instanceof String
                && Boolean.valueOf((String) project.property(SKIP_PATH_CHECK_PROPERTY))) {
            return
        }

        // See if we're on Windows:
        if (!System.getProperty('os.name').toLowerCase().contains('windows')) {
            return
        }

        // See if the path contains non-ASCII characters.
        if (CharMatcher.ASCII.matchesAllOf(project.rootDir.absolutePath)) {
            return
        }

        String message = """
Your project path contains non-ASCII characters. This will most likely
cause the build to fail on Windows. Please move your project to a different
directory. See http://b.android.com/95744 for details.

This warning can be disabled by using the command line flag
-D${SKIP_PATH_CHECK_PROPERTY}=true, or adding the line
'${SKIP_PATH_CHECK_PROPERTY}=true' to gradle.properties file
in the project directory.""".trim()

        throw new StopExecutionException(message)
>>>>>>> 878ea9dd
    }
}<|MERGE_RESOLUTION|>--- conflicted
+++ resolved
@@ -18,10 +18,7 @@
 
 import com.android.annotations.Nullable
 import com.android.annotations.VisibleForTesting
-<<<<<<< HEAD
-=======
 import com.android.build.gradle.internal.ApiObjectFactory
->>>>>>> 878ea9dd
 import com.android.build.gradle.internal.BadPluginException
 import com.android.build.gradle.internal.DependencyManager
 import com.android.build.gradle.internal.ExecutionConfigurationUtil
@@ -43,39 +40,28 @@
 import com.android.build.gradle.internal.model.ModelBuilder
 import com.android.build.gradle.internal.process.GradleJavaProcessExecutor
 import com.android.build.gradle.internal.process.GradleProcessExecutor
-<<<<<<< HEAD
-=======
 import com.android.build.gradle.internal.profile.RecordingBuildListener
 import com.android.build.gradle.internal.profile.SpanRecorders
 import com.android.build.gradle.internal.variant.BaseVariantData
->>>>>>> 878ea9dd
 import com.android.build.gradle.internal.variant.VariantFactory
 import com.android.build.gradle.internal.NdkHandler
 import com.android.build.gradle.tasks.JillTask
 import com.android.build.gradle.tasks.PreDex
 import com.android.builder.Version
 import com.android.builder.core.AndroidBuilder
-<<<<<<< HEAD
-import com.android.builder.core.DefaultBuildType
-import com.android.builder.internal.compiler.JackConversionCache
-import com.android.builder.internal.compiler.PreDexCache
-=======
 import com.android.builder.core.BuilderConstants
 import com.android.builder.internal.compiler.JackConversionCache
 import com.android.builder.internal.compiler.PreDexCache
 import com.android.builder.profile.ExecutionType
 import com.android.builder.profile.ProcessRecorderFactory
 import com.android.builder.profile.ThreadRecorder
->>>>>>> 878ea9dd
 import com.android.builder.sdk.TargetInfo
 import com.android.ide.common.blame.output.BlameAwareLoggedProcessOutputHandler
 import com.android.ide.common.internal.ExecutorSingleton
 import com.android.utils.ILogger
-<<<<<<< HEAD
-=======
 import com.google.common.base.CharMatcher
->>>>>>> 878ea9dd
 import groovy.transform.CompileStatic
+import org.gradle.api.GradleException
 import org.gradle.api.Project
 import org.gradle.api.Task
 import org.gradle.api.artifacts.repositories.MavenArtifactRepository
@@ -90,11 +76,6 @@
 import org.gradle.tooling.provider.model.ToolingModelBuilderRegistry
 
 import java.security.MessageDigest
-<<<<<<< HEAD
-import java.util.Calendar
-import java.util.jar.Attributes
-=======
->>>>>>> 878ea9dd
 import java.util.jar.Manifest
 import java.util.regex.Pattern
 
@@ -117,11 +98,6 @@
     /** default retirement age in days since its inception date for RC or beta versions. */
     private static final int DEFAULT_RETIREMENT_AGE_FOR_NON_RELEASE = 40
 
-<<<<<<< HEAD
-    // default retirement age in days since its inception date for RC or beta versions.
-    private static final int DEFAULT_RETIREMENT_AGE_FOR_NON_RELEASE = 40;
-=======
->>>>>>> 878ea9dd
 
     protected BaseExtension extension
 
@@ -133,20 +109,14 @@
 
     protected SdkHandler sdkHandler
 
-<<<<<<< HEAD
-=======
     private NdkHandler ndkHandler
 
->>>>>>> 878ea9dd
     protected AndroidBuilder androidBuilder
 
     protected Instantiator instantiator
 
-<<<<<<< HEAD
-=======
     protected VariantFactory variantFactory
 
->>>>>>> 878ea9dd
     private ToolingModelBuilderRegistry registry
 
     private JacocoPlugin jacocoPlugin
@@ -158,11 +128,6 @@
     private String creator
 
     private boolean hasCreatedTasks = false
-
-    // set the creation date of this plugin. Remember than month is zero based (0 is January).
-    private static final GregorianCalendar inceptionDate = new GregorianCalendar(2015, 0, 26)
-    // retirement age for the plugin in days from the inceptionDate, -1 for eternal.
-    private static final int retirementAge = 40
 
     protected BasePlugin(Instantiator instantiator, ToolingModelBuilderRegistry registry) {
         this.instantiator = instantiator
@@ -238,77 +203,6 @@
                 || version.contains("alpha")) {
             return DEFAULT_RETIREMENT_AGE_FOR_NON_RELEASE
         }
-<<<<<<< HEAD
-        verifyRetirementAge()
-    }
-
-    /**
-     * Verify that this plugin execution is within its public time range.
-     */
-    private void verifyRetirementAge() {
-
-        Manifest manifest;
-        URLClassLoader cl = (URLClassLoader) getClass().getClassLoader();
-        try {
-            URL url = cl.findResource("META-INF/MANIFEST.MF");
-            manifest = new Manifest(url.openStream());
-        } catch (IOException ignore) {
-            getLogger().info(ignore.toString());
-            return;
-        }
-
-        String inceptionDateAttr = manifest.mainAttributes.getValue("Inception-Date")
-        // when running in unit tests, etc... the manifest entries are absent.
-        if (inceptionDateAttr == null) {
-            return;
-        }
-        def items = inceptionDateAttr.split(':')
-        GregorianCalendar inceptionDate = new GregorianCalendar(Integer.parseInt(items[0]),
-                Integer.parseInt(items[1]), Integer.parseInt(items[2]));
-
-        int retirementAge = getRetirementAge(manifest.mainAttributes.getValue("Plugin-Version"))
-
-        if (retirementAge == -1) {
-            return;
-        }
-        Calendar now = GregorianCalendar.getInstance()
-        int days = now.minus(inceptionDate)
-        if (days > retirementAge) {
-            // this plugin is too old.
-            String dailyOverride = System.getenv("ANDROID_DAILY_OVERRIDE")
-            MessageDigest cript = MessageDigest.getInstance("SHA-1")
-            cript.reset()
-            // encode the day, not the current time.
-            cript.update(
-                    "${now.get(Calendar.YEAR)}:${now.get(Calendar.MONTH)}:${now.get(Calendar.DATE)}"
-                            .getBytes("utf8"))
-            String overrideValue = new BigInteger(1, cript.digest()).toString(16)
-            if (dailyOverride == null) {
-                String message = """
-                    Plugin is too old, please update to a more recent version,
-                    or set ANDROID_DAILY_OVERRIDE environment variable to
-                    \"${overrideValue}\""""
-                System.err.println(message)
-                throw new RuntimeException(message)
-            } else {
-                if (!dailyOverride.equals(overrideValue)) {
-                    String message = """
-                    Plugin is too old and ANDROID_DAILY_OVERRIDE value is
-                    also outdated, please use new value :
-                    \"${overrideValue}\""""
-                    System.err.println(message)
-                    throw new RuntimeException(message)
-                }
-            }
-        }
-    }
-
-    private static int getRetirementAge(@Nullable String version) {
-        if (version == null || version.contains("rc") || version.contains("beta")) {
-            return DEFAULT_RETIREMENT_AGE_FOR_NON_RELEASE
-        }
-=======
->>>>>>> 878ea9dd
         return -1;
     }
 
@@ -345,11 +239,6 @@
 
     protected void apply(Project project) {
         this.project = project
-<<<<<<< HEAD
-        configureProject()
-        createExtension()
-        createTasks()
-=======
 
         ExecutionConfigurationUtil.setThreadPoolSize(project)
         checkPathForErrors()
@@ -370,7 +259,6 @@
         SpanRecorders.record(project, ExecutionType.BASE_PLUGIN_PROJECT_TASKS_CREATION) {
             createTasks()
         }
->>>>>>> 878ea9dd
     }
 
     protected void configureProject() {
@@ -384,10 +272,7 @@
                 new GradleJavaProcessExecutor(project),
                 new BlameAwareLoggedProcessOutputHandler(getLogger(),
                         extraModelInfo.getErrorFormatMode()),
-<<<<<<< HEAD
-=======
                 extraModelInfo,
->>>>>>> 878ea9dd
                 logger,
                 verbose)
 
@@ -449,13 +334,10 @@
                 (ProjectInternal) project, instantiator, androidBuilder, sdkHandler,
                 buildTypeContainer, productFlavorContainer, signingConfigContainer,
                 extraModelInfo, isLibrary())
-<<<<<<< HEAD
-=======
 
         // create the default mapping configuration.
         project.configurations.create("default-mapping").description = "Configuration for default mapping artifacts."
         project.configurations.create("default-metadata").description = "Metadata for the produced APKs."
->>>>>>> 878ea9dd
 
         DependencyManager dependencyManager = new DependencyManager(project, extraModelInfo)
         taskManager = createTaskManager(
@@ -466,23 +348,11 @@
                 dependencyManager,
                 registry)
 
-<<<<<<< HEAD
-=======
         variantFactory = createVariantFactory()
->>>>>>> 878ea9dd
         variantManager = new VariantManager(
                 project,
                 androidBuilder,
                 extension,
-<<<<<<< HEAD
-                getVariantFactory(),
-                taskManager,
-                instantiator)
-
-        // Register a builder for the custom tooling model
-        ModelBuilder modelBuilder = new ModelBuilder(
-                androidBuilder, variantManager, taskManager, extension, extraModelInfo, isLibrary())
-=======
                 variantFactory,
                 taskManager,
                 instantiator)
@@ -503,7 +373,6 @@
                 ndkHandler,
                 new NativeLibraryFactoryImpl(ndkHandler),
                 isLibrary())
->>>>>>> 878ea9dd
         registry.register(modelBuilder);
 
         // map the whenObjectAdded callbacks on the containers.
@@ -618,10 +487,6 @@
                 apiObjectFactory.create(variantData)
             }
         }
-<<<<<<< HEAD
-        return null
-=======
->>>>>>> 878ea9dd
     }
 
     private boolean isVerbose() {
@@ -644,29 +509,6 @@
         }
     }
 
-<<<<<<< HEAD
-    private static String getLocalVersion() {
-        try {
-            Class clazz = BasePlugin.class
-            String className = clazz.getSimpleName() + ".class"
-            String classPath = clazz.getResource(className).toString()
-            if (!classPath.startsWith("jar")) {
-                // Class not from JAR, unlikely
-                return null
-            }
-            String manifestPath = classPath.substring(0, classPath.lastIndexOf("!") + 1) +
-                    "/META-INF/MANIFEST.MF";
-
-            URLConnection jarConnection = new URL(manifestPath).openConnection();
-            jarConnection.setUseCaches(false);
-            InputStream jarInputStream = jarConnection.getInputStream();
-            Attributes attr = new Manifest(jarInputStream).getMainAttributes();
-            jarInputStream.close();
-            return attr.getValue("Plugin-Version");
-        } catch (Throwable t) {
-            return null;
-        }
-=======
     /**
      * Check the sub-projects structure :
      * So far, checks that 2 modules do not have the same identification (group+name).
@@ -722,6 +564,5 @@
 in the project directory.""".trim()
 
         throw new StopExecutionException(message)
->>>>>>> 878ea9dd
     }
 }
/*
 * Copyright (C) 2014 The Android Open Source Project
 *
 * Licensed under the Apache License, Version 2.0 (the "License");
 * you may not use this file except in compliance with the License.
 * You may obtain a copy of the License at
 *
 *      http://www.apache.org/licenses/LICENSE-2.0
 *
 * Unless required by applicable law or agreed to in writing, software
 * distributed under the License is distributed on an "AS IS" BASIS,
 * WITHOUT WARRANTIES OR CONDITIONS OF ANY KIND, either express or implied.
 * See the License for the specific language governing permissions and
 * limitations under the License.
 */

package com.android.build.gradle.internal;

import static com.android.build.SplitOutput.NO_FILTER;
import static com.android.builder.core.BuilderConstants.ANDROID_TEST;
import static com.android.builder.core.BuilderConstants.DEBUG;
import static com.android.builder.core.BuilderConstants.LINT;
import static com.android.builder.core.BuilderConstants.UI_TEST;

import com.android.annotations.NonNull;
import com.android.annotations.Nullable;
import com.android.build.gradle.BaseExtension;
import com.android.build.gradle.BasePlugin;
import com.android.build.gradle.api.AndroidSourceSet;
import com.android.build.gradle.api.BaseVariant;
import com.android.build.gradle.api.GroupableProductFlavor;
import com.android.build.gradle.internal.api.ReadOnlyObjectProvider;
import com.android.build.gradle.internal.api.DefaultAndroidSourceSet;
import com.android.build.gradle.internal.api.TestVariantImpl;
import com.android.build.gradle.internal.api.TestedVariant;
import com.android.build.gradle.internal.api.VariantFilterImpl;
import com.android.build.gradle.internal.core.GradleVariantConfiguration;
import com.android.build.gradle.internal.dependency.VariantDependencies;
import com.android.build.gradle.internal.dsl.BuildTypeDsl;
import com.android.build.gradle.internal.dsl.GroupableProductFlavorDsl;
import com.android.build.gradle.internal.dsl.ProductFlavorDsl;
import com.android.build.gradle.internal.dsl.SigningConfigDsl;
import com.android.build.gradle.internal.dsl.Splits;
import com.android.build.gradle.internal.variant.ApplicationVariantFactory;
import com.android.build.gradle.internal.variant.BaseVariantData;
import com.android.build.gradle.internal.variant.BaseVariantOutputData;
import com.android.build.gradle.internal.variant.TestVariantData;
import com.android.build.gradle.internal.variant.TestedVariantData;
import com.android.build.gradle.internal.variant.VariantFactory;
import com.android.builder.core.VariantConfiguration;
import com.android.builder.model.SigningConfig;
import com.google.common.collect.ArrayListMultimap;
import com.google.common.collect.ListMultimap;
import com.google.common.collect.Lists;
import com.google.common.collect.Maps;

import org.gradle.api.NamedDomainObjectContainer;
import org.gradle.api.Project;
import org.gradle.api.Task;
import org.gradle.api.tasks.TaskContainer;

import java.util.Collections;
import java.util.List;
import java.util.Map;
import java.util.Set;

import groovy.lang.Closure;

/**
 * Class to create, manage variants.
 */
public class VariantManager {

    @NonNull
    private final Project project;
    @NonNull
    private final BasePlugin basePlugin;
    @NonNull
    private final BaseExtension extension;
    @NonNull
    private final VariantFactory variantFactory;

    @NonNull
    private final Map<String, BuildTypeData> buildTypes = Maps.newHashMap();
    @NonNull
    private final Map<String, ProductFlavorData<GroupableProductFlavorDsl>> productFlavors = Maps.newHashMap();
    @NonNull
    private final Map<String, SigningConfig> signingConfigs = Maps.newHashMap();

    @NonNull
    private final ReadOnlyObjectProvider readOnlyObjectProvider = new ReadOnlyObjectProvider();
    @NonNull
    private final VariantFilterImpl variantFilter = new VariantFilterImpl(readOnlyObjectProvider);

    @NonNull
    private final List<BaseVariantData<? extends BaseVariantOutputData>> variantDataList = Lists.newArrayList();

    public VariantManager(
            @NonNull Project project,
            @NonNull BasePlugin basePlugin,
            @NonNull BaseExtension extension,
            @NonNull VariantFactory variantFactory) {
        this.extension = extension;
        this.basePlugin = basePlugin;
        this.project = project;
        this.variantFactory = variantFactory;
    }

    @NonNull
    public Map<String, BuildTypeData> getBuildTypes() {
        return buildTypes;
    }

    @NonNull
    public Map<String, ProductFlavorData<GroupableProductFlavorDsl>> getProductFlavors() {
        return productFlavors;
    }

    @NonNull
    public Map<String, SigningConfig> getSigningConfigs() {
        return signingConfigs;
    }

    public void addSigningConfig(@NonNull SigningConfigDsl signingConfigDsl) {
        signingConfigs.put(signingConfigDsl.getName(), signingConfigDsl);
    }

    /**
     * Adds new BuildType, creating a BuildTypeData, and the associated source set,
     * and adding it to the map.
     * @param buildType the build type.
     */
    public void addBuildType(@NonNull BuildTypeDsl buildType) {
        buildType.init(signingConfigs.get(DEBUG));

        String name = buildType.getName();
        checkName(name, "BuildType");

        if (productFlavors.containsKey(name)) {
            throw new RuntimeException("BuildType names cannot collide with ProductFlavor names");
        }

        DefaultAndroidSourceSet sourceSet = (DefaultAndroidSourceSet) extension.getSourceSetsContainer().maybeCreate(name);

        BuildTypeData buildTypeData = new BuildTypeData(buildType, sourceSet, project);
        project.getTasks().getByName("assemble").dependsOn(buildTypeData.getAssembleTask());

        buildTypes.put(name, buildTypeData);
    }

    /**
     * Adds a new ProductFlavor, creating a ProductFlavorData and associated source sets,
     * and adding it to the map.
     *
     * @param productFlavor the product flavor
     */
    public void addProductFlavor(@NonNull GroupableProductFlavorDsl productFlavor) {
        String name = productFlavor.getName();
        checkName(name, "ProductFlavor");

        if (buildTypes.containsKey(name)) {
            throw new RuntimeException("ProductFlavor names cannot collide with BuildType names");
        }

        DefaultAndroidSourceSet mainSourceSet = (DefaultAndroidSourceSet) extension.getSourceSetsContainer().maybeCreate(
                productFlavor.getName());
        String testName = ANDROID_TEST + StringHelper.capitalize(productFlavor.getName());
        DefaultAndroidSourceSet testSourceSet = (DefaultAndroidSourceSet) extension.getSourceSetsContainer().maybeCreate(
                testName);

        ProductFlavorData<GroupableProductFlavorDsl> productFlavorData =
                new ProductFlavorData<GroupableProductFlavorDsl>(
                        productFlavor, mainSourceSet, testSourceSet, project);

        productFlavors.put(productFlavor.getName(), productFlavorData);
    }

    public List<BaseVariantData<? extends BaseVariantOutputData>> getVariantDataList() {
        return variantDataList;
    }

    public void createTasksForVariantData(TaskContainer tasks, BaseVariantData variantData) {
<<<<<<< HEAD
        if (variantData.getVariantConfiguration().getType() == VariantConfiguration.Type.TEST) {
            ProductFlavorData defaultConfigData = basePlugin.getDefaultConfigData();
            GradleVariantConfiguration testVariantConfig = variantData.getVariantConfiguration();
            BaseVariantData testedVariantData= (BaseVariantData) ((TestVariantData)variantData).getTestedVariantData();
            // dependencies for the test variant, they'll be resolved below
=======
        if (variantData.getVariantConfiguration().getType()
                == GradleVariantConfiguration.Type.TEST) {
            ProductFlavorData defaultConfigData = basePlugin.getDefaultConfigData();
            GradleVariantConfiguration testVariantConfig = variantData.getVariantConfiguration();
            BaseVariantData testedVariantData = (BaseVariantData) ((TestVariantData) variantData)
                    .getTestedVariantData();

            // If the variant being tested is a library variant, VariantDependencies must be
            // computed the tasks for the tested variant is created.  Therefore, the
            // VariantDependencies is computed here instead of when the VariantData was created.
>>>>>>> 7219bde3
            VariantDependencies variantDep = VariantDependencies.compute(
                    project, testVariantConfig.getFullName(),
                    false /*publishVariant*/,
                    variantFactory.isLibrary(),
                    defaultConfigData.getTestProvider(),
<<<<<<< HEAD
                    testedVariantData.getVariantConfiguration().getType() == VariantConfiguration.Type.LIBRARY ?
=======
                    testedVariantData.getVariantConfiguration().getType()
                            == VariantConfiguration.Type.LIBRARY ?
>>>>>>> 7219bde3
                            testedVariantData.getVariantDependency() : null);
            variantData.setVariantDependency(variantDep);

            basePlugin.resolveDependencies(variantDep);
            testVariantConfig.setDependencies(variantDep);
<<<<<<< HEAD
            basePlugin.createTestApkTasks((TestVariantData)variantData);
=======
            basePlugin.createTestApkTasks((TestVariantData) variantData);
>>>>>>> 7219bde3
        } else {
            if (productFlavors.isEmpty()) {
                variantFactory.createTasks(
                        variantData,
                        buildTypes.get(
                                variantData.getVariantConfiguration().getBuildType().getName())
                                .getAssembleTask());
            } else {
                variantFactory.createTasks(variantData, null);

                // setup the task dependencies
                // build type
                buildTypes.get(variantData.getVariantConfiguration().getBuildType().getName())
                        .getAssembleTask().dependsOn(variantData.assembleVariantTask);

                // each flavor
                GradleVariantConfiguration variantConfig = variantData.getVariantConfiguration();
                for (GroupableProductFlavorDsl flavor : variantConfig.getProductFlavors()) {
                    productFlavors.get(flavor.getName()).getAssembleTask()
                            .dependsOn(variantData.assembleVariantTask);
                }

                Task assembleTask = null;
                // assembleTask for this flavor(dimension), created on demand if needed.
                if (variantConfig.getProductFlavors().size() > 1) {
                    String name = StringHelper.capitalize(variantConfig.getFlavorName());
<<<<<<< HEAD
                    assembleTask = tasks.findByName("assemble" + name);
=======
                    assembleTask = project.getTasks().findByName("assemble" + name);
>>>>>>> 7219bde3
                    if (assembleTask == null) {
                        assembleTask = project.getTasks().create("assemble" + name);
                        assembleTask.setDescription(
                                "Assembles all builds for flavor combination: " + name);
                        assembleTask.setGroup("Build");

<<<<<<< HEAD
                        tasks.getByName("assemble").dependsOn(assembleTask);
=======
                        project.getTasks().getByName("assemble").dependsOn(assembleTask);
>>>>>>> 7219bde3
                    }
                }
                // flavor combo
                if (assembleTask != null) {
                    assembleTask.dependsOn(variantData.assembleVariantTask);
                }
            }
        }
    }

    public void createAndroidTasks(@Nullable SigningConfig signingOverride) {
        if (!productFlavors.isEmpty()) {
            // there'll be more than one test app, so we need a top level assembleTest
            Task assembleTest = project.getTasks().create("assembleTest");
            assembleTest.setGroup(org.gradle.api.plugins.BasePlugin.BUILD_GROUP);
            assembleTest.setDescription("Assembles all the Test applications");
            basePlugin.setAssembleTest(assembleTest);
        }

        if (variantDataList.isEmpty()) {
            createBaseVariantData(signingOverride);
        }

        for (BaseVariantData variantData : variantDataList) {
            createTasksForVariantData(project.getTasks(), variantData);
        }

        // create the lint tasks.
        basePlugin.createLintTasks();

        // create the test tasks.
        basePlugin.createCheckTasks(!productFlavors.isEmpty(), false /*isLibrary*/);

        // Create the variant API objects after the tasks have been created!
        createApiObjects();
    }

    /**
     * Task creation entry point.
     *
     * @param signingOverride a signing override. Generally driven through the IDE.
     */
    public void createBaseVariantData(@Nullable SigningConfig signingOverride) {
        // Add a compile lint task
        basePlugin.createLintCompileTask();

        Splits splits = basePlugin.getExtension().getSplits();
        Set<String> densities = splits.getDensityFilters();
        Set<String> abis = splits.getAbiFilters();

        // check against potentially empty lists. We always need to generate at least one output
        densities = densities.isEmpty() ? Collections.singleton(NO_FILTER) : densities;
        abis = abis.isEmpty() ? Collections.singleton(NO_FILTER) : abis;

        if (productFlavors.isEmpty()) {
            createVariantDataForDefaultBuild(densities, abis, signingOverride);
        } else {
            // check whether we have multi flavor builds
            List<String> flavorDimensionList = extension.getFlavorDimensionList();
            if (flavorDimensionList == null || flavorDimensionList.size() < 2) {
                for (ProductFlavorData productFlavorData : productFlavors.values()) {
                    createVariantDataForFlavoredBuild(densities, abis, signingOverride, productFlavorData);
                }
            } else {
                // need to group the flavor per dimension.
                // First a map of dimension -> list(ProductFlavor)
                ArrayListMultimap<String, ProductFlavorData<GroupableProductFlavorDsl>> map = ArrayListMultimap.create();
                for (ProductFlavorData<GroupableProductFlavorDsl> productFlavorData : productFlavors.values()) {

                    GroupableProductFlavorDsl flavor = productFlavorData.getProductFlavor();
                    String flavorDimension = flavor.getFlavorDimension();

                    if (flavorDimension == null) {
                        throw new RuntimeException(String.format(
                                "Flavor '%1$s' has no flavor dimension.", flavor.getName()));
                    }
                    if (!flavorDimensionList.contains(flavorDimension)) {
                        throw new RuntimeException(String.format(
                                "Flavor '%1$s' has unknown dimension '%2$s'.",
                                flavor.getName(), flavor.getFlavorDimension()));
                    }

                    map.put(flavorDimension, productFlavorData);
                }

                // now we use the flavor dimensions to generate an ordered array of flavor to use
                ProductFlavorData[] array = new ProductFlavorData[flavorDimensionList.size()];
                createVariantDataForMultiFlavoredBuilds(array, 0, map, densities, abis, signingOverride);
            }
        }
    }

    /**
     * Creates the tasks for multi-flavor builds.
     *
     * This recursively fills the array of ProductFlavorData (in the order defined
     * in extension.flavorDimensionList), creating all possible combination.
     *  @param datas the arrays to fill
     * @param index the current index to fill
     * @param map the map of dimension -> list(ProductFlavor)
     * @param densities the list of density-specific apk to generate. null means universal apk.
     * @param abis the list of abi-specific apk to generate. null means universal apk.
     * @param signingOverride a signing override. Generally driven through the IDE.
     */
    private void createVariantDataForMultiFlavoredBuilds(
            @NonNull ProductFlavorData[] datas,
            int index,
            @NonNull ListMultimap<String, ? extends ProductFlavorData> map,
            @NonNull Set<String> densities,
            @NonNull Set<String> abis,
            @Nullable SigningConfig signingOverride) {
        if (index == datas.length) {
            createVariantDataForFlavoredBuild(densities, abis, signingOverride, datas);
            return;
        }

        // fill the array at the current index.
        // get the dimension name that matches the index we are filling.
        String dimension = extension.getFlavorDimensionList().get(index);

        // from our map, get all the possible flavors in that dimension.
        List<? extends ProductFlavorData> flavorList = map.get(dimension);

        // loop on all the flavors to add them to the current index and recursively fill the next
        // indices.
        for (ProductFlavorData flavor : flavorList) {
            datas[index] = flavor;
            createVariantDataForMultiFlavoredBuilds(datas, index + 1, map,
                    densities, abis, signingOverride);
        }
    }

    /**
     * Creates Tasks for non-flavored build. This means assembleDebug, assembleRelease, and other
     * assemble<Type> are directly building the <type> build instead of all build of the given
     * <type>.
     *
     * @param densities the list of density-specific apk to generate. null means universal apk.
     * @param abis the list of abi-specific apk to generate. null means universal apk.
     * @param signingOverride a signing override. Generally driven through the IDE.
     */
    private void createVariantDataForDefaultBuild(
            @NonNull Set<String> densities,
            @NonNull Set<String> abis,
            @Nullable SigningConfig signingOverride) {
        BuildTypeData testData = buildTypes.get(extension.getTestBuildType());
        if (testData == null) {
            throw new RuntimeException(String.format(
                    "Test Build Type '%1$s' does not exist.", extension.getTestBuildType()));
        }

        BaseVariantData<?> testedVariantData = null;

        ProductFlavorData<ProductFlavorDsl> defaultConfigData = basePlugin.getDefaultConfigData();

        ProductFlavorDsl defaultConfig = defaultConfigData.getProductFlavor();
        DefaultAndroidSourceSet defaultConfigSourceSet = defaultConfigData.getSourceSet();

        Closure<Void> variantFilterClosure = basePlugin.getExtension().getVariantFilter();

        Set<String> compatibleScreens = basePlugin.getExtension().getSplits().getDensity()
                .getCompatibleScreens();

        for (BuildTypeData buildTypeData : buildTypes.values()) {
            boolean ignore = false;
            if (variantFilterClosure != null) {
                variantFilter.reset(defaultConfig, buildTypeData.getBuildType(), null);
                variantFilterClosure.call(variantFilter);
                ignore = variantFilter.isIgnore();
            }

            if (!ignore) {
                GradleVariantConfiguration variantConfig = new GradleVariantConfiguration(
                        defaultConfig,
                        defaultConfigSourceSet,
                        buildTypeData.getBuildType(),
                        buildTypeData.getSourceSet(),
                        variantFactory.getVariantConfigurationType(),
                        signingOverride);

                // create the variant, and outputs and get its internal storage object.
                BaseVariantData<?> variantData = variantFactory.createVariantData(
                        variantConfig, densities, abis, compatibleScreens);

                // create its dependencies. They'll be resolved below.
                VariantDependencies variantDep = VariantDependencies.compute(
                        project, variantConfig.getFullName(),
                        isVariantPublished(),
                        variantFactory.isLibrary(),
                        buildTypeData, defaultConfigData.getMainProvider());
                variantData.setVariantDependency(variantDep);

                if (buildTypeData == testData) {
                    testedVariantData = variantData;
                }

                basePlugin.resolveDependencies(variantDep);
                variantConfig.setDependencies(variantDep);

                variantDataList.add(variantData);
            }
        }

        if (testedVariantData != null) {
            GradleVariantConfiguration testedConfig = testedVariantData.getVariantConfiguration();
            // handle the test variant
            GradleVariantConfiguration testVariantConfig = new GradleVariantConfiguration(
                    defaultConfig,
                    defaultConfigData.getTestSourceSet(),
                    testData.getBuildType(),
                    null,
                    VariantConfiguration.Type.TEST, testedConfig,
                    signingOverride);

            // create the internal storage for this test variant.
            TestVariantData testVariantData = new TestVariantData(
                    basePlugin, testVariantConfig, (TestedVariantData) testedVariantData);

            // link the testVariant to the tested variant in the other direction
            ((TestedVariantData) testedVariantData).setTestVariantData(testVariantData);

            variantDataList.add(testVariantData);
        }
    }

    /**
     * Creates Task for a given flavor. This will create tasks for all build types for the given
     * flavor.
     *
     * @param densities the list of density-specific apk to generate. null means universal apk.
     * @param abis the list of abi-specific apk to generate. null means universal apk.
     * @param signingOverride a signing override. Generally driven through the IDE.
     * @param flavorDataList the flavor(s) to build.
     */
    private void createVariantDataForFlavoredBuild(
            @NonNull Set<String> densities,
            @NonNull Set<String> abis,
            @Nullable SigningConfig signingOverride,
            @NonNull ProductFlavorData<GroupableProductFlavorDsl>... flavorDataList) {

        BuildTypeData testData = buildTypes.get(extension.getTestBuildType());
        if (testData == null) {
            throw new RuntimeException(String.format(
                    "Test Build Type '%1$s' does not exist.", extension.getTestBuildType()));
        }

        BaseVariantData testedVariantData = null;

        ProductFlavorData<ProductFlavorDsl> defaultConfigData = basePlugin.getDefaultConfigData();
        ProductFlavorDsl defaultConfig = defaultConfigData.getProductFlavor();
        DefaultAndroidSourceSet defaultConfigSourceSet = defaultConfigData.getSourceSet();

        final List<ConfigurationProvider> variantProviders = Lists.newArrayListWithCapacity(flavorDataList.length + 2);

        Closure<Void> variantFilterClosure = basePlugin.getExtension().getVariantFilter();
        @SuppressWarnings("VariableNotUsedInsideIf")
        final List<GroupableProductFlavor> productFlavorList = (variantFilterClosure != null) ?
                Lists.<GroupableProductFlavor>newArrayListWithCapacity(flavorDataList.length) :
                null;

        Set<String> compatibleScreens = basePlugin.getExtension().getSplits().getDensity().getCompatibleScreens();

        for (BuildTypeData buildTypeData : buildTypes.values()) {
            boolean ignore = false;
            if (variantFilterClosure != null) {
                productFlavorList.clear();
                for (ProductFlavorData<GroupableProductFlavorDsl> data : flavorDataList) {
                    productFlavorList.add(data.getProductFlavor());
                }
                variantFilter.reset(defaultConfig, buildTypeData.getBuildType(), productFlavorList);
                variantFilterClosure.call(variantFilter);
                ignore = variantFilter.isIgnore();
            }

            if (!ignore) {
                /// add the container of dependencies
                // the order of the libraries is important. In descending order:
                // build types, flavors, defaultConfig.
                variantProviders.clear();
                variantProviders.add(buildTypeData);

                GradleVariantConfiguration variantConfig = new GradleVariantConfiguration(
                        defaultConfig,
                        defaultConfigSourceSet,
                        buildTypeData.getBuildType(),
                        buildTypeData.getSourceSet(),
                        variantFactory.getVariantConfigurationType(),
                        signingOverride);

                for (ProductFlavorData<GroupableProductFlavorDsl> data : flavorDataList) {
                    GroupableProductFlavorDsl productFlavor = data.getProductFlavor();

                    String dimensionName = productFlavor.getFlavorDimension();
                    if (dimensionName == null) {
                        dimensionName = "";
                    }

                    variantConfig.addProductFlavor(
                            productFlavor,
                            data.getSourceSet(),
                            dimensionName);
                    variantProviders.add(data.getMainProvider());
                }

                // now add the defaultConfig
                variantProviders.add(basePlugin.getDefaultConfigData().getMainProvider());

                // create the variant and get its internal storage object.
                BaseVariantData<?> variantData = variantFactory.createVariantData(variantConfig,
                        densities, abis, compatibleScreens);

                NamedDomainObjectContainer<AndroidSourceSet> sourceSetsContainer = extension
                        .getSourceSetsContainer();

                DefaultAndroidSourceSet variantSourceSet = (DefaultAndroidSourceSet) sourceSetsContainer.maybeCreate(
                        variantConfig.getFullName());
                variantConfig.setVariantSourceProvider(variantSourceSet);
                // TODO: hmm this won't work
                //variantProviders.add(new ConfigurationProviderImpl(project, variantSourceSet))

                if (flavorDataList.length > 1) {
                    DefaultAndroidSourceSet multiFlavorSourceSet = (DefaultAndroidSourceSet) sourceSetsContainer.maybeCreate(variantConfig.getFlavorName());
                    variantConfig.setMultiFlavorSourceProvider(multiFlavorSourceSet);
                    // TODO: hmm this won't work
                    //variantProviders.add(new ConfigurationProviderImpl(project, multiFlavorSourceSet))
                }

                VariantDependencies variantDep = VariantDependencies.compute(
                        project, variantConfig.getFullName(),
                        isVariantPublished(),
                        variantFactory.isLibrary(),
                        variantProviders.toArray(new ConfigurationProvider[variantProviders.size()]));
                variantData.setVariantDependency(variantDep);

                if (buildTypeData == testData) {
                    testedVariantData = variantData;
                }

                basePlugin.resolveDependencies(variantDep);
                variantConfig.setDependencies(variantDep);

                variantDataList.add(variantData);
            }
        }

        if (testedVariantData != null) {
            GradleVariantConfiguration testedConfig = testedVariantData.getVariantConfiguration();

            // handle test variant
            GradleVariantConfiguration testVariantConfig = new GradleVariantConfiguration(
                    defaultConfig,
                    defaultConfigData.getTestSourceSet(),
                    testData.getBuildType(),
                    null,
                    VariantConfiguration.Type.TEST,
                    testedVariantData.getVariantConfiguration(),
                    signingOverride);

            /// add the container of dependencies
            // the order of the libraries is important. In descending order:
            // flavors, defaultConfig. No build type for tests
            List<ConfigurationProvider> testVariantProviders = Lists.newArrayListWithExpectedSize(1 + flavorDataList.length);

            for (ProductFlavorData<GroupableProductFlavorDsl> data : flavorDataList) {
                GroupableProductFlavorDsl productFlavor = data.getProductFlavor();

                String dimensionName = productFlavor.getFlavorDimension();
                if (dimensionName == null) {
                    dimensionName = "";
                }
                testVariantConfig.addProductFlavor(
                        productFlavor,
                        data.getTestSourceSet(),
                        dimensionName);
                testVariantProviders.add(data.getTestProvider());
            }

            // now add the default config
            testVariantProviders.add(basePlugin.getDefaultConfigData().getTestProvider());

            // create the internal storage for this variant.
            TestVariantData testVariantData = new TestVariantData(
                    basePlugin, testVariantConfig, (TestedVariantData) testedVariantData);
            // link the testVariant to the tested variant in the other direction
            ((TestedVariantData) testedVariantData).setTestVariantData(testVariantData);

            if (testedConfig.getType() == VariantConfiguration.Type.LIBRARY) {
                testVariantProviders.add(testedVariantData.getVariantDependency());
            }

            variantDataList.add(testVariantData);
        }
    }

    @NonNull
    private Task createAssembleTask(ProductFlavorData[] flavorDataList) {
        String name = ProductFlavorData.getFlavoredName(flavorDataList, true);

        Task assembleTask = project.getTasks().create("assemble" + name);
        assembleTask.setDescription("Assembles all builds for flavor combination: " + name);
        assembleTask.setGroup("Build");

        return assembleTask;
    }

    public void createApiObjects() {
        // we always want to have the test/tested objects created at the same time
        // so that dynamic closure call on add can have referenced objects created.
        // This means some objects are created before they are processed from the loop,
        // so we store whether we have processed them or not.
        Map<BaseVariantData, BaseVariant> map = Maps.newHashMap();
        for (BaseVariantData variantData : variantDataList) {
            if (map.get(variantData) != null) {
                continue;
            }

            if (variantData instanceof TestVariantData) {
                TestVariantData testVariantData = (TestVariantData) variantData;
                createVariantApiObjects(
                        map,
                        (BaseVariantData) testVariantData.getTestedVariantData(),
                        testVariantData);
            } else {
                createVariantApiObjects(
                        map,
                        variantData,
                        ((TestedVariantData) variantData).getTestVariantData());
            }
        }
    }

    private boolean isVariantPublished() {
        return extension.getPublishNonDefault();
    }

    private void createVariantApiObjects(
            @NonNull Map<BaseVariantData, BaseVariant> map,
            @NonNull BaseVariantData<?> variantData,
            @Nullable TestVariantData testVariantData) {
        BaseVariant variantApi = variantFactory.createVariantApi(variantData,
                readOnlyObjectProvider);

        TestVariantImpl testVariant = null;
        if (testVariantData != null) {
            testVariant = basePlugin.getInstantiator().newInstance(
                    TestVariantImpl.class, testVariantData, basePlugin, readOnlyObjectProvider);

            // add the test output.
            ApplicationVariantFactory.createApkOutputApiObjects(basePlugin, testVariantData, testVariant);
        }

        if (testVariant != null) {
            ((TestedVariant) variantApi).setTestVariant(testVariant);
            testVariant.setTestedVariant(variantApi);
        }

        extension.addVariant(variantApi);
        map.put(variantData, variantApi);

        if (testVariant != null) {
            extension.addTestVariant(testVariant);
            map.put(testVariantData, testVariant);
        }
    }

    private static void checkName(@NonNull String name, @NonNull String displayName) {
        if (name.startsWith(ANDROID_TEST)) {
            throw new RuntimeException(String.format(
                    "%1$s names cannot start with '%2$s'", displayName, ANDROID_TEST));
        }

        if (name.startsWith(UI_TEST)) {
            throw new RuntimeException(String.format(
                    "%1$s names cannot start with %2$s", displayName, UI_TEST));
        }

        if (LINT.equals(name)) {
            throw new RuntimeException(String.format(
                    "%1$s names cannot be %2$s", displayName, LINT));
        }
    }
}<|MERGE_RESOLUTION|>--- conflicted
+++ resolved
@@ -180,15 +180,7 @@
     }
 
     public void createTasksForVariantData(TaskContainer tasks, BaseVariantData variantData) {
-<<<<<<< HEAD
-        if (variantData.getVariantConfiguration().getType() == VariantConfiguration.Type.TEST) {
-            ProductFlavorData defaultConfigData = basePlugin.getDefaultConfigData();
-            GradleVariantConfiguration testVariantConfig = variantData.getVariantConfiguration();
-            BaseVariantData testedVariantData= (BaseVariantData) ((TestVariantData)variantData).getTestedVariantData();
-            // dependencies for the test variant, they'll be resolved below
-=======
-        if (variantData.getVariantConfiguration().getType()
-                == GradleVariantConfiguration.Type.TEST) {
+        if (variantData.getVariantConfiguration().getType() == GradleVariantConfiguration.Type.TEST) {
             ProductFlavorData defaultConfigData = basePlugin.getDefaultConfigData();
             GradleVariantConfiguration testVariantConfig = variantData.getVariantConfiguration();
             BaseVariantData testedVariantData = (BaseVariantData) ((TestVariantData) variantData)
@@ -197,28 +189,18 @@
             // If the variant being tested is a library variant, VariantDependencies must be
             // computed the tasks for the tested variant is created.  Therefore, the
             // VariantDependencies is computed here instead of when the VariantData was created.
->>>>>>> 7219bde3
             VariantDependencies variantDep = VariantDependencies.compute(
                     project, testVariantConfig.getFullName(),
                     false /*publishVariant*/,
                     variantFactory.isLibrary(),
                     defaultConfigData.getTestProvider(),
-<<<<<<< HEAD
                     testedVariantData.getVariantConfiguration().getType() == VariantConfiguration.Type.LIBRARY ?
-=======
-                    testedVariantData.getVariantConfiguration().getType()
-                            == VariantConfiguration.Type.LIBRARY ?
->>>>>>> 7219bde3
                             testedVariantData.getVariantDependency() : null);
             variantData.setVariantDependency(variantDep);
 
             basePlugin.resolveDependencies(variantDep);
             testVariantConfig.setDependencies(variantDep);
-<<<<<<< HEAD
             basePlugin.createTestApkTasks((TestVariantData)variantData);
-=======
-            basePlugin.createTestApkTasks((TestVariantData) variantData);
->>>>>>> 7219bde3
         } else {
             if (productFlavors.isEmpty()) {
                 variantFactory.createTasks(
@@ -245,22 +227,14 @@
                 // assembleTask for this flavor(dimension), created on demand if needed.
                 if (variantConfig.getProductFlavors().size() > 1) {
                     String name = StringHelper.capitalize(variantConfig.getFlavorName());
-<<<<<<< HEAD
                     assembleTask = tasks.findByName("assemble" + name);
-=======
-                    assembleTask = project.getTasks().findByName("assemble" + name);
->>>>>>> 7219bde3
                     if (assembleTask == null) {
                         assembleTask = project.getTasks().create("assemble" + name);
                         assembleTask.setDescription(
                                 "Assembles all builds for flavor combination: " + name);
                         assembleTask.setGroup("Build");
 
-<<<<<<< HEAD
                         tasks.getByName("assemble").dependsOn(assembleTask);
-=======
-                        project.getTasks().getByName("assemble").dependsOn(assembleTask);
->>>>>>> 7219bde3
                     }
                 }
                 // flavor combo

/*
 * Copyright (C) 2014 The Android Open Source Project
 *
 * Licensed under the Apache License, Version 2.0 (the "License");
 * you may not use this file except in compliance with the License.
 * You may obtain a copy of the License at
 *
 *      http://www.apache.org/licenses/LICENSE-2.0
 *
 * Unless required by applicable law or agreed to in writing, software
 * distributed under the License is distributed on an "AS IS" BASIS,
 * WITHOUT WARRANTIES OR CONDITIONS OF ANY KIND, either express or implied.
 * See the License for the specific language governing permissions and
 * limitations under the License.
 */

package com.android.build.gradle.internal;

import static com.android.build.OutputFile.NO_FILTER;
import static com.android.builder.core.BuilderConstants.ANDROID_TEST;
import static com.android.builder.core.BuilderConstants.DEBUG;
import static com.android.builder.core.BuilderConstants.LINT;
import static com.android.builder.core.BuilderConstants.UI_TEST;

import com.android.annotations.NonNull;
import com.android.annotations.Nullable;
import com.android.build.gradle.BaseExtension;
import com.android.build.gradle.BasePlugin;
import com.android.build.gradle.api.AndroidSourceSet;
import com.android.build.gradle.api.BaseVariant;
import com.android.build.gradle.internal.ProductFlavorData.ConfigurationProviderImpl;
import com.android.build.gradle.internal.api.DefaultAndroidSourceSet;
import com.android.build.gradle.internal.api.ReadOnlyObjectProvider;
import com.android.build.gradle.internal.api.TestVariantImpl;
import com.android.build.gradle.internal.api.TestedVariant;
import com.android.build.gradle.internal.api.VariantFilter;
import com.android.build.gradle.internal.core.GradleVariantConfiguration;
import com.android.build.gradle.internal.dependency.VariantDependencies;
import com.android.build.gradle.internal.dsl.BuildType;
import com.android.build.gradle.internal.dsl.GroupableProductFlavor;
import com.android.build.gradle.internal.dsl.ProductFlavor;
import com.android.build.gradle.internal.dsl.SigningConfig;
import com.android.build.gradle.internal.dsl.Splits;
import com.android.build.gradle.internal.variant.ApplicationVariantFactory;
import com.android.build.gradle.internal.variant.BaseVariantData;
import com.android.build.gradle.internal.variant.BaseVariantOutputData;
import com.android.build.gradle.internal.variant.TestVariantData;
import com.android.build.gradle.internal.variant.TestedVariantData;
import com.android.build.gradle.internal.variant.VariantFactory;
import com.android.builder.core.VariantConfiguration;
import com.google.common.base.Function;
import com.google.common.collect.Iterables;
import com.google.common.collect.Lists;
import com.google.common.collect.Maps;

import org.gradle.api.NamedDomainObjectContainer;
import org.gradle.api.Project;
import org.gradle.api.Task;
import org.gradle.api.tasks.TaskContainer;

import java.util.Collections;
import java.util.List;
import java.util.Map;
import java.util.Set;

import groovy.lang.Closure;

/**
 * Class to create, manage variants.
 */
public class VariantManager implements VariantModel {

    protected static final String COM_ANDROID_SUPPORT_MULTIDEX
            = "com.android.support:multidex:1.0.0";

    @NonNull
    private final Project project;
    @NonNull
    private final BasePlugin basePlugin;
    @NonNull
    private final BaseExtension extension;
    @NonNull
    private final VariantFactory variantFactory;

    @NonNull
    private final Map<String, BuildTypeData> buildTypes = Maps.newHashMap();
    @NonNull
    private final Map<String, ProductFlavorData<GroupableProductFlavor>> productFlavors = Maps.newHashMap();
    @NonNull
    private final Map<String, SigningConfig> signingConfigs = Maps.newHashMap();

    @NonNull
    private final ReadOnlyObjectProvider readOnlyObjectProvider = new ReadOnlyObjectProvider();
    @NonNull
    private final VariantFilter variantFilter = new VariantFilter(readOnlyObjectProvider);

    @NonNull
    private final List<BaseVariantData<? extends BaseVariantOutputData>> variantDataList = Lists.newArrayList();

    public VariantManager(
            @NonNull Project project,
            @NonNull BasePlugin basePlugin,
            @NonNull BaseExtension extension,
            @NonNull VariantFactory variantFactory) {
        this.extension = extension;
        this.basePlugin = basePlugin;
        this.project = project;
        this.variantFactory = variantFactory;
    }

    @NonNull
    @Override
    public ProductFlavorData<ProductFlavor> getDefaultConfig() {
        return basePlugin.getDefaultConfigData();
    }

    @Override
    @NonNull
    public Map<String, BuildTypeData> getBuildTypes() {
        return buildTypes;
    }

    @Override
    @NonNull
    public Map<String, ProductFlavorData<GroupableProductFlavor>> getProductFlavors() {
        return productFlavors;
    }

    @Override
    @NonNull
    public Map<String, SigningConfig> getSigningConfigs() {
        return signingConfigs;
    }

    public void addSigningConfig(@NonNull SigningConfig signingConfig) {
        signingConfigs.put(signingConfig.getName(), signingConfig);
    }

    /**
     * Adds new BuildType, creating a BuildTypeData, and the associated source set,
     * and adding it to the map.
     * @param buildType the build type.
     */
    public void addBuildType(@NonNull BuildType buildType) {
        buildType.init(signingConfigs.get(DEBUG));

        String name = buildType.getName();
        checkName(name, "BuildType");

        if (productFlavors.containsKey(name)) {
            throw new RuntimeException("BuildType names cannot collide with ProductFlavor names");
        }

        DefaultAndroidSourceSet sourceSet = (DefaultAndroidSourceSet) extension.getSourceSetsContainer().maybeCreate(name);

        BuildTypeData buildTypeData = new BuildTypeData(buildType, sourceSet, project);
        project.getTasks().getByName("assemble").dependsOn(buildTypeData.getAssembleTask());

        buildTypes.put(name, buildTypeData);
    }

    /**
     * Adds a new ProductFlavor, creating a ProductFlavorData and associated source sets,
     * and adding it to the map.
     *
     * @param productFlavor the product flavor
     */
    public void addProductFlavor(@NonNull GroupableProductFlavor productFlavor) {
        String name = productFlavor.getName();
        checkName(name, "ProductFlavor");

        if (buildTypes.containsKey(name)) {
            throw new RuntimeException("ProductFlavor names cannot collide with BuildType names");
        }

        DefaultAndroidSourceSet mainSourceSet = (DefaultAndroidSourceSet) extension.getSourceSetsContainer().maybeCreate(
                productFlavor.getName());
        String testName = ANDROID_TEST + StringHelper.capitalize(productFlavor.getName());
        DefaultAndroidSourceSet testSourceSet = (DefaultAndroidSourceSet) extension.getSourceSetsContainer().maybeCreate(
                testName);

        ProductFlavorData<GroupableProductFlavor> productFlavorData =
                new ProductFlavorData<GroupableProductFlavor>(
                        productFlavor, mainSourceSet, testSourceSet, project);

        productFlavors.put(productFlavor.getName(), productFlavorData);
    }

    /**
     * Return a list of all created VariantData.
     */
    @NonNull
    public List<BaseVariantData<? extends BaseVariantOutputData>> getVariantDataList() {
        return variantDataList;
    }

    /**
     * Task creation entry point.
     */
    public void createAndroidTasks(@Nullable com.android.builder.model.SigningConfig signingOverride) {
        variantFactory.validateModel(this);

        if (!productFlavors.isEmpty()) {
            // there'll be more than one test app, so we need a top level assembleTest
            Task assembleTest = project.getTasks().create("assembleTest");

            assembleTest.setGroup(org.gradle.api.plugins.BasePlugin.BUILD_GROUP);
            assembleTest.setDescription("Assembles all the Test applications");
            basePlugin.setAssembleTest(assembleTest);
        }

        if (variantDataList.isEmpty()) {
            populateVariantDataList(signingOverride);
        }

        for (BaseVariantData variantData : variantDataList) {
            createTasksForVariantData(project.getTasks(), variantData);
        }

        // create the lint tasks.
        basePlugin.createLintTasks();

        // create the test tasks.
        basePlugin.createConnectedCheckTasks(!productFlavors.isEmpty(), false /*isLibrary*/);

        // Create the variant API objects after the tasks have been created!
        createApiObjects();
    }

    /**
     * Create tasks for the specified variantData.
     */
    public void createTasksForVariantData(TaskContainer tasks, BaseVariantData variantData) {
<<<<<<< HEAD
        if (variantData.getVariantConfiguration().getType() ==
                GradleVariantConfiguration.Type.TEST) {
=======
        if (variantData.getVariantConfiguration().getType().isForTesting()) {
>>>>>>> 307b034a
            GradleVariantConfiguration testVariantConfig = variantData.getVariantConfiguration();
            BaseVariantData testedVariantData = (BaseVariantData) ((TestVariantData) variantData)
                    .getTestedVariantData();

            /// add the container of dependencies
            // the order of the libraries is important. In descending order:
            // flavors, defaultConfig. No build type for tests
            List<ConfigurationProvider> testVariantProviders = Lists.newArrayListWithExpectedSize(
                    2 + testVariantConfig.getProductFlavors().size());

            for (com.android.build.gradle.api.GroupableProductFlavor productFlavor : testVariantConfig.getProductFlavors()) {
                ProductFlavorData<GroupableProductFlavor> data = productFlavors.get(productFlavor.getName());
                testVariantProviders.add(data.getTestProvider());
            }

            // now add the default config
            testVariantProviders.add(basePlugin.getDefaultConfigData().getTestProvider());

            assert(testVariantConfig.getTestedConfig() != null);
            if (testVariantConfig.getTestedConfig().getType() == VariantConfiguration.Type.LIBRARY) {
                testVariantProviders.add(testedVariantData.getVariantDependency());
            }

            // If the variant being tested is a library variant, VariantDependencies must be
            // computed the tasks for the tested variant is created.  Therefore, the
            // VariantDependencies is computed here instead of when the VariantData was created.
            VariantDependencies variantDep = VariantDependencies.compute(
                    project, testVariantConfig.getFullName(),
                    false /*publishVariant*/,
                    variantFactory.isLibrary(),
                    testVariantProviders.toArray(
                            new ConfigurationProvider[testVariantProviders.size()]));
            variantData.setVariantDependency(variantDep);

            basePlugin.resolveDependencies(variantDep);
            testVariantConfig.setDependencies(variantDep);
            basePlugin.createTestApkTasks((TestVariantData)variantData);
        } else {
            if (productFlavors.isEmpty()) {
                variantFactory.createTasks(
                        variantData,
                        buildTypes.get(
                                variantData.getVariantConfiguration().getBuildType().getName())
                                .getAssembleTask());
            } else {
                variantFactory.createTasks(variantData, null);

                // setup the task dependencies
                // build type
                buildTypes.get(variantData.getVariantConfiguration().getBuildType().getName())
                        .getAssembleTask().dependsOn(variantData.assembleVariantTask);

                // each flavor
                GradleVariantConfiguration variantConfig = variantData.getVariantConfiguration();
                for (GroupableProductFlavor flavor : variantConfig.getProductFlavors()) {
                    productFlavors.get(flavor.getName()).getAssembleTask()
                            .dependsOn(variantData.assembleVariantTask);
                }

                Task assembleTask = null;
                // assembleTask for this flavor(dimension), created on demand if needed.
                if (variantConfig.getProductFlavors().size() > 1) {
                    String name = StringHelper.capitalize(variantConfig.getFlavorName());
                    assembleTask = tasks.findByName("assemble" + name);
                    if (assembleTask == null) {
                        assembleTask = tasks.create("assemble" + name);
                        assembleTask.setDescription(
                                "Assembles all builds for flavor combination: " + name);
                        assembleTask.setGroup("Build");

                        tasks.getByName("assemble").dependsOn(assembleTask);
                    }
                }
                // flavor combo
                if (assembleTask != null) {
                    assembleTask.dependsOn(variantData.assembleVariantTask);
                }
            }
        }
    }

    /**
     * Create all variants.
     *
     * @param signingOverride a signing override. Generally driven through the IDE.
     */
    public void populateVariantDataList(@Nullable com.android.builder.model.SigningConfig signingOverride) {
        // Add a compile lint task
        basePlugin.createLintCompileTask();

        if (productFlavors.isEmpty()) {
            createVariantDataForProductFlavors(signingOverride,
                    Collections.<com.android.build.gradle.api.GroupableProductFlavor>emptyList());
        } else {
            List<String> flavorDimensionList = extension.getFlavorDimensionList();

            // Create iterable to get GroupableProductFlavor from ProductFlavorData.
            Iterable<GroupableProductFlavor> flavorDsl =
                    Iterables.transform(
                            productFlavors.values(),
                            new Function<ProductFlavorData<GroupableProductFlavor>, GroupableProductFlavor>() {
                                @Override
                                public GroupableProductFlavor apply(
                                        ProductFlavorData<GroupableProductFlavor> data) {
                                    return data.getProductFlavor();
                                }
                            });

            // Get a list of all combinations of product flavors.
            List<ProductFlavorCombo> flavorComboList = ProductFlavorCombo.createCombinations(
                    flavorDimensionList,
                    flavorDsl);

            for (ProductFlavorCombo flavorCombo : flavorComboList) {
                createVariantDataForProductFlavors(signingOverride, flavorCombo.getFlavorList());
            }
        }
    }

    /**
     * Create a VariantData for a specific combination of BuildType and GroupableProductFlavor list.
     */
    public BaseVariantData<? extends BaseVariantOutputData> createVariantData(
            @NonNull com.android.builder.model.BuildType buildType,
            @NonNull List<com.android.build.gradle.api.GroupableProductFlavor> productFlavorList,
            @Nullable com.android.builder.model.SigningConfig signingOverride) {
        Splits splits = basePlugin.getExtension().getSplits();
        Set<String> densities = splits.getDensityFilters();
        Set<String> abis = splits.getAbiFilters();

        // check against potentially empty lists. We always need to generate at least one output
        densities = densities.isEmpty() ? Collections.singleton(NO_FILTER) : densities;
        abis = abis.isEmpty() ? Collections.singleton(NO_FILTER) : abis;

        ProductFlavorData<ProductFlavor> defaultConfigData = basePlugin.getDefaultConfigData();

        ProductFlavor defaultConfig = defaultConfigData.getProductFlavor();
        DefaultAndroidSourceSet defaultConfigSourceSet = defaultConfigData.getSourceSet();

        BuildTypeData buildTypeData = buildTypes.get(buildType.getName());

        Set<String> compatibleScreens = basePlugin.getExtension().getSplits().getDensity()
                .getCompatibleScreens();

        GradleVariantConfiguration variantConfig = new GradleVariantConfiguration(
                defaultConfig,
                defaultConfigSourceSet,
                buildTypeData.getBuildType(),
                buildTypeData.getSourceSet(),
                variantFactory.getVariantConfigurationType(),
                signingOverride);

        // sourceSetContainer in case we are creating variant specific sourceSets.
        NamedDomainObjectContainer<AndroidSourceSet> sourceSetsContainer = extension
                .getSourceSetsContainer();

        // We must first add the flavors to the variant config, in order to get the proper
        // variant-specific and multi-flavor name as we add/create the variant providers later.
        for (com.android.build.gradle.api.GroupableProductFlavor productFlavor : productFlavorList) {
            ProductFlavorData<GroupableProductFlavor> data = productFlavors.get(
                    productFlavor.getName());

            String dimensionName = productFlavor.getFlavorDimension();
            if (dimensionName == null) {
                dimensionName = "";
            }

            variantConfig.addProductFlavor(
                    data.getProductFlavor(),
                    data.getSourceSet(),
                    dimensionName);
        }

        // Add the container of dependencies.
        // The order of the libraries is important, in descending order:
        // variant-specific, build type, multi-flavor, flavor1, flavor2, ..., defaultConfig.
        // variant-specific if the full combo of flavors+build type. Does not exist if no flavors.
        // multi-flavor is the combination of all flavor dimensions. Does not exist if <2 dimension.

        final List<ConfigurationProvider> variantProviders =
                Lists.newArrayListWithExpectedSize(productFlavorList.size() + 4);

        // 1. add the variant-specific if applicable.
        if (!productFlavorList.isEmpty()) {
            DefaultAndroidSourceSet variantSourceSet =
                    (DefaultAndroidSourceSet) sourceSetsContainer.maybeCreate(
                            variantConfig.getFullName());
            variantConfig.setVariantSourceProvider(variantSourceSet);
            variantProviders.add(new ConfigurationProviderImpl(project, variantSourceSet));
        }

        // 2. the build type.
        variantProviders.add(buildTypeData);

        // 3. the multi-flavor combination
        if (productFlavorList.size() > 1) {
            DefaultAndroidSourceSet multiFlavorSourceSet =
                    (DefaultAndroidSourceSet) sourceSetsContainer.maybeCreate(
                            variantConfig.getFlavorName());
            variantConfig.setMultiFlavorSourceProvider(multiFlavorSourceSet);
            variantProviders.add(new ConfigurationProviderImpl(project, multiFlavorSourceSet));
        }

        // 4. the flavors.
        for (com.android.build.gradle.api.GroupableProductFlavor productFlavor : productFlavorList) {
            variantProviders.add(productFlavors.get(productFlavor.getName()).getMainProvider());
        }

        // 5. The defaultConfig
        variantProviders.add(defaultConfigData.getMainProvider());

        // Done. Create the variant and get its internal storage object.
        BaseVariantData<?> variantData = variantFactory.createVariantData(variantConfig,
                densities, abis, compatibleScreens);

        VariantDependencies variantDep = VariantDependencies.compute(
                project, variantConfig.getFullName(),
                isVariantPublished(),
                variantFactory.isLibrary(),
                variantProviders.toArray(new ConfigurationProvider[variantProviders.size()]));
        variantData.setVariantDependency(variantDep);

        if (variantConfig.isMultiDexEnabled() && variantConfig.isLegacyMultiDexMode()) {
            project.getDependencies().add(
                    variantDep.getCompileConfiguration().getName(), COM_ANDROID_SUPPORT_MULTIDEX);
            project.getDependencies().add(
                    variantDep.getPackageConfiguration().getName(), COM_ANDROID_SUPPORT_MULTIDEX);
        }

        basePlugin.resolveDependencies(variantDep);
        variantConfig.setDependencies(variantDep);

        return variantData;
    }

    /**
     * Create a TestVariantData for the specified testedVariantData.
     */
    public TestVariantData createTestVariantData(
            BaseVariantData testedVariantData,
            com.android.builder.model.SigningConfig signingOverride) {
        BuildTypeData testData = buildTypes.get(extension.getTestBuildType());

        ProductFlavorData<ProductFlavor> defaultConfigData = basePlugin.getDefaultConfigData();
        ProductFlavor defaultConfig = defaultConfigData.getProductFlavor();

        GradleVariantConfiguration testedConfig = testedVariantData.getVariantConfiguration();
        List<? extends com.android.build.gradle.api.GroupableProductFlavor> productFlavorList = testedConfig.getProductFlavors();

        // handle test variant
        GradleVariantConfiguration testVariantConfig = new GradleVariantConfiguration(
                defaultConfig,
                defaultConfigData.getTestSourceSet(),
                testData.getBuildType(),
                null,
                VariantConfiguration.Type.ANDROID_TEST,
                testedVariantData.getVariantConfiguration(),
                signingOverride);

        for (com.android.build.gradle.api.GroupableProductFlavor productFlavor : productFlavorList) {
            ProductFlavorData<GroupableProductFlavor> data = productFlavors
                    .get(productFlavor.getName());

            String dimensionName = productFlavor.getFlavorDimension();
            if (dimensionName == null) {
                dimensionName = "";
            }
            testVariantConfig.addProductFlavor(
                    data.getProductFlavor(),
                    data.getTestSourceSet(),
                    dimensionName);
        }

        // create the internal storage for this variant.
        TestVariantData testVariantData = new TestVariantData(
                basePlugin, testVariantConfig, (TestedVariantData) testedVariantData);
        // link the testVariant to the tested variant in the other direction
        ((TestedVariantData) testedVariantData).setTestVariantData(testVariantData);

        return testVariantData;
    }

    /**
     * Creates VariantData for a specified list of product flavor.
     *
     * This will create VariantData for all build types of the given flavors.
     *
     * @param signingOverride a signing override. Generally driven through the IDE.
     * @param productFlavorList the flavor(s) to build.
     */
    private void createVariantDataForProductFlavors(
            @Nullable com.android.builder.model.SigningConfig signingOverride,
            @NonNull List<com.android.build.gradle.api.GroupableProductFlavor> productFlavorList) {
        BuildTypeData testData = buildTypes.get(extension.getTestBuildType());
        if (testData == null) {
            throw new RuntimeException(String.format(
                    "Test Build Type '%1$s' does not exist.", extension.getTestBuildType()));
        }

        BaseVariantData testedVariantData = null;

        ProductFlavorData<ProductFlavor> defaultConfigData = basePlugin.getDefaultConfigData();
        ProductFlavor defaultConfig = defaultConfigData.getProductFlavor();

        Closure<Void> variantFilterClosure = basePlugin.getExtension().getVariantFilter();

        for (BuildTypeData buildTypeData : buildTypes.values()) {
            boolean ignore = false;
            if (variantFilterClosure != null) {
                variantFilter.reset(defaultConfig, buildTypeData.getBuildType(), productFlavorList);
                variantFilterClosure.call(variantFilter);
                ignore = variantFilter.isIgnore();
            }

            if (!ignore) {
                BaseVariantData<?> variantData = createVariantData(
                        buildTypeData.getBuildType(),
                        productFlavorList,
                        signingOverride);
                variantDataList.add(variantData);

                if (buildTypeData == testData) {
                    GradleVariantConfiguration variantConfig = variantData.getVariantConfiguration();
                    if (variantConfig.isMinifyEnabled() && variantConfig.getUseJack()) {
                        throw new RuntimeException("Cannot test obfuscated variants when compiling with jack.");
                    }
                    testedVariantData = variantData;
                }
            }
        }

        if (testedVariantData != null) {
            TestVariantData testVariantData =
                    createTestVariantData(testedVariantData, signingOverride);
            variantDataList.add(testVariantData);
        }
    }

    public void createApiObjects() {
        // we always want to have the test/tested objects created at the same time
        // so that dynamic closure call on add can have referenced objects created.
        // This means some objects are created before they are processed from the loop,
        // so we store whether we have processed them or not.
        Map<BaseVariantData, BaseVariant> map = Maps.newHashMap();
        for (BaseVariantData variantData : variantDataList) {
            if (map.get(variantData) != null) {
                continue;
            }

            if (variantData instanceof TestVariantData) {
                TestVariantData testVariantData = (TestVariantData) variantData;
                createVariantApiObjects(
                        map,
                        (BaseVariantData) testVariantData.getTestedVariantData(),
                        testVariantData);
            } else {
                createVariantApiObjects(
                        map,
                        variantData,
                        ((TestedVariantData) variantData).getTestVariantData());
            }
        }
    }

    private boolean isVariantPublished() {
        return extension.getPublishNonDefault();
    }

    private void createVariantApiObjects(
            @NonNull Map<BaseVariantData, BaseVariant> map,
            @NonNull BaseVariantData<?> variantData,
            @Nullable TestVariantData testVariantData) {
        BaseVariant variantApi = variantFactory.createVariantApi(variantData,
                readOnlyObjectProvider);

        TestVariantImpl testVariant = null;
        if (testVariantData != null) {
            testVariant = basePlugin.getInstantiator().newInstance(
                    TestVariantImpl.class, testVariantData, basePlugin, readOnlyObjectProvider);

            // add the test output.
            ApplicationVariantFactory.createApkOutputApiObjects(basePlugin, testVariantData, testVariant);
        }

        if (testVariant != null) {
            ((TestedVariant) variantApi).setTestVariant(testVariant);
            testVariant.setTestedVariant(variantApi);
        }

        extension.addVariant(variantApi);
        map.put(variantData, variantApi);

        if (testVariant != null) {
            extension.addTestVariant(testVariant);
            map.put(testVariantData, testVariant);
        }
    }

    private static void checkName(@NonNull String name, @NonNull String displayName) {
        if (name.startsWith(ANDROID_TEST)) {
            throw new RuntimeException(String.format(
                    "%1$s names cannot start with '%2$s'", displayName, ANDROID_TEST));
        }

        if (name.startsWith(UI_TEST)) {
            throw new RuntimeException(String.format(
                    "%1$s names cannot start with %2$s", displayName, UI_TEST));
        }

        if (LINT.equals(name)) {
            throw new RuntimeException(String.format(
                    "%1$s names cannot be %2$s", displayName, LINT));
        }
    }
}<|MERGE_RESOLUTION|>--- conflicted
+++ resolved
@@ -231,12 +231,7 @@
      * Create tasks for the specified variantData.
      */
     public void createTasksForVariantData(TaskContainer tasks, BaseVariantData variantData) {
-<<<<<<< HEAD
-        if (variantData.getVariantConfiguration().getType() ==
-                GradleVariantConfiguration.Type.TEST) {
-=======
         if (variantData.getVariantConfiguration().getType().isForTesting()) {
->>>>>>> 307b034a
             GradleVariantConfiguration testVariantConfig = variantData.getVariantConfiguration();
             BaseVariantData testedVariantData = (BaseVariantData) ((TestVariantData) variantData)
                     .getTestedVariantData();

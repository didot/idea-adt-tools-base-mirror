--- conflicted
+++ resolved
@@ -132,75 +132,6 @@
         return false;
     }
 
-<<<<<<< HEAD
-    /**
-     * Creates the tasks for a given ApplicationVariantData.
-     * @param variantData the non-null ApplicationVariantData.
-     * @param assembleTask an optional assembleTask to be used. If null, a new one is created.
-     */
-    @Override
-    public void createTasks(
-            @NonNull BaseVariantData<?> variantData,
-            @Nullable Task assembleTask) {
-        assert variantData instanceof ApplicationVariantData;
-        ApplicationVariantData appVariantData = (ApplicationVariantData) variantData;
-
-        taskManager.createAnchorTasks(variantData);
-        taskManager.createCheckManifestTask(variantData);
-
-        handleMicroApp(variantData);
-
-        // Add a task to process the manifest(s)
-        taskManager.createMergeAppManifestsTask(variantData);
-
-        // Add a task to create the res values
-        taskManager.createGenerateResValuesTask(variantData);
-
-        // Add a task to compile renderscript files.
-        taskManager.createRenderscriptTask(variantData);
-
-        // Add a task to merge the resource folders
-        taskManager.createMergeResourcesTask(variantData, true /*process9Patch*/);
-
-        // Add a task to merge the asset folders
-        taskManager.createMergeAssetsTask(variantData, null /*default location*/, true /*includeDependencies*/);
-
-        // Add a task to create the BuildConfig class
-        taskManager.createBuildConfigTask(variantData);
-
-        // Add a task to process the Android Resources and generate source files
-        taskManager.createProcessResTask(variantData, true /*generateResourcePackage*/);
-
-        // Add a task to process the java resources
-        taskManager.createProcessJavaResTask(variantData);
-
-        taskManager.createAidlTask(variantData, null /*parcelableDir*/);
-
-        // Add a compile task
-        if (variantData.getVariantConfiguration().getUseJack()) {
-            taskManager.createJackTask(appVariantData, null /*testedVariant*/);
-        } else{
-            taskManager.createCompileTask(variantData, null /*testedVariant*/);
-
-            taskManager.createPostCompilationTasks(appVariantData);
-        }
-
-        // Add NDK tasks
-        if (!basePlugin.getExtension().getUseNewNativePlugin()) {
-            taskManager.createNdkTasks(variantData);
-        }
-
-        if (variantData.getSplitHandlingPolicy() ==
-                BaseVariantData.SplitHandlingPolicy.RELEASE_21_AND_AFTER_POLICY) {
-            taskManager.createSplitResourcesTasks(appVariantData);
-            taskManager.createSplitAbiTasks(appVariantData);
-        }
-
-        taskManager.createPackagingTask(appVariantData, assembleTask, true /*publishApk*/);
-    }
-
-=======
->>>>>>> 100a7efb
     @Override
     public void validateModel(@NonNull VariantModel model){
         // No additional checks for ApplicationVariantFactory, so just return.

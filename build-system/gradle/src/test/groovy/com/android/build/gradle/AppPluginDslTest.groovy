--- conflicted
+++ resolved
@@ -22,10 +22,6 @@
 import com.android.build.gradle.api.BaseVariantOutput
 import com.android.build.gradle.api.TestVariant
 import com.android.build.gradle.internal.SdkHandler
-<<<<<<< HEAD
-import com.android.build.gradle.internal.VariantManager
-=======
->>>>>>> 878ea9dd
 import com.android.build.gradle.internal.core.GradleVariantConfiguration
 import com.android.build.gradle.internal.test.BaseTest
 import com.android.resources.Density
@@ -42,11 +38,7 @@
 
     @Override
     protected void setUp() throws Exception {
-<<<<<<< HEAD
-        SdkHandler.testSdkFolder = new File("foo")
-=======
         SdkHandler.testSdkFolder = new File(System.getenv("ANDROID_HOME"))
->>>>>>> 878ea9dd
     }
 
     public void testBasic() {

/*
 * Copyright (C) 2012 The Android Open Source Project
 *
 * Licensed under the Apache License, Version 2.0 (the "License");
 * you may not use this file except in compliance with the License.
 * You may obtain a copy of the License at
 *
 *      http://www.apache.org/licenses/LICENSE-2.0
 *
 * Unless required by applicable law or agreed to in writing, software
 * distributed under the License is distributed on an "AS IS" BASIS,
 * WITHOUT WARRANTIES OR CONDITIONS OF ANY KIND, either express or implied.
 * See the License for the specific language governing permissions and
 * limitations under the License.
 */

package com.android.build.gradle

import com.android.build.gradle.internal.BadPluginException
import com.android.build.gradle.internal.SdkHandler
import com.android.build.gradle.internal.test.BaseTest
import com.android.build.gradle.internal.variant.BaseVariantData
import com.android.builder.core.BuilderConstants
import com.android.builder.core.DefaultBuildType
import com.android.builder.model.SigningConfig
import com.android.ide.common.signing.KeystoreHelper
import com.android.utils.ILogger
import com.android.utils.StdLogger
import org.gradle.api.Project
import org.gradle.api.artifacts.ModuleVersionIdentifier
import org.gradle.api.internal.artifacts.DefaultModuleVersionIdentifier
import org.gradle.testfixtures.ProjectBuilder

import static com.android.build.gradle.DslTestUtil.DEFAULT_VARIANTS
import static com.android.build.gradle.DslTestUtil.countVariants

/**
 * Tests for the internal workings of the app plugin ("android")
 */
public class AppPluginInternalTest extends BaseTest {

    @Override
    protected void setUp() throws Exception {
<<<<<<< HEAD
        SdkHandler.testSdkFolder = new File("foo")
=======
        SdkHandler.testSdkFolder = new File(System.getenv("ANDROID_HOME"))
>>>>>>> 878ea9dd
    }

    public void testBasic() {
        Project project = ProjectBuilder.builder().withProjectDir(
                new File(testDir, "${FOLDER_TEST_PROJECTS}/basic")).build()

        project.apply plugin: 'com.android.application'
1
        project.android {
            compileSdkVersion COMPILE_SDK_VERSION
            buildToolsVersion BUILD_TOOL_VERSION
        }

        AppPlugin plugin = project.plugins.getPlugin(AppPlugin)
        plugin.createAndroidTasks(true /*force*/)

        assertEquals(2, plugin.variantManager.buildTypes.size())
        assertNotNull(plugin.variantManager.buildTypes.get(BuilderConstants.DEBUG))
        assertNotNull(plugin.variantManager.buildTypes.get(BuilderConstants.RELEASE))
        assertEquals(0, plugin.variantManager.productFlavors.size())


        List<BaseVariantData> variants = plugin.variantManager.variantDataList
        assertEquals(DEFAULT_VARIANTS.size(), variants.size()) // includes the test variant(s)

        findNamedItem(variants, "debug", "variantData")
        findNamedItem(variants, "release", "variantData")
        findNamedItem(variants, "debugAndroidTest", "variantData")
    }

    public void testDefaultConfig() {
        Project project = ProjectBuilder.builder().withProjectDir(
                new File(testDir, "${FOLDER_TEST_PROJECTS}/basic")).build()

        project.apply plugin: 'com.android.application'

        project.android {
            compileSdkVersion COMPILE_SDK_VERSION
            buildToolsVersion BUILD_TOOL_VERSION

            signingConfigs {
                fakeConfig {
                    storeFile project.file("aa")
                    storePassword "bb"
                    keyAlias "cc"
                    keyPassword "dd"
                }
            }

            defaultConfig {
                versionCode 1
                versionName "2.0"
                minSdkVersion 2
                targetSdkVersion 3

                signingConfig signingConfigs.fakeConfig
            }
        }

        AppPlugin plugin = project.plugins.getPlugin(AppPlugin)
        plugin.createAndroidTasks(true /*force*/)

        assertEquals(1, plugin.extension.defaultConfig.versionCode)
        assertNotNull(plugin.extension.defaultConfig.minSdkVersion)
        assertEquals(2, plugin.extension.defaultConfig.minSdkVersion.apiLevel)
        assertNotNull(plugin.extension.defaultConfig.targetSdkVersion)
        assertEquals(3, plugin.extension.defaultConfig.targetSdkVersion.apiLevel)
        assertEquals("2.0", plugin.extension.defaultConfig.versionName)

        assertEquals(new File(project.projectDir, "aa"),
                plugin.extension.defaultConfig.signingConfig.storeFile)
        assertEquals("bb", plugin.extension.defaultConfig.signingConfig.storePassword)
        assertEquals("cc", plugin.extension.defaultConfig.signingConfig.keyAlias)
        assertEquals("dd", plugin.extension.defaultConfig.signingConfig.keyPassword)
    }

    public void testBuildTypes() {
        Project project = ProjectBuilder.builder().withProjectDir(
                new File(testDir, "${FOLDER_TEST_PROJECTS}/basic")).build()

        project.apply plugin: 'com.android.application'

        project.android {
            compileSdkVersion COMPILE_SDK_VERSION
            buildToolsVersion BUILD_TOOL_VERSION
            testBuildType "staging"

            buildTypes {
                staging {
                    signingConfig signingConfigs.debug
                }
            }
        }

        AppPlugin plugin = project.plugins.getPlugin(AppPlugin)
        plugin.createAndroidTasks(true /*force*/)

        assertEquals(3, plugin.variantManager.buildTypes.size())

        List<BaseVariantData> variants = plugin.variantManager.variantDataList
        assertEquals(countVariants(appVariants: 3, unitTests: 3, androidTests: 1), variants.size())

        String[] variantNames = [
                "debug", "release", "staging"]

        for (String variantName : variantNames) {
            findNamedItem(variants, variantName, "variantData")
        }

        BaseVariantData testVariant = findNamedItem(variants, "stagingAndroidTest", "variantData")
        assertEquals("staging", testVariant.variantConfiguration.buildType.name)
    }

    public void testFlavors() {
        Project project = ProjectBuilder.builder().withProjectDir(
                new File(testDir, "${FOLDER_TEST_PROJECTS}/basic")).build()

        project.apply plugin: 'com.android.application'

        project.android {
            compileSdkVersion COMPILE_SDK_VERSION
            buildToolsVersion BUILD_TOOL_VERSION

            productFlavors {
                flavor1 {

                }
                flavor2 {

                }
            }
        }

        AppPlugin plugin = project.plugins.getPlugin(AppPlugin)
        plugin.createAndroidTasks(true /*force*/)

        assertEquals(2, plugin.variantManager.productFlavors.size())

        List<BaseVariantData> variants = plugin.variantManager.variantDataList
        assertEquals(countVariants(appVariants: 4, unitTests: 4, androidTests: 2), variants.size())

        String[] variantNames = [
                "flavor1Debug", "flavor1Release", "flavor1DebugAndroidTest",
                "flavor2Debug", "flavor2Release", "flavor2DebugAndroidTest"]

        for (String variantName : variantNames) {
            findNamedItem(variants, variantName, "variantData")
        }
    }

    public void testMultiFlavors() {
        Project project = ProjectBuilder.builder().withProjectDir(
                new File(testDir, "${FOLDER_TEST_PROJECTS}/basic")).build()

        project.apply plugin: 'com.android.application'

        project.android {
            compileSdkVersion COMPILE_SDK_VERSION
            buildToolsVersion BUILD_TOOL_VERSION

            flavorDimensions   "dimension1", "dimension2"

            productFlavors {
                f1 {
                    flavorDimension "dimension1"
                }
                f2 {
                    flavorDimension "dimension1"
                }

                fa {
                    flavorDimension "dimension2"
                }
                fb {
                    flavorDimension "dimension2"
                }
                fc {
                    flavorDimension "dimension2"
                }
            }
        }

        AppPlugin plugin = project.plugins.getPlugin(AppPlugin)
        plugin.createAndroidTasks(true /*force*/)

        assertEquals(5, plugin.variantManager.productFlavors.size())

        List<BaseVariantData> variants = plugin.variantManager.variantDataList
        assertEquals(countVariants(appVariants: 12, unitTests: 12, androidTests: 6), variants.size())

        String[] variantNames = [
                "f1FaDebug",
                "f1FbDebug",
                "f1FcDebug",
                "f2FaDebug",
                "f2FbDebug",
                "f2FcDebug",
                "f1FaRelease",
                "f1FbRelease",
                "f1FcRelease",
                "f2FaRelease",
                "f2FbRelease",
                "f2FcRelease",
                "f1FaDebugAndroidTest",
                "f1FbDebugAndroidTest",
                "f1FcDebugAndroidTest",
                "f2FaDebugAndroidTest",
                "f2FbDebugAndroidTest",
                "f2FcDebugAndroidTest"];

        for (String variantName : variantNames) {
            findNamedItem(variants, variantName, "variantData");
        }
    }

    public void testSigningConfigs() {
        Project project = ProjectBuilder.builder().withProjectDir(
                new File(testDir, "${FOLDER_TEST_PROJECTS}/basic")).build()

        project.apply plugin: 'com.android.application'

        project.android {
            compileSdkVersion COMPILE_SDK_VERSION
            buildToolsVersion BUILD_TOOL_VERSION

            signingConfigs {
                one {
                    storeFile project.file("a1")
                    storePassword "b1"
                    keyAlias "c1"
                    keyPassword "d1"
                }
                two {
                    storeFile project.file("a2")
                    storePassword "b2"
                    keyAlias "c2"
                    keyPassword "d2"
                }
                three {
                    storeFile project.file("a3")
                    storePassword "b3"
                    keyAlias "c3"
                    keyPassword "d3"
                }
            }

            defaultConfig {
                versionCode 1
                versionName "2.0"
                minSdkVersion 2
                targetSdkVersion 3
            }

            buildTypes {
                debug {
                }
                staging {
                }
                release {
                    signingConfig owner.signingConfigs.three
                }
            }

            productFlavors {
                flavor1 {
                }
                flavor2 {
                    signingConfig owner.signingConfigs.one
                }
            }

        }

        AppPlugin plugin = project.plugins.getPlugin(AppPlugin)
        plugin.createAndroidTasks(true /*force*/)

        List<BaseVariantData> variants = plugin.variantManager.variantDataList
        assertEquals(countVariants(appVariants: 6, unitTests: 6, androidTests: 2), variants.size())

        BaseVariantData variant
        SigningConfig signingConfig

        variant = findNamedItem(variants, "flavor1Debug", "variantData")
        signingConfig = variant.variantConfiguration.signingConfig
        assertNotNull(signingConfig)
        assertEquals(KeystoreHelper.defaultDebugKeystoreLocation(), signingConfig.storeFile?.absolutePath)

        variant = findNamedItem(variants, "flavor1Staging", "variantData")
        signingConfig = variant.variantConfiguration.signingConfig
        assertNull(signingConfig)

        variant = findNamedItem(variants, "flavor1Release", "variantData")
        signingConfig = variant.variantConfiguration.signingConfig
        assertNotNull(signingConfig)
        assertEquals(new File(project.projectDir, "a3"), signingConfig.storeFile)

        variant = findNamedItem(variants, "flavor2Debug", "variantData")
        signingConfig = variant.variantConfiguration.signingConfig
        assertNotNull(signingConfig)
        assertEquals(KeystoreHelper.defaultDebugKeystoreLocation(), signingConfig.storeFile?.absolutePath)

        variant = findNamedItem(variants, "flavor2Staging", "variantData")
        signingConfig = variant.variantConfiguration.signingConfig
        assertNotNull(signingConfig)
        assertEquals(new File(project.projectDir, "a1"), signingConfig.storeFile)

        variant = findNamedItem(variants, "flavor2Release", "variantData")
        signingConfig = variant.variantConfiguration.signingConfig
        assertNotNull(signingConfig)
        assertEquals(new File(project.projectDir, "a3"), signingConfig.storeFile)
    }

    /**
     * test that debug build type maps to the SigningConfig object as the signingConfig container
     * @throws Exception
     */
    public void testDebugSigningConfig() throws Exception {
        Project project = ProjectBuilder.builder().withProjectDir(
                new File(testDir, "${FOLDER_TEST_PROJECTS}/basic")).build()

        project.apply plugin: 'com.android.application'

        project.android {
            compileSdkVersion COMPILE_SDK_VERSION
            buildToolsVersion BUILD_TOOL_VERSION

            signingConfigs {
                debug {
                    storePassword = "foo"
                }
            }
        }

        AppPlugin plugin = project.plugins.getPlugin(AppPlugin)

        // check that the debug buildType has the updated debug signing config.
        DefaultBuildType buildType = plugin.variantManager.buildTypes.get(BuilderConstants.DEBUG).buildType
        SigningConfig signingConfig = buildType.signingConfig
        assertEquals(plugin.variantManager.signingConfigs.get(BuilderConstants.DEBUG), signingConfig)
        assertEquals("foo", signingConfig.storePassword)
    }

    public void testSigningConfigInitWith() throws Exception {
        Project project = ProjectBuilder.builder().withProjectDir(
                new File(testDir, "${FOLDER_TEST_PROJECTS}/basic")).build()

        project.apply plugin: 'com.android.application'

        project.android {
            compileSdkVersion COMPILE_SDK_VERSION

            signingConfigs {
                foo.initWith(owner.signingConfigs.debug)
            }
        }

        AppPlugin plugin = project.plugins.getPlugin(AppPlugin)

        SigningConfig debugSC = plugin.variantManager.signingConfigs.get(BuilderConstants.DEBUG)
        SigningConfig fooSC = plugin.variantManager.signingConfigs.get("foo")

        assertNotNull(fooSC);

        assertEquals(debugSC.getStoreFile(), fooSC.getStoreFile());
        assertEquals(debugSC.getStorePassword(), fooSC.getStorePassword());
        assertEquals(debugSC.getKeyAlias(), fooSC.getKeyAlias());
        assertEquals(debugSC.getKeyPassword(), fooSC.getKeyPassword());
    }

    public void testPluginDetection() {
        Project project = ProjectBuilder.builder().withProjectDir(
                new File(testDir, "${FOLDER_TEST_PROJECTS}/basic")).build()

        project.apply plugin: 'com.android.application'
        project.apply plugin: 'java'

        project.android {
            compileSdkVersion COMPILE_SDK_VERSION
            buildToolsVersion BUILD_TOOL_VERSION
        }

        AppPlugin plugin = project.plugins.getPlugin(AppPlugin)
        Exception recordedException = null;
        try {
            plugin.createAndroidTasks(true /*force*/)
        } catch (Exception e) {
            recordedException = e;
        }

        assertNotNull(recordedException)
        assertEquals(BadPluginException.class, recordedException.getClass())
    }
}<|MERGE_RESOLUTION|>--- conflicted
+++ resolved
@@ -41,11 +41,7 @@
 
     @Override
     protected void setUp() throws Exception {
-<<<<<<< HEAD
-        SdkHandler.testSdkFolder = new File("foo")
-=======
         SdkHandler.testSdkFolder = new File(System.getenv("ANDROID_HOME"))
->>>>>>> 878ea9dd
     }
 
     public void testBasic() {

/*
 * Copyright (C) 2016 The Android Open Source Project
 *
 * Licensed under the Apache License, Version 2.0 (the "License");
 * you may not use this file except in compliance with the License.
 * You may obtain a copy of the License at
 *
 *      http://www.apache.org/licenses/LICENSE-2.0
 *
 * Unless required by applicable law or agreed to in writing, software
 * distributed under the License is distributed on an "AS IS" BASIS,
 * WITHOUT WARRANTIES OR CONDITIONS OF ANY KIND, either express or implied.
 * See the License for the specific language governing permissions and
 * limitations under the License.
 */

package com.android.build.gradle;

import static com.google.common.truth.Truth.assertThat;

<<<<<<< HEAD
import com.android.annotations.NonNull;
import com.android.build.gradle.api.ApkVariant;
import com.android.build.gradle.api.ApkVariantOutput;
import com.android.build.gradle.api.ApplicationVariant;
import com.android.build.gradle.api.BaseVariantOutput;
import com.android.build.gradle.api.TestVariant;
import com.android.build.gradle.internal.dsl.BuildType;
import com.android.build.gradle.internal.dsl.PostprocessingOptions;
=======
import com.android.build.gradle.internal.fixture.TestConstants;
import com.android.build.gradle.internal.fixture.TestProjects;
import com.android.build.gradle.internal.fixture.VariantChecker;
import com.android.build.gradle.internal.fixture.VariantCheckers;
>>>>>>> 191189bc
import com.android.build.gradle.tasks.MergeResources;
import groovy.util.Eval;
import java.util.Arrays;
import org.gradle.api.Project;
import org.junit.Before;
import org.junit.Rule;
import org.junit.Test;
import org.junit.rules.TemporaryFolder;

/** Tests for the public DSL of the App plugin ("android") */
<<<<<<< HEAD
public class AppPluginDslTest
        extends AbstractAppPluginDslTest<AppPlugin, AppExtension, ApplicationVariant> {

    private static void checkTasks(@NonNull ApkVariant variant) {
        boolean isTestVariant = variant instanceof TestVariant;

        assertNotNull(variant.getAidlCompile());
        assertNotNull(variant.getMergeResources());
        assertNotNull(variant.getMergeAssets());
        assertNotNull(variant.getGenerateBuildConfig());
        assertNotNull(variant.getJavaCompiler());
        assertNotNull(variant.getProcessJavaResources());
        assertNotNull(variant.getAssemble());
        assertNotNull(variant.getUninstall());

        for (BaseVariantOutput baseVariantOutput : variant.getOutputs()) {
            Assert.assertTrue(baseVariantOutput instanceof ApkVariantOutput);
            ApkVariantOutput apkVariantOutput = (ApkVariantOutput) baseVariantOutput;
            assertNotNull(apkVariantOutput.getProcessManifest());
            assertNotNull(apkVariantOutput.getProcessResources());
            assertNotNull(apkVariantOutput.getPackageApplication());
        }

        if (variant.isSigningReady()) {
            assertNotNull(variant.getInstall());

            for (BaseVariantOutput baseVariantOutput : variant.getOutputs()) {
                ApkVariantOutput apkVariantOutput = (ApkVariantOutput) baseVariantOutput;

                // Check if we did the right thing, depending on the default value of the flag.
                Assert.assertNotNull(apkVariantOutput.getZipAlign());
            }

        } else {
            Assert.assertNull(variant.getInstall());
        }

        if (isTestVariant) {
            TestVariant testVariant = DefaultGroovyMethods.asType(variant, TestVariant.class);
            assertNotNull(testVariant.getConnectedInstrumentTest());
            assertNotNull(testVariant.getTestedVariant());
        }
    }

    @Override
    @NonNull
    protected DomainObjectSet<TestVariant> getTestVariants() {
        return android.getTestVariants();
    }

    @NonNull
    @Override
    protected DomainObjectSet<ApplicationVariant> getVariants() {
        return android.getApplicationVariants();
    }

    @Override
    @NonNull
    protected Class<AppPlugin> getPluginClass() {
        return AppPlugin.class;
    }

    @Override
    @NonNull
    protected Class<AppExtension> getExtensionClass() {
        return AppExtension.class;
    }

    @Override
    protected void checkTestedVariant(
            @NonNull String variantName,
            @NonNull String testedVariantName,
            @NonNull Collection<ApplicationVariant> variants,
            @NonNull Set<TestVariant> testVariants) {
        ApplicationVariant variant = findVariant(variants, variantName);
        assertNotNull(variant.getTestVariant());
        assertEquals(testedVariantName, variant.getTestVariant().getName());
        assertEquals(variant.getTestVariant(), findVariantMaybe(testVariants, testedVariantName));
        checkTasks(variant);
        checkTasks(variant.getTestVariant());
    }

    @Override
    protected void checkNonTestedVariant(
            @NonNull String variantName, @NonNull Set<ApplicationVariant> variants) {
        ApplicationVariant variant = findVariant(variants, variantName);
        Assert.assertNull(variant.getTestVariant());
        checkTasks(variant);
    }

    @Override
    @NonNull
    protected String getPluginName() {
        return "com.android.application";
    }

    @Override
    @NonNull
    protected String getReleaseJavacTaskName() {
        return "compileReleaseJavaWithJavac";
=======
public class AppPluginDslTest {

    @Rule public TemporaryFolder projectDirectory = new TemporaryFolder();

    protected AppPlugin plugin;
    protected AppExtension android;
    protected Project project;
    protected VariantChecker checker;

    @Before
    public void setUp() throws Exception {
        TestProjects.Plugin myPlugin = TestProjects.Plugin.APP;
        project =
                TestProjects.builder(projectDirectory.newFolder("project").toPath())
                        .withPlugin(myPlugin)
                        .build();

        android = (AppExtension) project.getExtensions().getByType(myPlugin.getExtensionClass());
        android.setCompileSdkVersion(TestConstants.COMPILE_SDK_VERSION);
        android.setBuildToolsVersion(TestConstants.BUILD_TOOL_VERSION);
        plugin = (AppPlugin) project.getPlugins().getPlugin(myPlugin.getPluginClass());
        checker = VariantCheckers.createAppChecker(android);
>>>>>>> 191189bc
    }

    @Test
    public void testGeneratedDensities() throws Exception {
        Eval.me(
                "project",
                project,
                "\n"
                        + "project.android {\n"
                        + "    flavorDimensions 'foo'\n"
                        + "    productFlavors {\n"
                        + "        f1 {\n"
                        + "        }\n"
                        + "\n"
                        + "        f2  {\n"
                        + "            vectorDrawables {\n"
                        + "                generatedDensities 'ldpi'\n"
                        + "                generatedDensities += ['mdpi']\n"
                        + "            }\n"
                        + "        }\n"
                        + "\n"
                        + "        f3 {\n"
                        + "            vectorDrawables {\n"
                        + "                generatedDensities = defaultConfig.generatedDensities - ['ldpi', 'mdpi']\n"
                        + "            }\n"
                        + "        }\n"
                        + "\n"
                        + "        f4.vectorDrawables.generatedDensities = []\n"
                        + "\n"
                        + "        oldSyntax {\n"
                        + "            generatedDensities = ['ldpi']\n"
                        + "        }\n"
                        + "    }\n"
                        + "}\n");
        plugin.createAndroidTasks(false);

        checkGeneratedDensities(
                "mergeF1DebugResources", "ldpi", "mdpi", "hdpi", "xhdpi", "xxhdpi", "xxxhdpi");
        checkGeneratedDensities("mergeF2DebugResources", "ldpi", "mdpi");
        checkGeneratedDensities("mergeF3DebugResources", "hdpi", "xhdpi", "xxhdpi", "xxxhdpi");
        checkGeneratedDensities("mergeF4DebugResources");
        checkGeneratedDensities("mergeOldSyntaxDebugResources", "ldpi");
    }

    @Test
    public void testUseSupportLibrary_default() throws Exception {
        plugin.createAndroidTasks(false);

        assertThat(getTask("mergeDebugResources", MergeResources.class).isDisableVectorDrawables())
                .isFalse();
    }

    @Test
    public void testUseSupportLibrary_flavors() throws Exception {

        Eval.me(
                "project",
                project,
                "\n"
                        + "project.android {\n"
                        + "\n"
                        + "    flavorDimensions 'foo'\n"
                        + "    productFlavors {\n"
                        + "        f1 {\n"
                        + "        }\n"
                        + "\n"
                        + "        f2  {\n"
                        + "            vectorDrawables {\n"
                        + "                useSupportLibrary true\n"
                        + "            }\n"
                        + "        }\n"
                        + "\n"
                        + "        f3 {\n"
                        + "            vectorDrawables {\n"
                        + "                useSupportLibrary = false\n"
                        + "            }\n"
                        + "        }\n"
                        + "    }\n"
                        + "}\n");
        plugin.createAndroidTasks(false);

        assertThat(
                        getTask("mergeF1DebugResources", MergeResources.class)
                                .isDisableVectorDrawables())
                .isFalse();
        assertThat(
                        getTask("mergeF2DebugResources", MergeResources.class)
                                .isDisableVectorDrawables())
                .isTrue();
        assertThat(
                        getTask("mergeF3DebugResources", MergeResources.class)
                                .isDisableVectorDrawables())
                .isFalse();
    }

    private void checkGeneratedDensities(String taskName, String... densities) {
        MergeResources mergeResources = getTask(taskName, MergeResources.class);
        assertThat(mergeResources.getGeneratedDensities())
                .containsExactlyElementsIn(Arrays.asList(densities));
    }

<<<<<<< HEAD
    public void testPostprocessingBlock_noActions() throws Exception {
        BuildType release = android.getBuildTypes().getByName("release");
        release.getPostprocessing().setCodeShrinker("proguard");

        plugin.createAndroidTasks(false);

        assertThat(project.getTasks().getNames())
                .doesNotContain("transformClassesAndResourcesWithProguardForRelease");
    }

    public void testPostprocessingBlock_proguard() throws Exception {
        BuildType release = android.getBuildTypes().getByName("release");
        release.getPostprocessing().setRemoveUnusedCode(true);

        plugin.createAndroidTasks(false);

        assertThat(project.getTasks().getNames())
                .contains("transformClassesAndResourcesWithProguardForRelease");
    }

    public void testPostprocessingBlock_justObfuscate() throws Exception {
        BuildType release = android.getBuildTypes().getByName("release");
        release.getPostprocessing().setObfuscate(true);

        plugin.createAndroidTasks(false);

        assertThat(project.getTasks().getNames())
                .contains("transformClassesAndResourcesWithProguardForRelease");
    }

    public void testPostprocessingBlock_builtInShrinker() throws Exception {
        PostprocessingOptions postprocessing =
                android.getBuildTypes().getByName("release").getPostprocessing();
        postprocessing.setRemoveUnusedCode(true);
        postprocessing.setCodeShrinker("android_gradle");

        assertThat(postprocessing.getCodeShrinker()).isEqualTo("android_gradle");

        plugin.createAndroidTasks(false);

        assertThat(project.getTasks().getNames())
                .contains("transformClassesWithAndroidGradleClassShrinkerForRelease");
    }

    public void testPostprocessingBlock_mixingDsls_newOld() throws Exception {
        BuildType release = android.getBuildTypes().getByName("release");
        release.getPostprocessing().setCodeShrinker("android_gradle");

        try {
            release.setMinifyEnabled(true);
            Assert.fail();
        } catch (Exception e) {
            assertThat(e.getMessage()).contains("setMinifyEnabled");
        }
    }

    public void testPostprocessingBlock_mixingDsls_oldNew() throws Exception {
        BuildType release = android.getBuildTypes().getByName("release");
        release.setMinifyEnabled(true);

        try {
            release.getPostprocessing().setCodeShrinker("android_gradle");
            Assert.fail();
        } catch (Exception e) {
            assertThat(e.getMessage()).contains("setMinifyEnabled");
        }
    }

    public void testPostprocessingBlock_validating() throws Exception {
        PostprocessingOptions postprocessing =
                android.getBuildTypes().getByName("release").getPostprocessing();
        postprocessing.setCodeShrinker("android_gradle");
        postprocessing.setRemoveUnusedCode(true);
        postprocessing.setObfuscate(true);

        try {
            plugin.createAndroidTasks(false);
            Assert.fail();
        } catch (Exception e) {
            assertThat(e.getMessage()).contains("does not support obfuscating");
        }
    }

    public void testPostprocessingBlock_resourceShrinker() throws Exception {
        PostprocessingOptions postprocessing =
                android.getBuildTypes().getByName("release").getPostprocessing();
        postprocessing.setCodeShrinker("android_gradle");
        postprocessing.setRemoveUnusedCode(true);
        postprocessing.setRemoveUnusedResources(true);

        plugin.createAndroidTasks(false);

        assertThat(project.getTasks().getNames())
                .containsAllOf(
                        "transformClassesWithAndroidGradleClassShrinkerForRelease",
                        "transformClassesWithShrinkResForRelease");
    }

    public void testPostprocessingBlock_noCodeShrinking() throws Exception {
        PostprocessingOptions postprocessing =
                android.getBuildTypes().getByName("release").getPostprocessing();
        postprocessing.setCodeShrinker("android_gradle");
        postprocessing.setRemoveUnusedCode(false);
        postprocessing.setRemoveUnusedResources(true);

        try {
            plugin.createAndroidTasks(false);
        } catch (Exception e) {
            assertThat(e.getMessage()).contains("requires unused code shrinking");
        }
    }

    public void testPostprocessingBlock_noCodeShrinking_oldDsl() throws Exception {
        BuildType release = android.getBuildTypes().getByName("release");
        release.setShrinkResources(true);

        try {
            plugin.createAndroidTasks(false);
        } catch (Exception e) {
            assertThat(e.getMessage()).contains("requires unused code shrinking");
        }
    }

    public void testPostprocessingBlock_initWith() throws Exception {
        BuildType debug = android.getBuildTypes().getByName("debug");
        BuildType release = android.getBuildTypes().getByName("release");

        debug.setMinifyEnabled(true);
        release.getPostprocessing().setRemoveUnusedCode(true);

        BuildType debugCopy = android.getBuildTypes().create("debugCopy");
        debugCopy.initWith(debug);

        BuildType releaseCopy = android.getBuildTypes().create("releaseCopy");
        releaseCopy.initWith(release);
=======
    protected <T> T getTask(String name, @SuppressWarnings("unused") Class<T> klass) {
        //noinspection unchecked
        return (T) project.getTasks().getByName(name);
>>>>>>> 191189bc
    }
}<|MERGE_RESOLUTION|>--- conflicted
+++ resolved
@@ -18,133 +18,23 @@
 
 import static com.google.common.truth.Truth.assertThat;
 
-<<<<<<< HEAD
-import com.android.annotations.NonNull;
-import com.android.build.gradle.api.ApkVariant;
-import com.android.build.gradle.api.ApkVariantOutput;
-import com.android.build.gradle.api.ApplicationVariant;
-import com.android.build.gradle.api.BaseVariantOutput;
-import com.android.build.gradle.api.TestVariant;
 import com.android.build.gradle.internal.dsl.BuildType;
 import com.android.build.gradle.internal.dsl.PostprocessingOptions;
-=======
 import com.android.build.gradle.internal.fixture.TestConstants;
 import com.android.build.gradle.internal.fixture.TestProjects;
 import com.android.build.gradle.internal.fixture.VariantChecker;
 import com.android.build.gradle.internal.fixture.VariantCheckers;
->>>>>>> 191189bc
 import com.android.build.gradle.tasks.MergeResources;
 import groovy.util.Eval;
 import java.util.Arrays;
 import org.gradle.api.Project;
+import org.junit.Assert;
 import org.junit.Before;
 import org.junit.Rule;
 import org.junit.Test;
 import org.junit.rules.TemporaryFolder;
 
 /** Tests for the public DSL of the App plugin ("android") */
-<<<<<<< HEAD
-public class AppPluginDslTest
-        extends AbstractAppPluginDslTest<AppPlugin, AppExtension, ApplicationVariant> {
-
-    private static void checkTasks(@NonNull ApkVariant variant) {
-        boolean isTestVariant = variant instanceof TestVariant;
-
-        assertNotNull(variant.getAidlCompile());
-        assertNotNull(variant.getMergeResources());
-        assertNotNull(variant.getMergeAssets());
-        assertNotNull(variant.getGenerateBuildConfig());
-        assertNotNull(variant.getJavaCompiler());
-        assertNotNull(variant.getProcessJavaResources());
-        assertNotNull(variant.getAssemble());
-        assertNotNull(variant.getUninstall());
-
-        for (BaseVariantOutput baseVariantOutput : variant.getOutputs()) {
-            Assert.assertTrue(baseVariantOutput instanceof ApkVariantOutput);
-            ApkVariantOutput apkVariantOutput = (ApkVariantOutput) baseVariantOutput;
-            assertNotNull(apkVariantOutput.getProcessManifest());
-            assertNotNull(apkVariantOutput.getProcessResources());
-            assertNotNull(apkVariantOutput.getPackageApplication());
-        }
-
-        if (variant.isSigningReady()) {
-            assertNotNull(variant.getInstall());
-
-            for (BaseVariantOutput baseVariantOutput : variant.getOutputs()) {
-                ApkVariantOutput apkVariantOutput = (ApkVariantOutput) baseVariantOutput;
-
-                // Check if we did the right thing, depending on the default value of the flag.
-                Assert.assertNotNull(apkVariantOutput.getZipAlign());
-            }
-
-        } else {
-            Assert.assertNull(variant.getInstall());
-        }
-
-        if (isTestVariant) {
-            TestVariant testVariant = DefaultGroovyMethods.asType(variant, TestVariant.class);
-            assertNotNull(testVariant.getConnectedInstrumentTest());
-            assertNotNull(testVariant.getTestedVariant());
-        }
-    }
-
-    @Override
-    @NonNull
-    protected DomainObjectSet<TestVariant> getTestVariants() {
-        return android.getTestVariants();
-    }
-
-    @NonNull
-    @Override
-    protected DomainObjectSet<ApplicationVariant> getVariants() {
-        return android.getApplicationVariants();
-    }
-
-    @Override
-    @NonNull
-    protected Class<AppPlugin> getPluginClass() {
-        return AppPlugin.class;
-    }
-
-    @Override
-    @NonNull
-    protected Class<AppExtension> getExtensionClass() {
-        return AppExtension.class;
-    }
-
-    @Override
-    protected void checkTestedVariant(
-            @NonNull String variantName,
-            @NonNull String testedVariantName,
-            @NonNull Collection<ApplicationVariant> variants,
-            @NonNull Set<TestVariant> testVariants) {
-        ApplicationVariant variant = findVariant(variants, variantName);
-        assertNotNull(variant.getTestVariant());
-        assertEquals(testedVariantName, variant.getTestVariant().getName());
-        assertEquals(variant.getTestVariant(), findVariantMaybe(testVariants, testedVariantName));
-        checkTasks(variant);
-        checkTasks(variant.getTestVariant());
-    }
-
-    @Override
-    protected void checkNonTestedVariant(
-            @NonNull String variantName, @NonNull Set<ApplicationVariant> variants) {
-        ApplicationVariant variant = findVariant(variants, variantName);
-        Assert.assertNull(variant.getTestVariant());
-        checkTasks(variant);
-    }
-
-    @Override
-    @NonNull
-    protected String getPluginName() {
-        return "com.android.application";
-    }
-
-    @Override
-    @NonNull
-    protected String getReleaseJavacTaskName() {
-        return "compileReleaseJavaWithJavac";
-=======
 public class AppPluginDslTest {
 
     @Rule public TemporaryFolder projectDirectory = new TemporaryFolder();
@@ -167,7 +57,6 @@
         android.setBuildToolsVersion(TestConstants.BUILD_TOOL_VERSION);
         plugin = (AppPlugin) project.getPlugins().getPlugin(myPlugin.getPluginClass());
         checker = VariantCheckers.createAppChecker(android);
->>>>>>> 191189bc
     }
 
     @Test
@@ -263,13 +152,7 @@
                 .isFalse();
     }
 
-    private void checkGeneratedDensities(String taskName, String... densities) {
-        MergeResources mergeResources = getTask(taskName, MergeResources.class);
-        assertThat(mergeResources.getGeneratedDensities())
-                .containsExactlyElementsIn(Arrays.asList(densities));
-    }
-
-<<<<<<< HEAD
+    @Test
     public void testPostprocessingBlock_noActions() throws Exception {
         BuildType release = android.getBuildTypes().getByName("release");
         release.getPostprocessing().setCodeShrinker("proguard");
@@ -280,6 +163,7 @@
                 .doesNotContain("transformClassesAndResourcesWithProguardForRelease");
     }
 
+    @Test
     public void testPostprocessingBlock_proguard() throws Exception {
         BuildType release = android.getBuildTypes().getByName("release");
         release.getPostprocessing().setRemoveUnusedCode(true);
@@ -290,6 +174,7 @@
                 .contains("transformClassesAndResourcesWithProguardForRelease");
     }
 
+    @Test
     public void testPostprocessingBlock_justObfuscate() throws Exception {
         BuildType release = android.getBuildTypes().getByName("release");
         release.getPostprocessing().setObfuscate(true);
@@ -300,6 +185,7 @@
                 .contains("transformClassesAndResourcesWithProguardForRelease");
     }
 
+    @Test
     public void testPostprocessingBlock_builtInShrinker() throws Exception {
         PostprocessingOptions postprocessing =
                 android.getBuildTypes().getByName("release").getPostprocessing();
@@ -314,6 +200,7 @@
                 .contains("transformClassesWithAndroidGradleClassShrinkerForRelease");
     }
 
+    @Test
     public void testPostprocessingBlock_mixingDsls_newOld() throws Exception {
         BuildType release = android.getBuildTypes().getByName("release");
         release.getPostprocessing().setCodeShrinker("android_gradle");
@@ -326,6 +213,7 @@
         }
     }
 
+    @Test
     public void testPostprocessingBlock_mixingDsls_oldNew() throws Exception {
         BuildType release = android.getBuildTypes().getByName("release");
         release.setMinifyEnabled(true);
@@ -338,6 +226,7 @@
         }
     }
 
+    @Test
     public void testPostprocessingBlock_validating() throws Exception {
         PostprocessingOptions postprocessing =
                 android.getBuildTypes().getByName("release").getPostprocessing();
@@ -353,6 +242,7 @@
         }
     }
 
+    @Test
     public void testPostprocessingBlock_resourceShrinker() throws Exception {
         PostprocessingOptions postprocessing =
                 android.getBuildTypes().getByName("release").getPostprocessing();
@@ -368,6 +258,7 @@
                         "transformClassesWithShrinkResForRelease");
     }
 
+    @Test
     public void testPostprocessingBlock_noCodeShrinking() throws Exception {
         PostprocessingOptions postprocessing =
                 android.getBuildTypes().getByName("release").getPostprocessing();
@@ -382,6 +273,7 @@
         }
     }
 
+    @Test
     public void testPostprocessingBlock_noCodeShrinking_oldDsl() throws Exception {
         BuildType release = android.getBuildTypes().getByName("release");
         release.setShrinkResources(true);
@@ -393,6 +285,7 @@
         }
     }
 
+    @Test
     public void testPostprocessingBlock_initWith() throws Exception {
         BuildType debug = android.getBuildTypes().getByName("debug");
         BuildType release = android.getBuildTypes().getByName("release");
@@ -405,10 +298,16 @@
 
         BuildType releaseCopy = android.getBuildTypes().create("releaseCopy");
         releaseCopy.initWith(release);
-=======
+    }
+
+    private void checkGeneratedDensities(String taskName, String... densities) {
+        MergeResources mergeResources = getTask(taskName, MergeResources.class);
+        assertThat(mergeResources.getGeneratedDensities())
+                .containsExactlyElementsIn(Arrays.asList(densities));
+    }
+
     protected <T> T getTask(String name, @SuppressWarnings("unused") Class<T> klass) {
         //noinspection unchecked
         return (T) project.getTasks().getByName(name);
->>>>>>> 191189bc
     }
 }
--- conflicted
+++ resolved
@@ -170,18 +170,8 @@
     }
 
     @Test
-<<<<<<< HEAD
-    fun testMinifiedDoesNotUseNewPipeline() {
-        project.file("config.pro").writeText("-keep class *")
-        project.buildFile.appendText(
-            """
-            |android.buildTypes.debug.minifyEnabled true
-            |android.buildTypes.debug.proguardFiles file('config.pro')""".trimMargin()
-        )
-=======
     fun testDesugaringDoesUseNewPipeline() {
         project.buildFile.appendText("\nandroid.compileOptions.targetCompatibility 1.8")
->>>>>>> 86bcd624
         val result = executor().run("assembleDebug")
         assertThat(result.tasks).containsAllIn(listOf(":mergeExtDexDebug", ":mergeDexDebug"))
     }

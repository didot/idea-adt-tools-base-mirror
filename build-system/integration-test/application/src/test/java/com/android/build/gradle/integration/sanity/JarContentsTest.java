/*
 * Copyright (C) 2017 The Android Open Source Project
 *
 * Licensed under the Apache License, Version 2.0 (the "License");
 * you may not use this file except in compliance with the License.
 * You may obtain a copy of the License at
 *
 *      http://www.apache.org/licenses/LICENSE-2.0
 *
 * Unless required by applicable law or agreed to in writing, software
 * distributed under the License is distributed on an "AS IS" BASIS,
 * WITHOUT WARRANTIES OR CONDITIONS OF ANY KIND, either express or implied.
 * See the License for the specific language governing permissions and
 * limitations under the License.
 */

package com.android.build.gradle.integration.sanity;

import com.android.builder.model.Version;
import com.android.testutils.TestUtils;
import com.android.utils.FileUtils;
import com.google.common.base.Splitter;
import com.google.common.collect.ImmutableSet;
import com.google.common.collect.ImmutableSetMultimap;
import com.google.common.collect.Multimaps;
import com.google.common.collect.SetMultimap;
import com.google.common.truth.Expect;
import java.io.BufferedInputStream;
import java.io.File;
import java.io.FilterInputStream;
import java.io.IOException;
import java.io.InputStream;
import java.nio.file.FileSystems;
import java.nio.file.Files;
import java.nio.file.Path;
import java.nio.file.Paths;
import java.util.ArrayList;
import java.util.Collections;
import java.util.HashSet;
import java.util.List;
import java.util.Set;
import java.util.stream.Collectors;
import java.util.zip.ZipEntry;
import java.util.zip.ZipInputStream;
import org.junit.Rule;
import org.junit.Test;

/** Checks what we distribute in our jars. */
public class JarContentsTest {

    private static final Set<String> LICENSE_NAMES =
            ImmutableSet.of("NOTICE", "NOTICE.txt", "LICENSE");

    private static final String EXTERNAL_DEPS = "/com/android/tools/external/";

    private static final String GMAVEN_ZIP = "tools/base/gmaven.zip";
    private static final String JAVALIBMODELBUILDER_ZIP = "tools/base/java-lib-model-builder.zip";

    private static final SetMultimap<String, String> EXPECTED;

    private static final String R8_NAMESPACE = "com/android/tools/r8/";
    private static final String R8_PACKAGE_PREFIX = "com.android.tools.r8";

    static {
        // Useful command for getting these lists:
        // unzip -l path/to.jar | grep -v ".class$" | tail -n +4 | head -n -2 | cut -c 31- | sort -f | awk '{print "\"" $0 "\"," }'

        ImmutableSetMultimap.Builder<String, String> expected = ImmutableSetMultimap.builder();
        expected.putAll(
                "com/android/tools/ddms/ddmlib",
                "com/",
                "com/android/",
                "com/android/ddmlib/",
                "com/android/ddmlib/jdwp/",
                "com/android/ddmlib/jdwp/packets/",
                "com/android/ddmlib/log/",
                "com/android/ddmlib/logcat/",
                "com/android/ddmlib/testrunner/",
                "com/android/ddmlib/utils/",
                "META-INF/",
                "META-INF/MANIFEST.MF",
                "NOTICE");
        expected.putAll(
                "com/android/tools/testutils",
                "com/",
                "com/android/",
                "com/android/testutils/",
                "com/android/testutils/apk/",
                "com/android/testutils/classloader/",
                "com/android/testutils/concurrency/",
                "com/android/testutils/diff/",
                "com/android/testutils/filesystemdiff/",
                "com/android/testutils/internal/",
                "com/android/testutils/truth/",
                "META-INF/",
                "META-INF/MANIFEST.MF",
                "NOTICE");
        expected.putAll(
                "com/android/tools/build/gradle-api",
                "com/",
                "com/android/",
                "com/android/build/",
                "com/android/build/api/",
                "com/android/build/api/artifact/",
                "com/android/build/api/attributes/",
                "com/android/build/api/dsl/",
                "com/android/build/api/dsl/extension/",
                "com/android/build/api/dsl/model/",
                "com/android/build/api/dsl/options/",
                "com/android/build/api/dsl/variant/",
                "com/android/build/api/sourcesets/",
                "com/android/build/api/transform/",
                "com/android/build/api/variant/",
                "META-INF/",
                "META-INF/MANIFEST.MF",
                "NOTICE");
        expected.putAll(
                "com/android/tools/build/builder-test-api",
                "com/",
                "com/android/",
                "com/android/builder/",
                "com/android/builder/testing/",
                "com/android/builder/testing/api/",
                "META-INF/",
                "META-INF/MANIFEST.MF",
                "NOTICE");
        expected.putAll(
                "com/android/tools/build/builder-model",
                "com/",
                "com/android/",
                "com/android/build/",
                "com/android/builder/",
                "com/android/builder/model/",
                "com/android/builder/model/level2/",
                "com/android/builder/model/version.properties",
                "META-INF/",
                "META-INF/MANIFEST.MF",
                "NOTICE");
        expected.putAll(
                "com/android/tools/build/apkzlib",
                "com/",
                "com/android/",
                "com/android/tools/",
                "com/android/tools/build/",
                "com/android/tools/build/apkzlib/",
                "com/android/tools/build/apkzlib/bytestorage/",
                "com/android/tools/build/apkzlib/sign/",
                "com/android/tools/build/apkzlib/utils/",
                "com/android/tools/build/apkzlib/zfile/",
                "com/android/tools/build/apkzlib/zip/",
                "com/android/tools/build/apkzlib/zip/compress/",
                "com/android/tools/build/apkzlib/zip/utils/",
                "META-INF/",
                "META-INF/MANIFEST.MF",
                "NOTICE");
        expected.putAll(
                "com/android/tools/build/aapt2:windows",
                "aapt2.exe",
                "libwinpthread-1.dll",
                "META-INF/",
                "META-INF/MANIFEST.MF",
                "NOTICE");
        expected.putAll(
                "com/android/tools/build/aapt2:osx",
                "aapt2",
                "META-INF/",
                "META-INF/MANIFEST.MF",
                "NOTICE");
        expected.putAll(
                "com/android/tools/build/aapt2:linux",
                "aapt2",
                "META-INF/",
                "META-INF/MANIFEST.MF",
                "NOTICE");
        expected.putAll(
                "com/android/tools/build/builder",
                "com/",
                "com/android/",
                "com/android/builder/",
                "com/android/builder/aar/",
                "com/android/builder/compiling/",
                "com/android/builder/core/",
                "com/android/builder/dependency/",
                "com/android/builder/dependency/level2/",
                "com/android/builder/desugaring/",
                "com/android/builder/dexing/",
                "com/android/builder/dexing/r8/",
                "com/android/builder/errors/",
                "com/android/builder/files/",
                "com/android/builder/internal/",
                "com/android/builder/internal/aapt/",
                "com/android/builder/internal/aapt/v2/",
                "com/android/builder/internal/AndroidManifest.template",
                "com/android/builder/internal/compiler/",
                "com/android/builder/internal/incremental/",
                "com/android/builder/internal/packaging/",
                "com/android/builder/internal/testing/",
                "com/android/builder/merge/",
                "com/android/builder/multidex/",
                "com/android/builder/packaging/",
                "com/android/builder/png/",
                "com/android/builder/profile/",
                "com/android/builder/sdk/",
                "com/android/builder/signing/",
                "com/android/builder/symbols/",
                "com/android/builder/tasks/",
                "com/android/builder/testing/",
                "com/android/builder/utils/",
                "com/android/dex/",
                "com/android/dex/util/",
                "com/android/dx/",
                "com/android/dx/cf/",
                "com/android/dx/cf/attrib/",
                "com/android/dx/cf/code/",
                "com/android/dx/cf/cst/",
                "com/android/dx/cf/direct/",
                "com/android/dx/cf/iface/",
                "com/android/dx/command/",
                "com/android/dx/command/annotool/",
                "com/android/dx/command/dexer/",
                "com/android/dx/command/dump/",
                "com/android/dx/command/findusages/",
                "com/android/dx/command/grep/",
                "com/android/dx/dex/",
                "com/android/dx/dex/cf/",
                "com/android/dx/dex/code/",
                "com/android/dx/dex/code/form/",
                "com/android/dx/dex/file/",
                "com/android/dx/io/",
                "com/android/dx/io/instructions/",
                "com/android/dx/merge/",
                "com/android/dx/rop/",
                "com/android/dx/rop/annotation/",
                "com/android/dx/rop/code/",
                "com/android/dx/rop/cst/",
                "com/android/dx/rop/type/",
                "com/android/dx/ssa/",
                "com/android/dx/ssa/back/",
                "com/android/dx/util/",
                "com/android/multidex/",
                "com/android/tools/",
                R8_NAMESPACE,
                "LICENSE",
                "desugar_deploy.jar",
                "desugar_deploy.jar:com/",
                "desugar_deploy.jar:com/google/",
                "desugar_deploy.jar:com/google/common/",
                "desugar_deploy.jar:com/google/common/annotations/",
                "desugar_deploy.jar:com/google/common/base/",
                "desugar_deploy.jar:com/google/common/base/internal/",
                "desugar_deploy.jar:com/google/common/cache/",
                "desugar_deploy.jar:com/google/common/collect/",
                "desugar_deploy.jar:com/google/common/escape/",
                "desugar_deploy.jar:com/google/common/eventbus/",
                "desugar_deploy.jar:com/google/common/graph/",
                "desugar_deploy.jar:com/google/common/hash/",
                "desugar_deploy.jar:com/google/common/html/",
                "desugar_deploy.jar:com/google/common/io/",
                "desugar_deploy.jar:com/google/common/math/",
                "desugar_deploy.jar:com/google/common/net/",
                "desugar_deploy.jar:com/google/common/primitives/",
                "desugar_deploy.jar:com/google/common/reflect/",
                "desugar_deploy.jar:com/google/common/util/",
                "desugar_deploy.jar:com/google/common/util/concurrent/",
                "desugar_deploy.jar:com/google/common/xml/",
                "desugar_deploy.jar:com/google/devtools/",
                "desugar_deploy.jar:com/google/devtools/build/",
                "desugar_deploy.jar:com/google/devtools/build/android/",
                "desugar_deploy.jar:com/google/devtools/build/android/desugar/",
                "desugar_deploy.jar:com/google/devtools/build/android/desugar/io/",
                "desugar_deploy.jar:com/google/devtools/build/android/desugar/scan/",
                "desugar_deploy.jar:com/google/devtools/common/",
                "desugar_deploy.jar:com/google/devtools/common/options/",
                "desugar_deploy.jar:com/google/devtools/common/options/processor/",
                "desugar_deploy.jar:com/google/thirdparty/",
                "desugar_deploy.jar:com/google/thirdparty/publicsuffix/",
                "desugar_deploy.jar:META-INF/",
                "desugar_deploy.jar:META-INF/MANIFEST.MF",
                "desugar_deploy.jar:META-INF/maven/",
                "desugar_deploy.jar:META-INF/maven/com.google.guava/",
                "desugar_deploy.jar:META-INF/maven/com.google.guava/guava/",
                "desugar_deploy.jar:META-INF/maven/com.google.guava/guava/pom.properties",
                "desugar_deploy.jar:META-INF/maven/com.google.guava/guava/pom.xml",
                "desugar_deploy.jar:org/",
                "desugar_deploy.jar:org/objectweb/",
                "desugar_deploy.jar:org/objectweb/asm/",
                "desugar_deploy.jar:org/objectweb/asm/commons/",
                "desugar_deploy.jar:org/objectweb/asm/signature/",
                "desugar_deploy.jar:org/objectweb/asm/tree/",
                "libthrowable_extension.jar",
                "libthrowable_extension.jar:com/",
                "libthrowable_extension.jar:com/google/",
                "libthrowable_extension.jar:com/google/devtools/",
                "libthrowable_extension.jar:com/google/devtools/build/",
                "libthrowable_extension.jar:com/google/devtools/build/android/",
                "libthrowable_extension.jar:com/google/devtools/build/android/desugar/",
                "libthrowable_extension.jar:com/google/devtools/build/android/desugar/runtime/",
                "libthrowable_extension.jar:META-INF/",
                "libthrowable_extension.jar:META-INF/MANIFEST.MF",
                "META-INF/",
                "META-INF/MANIFEST.MF",
                "META-INF/services/",
                "META-INF/services/" + R8_PACKAGE_PREFIX,
                "NOTICE",
                "r8-version.properties");
        expected.putAll(
                "com/android/tools/build/manifest-merger",
                "com/",
                "com/android/",
                "com/android/manifmerger/",
                "META-INF/",
                "META-INF/MANIFEST.MF",
                "NOTICE");
        expected.putAll(
                "com/android/tools/build/apksig",
                "com/",
                "com/android/",
                "com/android/apksig/",
                "com/android/apksig/apk/",
                "com/android/apksig/internal/",
                "com/android/apksig/internal/apk/",
                "com/android/apksig/internal/apk/v1/",
                "com/android/apksig/internal/apk/v2/",
                "com/android/apksig/internal/apk/v3/",
                "com/android/apksig/internal/asn1/",
                "com/android/apksig/internal/asn1/ber/",
                "com/android/apksig/internal/jar/",
                "com/android/apksig/internal/pkcs7/",
                "com/android/apksig/internal/util/",
                "com/android/apksig/internal/x509/",
                "com/android/apksig/internal/zip/",
                "com/android/apksig/util/",
                "com/android/apksig/zip/",
                "LICENSE",
                "META-INF/",
                "META-INF/MANIFEST.MF");
        expected.putAll(
                "com/android/tools/build/gradle",
                "com/",
                "com/android/",
                "com/android/build/",
                "com/android/build/gradle/",
                "com/android/build/gradle/api/",
                "com/android/build/gradle/external/",
                "com/android/build/gradle/external/cmake/",
                "com/android/build/gradle/external/cmake/server/",
                "com/android/build/gradle/external/cmake/server/receiver/",
                "com/android/build/gradle/external/gnumake/",
                "com/android/build/gradle/internal/",
                "com/android/build/gradle/internal/aapt/",
                "com/android/build/gradle/internal/annotations/",
                "com/android/build/gradle/internal/api/",
                "com/android/build/gradle/internal/api/artifact/",
                "com/android/build/gradle/internal/api/dsl/",
                "com/android/build/gradle/internal/api/dsl/extensions/",
                "com/android/build/gradle/internal/api/dsl/model/",
                "com/android/build/gradle/internal/api/dsl/options/",
                "com/android/build/gradle/internal/api/dsl/sealing/",
                "com/android/build/gradle/internal/api/dsl/variant/",
                "com/android/build/gradle/internal/api/sourcesets/",
                "com/android/build/gradle/internal/core/",
                "com/android/build/gradle/internal/coverage/",
                "com/android/build/gradle/internal/crash/",
                "com/android/build/gradle/internal/cxx/",
                "com/android/build/gradle/internal/cxx/cmake/",
                "com/android/build/gradle/internal/cxx/configure/",
                "com/android/build/gradle/internal/cxx/json/",
                "com/android/build/gradle/internal/cxx/logging/",
                "com/android/build/gradle/internal/cxx/model/",
                "com/android/build/gradle/internal/cxx/process/",
                "com/android/build/gradle/internal/cxx/services/",
                "com/android/build/gradle/internal/cxx/stripping/",
                "com/android/build/gradle/internal/dependency/",
                "com/android/build/gradle/internal/dsl/",
                "com/android/build/gradle/internal/errors/",
                "com/android/build/gradle/internal/feature/",
                "com/android/build/gradle/internal/ide/",
                "com/android/build/gradle/internal/ide/dependencies/",
                "com/android/build/gradle/internal/ide/level2/",
                "com/android/build/gradle/internal/incremental/",
                "com/android/build/gradle/internal/matcher/",
                "com/android/build/gradle/internal/model/",
                "com/android/build/gradle/internal/ndk/",
                "com/android/build/gradle/internal/packaging/",
                "com/android/build/gradle/internal/pipeline/",
                "com/android/build/gradle/internal/plugin/",
                "com/android/build/gradle/internal/plugins/",
                "com/android/build/gradle/internal/process/",
                "com/android/build/gradle/internal/profile/",
                "com/android/build/gradle/internal/publishing/",
                "com/android/build/gradle/internal/res/",
                "com/android/build/gradle/internal/res/aapt2_version.properties",
                "com/android/build/gradle/internal/res/namespaced/",
                "com/android/build/gradle/internal/scope/",
                "com/android/build/gradle/internal/tasks/",
                "com/android/build/gradle/internal/tasks/databinding/",
                "com/android/build/gradle/internal/tasks/factory/",
                "com/android/build/gradle/internal/tasks/featuresplit/",
                "com/android/build/gradle/internal/tasks/manifest/",
                "com/android/build/gradle/internal/tasks/structureplugin/",
                "com/android/build/gradle/internal/test/",
                "com/android/build/gradle/internal/test/report/",
                "com/android/build/gradle/internal/test/report/base-style.css",
                "com/android/build/gradle/internal/test/report/report.js",
                "com/android/build/gradle/internal/test/report/style.css",
                "com/android/build/gradle/internal/transforms/",
                "com/android/build/gradle/internal/utils/",
                "com/android/build/gradle/internal/variant/",
                "com/android/build/gradle/internal/variant2/",
                "com/android/build/gradle/internal/workeractions/",
                "com/android/build/gradle/options/",
                "com/android/build/gradle/proguard-common.txt",
                "com/android/build/gradle/proguard-header.txt",
                "com/android/build/gradle/proguard-optimizations.txt",
                "com/android/build/gradle/tasks/",
                "com/android/build/gradle/tasks/factory/",
                "com/android/tools/",
                "com/android/tools/build/",
                "com/android/tools/build/libraries/",
                "com/android/tools/build/libraries/metadata/",
                "META-INF/",
                "META-INF/MANIFEST.MF",
                "META-INF/gradle-plugins/",
                "META-INF/gradle-plugins/com.android.base.properties",
                "META-INF/gradle-plugins/android-library.properties",
                "META-INF/gradle-plugins/android.properties",
                "META-INF/gradle-plugins/android-reporting.properties",
                "META-INF/gradle-plugins/com.android.application.properties",
                "META-INF/gradle-plugins/com.android.debug.structure.properties",
                "META-INF/gradle-plugins/com.android.feature.properties",
                "META-INF/gradle-plugins/com.android.instantapp.properties",
                "META-INF/gradle-plugins/com.android.library.properties",
                "META-INF/gradle-plugins/com.android.lint.properties",
                "META-INF/gradle-plugins/com.android.test.properties",
                "META-INF/gradle-plugins/com.android.dynamic-feature.properties",
                "NOTICE");
        expected.putAll(
                "com/android/tools/sdk-common",
                "com/",
                "com/android/",
                "com/android/ide/",
                "com/android/ide/common/",
                "com/android/ide/common/blame/",
                "com/android/ide/common/blame/parser/",
                "com/android/ide/common/blame/parser/aapt/",
                "com/android/ide/common/blame/parser/util/",
                "com/android/ide/common/build/",
                "com/android/ide/common/caching/",
                "com/android/ide/common/fonts/",
                "com/android/ide/common/gradle/",
                "com/android/ide/common/gradle/model/",
                "com/android/ide/common/gradle/model/level2/",
                "com/android/ide/common/internal/",
                "com/android/ide/common/process/",
                "com/android/ide/common/rendering/",
                "com/android/ide/common/repository/",
                "com/android/ide/common/resources/",
                "com/android/ide/common/resources/configuration/",
                "com/android/ide/common/resources/deprecated/",
                "com/android/ide/common/resources/sampledata/",
                "com/android/ide/common/resources/usage/",
                "com/android/ide/common/sdk/",
                "com/android/ide/common/signing/",
                "com/android/ide/common/symbols/",
                "com/android/ide/common/util/",
                "com/android/ide/common/vectordrawable/",
                "com/android/ide/common/workers/",
                "com/android/ide/common/xml/",
                "com/android/instantapp/",
                "com/android/instantapp/provision/",
                "com/android/instantapp/run/",
                "com/android/instantapp/sdk/",
                "com/android/instantapp/utils/",
                "com/android/projectmodel/",
                "versions-offline/",
                "versions-offline/android/",
                "versions-offline/android/arch/",
                "versions-offline/android/arch/core/",
                "versions-offline/android/arch/core/group-index.xml",
                "versions-offline/android/arch/lifecycle/",
                "versions-offline/android/arch/lifecycle/group-index.xml",
                "versions-offline/android/arch/navigation/",
                "versions-offline/android/arch/navigation/group-index.xml",
                "versions-offline/android/arch/paging/",
                "versions-offline/android/arch/paging/group-index.xml",
                "versions-offline/android/arch/persistence/",
                "versions-offline/android/arch/persistence/group-index.xml",
                "versions-offline/android/arch/persistence/room/",
                "versions-offline/android/arch/persistence/room/group-index.xml",
                "versions-offline/android/arch/work/",
                "versions-offline/android/arch/work/group-index.xml",
                "versions-offline/androidx/",
                "versions-offline/androidx/activity/",
                "versions-offline/androidx/activity/group-index.xml",
                "versions-offline/androidx/annotation/",
                "versions-offline/androidx/annotation/group-index.xml",
                "versions-offline/androidx/appcompat/",
                "versions-offline/androidx/appcompat/group-index.xml",
                "versions-offline/androidx/arch/",
                "versions-offline/androidx/arch/core/",
                "versions-offline/androidx/arch/core/group-index.xml",
                "versions-offline/androidx/asynclayoutinflater/",
                "versions-offline/androidx/asynclayoutinflater/group-index.xml",
<<<<<<< HEAD
=======
                "versions-offline/androidx/benchmark/",
                "versions-offline/androidx/benchmark/group-index.xml",
>>>>>>> 86bcd624
                "versions-offline/androidx/biometric/",
                "versions-offline/androidx/biometric/group-index.xml",
                "versions-offline/androidx/browser/",
                "versions-offline/androidx/browser/group-index.xml",
                "versions-offline/androidx/camera/",
                "versions-offline/androidx/camera/group-index.xml",
                "versions-offline/androidx/car/",
                "versions-offline/androidx/car/group-index.xml",
                "versions-offline/androidx/cardview/",
                "versions-offline/androidx/cardview/group-index.xml",
                "versions-offline/androidx/collection/",
                "versions-offline/androidx/collection/group-index.xml",
                "versions-offline/androidx/concurrent/",
                "versions-offline/androidx/concurrent/group-index.xml",
                "versions-offline/androidx/constraintlayout/",
                "versions-offline/androidx/constraintlayout/group-index.xml",
                "versions-offline/androidx/contentpager/",
                "versions-offline/androidx/contentpager/group-index.xml",
                "versions-offline/androidx/coordinatorlayout/",
                "versions-offline/androidx/coordinatorlayout/group-index.xml",
                "versions-offline/androidx/core/",
                "versions-offline/androidx/core/group-index.xml",
                "versions-offline/androidx/cursoradapter/",
                "versions-offline/androidx/cursoradapter/group-index.xml",
                "versions-offline/androidx/customview/",
                "versions-offline/androidx/customview/group-index.xml",
                "versions-offline/androidx/databinding/",
                "versions-offline/androidx/databinding/group-index.xml",
                "versions-offline/androidx/documentfile/",
                "versions-offline/androidx/documentfile/group-index.xml",
                "versions-offline/androidx/drawerlayout/",
                "versions-offline/androidx/drawerlayout/group-index.xml",
                "versions-offline/androidx/dynamicanimation/",
                "versions-offline/androidx/dynamicanimation/group-index.xml",
                "versions-offline/androidx/emoji/",
                "versions-offline/androidx/emoji/group-index.xml",
                "versions-offline/androidx/enterprise/",
                "versions-offline/androidx/enterprise/group-index.xml",
                "versions-offline/androidx/exifinterface/",
                "versions-offline/androidx/exifinterface/group-index.xml",
                "versions-offline/androidx/fragment/",
                "versions-offline/androidx/fragment/group-index.xml",
                "versions-offline/androidx/gridlayout/",
                "versions-offline/androidx/gridlayout/group-index.xml",
                "versions-offline/androidx/heifwriter/",
                "versions-offline/androidx/heifwriter/group-index.xml",
                "versions-offline/androidx/interpolator/",
                "versions-offline/androidx/interpolator/group-index.xml",
                "versions-offline/androidx/leanback/",
                "versions-offline/androidx/leanback/group-index.xml",
                "versions-offline/androidx/legacy/",
                "versions-offline/androidx/legacy/group-index.xml",
                "versions-offline/androidx/lifecycle/",
                "versions-offline/androidx/lifecycle/group-index.xml",
                "versions-offline/androidx/loader/",
                "versions-offline/androidx/loader/group-index.xml",
                "versions-offline/androidx/localbroadcastmanager/",
                "versions-offline/androidx/localbroadcastmanager/group-index.xml",
                "versions-offline/androidx/media/",
                "versions-offline/androidx/media/group-index.xml",
                "versions-offline/androidx/media2/",
                "versions-offline/androidx/media2/group-index.xml",
                "versions-offline/androidx/mediarouter/",
                "versions-offline/androidx/mediarouter/group-index.xml",
                "versions-offline/androidx/multidex/",
                "versions-offline/androidx/multidex/group-index.xml",
                "versions-offline/androidx/navigation/",
                "versions-offline/androidx/navigation/group-index.xml",
                "versions-offline/androidx/paging/",
                "versions-offline/androidx/paging/group-index.xml",
                "versions-offline/androidx/palette/",
                "versions-offline/androidx/palette/group-index.xml",
                "versions-offline/androidx/percentlayout/",
                "versions-offline/androidx/percentlayout/group-index.xml",
                "versions-offline/androidx/preference/",
                "versions-offline/androidx/preference/group-index.xml",
                "versions-offline/androidx/print/",
                "versions-offline/androidx/print/group-index.xml",
                "versions-offline/androidx/recommendation/",
                "versions-offline/androidx/recommendation/group-index.xml",
                "versions-offline/androidx/recyclerview/",
                "versions-offline/androidx/recyclerview/group-index.xml",
                "versions-offline/androidx/remotecallback/",
                "versions-offline/androidx/remotecallback/group-index.xml",
                "versions-offline/androidx/room/",
                "versions-offline/androidx/room/group-index.xml",
                "versions-offline/androidx/savedstate/",
                "versions-offline/androidx/savedstate/group-index.xml",
                "versions-offline/androidx/security/",
                "versions-offline/androidx/security/group-index.xml",
                "versions-offline/androidx/sharetarget/",
                "versions-offline/androidx/sharetarget/group-index.xml",
                "versions-offline/androidx/slice/",
                "versions-offline/androidx/slice/group-index.xml",
                "versions-offline/androidx/slidingpanelayout/",
                "versions-offline/androidx/slidingpanelayout/group-index.xml",
                "versions-offline/androidx/sqlite/",
                "versions-offline/androidx/sqlite/group-index.xml",
                "versions-offline/androidx/swiperefreshlayout/",
                "versions-offline/androidx/swiperefreshlayout/group-index.xml",
                "versions-offline/androidx/test/",
                "versions-offline/androidx/test/espresso/",
                "versions-offline/androidx/test/espresso/group-index.xml",
                "versions-offline/androidx/test/espresso/idling/",
                "versions-offline/androidx/test/espresso/idling/group-index.xml",
                "versions-offline/androidx/test/ext/",
                "versions-offline/androidx/test/ext/group-index.xml",
                "versions-offline/androidx/test/group-index.xml",
                "versions-offline/androidx/test/janktesthelper/",
                "versions-offline/androidx/test/janktesthelper/group-index.xml",
                "versions-offline/androidx/test/services/",
                "versions-offline/androidx/test/services/group-index.xml",
                "versions-offline/androidx/test/uiautomator/",
                "versions-offline/androidx/test/uiautomator/group-index.xml",
                "versions-offline/androidx/textclassifier/",
                "versions-offline/androidx/textclassifier/group-index.xml",
                "versions-offline/androidx/transition/",
                "versions-offline/androidx/transition/group-index.xml",
                "versions-offline/androidx/tvprovider/",
                "versions-offline/androidx/tvprovider/group-index.xml",
                "versions-offline/androidx/vectordrawable/",
                "versions-offline/androidx/vectordrawable/group-index.xml",
                "versions-offline/androidx/versionedparcelable/",
                "versions-offline/androidx/versionedparcelable/group-index.xml",
                "versions-offline/androidx/viewpager/",
                "versions-offline/androidx/viewpager/group-index.xml",
                "versions-offline/androidx/viewpager2/",
                "versions-offline/androidx/viewpager2/group-index.xml",
                "versions-offline/androidx/wear/",
                "versions-offline/androidx/wear/group-index.xml",
                "versions-offline/androidx/webkit/",
                "versions-offline/androidx/webkit/group-index.xml",
                "versions-offline/androidx/work/",
                "versions-offline/androidx/work/group-index.xml",
                "versions-offline/com/",
                "versions-offline/com/android/",
                "versions-offline/com/android/databinding/",
                "versions-offline/com/android/databinding/group-index.xml",
                "versions-offline/com/android/installreferrer/",
                "versions-offline/com/android/installreferrer/group-index.xml",
                "versions-offline/com/android/java/",
                "versions-offline/com/android/java/tools/",
                "versions-offline/com/android/java/tools/build/",
                "versions-offline/com/android/java/tools/build/group-index.xml",
                "versions-offline/com/android/support/",
                "versions-offline/com/android/support/constraint/",
                "versions-offline/com/android/support/constraint/group-index.xml",
                "versions-offline/com/android/support/group-index.xml",
                "versions-offline/com/android/support/test/",
                "versions-offline/com/android/support/test/espresso/",
                "versions-offline/com/android/support/test/espresso/group-index.xml",
                "versions-offline/com/android/support/test/espresso/idling/",
                "versions-offline/com/android/support/test/espresso/idling/group-index.xml",
                "versions-offline/com/android/support/test/group-index.xml",
                "versions-offline/com/android/support/test/janktesthelper/",
                "versions-offline/com/android/support/test/janktesthelper/group-index.xml",
                "versions-offline/com/android/support/test/services/",
                "versions-offline/com/android/support/test/services/group-index.xml",
                "versions-offline/com/android/support/test/uiautomator/",
                "versions-offline/com/android/support/test/uiautomator/group-index.xml",
                "versions-offline/com/android/tools/",
                "versions-offline/com/android/tools/analytics-library/",
                "versions-offline/com/android/tools/analytics-library/group-index.xml",
                "versions-offline/com/android/tools/apkparser/",
                "versions-offline/com/android/tools/apkparser/group-index.xml",
                "versions-offline/com/android/tools/build/",
                "versions-offline/com/android/tools/build/group-index.xml",
                "versions-offline/com/android/tools/build/jetifier/",
                "versions-offline/com/android/tools/build/jetifier/group-index.xml",
                "versions-offline/com/android/tools/chunkio/",
                "versions-offline/com/android/tools/chunkio/group-index.xml",
                "versions-offline/com/android/tools/ddms/",
                "versions-offline/com/android/tools/ddms/group-index.xml",
                "versions-offline/com/android/tools/external/",
                "versions-offline/com/android/tools/external/com-intellij/",
                "versions-offline/com/android/tools/external/com-intellij/group-index.xml",
                "versions-offline/com/android/tools/external/org-jetbrains/",
                "versions-offline/com/android/tools/external/org-jetbrains/group-index.xml",
                "versions-offline/com/android/tools/fakeadbserver/",
                "versions-offline/com/android/tools/fakeadbserver/group-index.xml",
                "versions-offline/com/android/tools/group-index.xml",
                "versions-offline/com/android/tools/internal/",
                "versions-offline/com/android/tools/internal/build/",
                "versions-offline/com/android/tools/internal/build/test/",
                "versions-offline/com/android/tools/internal/build/test/group-index.xml",
                "versions-offline/com/android/tools/layoutlib/",
                "versions-offline/com/android/tools/layoutlib/group-index.xml",
                "versions-offline/com/android/tools/lint/",
                "versions-offline/com/android/tools/lint/group-index.xml",
                "versions-offline/com/android/tools/pixelprobe/",
                "versions-offline/com/android/tools/pixelprobe/group-index.xml",
                "versions-offline/com/crashlytics/",
                "versions-offline/com/crashlytics/sdk/",
                "versions-offline/com/crashlytics/sdk/android/",
                "versions-offline/com/crashlytics/sdk/android/group-index.xml",
                "versions-offline/com/google/",
                "versions-offline/com/google/ads/",
                "versions-offline/com/google/ads/afsn/",
                "versions-offline/com/google/ads/afsn/group-index.xml",
                "versions-offline/com/google/android/",
                "versions-offline/com/google/android/ads/",
                "versions-offline/com/google/android/ads/consent/",
                "versions-offline/com/google/android/ads/consent/group-index.xml",
                "versions-offline/com/google/android/ads/group-index.xml",
                "versions-offline/com/google/android/gms/",
                "versions-offline/com/google/android/gms/group-index.xml",
                "versions-offline/com/google/android/instantapps/",
                "versions-offline/com/google/android/instantapps/group-index.xml",
                "versions-offline/com/google/android/instantapps/thirdpartycompat/",
                "versions-offline/com/google/android/instantapps/thirdpartycompat/group-index.xml",
                "versions-offline/com/google/android/libraries/",
                "versions-offline/com/google/android/libraries/places/",
                "versions-offline/com/google/android/libraries/places/group-index.xml",
                "versions-offline/com/google/android/material/",
                "versions-offline/com/google/android/material/group-index.xml",
                "versions-offline/com/google/android/play/",
                "versions-offline/com/google/android/play/group-index.xml",
                "versions-offline/com/google/android/support/",
                "versions-offline/com/google/android/support/group-index.xml",
                "versions-offline/com/google/android/things/",
                "versions-offline/com/google/android/things/group-index.xml",
                "versions-offline/com/google/android/wearable/",
                "versions-offline/com/google/android/wearable/group-index.xml",
                "versions-offline/com/google/ar/",
                "versions-offline/com/google/ar/group-index.xml",
                "versions-offline/com/google/ar/sceneform/",
                "versions-offline/com/google/ar/sceneform/group-index.xml",
                "versions-offline/com/google/ar/sceneform/ux/",
                "versions-offline/com/google/ar/sceneform/ux/group-index.xml",
                "versions-offline/com/google/firebase/",
                "versions-offline/com/google/firebase/group-index.xml",
                "versions-offline/com/google/gms/",
                "versions-offline/com/google/gms/group-index.xml",
                "versions-offline/io/",
                "versions-offline/io/fabric/",
                "versions-offline/io/fabric/sdk/",
                "versions-offline/io/fabric/sdk/android/",
                "versions-offline/io/fabric/sdk/android/group-index.xml",
                "versions-offline/master-index.xml",
                "versions-offline/org/",
                "versions-offline/org/chromium/",
                "versions-offline/org/chromium/net/",
                "versions-offline/org/chromium/net/group-index.xml",
                "versions-offline/tools/",
                "versions-offline/tools/base/",
                "versions-offline/tools/base/build-system/",
                "versions-offline/tools/base/build-system/debug/",
                "versions-offline/tools/base/build-system/debug/group-index.xml",
                "wireless/",
                "wireless/android/",
                "wireless/android/instantapps/",
                "wireless/android/instantapps/sdk/",
                "META-INF/",
                "META-INF/MANIFEST.MF",
                "NOTICE",
                "README.md");
        expected.putAll(
                "com/android/tools/analytics-library/crash",
                "com/",
                "com/android/",
                "com/android/tools/",
                "com/android/tools/analytics/",
                "com/android/tools/analytics/crash/",
                "NOTICE",
                "META-INF/MANIFEST.MF",
                "META-INF/");
        expected.putAll(
                "com/android/tools/analytics-library/shared",
                "com/",
                "com/android/",
                "com/android/tools/",
                "com/android/tools/analytics/",
                "META-INF/",
                "META-INF/MANIFEST.MF",
                "NOTICE");
        expected.putAll(
                "com/android/tools/analytics-library/inspector",
                "com/",
                "com/android/",
                "com/android/tools/",
                "com/android/tools/analytics/",
                "META-INF/",
                "META-INF/MANIFEST.MF",
                "NOTICE");
        expected.putAll(
                "com/android/tools/analytics-library/tracker",
                "com/",
                "com/android/",
                "com/android/tools/",
                "com/android/tools/analytics/",
                "META-INF/",
                "META-INF/MANIFEST.MF",
                "NOTICE");
        expected.putAll(
                "com/android/tools/analytics-library/protos",
                "com/",
                "com/android/",
                "com/android/tools/",
                "com/android/tools/build/",
                "com/android/tools/build/gradle/",
                "com/android/tools/build/gradle/internal/",
                "com/android/tools/build/gradle/internal/profile/",
                "com/google/",
                "com/google/wireless/",
                "com/google/wireless/android/",
                "com/google/wireless/android/play/",
                "com/google/wireless/android/play/playlog/",
                "com/google/wireless/android/play/playlog/proto/",
                "com/google/wireless/android/sdk/",
                "com/google/wireless/android/sdk/stats/",
                "META-INF/",
                "META-INF/MANIFEST.MF",
                "NOTICE");
        expected.putAll(
                "com/android/tools/analytics-library/publisher",
                "com/",
                "com/android/",
                "com/android/tools/",
                "com/android/tools/analytics/",
                "META-INF/",
                "META-INF/MANIFEST.MF",
                "NOTICE");
        expected.putAll(
                "com/android/tools/annotations",
                "com/",
                "com/android/",
                "com/android/annotations/",
                "com/android/annotations/concurrency/",
                "META-INF/",
                "META-INF/MANIFEST.MF",
                "NOTICE");
        expected.putAll(
                "com/android/tools/devicelib",
                "com/",
                "com/android/",
                "com/android/tools/",
                "com/android/tools/device/",
                "com/android/tools/device/internal/",
                "com/android/tools/device/internal/adb/",
                "com/android/tools/device/internal/adb/commands/",
                "META-INF/",
                "META-INF/MANIFEST.MF",
                "NOTICE");
        expected.putAll(
                "com/android/tools/sdklib",
                "com/",
                "com/android/",
                "com/android/sdklib/",
                "com/android/sdklib/devices/",
                "com/android/sdklib/devices/automotive.xml",
                "com/android/sdklib/devices/devices.xml",
                "com/android/sdklib/devices/nexus.xml",
                "com/android/sdklib/devices/tv.xml",
                "com/android/sdklib/devices/wear.xml",
                "com/android/sdklib/internal/",
                "com/android/sdklib/internal/avd/",
                "com/android/sdklib/internal/build/",
                "com/android/sdklib/internal/build/BuildConfig.template",
                "com/android/sdklib/internal/project/",
                "com/android/sdklib/repository/",
                "com/android/sdklib/repository/generated/",
                "com/android/sdklib/repository/generated/addon/",
                "com/android/sdklib/repository/generated/addon/v1/",
                "com/android/sdklib/repository/generated/common/",
                "com/android/sdklib/repository/generated/common/v1/",
                "com/android/sdklib/repository/generated/repository/",
                "com/android/sdklib/repository/generated/repository/v1/",
                "com/android/sdklib/repository/generated/sysimg/",
                "com/android/sdklib/repository/generated/sysimg/v1/",
                "com/android/sdklib/repository/installer/",
                "com/android/sdklib/repository/legacy/",
                "com/android/sdklib/repository/legacy/descriptors/",
                "com/android/sdklib/repository/legacy/local/",
                "com/android/sdklib/repository/legacy/remote/",
                "com/android/sdklib/repository/legacy/remote/internal/",
                "com/android/sdklib/repository/legacy/remote/internal/archives/",
                "com/android/sdklib/repository/legacy/remote/internal/packages/",
                "com/android/sdklib/repository/legacy/remote/internal/sources/",
                "com/android/sdklib/repository/legacy/sdk-addon-01.xsd",
                "com/android/sdklib/repository/legacy/sdk-addon-02.xsd",
                "com/android/sdklib/repository/legacy/sdk-addon-03.xsd",
                "com/android/sdklib/repository/legacy/sdk-addon-04.xsd",
                "com/android/sdklib/repository/legacy/sdk-addon-05.xsd",
                "com/android/sdklib/repository/legacy/sdk-addon-06.xsd",
                "com/android/sdklib/repository/legacy/sdk-addon-07.xsd",
                "com/android/sdklib/repository/legacy/sdk-addons-list-1.xsd",
                "com/android/sdklib/repository/legacy/sdk-addons-list-2.xsd",
                "com/android/sdklib/repository/legacy/sdk-repository-01.xsd",
                "com/android/sdklib/repository/legacy/sdk-repository-02.xsd",
                "com/android/sdklib/repository/legacy/sdk-repository-03.xsd",
                "com/android/sdklib/repository/legacy/sdk-repository-04.xsd",
                "com/android/sdklib/repository/legacy/sdk-repository-05.xsd",
                "com/android/sdklib/repository/legacy/sdk-repository-06.xsd",
                "com/android/sdklib/repository/legacy/sdk-repository-07.xsd",
                "com/android/sdklib/repository/legacy/sdk-repository-08.xsd",
                "com/android/sdklib/repository/legacy/sdk-repository-09.xsd",
                "com/android/sdklib/repository/legacy/sdk-repository-10.xsd",
                "com/android/sdklib/repository/legacy/sdk-repository-11.xsd",
                "com/android/sdklib/repository/legacy/sdk-repository-12.xsd",
                "com/android/sdklib/repository/legacy/sdk-stats-1.xsd",
                "com/android/sdklib/repository/legacy/sdk-sys-img-01.xsd",
                "com/android/sdklib/repository/legacy/sdk-sys-img-02.xsd",
                "com/android/sdklib/repository/legacy/sdk-sys-img-03.xsd",
                "com/android/sdklib/repository/meta/",
                "com/android/sdklib/repository/README.txt",
                "com/android/sdklib/repository/sdk-addon-01.xsd",
                "com/android/sdklib/repository/sdk-common-01.xsd",
                "com/android/sdklib/repository/sdk-common-custom.xjb",
                "com/android/sdklib/repository/sdk-common.xjb",
                "com/android/sdklib/repository/sdk-repository-01.xsd",
                "com/android/sdklib/repository/sdk-sys-img-01.xsd",
                "com/android/sdklib/repository/sources/",
                "com/android/sdklib/repository/sources/generated/",
                "com/android/sdklib/repository/sources/generated/v1/",
                "com/android/sdklib/repository/sources/generated/v2/",
                "com/android/sdklib/repository/sources/generated/v3/",
                "com/android/sdklib/repository/sources/sdk-sites-list-1.xsd",
                "com/android/sdklib/repository/sources/sdk-sites-list-2.xsd",
                "com/android/sdklib/repository/sources/sdk-sites-list-3.xsd",
                "com/android/sdklib/repository/targets/",
                "com/android/sdklib/tool/",
                "com/android/sdklib/tool/sdkmanager/",
                "com/android/sdklib/util/",
                "META-INF/",
                "META-INF/MANIFEST.MF",
                "NOTICE");
        expected.putAll(
                "com/android/tools/common",
                "com/",
                "com/android/",
                "com/android/ide/",
                "com/android/ide/common/",
                "com/android/ide/common/blame/",
                "com/android/io/",
                "com/android/prefs/",
                "com/android/resources/",
                "com/android/sdklib/",
                "com/android/support/",
                "com/android/tools/",
                "com/android/tools/proguard/",
                "com/android/utils/",
                "com/android/utils/concurrency/",
                "com/android/xml/",
                "migrateToAndroidx/",
                "migrateToAndroidx/migration.xml",
                "META-INF/",
                "META-INF/MANIFEST.MF",
                "NOTICE");
        expected.putAll(
                "com/android/tools/repository",
                "com/",
                "com/android/",
                "com/android/repository/",
                "com/android/repository/api/",
                "com/android/repository/api/catalog.xml",
                "com/android/repository/api/common.xjb",
                "com/android/repository/api/generic-01.xsd",
                "com/android/repository/api/generic.xjb",
                "com/android/repository/api/global.xjb",
                "com/android/repository/api/list-common.xjb",
                "com/android/repository/api/repo-common-01.xsd",
                "com/android/repository/api/repo-sites-common-1.xsd",
                "com/android/repository/impl/",
                "com/android/repository/impl/downloader/",
                "com/android/repository/impl/generated/",
                "com/android/repository/impl/generated/generic/",
                "com/android/repository/impl/generated/generic/v1/",
                "com/android/repository/impl/generated/v1/",
                "com/android/repository/impl/installer/",
                "com/android/repository/impl/manager/",
                "com/android/repository/impl/meta/",
                "com/android/repository/impl/meta/common-custom.xjb",
                "com/android/repository/impl/meta/generic-custom.xjb",
                "com/android/repository/impl/sources/",
                "com/android/repository/impl/sources/generated/",
                "com/android/repository/impl/sources/generated/v1/",
                "com/android/repository/impl/sources/repo-sites-common-custom.xjb",
                "com/android/repository/io/",
                "com/android/repository/io/impl/",
                "com/android/repository/testframework/",
                "com/android/repository/util/",
                "META-INF/",
                "META-INF/MANIFEST.MF",
                "NOTICE");
        expected.putAll(
                "com/android/tools/layoutlib/layoutlib-api",
                "com/",
                "com/android/",
                "com/android/ide/",
                "com/android/ide/common/",
                "com/android/ide/common/rendering/",
                "com/android/ide/common/rendering/api/",
                "com/android/resources/",
                "com/android/util/",
                "META-INF/",
                "META-INF/MANIFEST.MF",
                "NOTICE");
        expected.putAll(
                "com/android/tools/lint/lint-checks",
                "com/",
                "com/android/",
                "com/android/tools/",
                "com/android/tools/lint/",
                "com/android/tools/lint/checks/",
                "private-apis.txt",
                "sdks-offline.xml",
                "typos/",
                "typos/typos-de.txt",
                "typos/typos-en.txt",
                "typos/typos-es.txt",
                "typos/typos-hu.txt",
                "typos/typos-it.txt",
                "typos/typos-nb.txt",
                "typos/typos-pt.txt",
                "typos/typos-tr.txt",
                "META-INF/",
                "META-INF/MANIFEST.MF",
                "NOTICE");
        expected.putAll(
                "com/android/tools/lint/lint-api",
                "com/",
                "com/android/",
                "com/android/tools/",
                "com/android/tools/lint/",
                "com/android/tools/lint/client/",
                "com/android/tools/lint/client/api/",
                "com/android/tools/lint/detector/",
                "com/android/tools/lint/detector/api/",
                "com/android/tools/lint/detector/api/interprocedural/",
                "com/android/tools/lint/helpers/",
                "META-INF/",
                "META-INF/MANIFEST.MF",
                "NOTICE");
        expected.putAll(
                "com/android/tools/lint/lint-gradle",
                "com/",
                "com/android/",
                "com/android/tools/",
                "com/android/tools/lint/",
                "com/android/tools/lint/annotations/",
                "com/android/tools/lint/gradle/",
                "META-INF/",
                "META-INF/MANIFEST.MF",
                "NOTICE");
        expected.putAll(
                "com/android/tools/lint/lint-gradle-api",
                "com/",
                "com/android/",
                "com/android/tools/",
                "com/android/tools/lint/",
                "com/android/tools/lint/gradle/",
                "com/android/tools/lint/gradle/api/",
                "META-INF/",
                "META-INF/MANIFEST.MF",
                "NOTICE");
        expected.putAll(
                "com/android/tools/lint/lint-tests",
                "com/",
                "com/android/",
                "com/android/tools/",
                "com/android/tools/lint/",
                "com/android/tools/lint/checks/",
                "com/android/tools/lint/checks/infrastructure/",
                "META-INF/",
                "META-INF/MANIFEST.MF",
                "NOTICE");
        expected.putAll(
                "com/android/tools/lint/lint",
                "com/",
                "com/android/",
                "com/android/tools/",
                "com/android/tools/lint/",
                "META-INF/",
                "META-INF/MANIFEST.MF",
                "NOTICE");
        expected.putAll(
                "com/android/tools/dvlib",
                "com/",
                "com/android/",
                "com/android/dvlib/",
                "com/android/dvlib/devices-1.xsd",
                "com/android/dvlib/devices-2.xsd",
                "com/android/dvlib/devices-3.xsd",
                "com/android/dvlib/devices-4.xsd",
                "META-INF/",
                "META-INF/MANIFEST.MF",
                "NOTICE");
        expected.putAll(
                "androidx/databinding/databinding-compiler-common",
                "android/",
                "android/databinding/",
                "android/databinding/parser/",
                "android/databinding/tool/",
                "android/databinding/tool/expr/",
                "android/databinding/tool/ext/",
                "android/databinding/tool/processing/",
                "android/databinding/tool/processing/scopes/",
                "android/databinding/tool/store/",
                "android/databinding/tool/util/",
                "android/databinding/tool/writer/",
                "data_binding_version_info.properties",
                "META-INF/",
                "META-INF/MANIFEST.MF",
                "NOTICE");
        expected.putAll(
                "androidx/databinding/databinding-common",
                "androidx/",
                "androidx/databinding/",
                "META-INF/",
                "META-INF/MANIFEST.MF",
                "NOTICE");
        expected.putAll(
                "androidx/databinding/databinding-compiler",
                "android/",
                "android/databinding/",
                "android/databinding/annotationprocessor/",
                "android/databinding/tool/",
                "android/databinding/tool/expr/",
                "android/databinding/tool/reflection/",
                "android/databinding/tool/reflection/annotation/",
                "android/databinding/tool/solver/",
                "android/databinding/tool/store/",
                "android/databinding/tool/util/",
                "android/databinding/tool/writer/",
                "api-versions.xml",
                "NOTICE.txt",
                "META-INF/",
                "META-INF/MANIFEST.MF",
                "META-INF/gradle/",
                "META-INF/services/",
                "META-INF/gradle/incremental.annotation.processors",
                "META-INF/services/javax.annotation.processing.Processor");
        expected.putAll( // kept for pre-android-x compatibility
                "com/android/databinding/baseLibrary",
                "android/",
                "android/databinding/",
                "META-INF/",
                "META-INF/MANIFEST.MF",
                "NOTICE");
        expected.putAll(
                "com/android/java/tools/build/java-lib-model",
                "com/",
                "com/android/",
                "com/android/java/",
                "com/android/java/model/",
                "META-INF/",
                "META-INF/MANIFEST.MF",
                "NOTICE");
        expected.putAll(
                "com/android/java/tools/build/java-lib-model-builder",
                "com/",
                "com/android/",
                "com/android/java/",
                "com/android/java/model/",
                "com/android/java/model/builder/",
                "com/android/java/model/impl/",
                "META-INF/",
                "META-INF/MANIFEST.MF",
                "NOTICE",
                "META-INF/gradle-plugins/",
                "META-INF/gradle-plugins/com.android.java.properties");

        expected.putAll(
                "com/android/tools/apkparser/binary-resources",
                "com/",
                "com/google/",
                "com/google/devrel/",
                "com/google/devrel/gmscore/",
                "com/google/devrel/gmscore/tools/",
                "com/google/devrel/gmscore/tools/apk/",
                "com/google/devrel/gmscore/tools/apk/arsc/",
                "LICENSE",
                "META-INF/",
                "META-INF/MANIFEST.MF",
                "NOTICE");

        expected.putAll(
                "com/android/tools/apkparser/apkanalyzer",
                "com/",
                "com/android/",
                "com/android/tools/",
                "com/android/tools/apk/",
                "com/android/tools/apk/analyzer/",
                "com/android/tools/apk/analyzer/dex/",
                "com/android/tools/apk/analyzer/dex/tree/",
                "com/android/tools/apk/analyzer/internal/",
                "com/android/tools/apk/analyzer/optimizer/",
                "META-INF/",
                "META-INF/MANIFEST.MF",
                "NOTICE");

        expected.putAll(
                "com/android/tools/pixelprobe/pixelprobe",
                "com/",
                "META-INF/MANIFEST.MF",
                "com/android/",
                "com/android/tools/",
                "com/android/tools/pixelprobe/",
                "com/android/tools/pixelprobe/color/",
                "com/android/tools/pixelprobe/decoder/",
                "com/android/tools/pixelprobe/decoder/psd/",
                "com/android/tools/pixelprobe/effect/",
                "com/android/tools/pixelprobe/util/",
                "icc/",
                "icc/cmyk/",
                "icc/cmyk/USWebCoatedSWOP.icc",
                "META-INF/",
                "NOTICE");

        expected.putAll(
                "com/android/tools/draw9patch",
                "com/",
                "com/android/",
                "com/android/draw9patch/",
                "com/android/draw9patch/graphics/",
                "com/android/draw9patch/ui/",
                "com/android/draw9patch/ui/action/",
                "images/",
                "images/checker.png",
                "images/drop.png",
                "META-INF/",
                "META-INF/MANIFEST.MF",
                "NOTICE");

        expected.putAll(
                "com/android/tools/ninepatch",
                "com/",
                "com/android/",
                "com/android/ninepatch/",
                "META-INF/",
                "META-INF/MANIFEST.MF",
                "NOTICE");

        expected.putAll(
                "com/android/tools/fakeadbserver/fakeadbserver",
                "com/",
                "com/android/",
                "com/android/fakeadbserver/",
                "com/android/fakeadbserver/devicecommandhandlers/",
                "com/android/fakeadbserver/devicecommandhandlers/ddmsHandlers/",
                "com/android/fakeadbserver/hostcommandhandlers/",
                "com/android/fakeadbserver/shellcommandhandlers/",
                "com/android/fakeadbserver/statechangehubs/",
                "META-INF/",
                "META-INF/MANIFEST.MF",
                "NOTICE");

        expected.putAll(
                "com/android/tools/chunkio/chunkio",
                "com/",
                "com/android/",
                "com/android/tools/",
                "com/android/tools/chunkio/",
                "META-INF/",
                "META-INF/MANIFEST.MF",
                "NOTICE");

        expected.putAll(
                "com/android/tools/analytics-library/publisher",
                "com/",
                "com/android/",
                "com/android/tools/",
                "com/android/tools/analytics/",
                "META-INF/",
                "META-INF/MANIFEST.MF",
                "NOTICE");

        expected.putAll(
                "com/android/tools/analytics-library/testing",
                "com/",
                "com/android/",
                "com/android/tools/",
                "com/android/tools/analytics/",
                "META-INF/",
                "META-INF/MANIFEST.MF",
                "NOTICE");

        if (TestUtils.runningFromBazel()) {
            // TODO: fix these. (b/64921827)
            ImmutableSet<String> bazelNotImplementedYet =
                    ImmutableSet.of(
                            "com/android/tools/apkparser/binary-resources",
                            "com/android/tools/apkparser/apkanalyzer",
                            "com/android/tools/pixelprobe/pixelprobe",
                            "com/android/tools/draw9patch",
                            "com/android/tools/ninepatch",
                            "com/android/tools/fakeadbserver/fakeadbserver",
                            "com/android/tools/chunkio/chunkio",
                            "com/android/tools/analytics-library/testing");

            EXPECTED =
                    ImmutableSetMultimap.copyOf(
                            Multimaps.filterEntries(
                                    expected.build(),
                                    entry -> !bazelNotImplementedYet.contains(entry.getKey())));
        } else {
            EXPECTED = expected.build();
        }
    }

    @Rule public Expect expect = Expect.createAndEnableStackTrace();

    @Test
    public void checkTools() throws Exception {
        checkGroup("com/android/tools", GMAVEN_ZIP);
    }

    @Test
    public void checkDataBinding() throws Exception {
        checkGroup("androidx/databinding/databinding-common", GMAVEN_ZIP);
        checkGroup("androidx/databinding/databinding-compiler-common", GMAVEN_ZIP);
        checkGroup("androidx/databinding/databinding-compiler", GMAVEN_ZIP);
        // pre-android X
        checkGroup("com/android/databinding/baseLibrary", GMAVEN_ZIP);
    }

    @Test
    public void checkJava() throws Exception {
        checkGroup("com/android/java", JAVALIBMODELBUILDER_ZIP);
    }

    private void checkGroup(String groupPrefix, String zipLocation) throws Exception {
        List<String> jarNames = new ArrayList<>();

        Path repo = getRepo(zipLocation);
        Path androidTools = repo.resolve(groupPrefix);

        List<Path> ourJars =
                Files.walk(androidTools)
                        .filter(path -> path.toString().endsWith(".jar"))
                        .filter(path -> !isIgnored(path.toString()))
                        .filter(JarContentsTest::isCurrentVersion)
                        .collect(Collectors.toList());

        for (Path jar : ourJars) {
            if (jar.toString().endsWith("-sources.jar")) {
                checkSourcesJar(jar);
            } else {
                checkJar(jar, repo);
                jarNames.add(jarRelativePathWithoutVersionWithClassifier(jar, repo));
            }
        }

        String groupPrefixThenForwardSlash = groupPrefix + "/";
        List<String> expectedJars =
                EXPECTED.keySet()
                        .stream()
                        // Allow subdirectories and exact matches, but don't conflate databinding/compilerCommon with databinding/compiler
                        .filter(
                                name ->
                                        name.startsWith(groupPrefixThenForwardSlash)
                                                || name.equals(groupPrefix))
                        .filter(path -> !isIgnored(path))
                        .collect(Collectors.toList());
        // Test only artifact need not be there.
        expectedJars.remove("com/android/tools/internal/build/test/devicepool");
        expect.that(expectedJars).isNotEmpty();
        expect.that(jarNames).named("Jars for " + groupPrefix).containsAllIn(expectedJars);
    }

    private void checkSourcesJar(Path jarPath) throws IOException {
        if (TestUtils.runningFromBazel()) {
            return;
        }
        checkLicense(jarPath);
    }

    private void checkLicense(Path jarPath) throws IOException {
        boolean found = false;
        try (ZipInputStream zipInputStream =
                new ZipInputStream(new BufferedInputStream(Files.newInputStream(jarPath)))) {
            ZipEntry entry;
            while ((entry = zipInputStream.getNextEntry()) != null) {
                if (LICENSE_NAMES.contains(entry.getName())) {
                    found = true;
                }
            }
        }
        if (!found) {
            expect.fail("No license file in " + jarPath + " from " + jarPath.getFileSystem());
        }
    }

    private static boolean isIgnored(String path) {
        String normalizedPath = FileUtils.toSystemIndependentPath(path);
        return normalizedPath.contains(EXTERNAL_DEPS);
    }

    private static boolean isCurrentVersion(Path path) {
        return path.toString().contains(Version.ANDROID_GRADLE_PLUGIN_VERSION)
                || path.toString().contains(Version.ANDROID_TOOLS_BASE_VERSION);
    }

    private static String jarRelativePathWithoutVersionWithClassifier(Path jar, Path repo) {
        String pathWithoutVersion = repo.relativize(jar).getParent().getParent().toString();

        String name = jar.getParent().getParent().getFileName().toString();
        String revision = jar.getParent().getFileName().toString();
        String expectedNameNoClassifier = name + "-" + revision;
        String filename = jar.getFileName().toString();
        String path = FileUtils.toSystemIndependentPath(pathWithoutVersion);
        if (!filename.equals(expectedNameNoClassifier + ".jar")) {
            String classifier =
                    filename.substring(
                            expectedNameNoClassifier.length() + 1,
                            filename.length() - ".jar".length());
            return path + ":" + classifier;
        }
        return path;
    }

    private static boolean shouldCheckFile(String fileName) {
        if (fileName.endsWith(".class")) {
            return false;
        }

        if (fileName.endsWith(".kotlin_builtins")) {
            return false;
        }

        if (fileName.endsWith(".kotlin_metadata")) {
            return false;
        }

        if (fileName.endsWith(".kotlin_module")) {
            // TODO: Handle kotlin modules in Bazel. (b/64921827)
            return false;
        }

        if (fileName.endsWith(".proto")) {
            // Gradle packages the proto files in jars.
            // TODO: Can we remove these from the jars? (b/64921827)
            return false;
        }

        //noinspection RedundantIfStatement
        if (fileName.equals("build-data.properties")) {
            // Bazel packages this file in the deploy jar for desugar.
            //TODO: Can we remove these from the jars? (b/64921827)
            return false;
        }

        return true;
    }

    private static Set<String> getCheckableFilesFromEntry(
            ZipEntry entry, NonClosingInputStream entryInputStream, String prefix)
            throws Exception {
        Set<String> files = new HashSet<>();
        if (shouldCheckFile(entry.getName())) {
            String fileName = prefix + entry.getName();
            files.add(fileName);
            if (fileName.endsWith(".jar")) {
                files.addAll(getFilesFromInnerJar(entryInputStream, fileName + ":"));
            }
        }
        return files;
    }

    private void checkJar(Path jar, Path repo) throws Exception {
        checkLicense(jar);

        String key =
                FileUtils.toSystemIndependentPath(
                        jarRelativePathWithoutVersionWithClassifier(jar, repo));
        Set<String> expected = EXPECTED.get(key);
        if (expected == null) {
            expected = Collections.emptySet();
        }

        Set<String> actual = new HashSet<>();

        try (ZipInputStream zipInputStream =
                new ZipInputStream(new BufferedInputStream(Files.newInputStream(jar)))) {
            ZipEntry entry;
            while ((entry = zipInputStream.getNextEntry()) != null) {
                Set<String> filesFromEntry =
                        getCheckableFilesFromEntry(
                                entry, new NonClosingInputStream(zipInputStream), "");
                actual.addAll(
                        filesFromEntry
                                .stream()
                                // Packages under the R8 namespace are renamed.
                                .filter(
                                        path ->
                                                !path.startsWith(R8_NAMESPACE)
                                                        || path.equals(R8_NAMESPACE))
                                // Services used by R8 are reloacted and renamed.
                                .map(
                                        path ->
                                                path.startsWith(
                                                                "META-INF/services/"
                                                                        + R8_PACKAGE_PREFIX)
                                                        ? "META-INF/services/" + R8_PACKAGE_PREFIX
                                                        : path)
                                .collect(Collectors.toList()));
            }

            expect.that(actual)
                    .named(jar.toString() + " with key " + key)
                    .containsExactlyElementsIn(expected);
        }
    }

    private static Set<String> getFilesFromInnerJar(InputStream entryInputStream, String prefix)
            throws Exception {
        Set<String> files = new HashSet<>();
        try (ZipInputStream zis = new ZipInputStream(entryInputStream)) {
            ZipEntry entry;
            while ((entry = zis.getNextEntry()) != null) {
                files.addAll(
                        getCheckableFilesFromEntry(entry, new NonClosingInputStream(zis), prefix));
            }
        }
        return files;
    }

    private static Path getRepo(String zip) throws IOException {
        if (!TestUtils.runningFromBazel()) {
            String customRepo = System.getenv("CUSTOM_REPO");
            return Paths.get(
                    Splitter.on(File.pathSeparatorChar).split(customRepo).iterator().next());
        }
        return FileSystems.newFileSystem(TestUtils.getWorkspaceFile(zip).toPath(), null)
                .getPath("/");
    }

    private static class NonClosingInputStream extends FilterInputStream {

        protected NonClosingInputStream(InputStream in) {
            super(in);
        }

        @Override
        public void close() {
            // Do nothing.
        }
    }
}<|MERGE_RESOLUTION|>--- conflicted
+++ resolved
@@ -501,11 +501,8 @@
                 "versions-offline/androidx/arch/core/group-index.xml",
                 "versions-offline/androidx/asynclayoutinflater/",
                 "versions-offline/androidx/asynclayoutinflater/group-index.xml",
-<<<<<<< HEAD
-=======
                 "versions-offline/androidx/benchmark/",
                 "versions-offline/androidx/benchmark/group-index.xml",
->>>>>>> 86bcd624
                 "versions-offline/androidx/biometric/",
                 "versions-offline/androidx/biometric/group-index.xml",
                 "versions-offline/androidx/browser/",

import com.android.tools.internal.testing.DevicePool;

apply plugin: 'groovy'
apply plugin: 'jacoco'

repositories {
    maven { url = uri(rootProject.cloneArtifacts.repository) }
}

dependencies {
    compile gradleApi()
    compile localGroovy()
    testCompile project(':base:builder-model')
    testCompile project(':base:builder')
    testCompile project(':base:sdk-common')
    testCompile project(':base:lint')
    testCompile project(':base:instant-run:instant-run-client')
<<<<<<< HEAD


    testCompile 'com.google.truth:truth:0.28'
    testCompile "org.mockito:mockito-core:1.9.5"
    testCompile 'org.jacoco:org.jacoco.agent:0.7.4.201502262128'
=======
    testCompile project(':base:testutils')
    testCompile project(':base:testing-infrastructure:device-pool:device-provider')

    testCompile "junit:junit:4.12"
    testCompile 'commons-io:commons-io:2.4'
    testCompile 'org.apache.commons:commons-lang3:3.3.2'
    testCompile "com.google.protobuf:protobuf-java:2.5.0"
    testCompile 'com.google.truth:truth:0.28'
    testCompile "org.mockito:mockito-core:1.9.5"

    // Jacoco version should be the version bundled with Gradle.  Not the default version used by
    // the plugin.
    testCompile 'org.jacoco:org.jacoco.agent:0.7.5.201505241946'
>>>>>>> d4ff5ef3

    // Add dependency on plugin code.  Exclude transitive dependencies to avoid conflict due to
    // Groovy versions.
    testCompile(project(':base:gradle-core')) {
        transitive = false
    }
    testCompile(project(':base:gradle')) {
        transitive = false
    }
    testCompile(project(':base:gradle-experimental')) {
        transitive = false
    }
}

def testEnvironment = System.getenv().findAll {it.value != null}
testEnvironment << [
        PROJECT_BUILD_DIR : project.buildDir,
        CUSTOM_REPO : rootProject.file("../out/repo"),
        INTEGRATION_TEST : "true",
        DATA_BINDING_INTERNAL_REPO : rootProject.file("../tools/data-binding/internal-prebuilts"),
        DATA_BINDING_REPO : rootProject.file("../tools/data-binding/maven-repo")
]

// These tasks will not depend on publishLocal, so they will run integration
// tests against whatever version of the plugin is in ../../../out/repo. This
// allows us to run integration tests with different versions of Java, without
// rebuilding the plugin.
task testPrebuilts(type: Test)
task connectedIntegrationTestPrebuilts(type: Test)

File tempFile = new File(project.buildDir, 'tmp')
tempFile.mkdirs()

configure([test, testPrebuilts]) {
    description =
            "Runs the project integration tests. This requires an SDK either from the Android " +
                    "source tree, under out/..., or an env var ANDROID_HOME."
    systemProperties['jar.path'] = jar.archivePath
    systemProperties['java.io.tmpdir'] = tempFile.absolutePath
    environment = testEnvironment

    // Always run the task, when requested.
    outputs.upToDateWhen { false }

    forkEvery = 1
    maxParallelForks = Runtime.runtime.availableProcessors() / 2

    useJUnit {
        if (System.properties['test.includeCategories'] != null) {
            def categories = System.properties['test.includeCategories'].split(',')
            String defaultPackage = "com.android.build.gradle.integration.common.category."
            categories = categories.collect { it.charAt(0).isUpperCase() ? defaultPackage + it : it }
            includeCategories categories as String[]
        }
        excludeCategories "com.android.build.gradle.integration.common.category.DeviceTests"
        excludeCategories "com.android.build.gradle.integration.common.category.OnlineTests"
    }
    exclude "com/android/build/gradle/integration/performance/**"
    exclude "com/android/build/gradle/integration/automatic/**"
}

task automaticTest(type: Test) {
    include "com/android/build/gradle/integration/automatic/**"

    systemProperties['junit.parallel.threads'] = Runtime.runtime.availableProcessors() / 2

    // Always run the task, when requested.
    outputs.upToDateWhen { false }
    environment = testEnvironment
}

task onlineTest(type: Test) {
    // Always run the task, when requested.
    outputs.upToDateWhen { false }
    environment = testEnvironment

    useJUnit {
        includeCategories "com.android.build.gradle.integration.common.category.OnlineTests"
    }
}

check.dependsOn automaticTest

task connectedIntegrationTest(type: Test)

configure([connectedIntegrationTest, connectedIntegrationTestPrebuilts]) {
    testClassesDir = sourceSets.test.output.classesDir
    classpath = sourceSets.test.runtimeClasspath

    description =
            "Runs the project integration tests with device tests. This requires an SDK either " +
                    "from the Android source tree, under out/..., or an env var ANDROID_HOME " +
                    "and a device."
    group = "verification"
    systemProperties['jar.path'] = jar.archivePath
    systemProperties['java.io.tmpdir'] = tempFile.absolutePath
    // Add to, rather than replace the environment, so that TEST_CLASSPATH_DEPENDENCY,
    // REMOTE_TEST_PROVIDER, ADDITIONAL_TEST_CUSTOM_REPO and any dependencies of the remote test
    // provider are present in the test environment only for these tests.
    environment testEnvironment + ["RECORD_SPANS" : "true"]

    // Always run the task, when requested.
    outputs.upToDateWhen { false }

    forkEvery= 1
    def count = Runtime.runtime.availableProcessors()
    if (count > 8) {
        count = 8
    }
    maxParallelForks = count

    useJUnit {
        includeCategories "com.android.build.gradle.integration.common.category.DeviceTests"
    }
    exclude "com/android/build/gradle/integration/performance/**"
    exclude "com/android/build/gradle/integration/automatic/**"
}

task performanceTest(type: Test) {
    include "com/android/build/gradle/integration/performance/**"

    testClassesDir = sourceSets.test.output.classesDir
    classpath = sourceSets.test.runtimeClasspath

    description =
            "Runs the project performance tests. This requires an SDK either " +
                    "from the Android source tree, under out/..., or an env var ANDROID_HOME."
    group = "verification"
    systemProperties['jar.path'] = jar.archivePath
    environment = testEnvironment

    reports {
        junitXml.destination "${project.buildDir}/perf-results"
    }
}

task buildTestDependencies {
    dependsOn ':base:gradle-core:instrumentIncrementalTestPatches',
              ':base:gradle-core:instrumentIncrementalTestBaseClasses',
              ':base:instant-run:instant-run-server:jar'
}

<<<<<<< HEAD
automaticTest.dependsOn ':publishLocal'
test.dependsOn buildTestDependencies, ':publishLocal'
testPrebuilts.dependsOn buildTestDependencies
connectedIntegrationTest.dependsOn buildTestDependencies, ':publishLocal'
connectedIntegrationTestPrebuilts.dependsOn buildTestDependencies
=======
DevicePool devicePool = new DevicePool();

task startDevicePool << {
    // This port number needs to be kept in sync with DevicePoolClient.
    devicePool.start(3431)
}

task stopDevicePool << {
    devicePool.stop()
}

startDevicePool.finalizedBy stopDevicePool
stopDevicePool.mustRunAfter connectedIntegrationTestPrebuilts, connectedIntegrationTest

automaticTest.dependsOn ':publishLocal'
onlineTest.dependsOn ':publishLocal'
test.dependsOn buildTestDependencies, ':publishLocal'
testPrebuilts.dependsOn buildTestDependencies
connectedIntegrationTest.dependsOn buildTestDependencies, ':publishLocal', startDevicePool
connectedIntegrationTestPrebuilts.dependsOn buildTestDependencies, startDevicePool
>>>>>>> d4ff5ef3
performanceTest.dependsOn ':publishLocal'

jacocoTestReport {
    sourceSets project(':base:gradle-experimental').sourceSets.main
    sourceSets project(':base:gradle').sourceSets.main
    sourceSets project(':base:gradle-core').sourceSets.main
    sourceSets project(':base:builder').sourceSets.main
    sourceSets project(':base:builder-model').sourceSets.main
    sourceSets project(':base:builder-test-api').sourceSets.main
}

// Due to memory constraints, apply jacoco only when jacocoTestReport is invoked.  Make sure to
// rerun tests when generating report jacoco.
gradle.taskGraph.whenReady { TaskExecutionGraph taskGraph ->
    if (taskGraph.hasTask(jacocoTestReport)) {
        test.environment("ATTACH_JACOCO_AGENT", "yes")
    }
}<|MERGE_RESOLUTION|>--- conflicted
+++ resolved
@@ -15,13 +15,6 @@
     testCompile project(':base:sdk-common')
     testCompile project(':base:lint')
     testCompile project(':base:instant-run:instant-run-client')
-<<<<<<< HEAD
-
-
-    testCompile 'com.google.truth:truth:0.28'
-    testCompile "org.mockito:mockito-core:1.9.5"
-    testCompile 'org.jacoco:org.jacoco.agent:0.7.4.201502262128'
-=======
     testCompile project(':base:testutils')
     testCompile project(':base:testing-infrastructure:device-pool:device-provider')
 
@@ -35,7 +28,6 @@
     // Jacoco version should be the version bundled with Gradle.  Not the default version used by
     // the plugin.
     testCompile 'org.jacoco:org.jacoco.agent:0.7.5.201505241946'
->>>>>>> d4ff5ef3
 
     // Add dependency on plugin code.  Exclude transitive dependencies to avoid conflict due to
     // Groovy versions.
@@ -178,13 +170,6 @@
               ':base:instant-run:instant-run-server:jar'
 }
 
-<<<<<<< HEAD
-automaticTest.dependsOn ':publishLocal'
-test.dependsOn buildTestDependencies, ':publishLocal'
-testPrebuilts.dependsOn buildTestDependencies
-connectedIntegrationTest.dependsOn buildTestDependencies, ':publishLocal'
-connectedIntegrationTestPrebuilts.dependsOn buildTestDependencies
-=======
 DevicePool devicePool = new DevicePool();
 
 task startDevicePool << {
@@ -205,7 +190,6 @@
 testPrebuilts.dependsOn buildTestDependencies
 connectedIntegrationTest.dependsOn buildTestDependencies, ':publishLocal', startDevicePool
 connectedIntegrationTestPrebuilts.dependsOn buildTestDependencies, startDevicePool
->>>>>>> d4ff5ef3
 performanceTest.dependsOn ':publishLocal'
 
 jacocoTestReport {

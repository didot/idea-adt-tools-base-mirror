<?xml version="1.0" encoding="UTF-8"?>
<module type="JAVA_MODULE" version="4">
  <component name="NewModuleRootManager" inherit-compiler-output="true">
    <exclude-output />
    <content url="file://$MODULE_DIR$">
      <sourceFolder url="file://$MODULE_DIR$/src/test/groovy" isTestSource="true" />
      <sourceFolder url="file://$MODULE_DIR$/src/test/resources" type="java-test-resource" />
    </content>
    <orderEntry type="inheritedJdk" />
    <orderEntry type="sourceFolder" forTests="false" />
    <orderEntry type="library" name="groovy" level="project" />
    <orderEntry type="module" module-name="builder" scope="TEST" />
    <orderEntry type="module" module-name="gradle" scope="TEST" />
    <orderEntry type="library" scope="TEST" name="jacoco" level="project" />
    <orderEntry type="library" scope="TEST" name="truth" level="project" />
    <orderEntry type="module" module-name="instant-run-client" scope="TEST" />
    <orderEntry type="library" scope="TEST" name="mockito" level="project" />
    <orderEntry type="module" module-name="instant-run-common" scope="TEST" />
<<<<<<< HEAD
=======
    <orderEntry type="module" module-name="device-provider" scope="TEST" />
    <orderEntry type="library" name="protobuf" level="project" />
>>>>>>> d4ff5ef3
  </component>
</module><|MERGE_RESOLUTION|>--- conflicted
+++ resolved
@@ -16,10 +16,7 @@
     <orderEntry type="module" module-name="instant-run-client" scope="TEST" />
     <orderEntry type="library" scope="TEST" name="mockito" level="project" />
     <orderEntry type="module" module-name="instant-run-common" scope="TEST" />
-<<<<<<< HEAD
-=======
     <orderEntry type="module" module-name="device-provider" scope="TEST" />
     <orderEntry type="library" name="protobuf" level="project" />
->>>>>>> d4ff5ef3
   </component>
 </module>
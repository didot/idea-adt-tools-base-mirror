--- conflicted
+++ resolved
@@ -3,11 +3,7 @@
 }
 
 buildscript {
-<<<<<<< HEAD
-    def gradleVersion = System.env.CUSTOM_GRADLE != null ? System.env.CUSTOM_GRADLE : '1.0.1'
-=======
     def gradleVersion = System.env.CUSTOM_GRADLE != null ? System.env.CUSTOM_GRADLE : '1.1.1'
->>>>>>> 9f6dd799
 
     repositories {
         if (System.env.CUSTOM_REPO != null) {

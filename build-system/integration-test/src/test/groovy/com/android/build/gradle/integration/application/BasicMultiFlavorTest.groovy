--- conflicted
+++ resolved
@@ -16,10 +16,7 @@
 
 package com.android.build.gradle.integration.application
 
-<<<<<<< HEAD
-=======
 import com.android.build.gradle.integration.common.fixture.GetAndroidModelAction.ModelContainer
->>>>>>> fdf07a2c
 import com.android.build.gradle.integration.common.fixture.GradleTestProject
 import com.android.build.gradle.integration.common.utils.ModelHelper
 import com.android.build.gradle.integration.common.utils.SourceProviderHelper
@@ -112,12 +109,6 @@
         assertThat(variant.mergedFlavor.resValues.get("VALUE_DEBUG").value)
                 .isEqualTo("13") // Value from "beta".
 
-<<<<<<< HEAD
-        assertThat(variant.mergedFlavor.resValues.get("VALUE_DEBUG").value)
-                .isEqualTo("13") // Value from "beta".
-
-=======
->>>>>>> fdf07a2c
         assertThat(variant.mergedFlavor.manifestPlaceholders.get("holder")).isEqualTo("beta")
     }
 

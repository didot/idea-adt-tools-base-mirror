/*
 * Copyright (C) 2014 The Android Open Source Project
 *
 * Licensed under the Apache License, Version 2.0 (the "License");
 * you may not use this file except in compliance with the License.
 * You may obtain a copy of the License at
 *
 *      http://www.apache.org/licenses/LICENSE-2.0
 *
 * Unless required by applicable law or agreed to in writing, software
 * distributed under the License is distributed on an "AS IS" BASIS,
 * WITHOUT WARRANTIES OR CONDITIONS OF ANY KIND, either express or implied.
 * See the License for the specific language governing permissions and
 * limitations under the License.
 */

package com.android.build.gradle.integration.application
import com.android.build.gradle.integration.common.category.DeviceTests
import com.android.build.gradle.integration.common.category.SmokeTests
import com.android.build.gradle.integration.common.fixture.Adb
import com.android.build.gradle.integration.common.fixture.GradleTestProject
import com.android.build.gradle.integration.common.utils.ModelHelper
import com.android.builder.model.AndroidArtifact
import com.android.builder.model.AndroidProject
import com.android.builder.model.JavaCompileOptions
import com.android.builder.model.Variant
import groovy.transform.CompileStatic
import org.gradle.api.JavaVersion
import org.junit.AfterClass
import org.junit.BeforeClass
import org.junit.ClassRule
import org.junit.Rule
import org.junit.Test
import org.junit.experimental.categories.Category

import static com.google.common.truth.Truth.assertThat
import static org.junit.Assert.assertEquals
import static org.junit.Assert.assertFalse
import static org.junit.Assert.assertNotNull
import static org.junit.Assert.assertNull
import static org.junit.Assert.assertTrue
/**
 * Assemble tests for basic.
 */
@Category(SmokeTests.class)
@CompileStatic
class BasicTest {
    @ClassRule
    static public GradleTestProject project = GradleTestProject.builder()
            .fromTestProject("basic")
            .withoutNdk()
            .create()

    @Rule
    public Adb adb = new Adb();

    static public AndroidProject model

    @BeforeClass
    static void setUp() {
        model = project.executeAndReturnModel("clean", "assembleDebug")
    }

    @AfterClass
    static void cleanUp() {
        project = null
        model = null
    }

    @Test
    void report() {
        project.execute("androidDependencies")
    }

    @Test
    void basicModel() {
        assertFalse("Library Project", model.isLibrary())
        assertEquals("Compile Target", "android-23", model.getCompileTarget())
        assertFalse("Non empty bootclasspath", model.getBootClasspath().isEmpty())

        assertNotNull("aaptOptions not null", model.getAaptOptions())
        assertEquals("aaptOptions noCompress", 1, model.getAaptOptions().getNoCompress().size())
        assertTrue("aaptOptions noCompress", model.getAaptOptions().getNoCompress().contains("txt"))
        assertEquals(
                "aaptOptions ignoreAssetsPattern",
                "!.svn:!.git:!.ds_store:!*.scc:.*:<dir>_*:!CVS:!thumbs.db:!picasa.ini:!*~",
                model.getAaptOptions().getIgnoreAssets())
        assertFalse(
                "aaptOptions getFailOnMissingConfigEntry",
                model.getAaptOptions().getFailOnMissingConfigEntry())

        // Since source and target compatibility are not explicitly set in the build.gradle,
        // the default value depends on the JDK used.
        JavaVersion expected;
        if (JavaVersion.current().isJava7Compatible()) {
            expected = JavaVersion.VERSION_1_7;
        } else {
            expected = JavaVersion.VERSION_1_6;
        }

        JavaCompileOptions javaCompileOptions = model.getJavaCompileOptions()
        assertEquals(
                expected.toString(),
                javaCompileOptions.getSourceCompatibility())
        assertEquals(
                expected.toString(),
                javaCompileOptions.getTargetCompatibility())
        assertEquals("UTF-8", javaCompileOptions.getEncoding())
    }

    @Test
    public void sourceProvidersModel() {
        ModelHelper.testDefaultSourceSets(model, project.getTestDir())

        // test the source provider for the artifacts
        for (Variant variant : model.getVariants()) {
            AndroidArtifact artifact = variant.getMainArtifact()
            assertNull(artifact.getVariantSourceProvider())
            assertNull(artifact.getMultiFlavorSourceProvider())
        }
    }

    @Test
    void "check debug and release output have different names"() {
        ModelHelper.compareDebugAndReleaseOutput(model)
    }

    @Test
    void "we don't fail on LICENSE.txt when packaging dependencies"() {
        project.execute("assembleAndroidTest")
    }

    @Test
    void generationInModel() {
<<<<<<< HEAD
        AndroidProject model = project.getSingleModel()
=======
        AndroidProject model = project.model().getSingle()
>>>>>>> d4ff5ef3
        assertThat(model.getPluginGeneration())
                .named("Plugin Generation")
                .isEqualTo(AndroidProject.GENERATION_ORIGINAL)
    }

    @Test
    @Category(DeviceTests.class)
    void install() {
        adb.exclusiveAccess()
        project.execute("installDebug", "uninstallAll")
    }

    @Test
    @Category(DeviceTests.class)
    void connectedCheck() {
        project.executeConnectedCheck()
    }
}<|MERGE_RESOLUTION|>--- conflicted
+++ resolved
@@ -132,11 +132,7 @@
 
     @Test
     void generationInModel() {
-<<<<<<< HEAD
-        AndroidProject model = project.getSingleModel()
-=======
         AndroidProject model = project.model().getSingle()
->>>>>>> d4ff5ef3
         assertThat(model.getPluginGeneration())
                 .named("Plugin Generation")
                 .isEqualTo(AndroidProject.GENERATION_ORIGINAL)

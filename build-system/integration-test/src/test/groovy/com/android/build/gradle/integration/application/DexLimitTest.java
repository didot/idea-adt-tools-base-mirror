/*
 * Copyright (C) 2015 The Android Open Source Project
 *
 * Licensed under the Apache License, Version 2.0 (the "License");
 * you may not use this file except in compliance with the License.
 * You may obtain a copy of the License at
 *
 *      http://www.apache.org/licenses/LICENSE-2.0
 *
 * Unless required by applicable law or agreed to in writing, software
 * distributed under the License is distributed on an "AS IS" BASIS,
 * WITHOUT WARRANTIES OR CONDITIONS OF ANY KIND, either express or implied.
 * See the License for the specific language governing permissions and
 * limitations under the License.
 */

package com.android.build.gradle.integration.application;

import static com.android.build.gradle.integration.common.truth.TruthHelper.assertThat;
import static com.android.build.gradle.integration.common.truth.TruthHelper.assertThatApk;

import com.android.build.gradle.integration.common.fixture.GradleBuildResult;
import com.android.build.gradle.integration.common.fixture.GradleTestProject;
import com.android.build.gradle.integration.common.fixture.app.AndroidTestApp;
import com.android.build.gradle.integration.common.fixture.app.HelloWorldApp;
import com.android.build.gradle.integration.common.fixture.app.TestSourceFile;
import com.android.build.gradle.integration.common.utils.DexInProcessHelper;
import com.android.utils.FileUtils;

import org.junit.Before;
import org.junit.Rule;
import org.junit.Test;
import org.junit.runner.RunWith;
import org.junit.runners.Parameterized;

import java.io.File;
import java.io.IOException;
import java.util.Arrays;
import java.util.Collection;

public class DexLimitTest {

<<<<<<< HEAD
    private static final String CLASS_NAME = "com/example/B";
    private static final String CLASS_FULL_TYPE = "L" + CLASS_NAME + ";";
    private static final String CLASS_SRC_LOCATION = "src/main/java/" + CLASS_NAME + ".java";

    private static final String CLASS_CONTENT =  "\n"
            + "package com.example;\n"
            + "public class B { }";
=======
    @Parameterized.Parameters(name="dexInProcess={0}")
    public static Collection<Object[]> getParameters() {
        return Arrays.asList(new Object[][] {{false}, {true}});
    }
>>>>>>> d4ff5ef3

    private static final AndroidTestApp TEST_APP =
            HelloWorldApp.forPlugin("com.android.application");

    static {
        StringBuilder classFileBuilder = new StringBuilder();
        for (int i=0; i<65536/2; i++) {
            classFileBuilder.append("    public void m").append(i).append("() {}\n");
        }

        String methods = classFileBuilder.toString();

        String classFileA = "package com.example;\npublic class A {\n" + methods + "\n}";
        String classFileB = "package com.example;\npublic class B {\n" + methods + "\n}";

        TEST_APP.addFile(new TestSourceFile("src/main/java/com/example", "A.java", classFileA));
        TEST_APP.addFile(new TestSourceFile("src/main/java/com/example", "B.java", classFileB));
    }

    @Rule
    public final GradleTestProject mProject = GradleTestProject.builder()
            .fromTestApp(TEST_APP).withHeap("2G").create();

    private final boolean mDexInProcess;

<<<<<<< HEAD
=======
    public DexLimitTest(boolean dexInProcess) {
        mDexInProcess = dexInProcess;
    }

    @Before
    public void disableDexInProcess() throws IOException {
        if (mDexInProcess) {
            DexInProcessHelper.disableDexInProcess(mProject.getBuildFile());
        }
    }

>>>>>>> d4ff5ef3
    @Test
    public void checkDexErrorMessage() throws Exception {
        GradleBuildResult result = mProject.executor().expectFailure().run("assembleDebug");
        if (GradleTestProject.USE_JACK) {
            assertThat(result.getStderr()).contains(
                    "Dex writing phase: classes.dex has too many IDs.");
        } else {
            assertThat(result.getStderr()).contains(
                    "https://developer.android.com/tools/building/multidex.html");
        }

        // Check that when dexing in-process, we don't keep bad state after a failure
        if (mDexInProcess) {
            FileUtils.delete(mProject.file("src/main/java/com/example/A.java"));
            mProject.execute("assembleDebug");

            File apk = mProject.getApk("debug");
            assertThatApk(apk).doesNotContainClass("Lcom/example/A;");
            assertThatApk(apk).containsClass("Lcom/example/B;");
        }
    }
}<|MERGE_RESOLUTION|>--- conflicted
+++ resolved
@@ -38,22 +38,13 @@
 import java.util.Arrays;
 import java.util.Collection;
 
+@RunWith(Parameterized.class)
 public class DexLimitTest {
 
-<<<<<<< HEAD
-    private static final String CLASS_NAME = "com/example/B";
-    private static final String CLASS_FULL_TYPE = "L" + CLASS_NAME + ";";
-    private static final String CLASS_SRC_LOCATION = "src/main/java/" + CLASS_NAME + ".java";
-
-    private static final String CLASS_CONTENT =  "\n"
-            + "package com.example;\n"
-            + "public class B { }";
-=======
     @Parameterized.Parameters(name="dexInProcess={0}")
     public static Collection<Object[]> getParameters() {
         return Arrays.asList(new Object[][] {{false}, {true}});
     }
->>>>>>> d4ff5ef3
 
     private static final AndroidTestApp TEST_APP =
             HelloWorldApp.forPlugin("com.android.application");
@@ -79,8 +70,6 @@
 
     private final boolean mDexInProcess;
 
-<<<<<<< HEAD
-=======
     public DexLimitTest(boolean dexInProcess) {
         mDexInProcess = dexInProcess;
     }
@@ -92,7 +81,6 @@
         }
     }
 
->>>>>>> d4ff5ef3
     @Test
     public void checkDexErrorMessage() throws Exception {
         GradleBuildResult result = mProject.executor().expectFailure().run("assembleDebug");

/*
 * Copyright (C) 2014 The Android Open Source Project
 *
 * Licensed under the Apache License, Version 2.0 (the "License");
 * you may not use this file except in compliance with the License.
 * You may obtain a copy of the License at
 *
 *      http://www.apache.org/licenses/LICENSE-2.0
 *
 * Unless required by applicable law or agreed to in writing, software
 * distributed under the License is distributed on an "AS IS" BASIS,
 * WITHOUT WARRANTIES OR CONDITIONS OF ANY KIND, either express or implied.
 * See the License for the specific language governing permissions and
 * limitations under the License.
 */

package com.android.build.gradle.integration.application
import com.android.build.gradle.integration.common.fixture.GradleTestProject
import com.android.build.gradle.integration.common.fixture.app.HelloWorldApp
<<<<<<< HEAD
=======
import com.android.builder.model.AndroidProject
import com.android.builder.model.SyncIssue
import groovy.transform.CompileStatic
>>>>>>> 9f6dd799
import org.gradle.tooling.BuildException
import org.junit.Before
import org.junit.Rule
import org.junit.Test

<<<<<<< HEAD
=======
import static com.android.build.gradle.integration.common.truth.TruthHelper.assertThat
import static org.junit.Assert.assertEquals
import static org.junit.Assert.assertNotNull
>>>>>>> 9f6dd799
import static org.junit.Assert.assertTrue
import static org.junit.Assert.fail
/**
 * Check that a project can depend on a jar dependency published by another app project.
 */
@CompileStatic
class ExternalTestProjectTest {

    @Rule
<<<<<<< HEAD
    public GradleTestProject project = GradleTestProject.builder().create()
=======
    public GradleTestProject project = GradleTestProject.builder().captureStdErr(true).create()
>>>>>>> 9f6dd799

    private File app2BuildFile

    @Before
<<<<<<< HEAD
    public void setup() {
=======
    public void setUp() {
>>>>>>> 9f6dd799
        File rootFile = project.getTestDir()
        new File(rootFile, "settings.gradle") << """
include ':app1'
include ':app2'
"""
        // app1 module
        File app1 = new File(rootFile, "app1")
        new HelloWorldApp().writeSources(app1)
        new File(app1, "build.gradle") << """
apply plugin: 'com.android.application'

android {
    compileSdkVersion $GradleTestProject.DEFAULT_COMPILE_SDK_VERSION
    buildToolsVersion "$GradleTestProject.DEFAULT_BUILD_TOOL_VERSION"
}

task testJar(type: Jar, dependsOn: 'assembleRelease') {

}

configurations {
    testLib
}

artifacts {
    testLib testJar
}

"""
        // app2 module
        File app2 = new File(rootFile, "app2")
        new HelloWorldApp().writeSources(app2)
        app2BuildFile = new File(app2, "build.gradle")
    }

    @Test
    public void testExtraJarDependency() {
        app2BuildFile << """
apply plugin: 'com.android.application'

android {
    compileSdkVersion $GradleTestProject.DEFAULT_COMPILE_SDK_VERSION
    buildToolsVersion "$GradleTestProject.DEFAULT_BUILD_TOOL_VERSION"
}

dependencies {
    compile project(path: ':app1', configuration: 'testLib')
}
"""

        project.execute('clean', 'app2:assembleDebug')
    }

    @Test
<<<<<<< HEAD
    void testApkDependency() {
=======
    void testApkDependencyInBuild() {
>>>>>>> 9f6dd799
        app2BuildFile << """
apply plugin: 'com.android.application'

android {
    compileSdkVersion $GradleTestProject.DEFAULT_COMPILE_SDK_VERSION
    buildToolsVersion "$GradleTestProject.DEFAULT_BUILD_TOOL_VERSION"
}

dependencies {
    compile project(path: ':app1')
}
"""
        try {
            project.execute('clean', 'app2:assembleDebug')
            fail('Broken build file did not throw exception')
        } catch (BuildException e) {
<<<<<<< HEAD
            Throwable cause = e;
            while (cause.getCause() != null) {
                cause = cause.getCause();
            }
            String expectedMsg = "Dependency project:app1:unspecified on project app2 resolves to an APK archive which is not supported as a compilation dependency. File:"
            assertTrue(cause.getMessage().startsWith(expectedMsg))
        }
=======
            Throwable t = e
            while (t.getCause() != null) {
                t = t.getCause()
            }

            // looks like we can't actually test the instance t against GradleException
            // due to it coming through the tooling API from a different class loader.
            assertEquals("org.gradle.api.GradleException", t.getClass().canonicalName)
            assertEquals("Dependency Error. See console for details", t.getMessage())
        }

        // check there is a version of the error, after the task name:
        ByteArrayOutputStream stderr = project.stderr
        String log = stderr.toString()

        assertTrue("stderr contains error", log.contains(
                "Dependency project:app1:unspecified on project app2 resolves to an APK archive which is not supported as a compilation dependency. File:"))

    }

    @Test
    void testApkDependencyInModel() {
        app2BuildFile << """
apply plugin: 'com.android.application'

android {
    compileSdkVersion $GradleTestProject.DEFAULT_COMPILE_SDK_VERSION
    buildToolsVersion "$GradleTestProject.DEFAULT_BUILD_TOOL_VERSION"
}

dependencies {
    compile project(path: ':app1')
}
"""

        Map<String, AndroidProject> modelMap = project.getAllModels()

        AndroidProject model = modelMap.get(':app2')
        assertNotNull(model)

        SyncIssue issue = assertThat(model).issues().hasSingleIssue(
                SyncIssue.SEVERITY_ERROR,
                SyncIssue.TYPE_DEPENDENCY_IS_APK,
                'project:app1:unspecified')

        String expectedMsg = "Dependency project:app1:unspecified on project app2 resolves to an APK archive which is not supported as a compilation dependency. File:"
        assertThat(issue.getMessage()).startsWith(expectedMsg)
>>>>>>> 9f6dd799
    }
}<|MERGE_RESOLUTION|>--- conflicted
+++ resolved
@@ -17,23 +17,17 @@
 package com.android.build.gradle.integration.application
 import com.android.build.gradle.integration.common.fixture.GradleTestProject
 import com.android.build.gradle.integration.common.fixture.app.HelloWorldApp
-<<<<<<< HEAD
-=======
 import com.android.builder.model.AndroidProject
 import com.android.builder.model.SyncIssue
 import groovy.transform.CompileStatic
->>>>>>> 9f6dd799
 import org.gradle.tooling.BuildException
 import org.junit.Before
 import org.junit.Rule
 import org.junit.Test
 
-<<<<<<< HEAD
-=======
 import static com.android.build.gradle.integration.common.truth.TruthHelper.assertThat
 import static org.junit.Assert.assertEquals
 import static org.junit.Assert.assertNotNull
->>>>>>> 9f6dd799
 import static org.junit.Assert.assertTrue
 import static org.junit.Assert.fail
 /**
@@ -43,20 +37,12 @@
 class ExternalTestProjectTest {
 
     @Rule
-<<<<<<< HEAD
-    public GradleTestProject project = GradleTestProject.builder().create()
-=======
     public GradleTestProject project = GradleTestProject.builder().captureStdErr(true).create()
->>>>>>> 9f6dd799
 
     private File app2BuildFile
 
     @Before
-<<<<<<< HEAD
-    public void setup() {
-=======
     public void setUp() {
->>>>>>> 9f6dd799
         File rootFile = project.getTestDir()
         new File(rootFile, "settings.gradle") << """
 include ':app1'
@@ -111,11 +97,7 @@
     }
 
     @Test
-<<<<<<< HEAD
-    void testApkDependency() {
-=======
     void testApkDependencyInBuild() {
->>>>>>> 9f6dd799
         app2BuildFile << """
 apply plugin: 'com.android.application'
 
@@ -132,15 +114,6 @@
             project.execute('clean', 'app2:assembleDebug')
             fail('Broken build file did not throw exception')
         } catch (BuildException e) {
-<<<<<<< HEAD
-            Throwable cause = e;
-            while (cause.getCause() != null) {
-                cause = cause.getCause();
-            }
-            String expectedMsg = "Dependency project:app1:unspecified on project app2 resolves to an APK archive which is not supported as a compilation dependency. File:"
-            assertTrue(cause.getMessage().startsWith(expectedMsg))
-        }
-=======
             Throwable t = e
             while (t.getCause() != null) {
                 t = t.getCause()
@@ -188,6 +161,5 @@
 
         String expectedMsg = "Dependency project:app1:unspecified on project app2 resolves to an APK archive which is not supported as a compilation dependency. File:"
         assertThat(issue.getMessage()).startsWith(expectedMsg)
->>>>>>> 9f6dd799
     }
 }
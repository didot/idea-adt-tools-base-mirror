--- conflicted
+++ resolved
@@ -122,11 +122,7 @@
             // looks like we can't actually test the instance t against GradleException
             // due to it coming through the tooling API from a different class loader.
             assertEquals("org.gradle.api.GradleException", t.getClass().canonicalName)
-<<<<<<< HEAD
-            assertEquals("Dependency Error. See console for details", t.getMessage())
-=======
             assertEquals("Dependency Error. See console for details.", t.getMessage())
->>>>>>> 878ea9dd
         }
 
         // check there is a version of the error, after the task name:

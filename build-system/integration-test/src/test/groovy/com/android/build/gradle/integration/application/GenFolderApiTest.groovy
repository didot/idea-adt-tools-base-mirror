/*
 * Copyright (C) 2014 The Android Open Source Project
 *
 * Licensed under the Apache License, Version 2.0 (the "License");
 * you may not use this file except in compliance with the License.
 * You may obtain a copy of the License at
 *
 *      http://www.apache.org/licenses/LICENSE-2.0
 *
 * Unless required by applicable law or agreed to in writing, software
 * distributed under the License is distributed on an "AS IS" BASIS,
 * WITHOUT WARRANTIES OR CONDITIONS OF ANY KIND, either express or implied.
 * See the License for the specific language governing permissions and
 * limitations under the License.
 */

package com.android.build.gradle.integration.application
import com.android.build.gradle.integration.common.fixture.GradleTestProject
import com.android.builder.model.AndroidArtifact
import com.android.builder.model.AndroidProject
import com.android.builder.model.Variant
<<<<<<< HEAD
import org.junit.*

import static org.junit.Assert.assertNotNull
import static org.junit.Assert.assertTrue
=======
import org.junit.AfterClass
import org.junit.BeforeClass
import org.junit.ClassRule
import org.junit.Test
>>>>>>> 9f6dd799

import static com.android.build.gradle.integration.common.truth.TruthHelper.assertThatApk
import static com.android.build.gradle.integration.common.truth.TruthHelper.assertThatZip
import static org.junit.Assert.assertNotNull
import static org.junit.Assert.assertTrue
/**
 * Assemble tests for genFolderApi.
 */
class GenFolderApiTest {
    @ClassRule
    static public GradleTestProject project = GradleTestProject.builder()
            .fromSample("genFolderApi")
            .create()
    static AndroidProject model

    @BeforeClass
<<<<<<< HEAD
    static void setup() {
=======
    static void setUp() {
>>>>>>> 9f6dd799
        model = project.executeAndReturnModel("clean", "assembleDebug")
    }

    @AfterClass
    static void cleanUp() {
        project = null
        model = null
    }

    @Test
    void lint() {
        project.execute("lint")
    }

    @Test
<<<<<<< HEAD
    void "check the custom gen folder is present in model"() throws Exception {
=======
    void "check the custom java generation task ran"() throws Exception {
        assertThatApk(project.getApk("debug")).containsClass("Lcom/custom/Foo;")
    }

    @Test
    void "check the custom res generation task ran"() throws Exception {
        assertThatZip(project.getApk("debug")).contains("res/xml/generated.xml")
    }

    @Test
    void "check Java folder in Model"() throws Exception {
>>>>>>> 9f6dd799
        File projectDir = project.getTestDir()

        File buildDir = new File(projectDir, "build")

        for (Variant variant : model.getVariants()) {

            AndroidArtifact mainInfo = variant.getMainArtifact()
            assertNotNull(
                    "Null-check on mainArtifactInfo for " + variant.getDisplayName(),
                    mainInfo)

            // get the generated source folders.
<<<<<<< HEAD
            Collection<File> genFolder = mainInfo.getGeneratedSourceFolders()

            // We're looking for a custom folder
            String folderStart = new File(buildDir, "customCode").getAbsolutePath() + File.separatorChar
            boolean found = false
            for (File f : genFolder) {
                if (f.getAbsolutePath().startsWith(folderStart)) {
=======
            Collection<File> genSourceFolder = mainInfo.getGeneratedSourceFolders()

            // We're looking for a custom folder
            String sourceFolderStart = new File(buildDir, "customCode").getAbsolutePath() + File.separatorChar
            boolean found = false
            for (File f : genSourceFolder) {
                if (f.getAbsolutePath().startsWith(sourceFolderStart)) {
>>>>>>> 9f6dd799
                    found = true
                    break
                }
            }

            assertTrue("custom generated source folder check", found)
        }
    }

<<<<<<< HEAD
=======
    @Test
    void "check Res Folder in Model"() throws Exception {
        File projectDir = project.getTestDir()

        File buildDir = new File(projectDir, "build")

        for (Variant variant : model.getVariants()) {

            AndroidArtifact mainInfo = variant.getMainArtifact()
            assertNotNull(
                    "Null-check on mainArtifactInfo for " + variant.getDisplayName(),
                    mainInfo)

            // get the generated res folders.
            Collection<File> genResFolder = mainInfo.getGeneratedResourceFolders()
            String resFolderStart = new File(buildDir, "customRes").getAbsolutePath() + File.separatorChar
            boolean found = false
            for (File f : genResFolder) {
                if (f.getAbsolutePath().startsWith(resFolderStart)) {
                    found = true
                    break
                }
            }

            assertTrue("custom generated res folder check", found)
        }
    }
>>>>>>> 9f6dd799
}<|MERGE_RESOLUTION|>--- conflicted
+++ resolved
@@ -19,17 +19,10 @@
 import com.android.builder.model.AndroidArtifact
 import com.android.builder.model.AndroidProject
 import com.android.builder.model.Variant
-<<<<<<< HEAD
-import org.junit.*
-
-import static org.junit.Assert.assertNotNull
-import static org.junit.Assert.assertTrue
-=======
 import org.junit.AfterClass
 import org.junit.BeforeClass
 import org.junit.ClassRule
 import org.junit.Test
->>>>>>> 9f6dd799
 
 import static com.android.build.gradle.integration.common.truth.TruthHelper.assertThatApk
 import static com.android.build.gradle.integration.common.truth.TruthHelper.assertThatZip
@@ -46,11 +39,7 @@
     static AndroidProject model
 
     @BeforeClass
-<<<<<<< HEAD
-    static void setup() {
-=======
     static void setUp() {
->>>>>>> 9f6dd799
         model = project.executeAndReturnModel("clean", "assembleDebug")
     }
 
@@ -66,9 +55,6 @@
     }
 
     @Test
-<<<<<<< HEAD
-    void "check the custom gen folder is present in model"() throws Exception {
-=======
     void "check the custom java generation task ran"() throws Exception {
         assertThatApk(project.getApk("debug")).containsClass("Lcom/custom/Foo;")
     }
@@ -80,7 +66,6 @@
 
     @Test
     void "check Java folder in Model"() throws Exception {
->>>>>>> 9f6dd799
         File projectDir = project.getTestDir()
 
         File buildDir = new File(projectDir, "build")
@@ -93,15 +78,6 @@
                     mainInfo)
 
             // get the generated source folders.
-<<<<<<< HEAD
-            Collection<File> genFolder = mainInfo.getGeneratedSourceFolders()
-
-            // We're looking for a custom folder
-            String folderStart = new File(buildDir, "customCode").getAbsolutePath() + File.separatorChar
-            boolean found = false
-            for (File f : genFolder) {
-                if (f.getAbsolutePath().startsWith(folderStart)) {
-=======
             Collection<File> genSourceFolder = mainInfo.getGeneratedSourceFolders()
 
             // We're looking for a custom folder
@@ -109,7 +85,6 @@
             boolean found = false
             for (File f : genSourceFolder) {
                 if (f.getAbsolutePath().startsWith(sourceFolderStart)) {
->>>>>>> 9f6dd799
                     found = true
                     break
                 }
@@ -119,8 +94,6 @@
         }
     }
 
-<<<<<<< HEAD
-=======
     @Test
     void "check Res Folder in Model"() throws Exception {
         File projectDir = project.getTestDir()
@@ -148,5 +121,4 @@
             assertTrue("custom generated res folder check", found)
         }
     }
->>>>>>> 9f6dd799
 }
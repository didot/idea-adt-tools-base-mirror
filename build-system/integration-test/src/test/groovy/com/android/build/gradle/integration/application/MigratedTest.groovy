/*
 * Copyright (C) 2014 The Android Open Source Project
 *
 * Licensed under the Apache License, Version 2.0 (the "License");
 * you may not use this file except in compliance with the License.
 * You may obtain a copy of the License at
 *
 *      http://www.apache.org/licenses/LICENSE-2.0
 *
 * Unless required by applicable law or agreed to in writing, software
 * distributed under the License is distributed on an "AS IS" BASIS,
 * WITHOUT WARRANTIES OR CONDITIONS OF ANY KIND, either express or implied.
 * See the License for the specific language governing permissions and
 * limitations under the License.
 */

package com.android.build.gradle.integration.application
import com.android.build.gradle.integration.common.category.DeviceTests
import com.android.build.gradle.integration.common.fixture.GradleTestProject
import com.android.build.gradle.integration.common.utils.ModelHelper
import com.android.build.gradle.integration.common.utils.SourceProviderHelper
import com.android.builder.model.AndroidProject
import com.android.builder.model.ProductFlavorContainer
import com.android.builder.model.SourceProviderContainer
import org.junit.AfterClass
import org.junit.BeforeClass
import org.junit.ClassRule
import org.junit.Test
import org.junit.experimental.categories.Category

<<<<<<< HEAD
import static com.android.builder.core.BuilderConstants.ANDROID_TEST
import static com.android.builder.model.AndroidProject.ARTIFACT_ANDROID_TEST
import static org.junit.Assert.assertFalse
import static org.junit.Assert.assertNotNull
=======
import static com.android.builder.core.VariantType.ANDROID_TEST
import static com.android.builder.model.AndroidProject.ARTIFACT_ANDROID_TEST
import static org.junit.Assert.assertFalse
import static org.junit.Assert.assertNotNull

>>>>>>> 9f6dd799
/**
 * Assemble tests for migrated.
 */
class MigratedTest {
    @ClassRule
    static public GradleTestProject project = GradleTestProject.builder()
            .fromSample("migrated")
            .create()

    static AndroidProject model

    @BeforeClass
<<<<<<< HEAD
    static void setup() {
=======
    static void setUp() {
>>>>>>> 9f6dd799
        model = project.executeAndReturnModel("clean", "assembleDebug")
    }

    @AfterClass
    static void cleanUp() {
        project = null
        model = null
    }

    @Test
    void lint() {
        project.execute("lint")
    }

    @Test
    void "check model reflect migrated source providers"() throws Exception {
        File projectDir = project.getTestDir()

        assertFalse("Library Project", model.isLibrary())

        ProductFlavorContainer defaultConfig = model.getDefaultConfig()

        new SourceProviderHelper(model.getName(), projectDir,
                "main", defaultConfig.getSourceProvider())
                .setJavaDir("src")
                .setResourcesDir("src")
                .setAidlDir("src")
                .setRenderscriptDir("src")
                .setResDir("res")
                .setAssetsDir("assets")
                .setManifestFile("AndroidManifest.xml")
                .test()

        SourceProviderContainer testSourceProviderContainer = ModelHelper.getSourceProviderContainer(
                defaultConfig.getExtraSourceProviders(), ARTIFACT_ANDROID_TEST)
        assertNotNull("InstrumentTest source Providers null-check", testSourceProviderContainer)

        new SourceProviderHelper(model.getName(), projectDir,
<<<<<<< HEAD
                ANDROID_TEST, testSourceProviderContainer.getSourceProvider())
=======
                ANDROID_TEST.prefix, testSourceProviderContainer.getSourceProvider())
>>>>>>> 9f6dd799
                .setJavaDir("tests/java")
                .setResourcesDir("tests/resources")
                .setAidlDir("tests/aidl")
                .setJniDir("tests/jni")
                .setRenderscriptDir("tests/rs")
                .setResDir("tests/res")
                .setAssetsDir("tests/assets")
                .setManifestFile("tests/AndroidManifest.xml")
                .test()
    }

    @Test
    @Category(DeviceTests.class)
    void connectedCheck() {
        project.execute("connectedCheck")
    }
}<|MERGE_RESOLUTION|>--- conflicted
+++ resolved
@@ -15,6 +15,7 @@
  */
 
 package com.android.build.gradle.integration.application
+
 import com.android.build.gradle.integration.common.category.DeviceTests
 import com.android.build.gradle.integration.common.fixture.GradleTestProject
 import com.android.build.gradle.integration.common.utils.ModelHelper
@@ -28,18 +29,11 @@
 import org.junit.Test
 import org.junit.experimental.categories.Category
 
-<<<<<<< HEAD
-import static com.android.builder.core.BuilderConstants.ANDROID_TEST
-import static com.android.builder.model.AndroidProject.ARTIFACT_ANDROID_TEST
-import static org.junit.Assert.assertFalse
-import static org.junit.Assert.assertNotNull
-=======
 import static com.android.builder.core.VariantType.ANDROID_TEST
 import static com.android.builder.model.AndroidProject.ARTIFACT_ANDROID_TEST
 import static org.junit.Assert.assertFalse
 import static org.junit.Assert.assertNotNull
 
->>>>>>> 9f6dd799
 /**
  * Assemble tests for migrated.
  */
@@ -52,11 +46,7 @@
     static AndroidProject model
 
     @BeforeClass
-<<<<<<< HEAD
-    static void setup() {
-=======
     static void setUp() {
->>>>>>> 9f6dd799
         model = project.executeAndReturnModel("clean", "assembleDebug")
     }
 
@@ -95,11 +85,7 @@
         assertNotNull("InstrumentTest source Providers null-check", testSourceProviderContainer)
 
         new SourceProviderHelper(model.getName(), projectDir,
-<<<<<<< HEAD
-                ANDROID_TEST, testSourceProviderContainer.getSourceProvider())
-=======
                 ANDROID_TEST.prefix, testSourceProviderContainer.getSourceProvider())
->>>>>>> 9f6dd799
                 .setJavaDir("tests/java")
                 .setResourcesDir("tests/resources")
                 .setAidlDir("tests/aidl")

/*
 * Copyright (C) 2014 The Android Open Source Project
 *
 * Licensed under the Apache License, Version 2.0 (the "License");
 * you may not use this file except in compliance with the License.
 * You may obtain a copy of the License at
 *
 *      http://www.apache.org/licenses/LICENSE-2.0
 *
 * Unless required by applicable law or agreed to in writing, software
 * distributed under the License is distributed on an "AS IS" BASIS,
 * WITHOUT WARRANTIES OR CONDITIONS OF ANY KIND, either express or implied.
 * See the License for the specific language governing permissions and
 * limitations under the License.
 */

package com.android.build.gradle.integration.application
import com.android.annotations.NonNull
import com.android.build.gradle.integration.common.category.DeviceTests
import com.android.build.gradle.integration.common.fixture.GradleTestProject
import com.android.build.gradle.integration.common.truth.TruthHelper
import com.android.build.gradle.integration.common.truth.ZipFileSubject
import com.android.builder.model.AndroidProject
import com.google.common.collect.Sets
import groovy.transform.CompileDynamic
import groovy.transform.CompileStatic
import org.junit.AfterClass
import org.junit.BeforeClass
import org.junit.ClassRule
import org.junit.Test
import org.junit.experimental.categories.Category
import org.objectweb.asm.ClassReader
import org.objectweb.asm.Opcodes
import org.objectweb.asm.Type
import org.objectweb.asm.tree.ClassNode
import org.objectweb.asm.tree.FieldNode

import java.util.zip.ZipEntry
import java.util.zip.ZipFile

import static com.google.common.truth.Truth.assertThat
/**
 * Assemble tests for minify.
 */
@CompileStatic
class MinifyTest {
    @ClassRule
    static public GradleTestProject project = GradleTestProject.builder()
            .fromTestProject("minify")
            .create()

    @BeforeClass
    static void setUp() {
        project.execute("clean", "assembleMinified",
                "assembleMinifiedAndroidTest", "jarDebugClasses")
    }

    @AfterClass
    static void cleanUp() {
        project = null
    }

    @Test
    @Category(DeviceTests.class)
    void connectedCheck() {
        project.executeConnectedCheck()
    }

    @Test
    void 'App APK is minified'() throws Exception {
        File jarFile = project.file(
                "build/" +
                        "$AndroidProject.FD_INTERMEDIATES/" +
                        "transforms/" +
                        "proguard/" +
                        "minified/" +
                        "jars/3/1f/main.jar")

        Set<String> minifiedList = getZipEntries(jarFile);

        // Ignore JaCoCo stuff.
        minifiedList.removeAll { it =~ /org.jacoco/ }
        minifiedList.removeAll(["about.html", "com/vladium/emma/rt/RT.class"])

        assertThat(minifiedList).containsExactly(
                "com/android/tests/basic/a.class", // Renamed StringProvider.
                "com/android/tests/basic/Main.class",
                "com/android/tests/basic/IndirectlyReferencedClass.class", // Kept by ProGuard rules.
                // No entry for UnusedClass, it gets removed.
        )
    }

    @Test
    void 'Test APK is not minified, but mappings are applied'() throws Exception {
        File jarFile = project.file(
                "build/" +
                        "$AndroidProject.FD_INTERMEDIATES/" +
                        "transforms/" +
                        "proguard/" +
                        "androidTest/" +
                        "minified/" +
                        "jars/3/1f/main.jar")
        Set<String> minifiedList = getZipEntries(jarFile)

        def testClassFiles = minifiedList.findAll { !it.startsWith("org/hamcrest") }

        assertThat(testClassFiles).containsExactly(
                "com/android/tests/basic/MainTest.class",
                "com/android/tests/basic/UnusedTestClass.class",
                "com/android/tests/basic/UsedTestClass.class",
                "com/android/tests/basic/test/BuildConfig.class",
        )

        checkClassFile(jarFile)
    }

    @NonNull
    private static Set<String> getZipEntries(@NonNull File file) {
        Set<String> entries = Sets.newHashSet();
        ZipFile zipFile = new ZipFile(file);
        try {
            Enumeration<? extends ZipEntry> zipFileEntries = zipFile.entries();
            while (zipFileEntries.hasMoreElements()) {
                entries.add(zipFileEntries.nextElement().getName());
            }
        } finally {
            zipFile.close();
        }

        return entries;
    }

    @Test
    void 'Test classes.jar is present for non Jack enabled variants'() throws Exception {
        ZipFileSubject classes = TruthHelper.assertThatZip(project.file(
                "build/$AndroidProject.FD_INTERMEDIATES/packaged/debug/classes.jar"))

        classes.contains("com/android/tests/basic/Main.class")
        classes.doesNotContain("com/android/tests/basic/MainTest.class")
    }

    @CompileDynamic
    static def checkClassFile(@NonNull File jarFile) {
        ZipFile zipFile = new ZipFile(jarFile);
        try {
            ZipEntry entry = zipFile.getEntry("com/android/tests/basic/MainTest.class")
            assertThat(entry).named("MainTest.class entry").isNotNull()
            def classReader = new ClassReader(zipFile.getInputStream(entry))
            def mainTestClassNode = new ClassNode(Opcodes.ASM5)
            classReader.accept(mainTestClassNode, 0)

            // Make sure bytecode got rewritten to point to renamed classes.
            FieldNode stringProviderField = mainTestClassNode.fields.find { it.name == "stringProvider" }
            assert Type.getType(stringProviderField.desc).className == "com.android.tests.basic.a"

        } finally {
            zipFile.close();
<<<<<<< HEAD
        }
    }

    public Set<String> gatherContentAsRelativePath(@NonNull File rootFolder) {
        Set<String> results = Sets.newHashSet();

        File[] children = rootFolder.listFiles()
        if (children != null) {
            for (File child : children) {
                processFile(results, "", child);
            }
        }

        return results;
    }

    private void processFile(Set<String> results, String root, File file) {
        if (root.isEmpty()) {
            root = file.getName();
        } else {
            root = root + File.separator + file.getName();
        }

        if (file.isFile()) {
            // all tests use the *nix way of specifying file paths.
            results.add(root.replace(File.separator, "/"))
        } else if (file.isDirectory()) {
            File[] children = file.listFiles()
            if (children != null) {
                for (File child : children) {
                    processFile(results, root, child);
                }
            }
=======
>>>>>>> 656fdf44
        }
    }
}<|MERGE_RESOLUTION|>--- conflicted
+++ resolved
@@ -155,42 +155,6 @@
 
         } finally {
             zipFile.close();
-<<<<<<< HEAD
-        }
-    }
-
-    public Set<String> gatherContentAsRelativePath(@NonNull File rootFolder) {
-        Set<String> results = Sets.newHashSet();
-
-        File[] children = rootFolder.listFiles()
-        if (children != null) {
-            for (File child : children) {
-                processFile(results, "", child);
-            }
-        }
-
-        return results;
-    }
-
-    private void processFile(Set<String> results, String root, File file) {
-        if (root.isEmpty()) {
-            root = file.getName();
-        } else {
-            root = root + File.separator + file.getName();
-        }
-
-        if (file.isFile()) {
-            // all tests use the *nix way of specifying file paths.
-            results.add(root.replace(File.separator, "/"))
-        } else if (file.isDirectory()) {
-            File[] children = file.listFiles()
-            if (children != null) {
-                for (File child : children) {
-                    processFile(results, root, child);
-                }
-            }
-=======
->>>>>>> 656fdf44
         }
     }
 }
/*
 * Copyright (C) 2016 The Android Open Source Project
 *
 * Licensed under the Apache License, Version 2.0 (the "License");
 * you may not use this file except in compliance with the License.
 * You may obtain a copy of the License at
 *
 *      http://www.apache.org/licenses/LICENSE-2.0
 *
 * Unless required by applicable law or agreed to in writing, software
 * distributed under the License is distributed on an "AS IS" BASIS,
 * WITHOUT WARRANTIES OR CONDITIONS OF ANY KIND, either express or implied.
 * See the License for the specific language governing permissions and
 * limitations under the License.
 */

package com.android.build.gradle.integration.application

import com.android.build.gradle.external.gson.NativeBuildConfigValue
import com.android.build.gradle.external.gson.NativeLibraryValue
import com.android.build.gradle.external.gson.NativeSourceFileValue
import com.android.build.gradle.integration.common.fixture.GradleTestProject
import com.android.build.gradle.integration.common.fixture.app.HelloWorldJniApp
import com.android.build.gradle.integration.common.fixture.app.TestSourceFile
import com.android.build.gradle.tasks.ExternalNativeBuildTaskUtils
import com.android.build.gradle.tasks.NativeBuildSystem
import com.android.builder.model.AndroidProject
import com.android.builder.model.NativeAndroidProject
import com.android.builder.model.NativeArtifact
import com.android.builder.model.NativeSettings
import com.android.utils.FileUtils
<<<<<<< HEAD
=======
import com.android.utils.StringHelper
>>>>>>> fdf07a2c
import com.google.common.collect.Lists
import com.google.common.collect.Sets
import com.google.gson.Gson
import com.google.gson.GsonBuilder
import com.google.gson.TypeAdapter
import com.google.gson.stream.JsonReader
import com.google.gson.stream.JsonWriter
import groovy.transform.CompileStatic
import org.junit.Before
import org.junit.Rule
import org.junit.Test
import org.junit.runner.RunWith
import org.junit.runners.Parameterized

import java.nio.file.Files

import static com.android.build.gradle.integration.common.fixture.app.HelloWorldJniApp.androidMkC
import static com.android.build.gradle.integration.common.fixture.app.HelloWorldJniApp.androidMkCpp
import static com.android.build.gradle.integration.common.fixture.app.HelloWorldJniApp.androidMkGoogleTest
import static com.android.build.gradle.integration.common.fixture.app.HelloWorldJniApp.applicationMk
import static com.android.build.gradle.integration.common.fixture.app.HelloWorldJniApp.cmakeLists
import static com.android.build.gradle.integration.common.truth.TruthHelper.assertThat

/**
 * General Model tests
 */
@CompileStatic
@RunWith(Parameterized.class)
class NativeModelTest {
    private static enum Compiler {
        GCC,
        CLANG,
        IRRELEVANT  // indicates if the compiler being used is irrelevant to the test
    }

    private static enum Config {
        ANDROID_MK_FILE_C_CLANG("""
            apply plugin: 'com.android.application'

            android {
                compileSdkVersion $GradleTestProject.DEFAULT_COMPILE_SDK_VERSION
                buildToolsVersion "$GradleTestProject.DEFAULT_BUILD_TOOL_VERSION"
                externalNativeBuild {
                    ndkBuild {
                        path "src/main/cpp/Android.mk"
                    }
                }
                defaultConfig {
                    externalNativeBuild {
                        ndkBuild {
                            arguments "NDK_TOOLCHAIN_VERSION:=clang"
                            cFlags "-DTEST_C_FLAG"
                            cppFlags "-DTEST_CPP_FLAG"
                        }
                    }
                }
            }
            """, [androidMkC("src/main/cpp")], false, 1, 2, 7, Compiler.CLANG,
                NativeBuildSystem.NDK_BUILD, 14),
        ANDROID_MK_FILE_CPP_CLANG("""
            apply plugin: 'com.android.application'

            android {
                compileSdkVersion $GradleTestProject.DEFAULT_COMPILE_SDK_VERSION
                buildToolsVersion "$GradleTestProject.DEFAULT_BUILD_TOOL_VERSION"
                externalNativeBuild {
                    ndkBuild {
                        path file("src/main/cpp/Android.mk")
                    }
                }
                defaultConfig {
                    externalNativeBuild {
                        ndkBuild {
                            arguments "NDK_TOOLCHAIN_VERSION:=clang"
                            cFlags "-DTEST_C_FLAG"
                            cppFlags "-DTEST_CPP_FLAG"
                        }
                    }
                }
            }
            """,
                [androidMkCpp("src/main/cpp")],
                true, 1, 2, 7, Compiler.CLANG, NativeBuildSystem.NDK_BUILD, 14),
        ANDROID_MK_GOOGLE_TEST("""
            apply plugin: 'com.android.application'

            android {
                compileSdkVersion $GradleTestProject.DEFAULT_COMPILE_SDK_VERSION
                buildToolsVersion "$GradleTestProject.DEFAULT_BUILD_TOOL_VERSION"
                externalNativeBuild {
                    ndkBuild {
                        path file("src/main/cpp/Android.mk")
                    }
                }
                defaultConfig {
                    externalNativeBuild {
                        ndkBuild {
                            cFlags "-DTEST_C_FLAG"
                            cppFlags "-DTEST_CPP_FLAG"
                        }
                    }
                }
            }
            """, [androidMkGoogleTest("src/main/cpp"),
                  new TestSourceFile(
                          "src/main/cpp", "hello-jni-unittest.cc",
                          """#include <limits.h>
                            #include "sample1.h"
                            #include "gtest/gtest.h"
                            TEST(EqualsTest, One) {
                              EXPECT_EQ(1, 1);
                            }
                            """)],
                true, 4, 2, 7, Compiler.IRRELEVANT, NativeBuildSystem.NDK_BUILD, 0),
        ANDROID_MK_FILE_CPP_GCC("""
            apply plugin: 'com.android.application'

            android {
                compileSdkVersion $GradleTestProject.DEFAULT_COMPILE_SDK_VERSION
                buildToolsVersion "$GradleTestProject.DEFAULT_BUILD_TOOL_VERSION"
                externalNativeBuild {
                    ndkBuild {
                        path file("src/main/cpp/Android.mk")
                    }
                }
                defaultConfig {
                    externalNativeBuild {
                        ndkBuild {
                            arguments "NDK_TOOLCHAIN_VERSION:=4.9"
                            cFlags "-DTEST_C_FLAG"
                            cppFlags "-DTEST_CPP_FLAG"
                        }
                    }
                }
            }
            """, [androidMkCpp("src/main/cpp")], true, 1, 2, 7, Compiler.GCC,
                NativeBuildSystem.NDK_BUILD, 14),
        ANDROID_MK_FILE_CPP_GCC_VIA_APPLICATION_MK("""
            apply plugin: 'com.android.application'

            android {
                compileSdkVersion $GradleTestProject.DEFAULT_COMPILE_SDK_VERSION
                buildToolsVersion "$GradleTestProject.DEFAULT_BUILD_TOOL_VERSION"
                externalNativeBuild {
                    ndkBuild {
                        path file("src/main/cpp/Android.mk")
                    }
                }
                defaultConfig {
                    externalNativeBuild {
                        ndkBuild {
                            cFlags "-DTEST_C_FLAG"
                            cppFlags "-DTEST_CPP_FLAG"
                        }
                    }
                }
            }
            """, [androidMkCpp("src/main/cpp"), applicationMk("src/main/cpp")],
                true, 1, 2, 7, Compiler.GCC, NativeBuildSystem.NDK_BUILD, 14),
        ANDROID_MK_CUSTOM_BUILD_TYPE("""
            apply plugin: 'com.android.application'

            android {
                compileSdkVersion $GradleTestProject.DEFAULT_COMPILE_SDK_VERSION
                buildToolsVersion "$GradleTestProject.DEFAULT_BUILD_TOOL_VERSION"
                externalNativeBuild {
                    ndkBuild {
                        path "src/main/cpp/Android.mk"
                    }
                }
                defaultConfig {
                    externalNativeBuild {
                        ndkBuild {
                            cFlags "-DTEST_C_FLAG"
                            cppFlags "-DTEST_CPP_FLAG"
                        }
                    }
                }
                buildTypes {
                    myCustomBuildType {
                         externalNativeBuild {
                          ndkBuild {
                            cppFlags "-DCUSTOM_BUILD_TYPE"
                          }
                      }
                    }
                }
            }
            """, [androidMkCpp("src/main/cpp")], true, 1, 3, 7, Compiler.IRRELEVANT,
                NativeBuildSystem.NDK_BUILD, 21),
        CMAKELISTS_FILE_CPP("""
            apply plugin: 'com.android.application'

            android {
                compileSdkVersion $GradleTestProject.DEFAULT_COMPILE_SDK_VERSION
                buildToolsVersion "$GradleTestProject.DEFAULT_BUILD_TOOL_VERSION"
                externalNativeBuild {
                    cmake {
                        path "CMakeLists.txt"
                    }
                }
                defaultConfig {
                    externalNativeBuild {
                        cmake {
                            cFlags "-DTEST_C_FLAG"
                            cppFlags "-DTEST_CPP_FLAG"
                        }
                    }
                }
            }
            """, [cmakeLists(".")], true, 1, 2, 7, Compiler.IRRELEVANT,
                NativeBuildSystem.CMAKE, 14),
        CMAKELISTS_ARGUMENTS("""
            apply plugin: 'com.android.application'

            android {
                compileSdkVersion $GradleTestProject.DEFAULT_COMPILE_SDK_VERSION
                buildToolsVersion "$GradleTestProject.DEFAULT_BUILD_TOOL_VERSION"
                externalNativeBuild {
                    cmake {
                        path "CMakeLists.txt"
                    }
                }
                defaultConfig {
                    externalNativeBuild {
                      cmake {
                        arguments "-DCMAKE_CXX_FLAGS=-DTEST_CPP_FLAG"
                        cFlags "-DTEST_C_FLAG"
                        abiFilters "armeabi-v7a", "armeabi"
                      }
                    }
                }
            }
            """, [cmakeLists(".")], true, 1, 2, 2, Compiler.IRRELEVANT, NativeBuildSystem.CMAKE, 4),
        CMAKELISTS_FILE_C("""
            apply plugin: 'com.android.application'

            android {
                compileSdkVersion $GradleTestProject.DEFAULT_COMPILE_SDK_VERSION
                buildToolsVersion "$GradleTestProject.DEFAULT_BUILD_TOOL_VERSION"
                externalNativeBuild {
                    cmake {
                        path "CMakeLists.txt"
                    }
                }
                defaultConfig {
                    externalNativeBuild {
                      cmake {
                        cFlags "-DTEST_C_FLAG"
                        cppFlags "-DTEST_CPP_FLAG"
                      }
                    }
                }
            }
            """, [cmakeLists(".")], false, 1, 2, 7, Compiler.IRRELEVANT,
                NativeBuildSystem.CMAKE, 14);

        public final String buildGradle;
        private final List<TestSourceFile> extraFiles;
        public final boolean isCpp;
        public final int targetCount;
        public final int variantCount;
        public final int abiCount;
        public final Compiler compiler;
        public final NativeBuildSystem buildSystem;
        public final int expectedBuildOutputs;

        Config(String buildGradle, List<TestSourceFile> extraFiles, boolean isCpp, int targetCount,
                int variantCount, int abiCount, Compiler compiler,
                NativeBuildSystem buildSystem, int expectedBuildOutputs) {
            this.buildGradle = buildGradle;
            this.extraFiles = extraFiles;
            this.isCpp = isCpp;
            this.targetCount = targetCount;
            this.variantCount = variantCount;
            this.abiCount = abiCount;
            this.compiler = compiler;
            this.buildSystem = buildSystem;
            this.expectedBuildOutputs = expectedBuildOutputs;
        }

        public GradleTestProject create() {
            GradleTestProject project = GradleTestProject.builder()
                    .fromTestApp(HelloWorldJniApp.builder()
                        .withNativeDir("cpp")
                        .useCppSource(isCpp)
                        .build())
                    .addFiles(extraFiles)
                    .create();

            return project;
        }
    }

    @Rule
    public GradleTestProject project = config.create();

    @Parameterized.Parameters(name = "model = {0}")
    public static Collection<Object[]> data() {
        return [
                [Config.ANDROID_MK_FILE_C_CLANG].toArray(),
                [Config.ANDROID_MK_FILE_CPP_CLANG].toArray(),
                [Config.ANDROID_MK_GOOGLE_TEST].toArray(),
                [Config.ANDROID_MK_FILE_CPP_GCC].toArray(),
<<<<<<< HEAD
                [Config.ANDROID_MK_FILE_CPP_GCC_VIA_APPLICATION_MK].toArray(),
=======
                // disabled due to http://b.android.com/230228
                //[Config.ANDROID_MK_FILE_CPP_GCC_VIA_APPLICATION_MK].toArray(),
>>>>>>> fdf07a2c
                [Config.ANDROID_MK_CUSTOM_BUILD_TYPE].toArray(),
                [Config.CMAKELISTS_FILE_C].toArray(),
                [Config.CMAKELISTS_FILE_CPP].toArray(),
                [Config.CMAKELISTS_ARGUMENTS].toArray(),
        ];
    }

    private Config config;

    NativeModelTest(Config config) {
        this.config = config;
    }

    @Before
    public void setup() {
        project.buildFile << config.buildGradle;
    }

    @Test
    public void checkModel() {
        AndroidProject androidProject = project.model().getSingle().getOnlyModel();
        assertThat(androidProject.syncIssues).hasSize(0);
        NativeAndroidProject model = project.model().getSingle(NativeAndroidProject.class);
        assertThat(model).isNotNull();
        assertThat(model.name).isEqualTo("project");
        assertThat(model.artifacts).hasSize(config.targetCount * config.variantCount
                * config.abiCount);

        // Settings should be non-empty but the count depends on flags and build system because
        // settings are the distinct set of flags.
        assertThat(model.settings).isNotEmpty();
        assertThat(model.toolChains).hasSize(config.variantCount * config.abiCount);
        assertThat(model).hasArtifactGroupsOfSize(config.targetCount * config.abiCount);

        for (File file : model.buildFiles) {
            assertThat(file).isFile();
        }

        for (NativeArtifact artifact : model.artifacts) {
            File parent = artifact.getOutputFile().getParentFile();
            List<String> parents = Lists.newArrayList();
            while(parent != null) {
                parents.add(parent.getName());
                parent = parent.getParentFile();
            }
            assertThat(parents).contains("obj");
            assertThat(parents).doesNotContain("lib");
        }

        if (config.variantCount == 2) {
            checkDefaultVariants(model);
        } else {
            checkCustomVariants(model);
        }

        if (config.isCpp) {
            checkIsCpp(model);
        } else {
            checkIsC(model);
        }

        if (config.compiler == Compiler.GCC) {
            checkGcc(model);
        } else if (config.compiler == Compiler.CLANG) {
            checkClang(model);
        }
        checkProblematicCompilerFlags(model);
    }

    @Test
    public void checkUpToDate() {
        File jsonFile = getJsonFile("debug", "armeabi");

        // Initially, JSON file doesn't exist
        assertThat(jsonFile).doesNotExist()

        // Syncing once, causes the JSON to exist
        project.model().getSingle(NativeAndroidProject.class);
        assertThat(jsonFile).exists()
        long originalTimeStamp = getHighestResolutionTimeStamp(jsonFile);

        // Syncing again, leaves the JSON unchanged
        NativeAndroidProject nativeProject = project.model().getSingle(NativeAndroidProject.class);
        assertThat(originalTimeStamp).isEqualTo(
                getHighestResolutionTimeStamp(jsonFile));

        // Touch each buildFile and check that JSON is regenerated in response
        assertThat(nativeProject.buildFiles).isNotEmpty();
        for (File buildFile : nativeProject.buildFiles) {
            assertThat(buildFile).exists();
            spinTouch(buildFile, originalTimeStamp);
            project.model().getSingle(NativeAndroidProject.class);
            long newTimeStamp = getHighestResolutionTimeStamp(jsonFile);
            assertThat(newTimeStamp).isGreaterThan(originalTimeStamp);
            originalTimeStamp = newTimeStamp;
        }

        String originalFileHash = FileUtils.sha1(jsonFile);

        // Replace flags in the build file and check that JSON is regenerated
        project.buildFile.text = project.buildFile.text.replace("-DTEST_", "-DTEST_CHANGED_");
        nativeProject = project.model().getSingle(NativeAndroidProject.class);
        assertThat(FileUtils.sha1(jsonFile)).isNotEqualTo(originalFileHash);

        // Check that the newly written flags are there.
        if (config.isCpp) {
            checkIsChangedCpp(nativeProject);
        } else {
            checkIsChangedC(nativeProject);
        }

        // Do a clean and check that the JSON is not regenerated
        originalTimeStamp = getHighestResolutionTimeStamp(jsonFile)
        project.execute("clean");
        nativeProject = project.model().getSingle(NativeAndroidProject.class);
        assertThat(originalTimeStamp).isEqualTo(getHighestResolutionTimeStamp(jsonFile));
        assertThat(nativeProject).noBuildOutputsExist();

        // If there are expected build outputs then build them and check results
        if (config.expectedBuildOutputs > 0) {
            project.execute("assemble");
            assertThat(nativeProject).hasBuildOutputCountEqualTo(config.expectedBuildOutputs);
            assertThat(nativeProject).allBuildOutputsExist();

            // Make sure clean removes the known build outputs.
            project.execute("clean");
            assertThat(nativeProject).noBuildOutputsExist();

            // But clean shouldn't change the JSON because it is outside of the build/ folder.
            assertThat(originalTimeStamp).isEqualTo(getHighestResolutionTimeStamp(jsonFile));
        }
<<<<<<< HEAD
=======
    }

    @Test
    public void checkDebugVsRelease() {
        // Sync
        project.model().getSingle(NativeAndroidProject.class);

        File debugJson = getJsonFile("debug", "armeabi");
        File releaseJson = getJsonFile("release", "armeabi");

        Gson gson = new GsonBuilder()
                .registerTypeAdapter(File.class, new TypeAdapter() {

                        @Override
                        void write(JsonWriter jsonWriter, Object o) throws IOException {

                        }

                        @Override
                        Object read(JsonReader jsonReader) throws IOException {
                            return new File(jsonReader.nextString());
                        }
                    })
                .create();

        NativeBuildConfigValue debug = gson.fromJson(new FileReader(debugJson),
                NativeBuildConfigValue.class);
        NativeBuildConfigValue release = gson.fromJson(new FileReader(releaseJson),
                NativeBuildConfigValue.class);

        Set<String> releaseFlags = uniqueFlags(release);
        Set<String> debugFlags = uniqueFlags(debug);

        // Look at flags that are only in release build. Should at least contain -DNDEBUG and -Os
        Set<String> releaseOnlyFlags = Sets.newHashSet(releaseFlags);
        releaseOnlyFlags.removeAll(debugFlags);
        assertThat(releaseOnlyFlags)
                //.named("release only build flags")
        // TODO fix when moved to Java
                .containsAllOf("-DNDEBUG", "-Os");

        // Look at flags that are only in debug build. Should at least contain -O0
        Set<String> debugOnlyFlags = Sets.newHashSet(debugFlags);
        debugOnlyFlags.removeAll(releaseFlags);
        assertThat(debugOnlyFlags)
                //.named("debug only build flags")
        // TODO fix when moved to Java
                .contains("-O0");
    }

    private static Set<String> uniqueFlags(NativeBuildConfigValue config) {
        Set<String> flags = Sets.newHashSet();
        for (NativeLibraryValue library : config.libraries.values()) {
            for (NativeSourceFileValue file : library.files) {
                flags.addAll(StringHelper.tokenizeString(file.flags));
            }
        }
        return flags;
>>>>>>> fdf07a2c
    }

    /*
    The best file system timestamp is millisecond and lower resolution is available depending on
    operating system and Java versions. This implementation of touch makes sure that the new
    timestamp isn't the same as the old timestamp by spinning until the clock increases.
     */
    private static void spinTouch(File file, long lastTimestamp) {
        file.setLastModified(System.currentTimeMillis());
        while (getHighestResolutionTimeStamp(file) == lastTimestamp) {
            file.setLastModified(System.currentTimeMillis());
        }
    }

    private static long getHighestResolutionTimeStamp(File file) {
        return Files.getLastModifiedTime(
                file.toPath()).toMillis();
    }

    private File getExternalNativeBuildRootOutputFolder() {
        return new File(FileUtils.join(
                project.buildFile.getParent(),
                ".externalNativeBuild"));
    }

    private File getJsonFile(String variantName, String abi) {
        return ExternalNativeBuildTaskUtils.getOutputJson(FileUtils.join(
                getExternalNativeBuildRootOutputFolder(),
                config.buildSystem.name,
                variantName),
                abi);
    }

    private static void checkDefaultVariants(NativeAndroidProject model) {
        assertThat(model).hasArtifactGroupsNamed("debug", "release");

        for (NativeSettings settings : model.settings) {
            assertThat(settings).doesNotContainCompilerFlag("-DCUSTOM_BUILD_TYPE");
        }
    }

    private static void checkCustomVariants(NativeAndroidProject model) {
        assertThat(model).hasArtifactGroupsNamed("debug", "release", "myCustomBuildType");

        boolean sawCustomVariantFLag = false;
        for (NativeSettings settings : model.settings) {
            List<String> flags = settings.compilerFlags;
            if (flags.contains("-DCUSTOM_BUILD_TYPE")) {
                assertThat(settings).containsCompilerFlag("-DCUSTOM_BUILD_TYPE");
                sawCustomVariantFLag = true;
            }
        }
        assertThat(sawCustomVariantFLag).isTrue();
    }

    private static void checkGcc(NativeAndroidProject model) {
        for (NativeSettings settings : model.settings) {
            assertThat(settings).doesNotContainCompilerFlagStartingWith("-gcc-toolchain");
        }
    }

    private static void checkClang(NativeAndroidProject model) {
        for (NativeSettings settings : model.settings) {
            assertThat(settings).containsCompilerFlagStartingWith("-gcc-toolchain");
        }
    }

    private static void checkProblematicCompilerFlags(NativeAndroidProject model) {
        for (NativeSettings settings : model.settings) {
            // These flags are known to cause problems, see b.android.com/215555 and
            // b.android.com/213429. They should be stripped (or not present) by JSON producer.
            assertThat(settings).doesNotContainCompilerFlag("-MMD");
            assertThat(settings).doesNotContainCompilerFlag("-MP");
            assertThat(settings).doesNotContainCompilerFlag("-MT");
            assertThat(settings).doesNotContainCompilerFlag("-MQ");
            assertThat(settings).doesNotContainCompilerFlag("-MG");
            assertThat(settings).doesNotContainCompilerFlag("-M");
            assertThat(settings).doesNotContainCompilerFlag("-MM");
        }
    }

    private static void checkIsC(NativeAndroidProject model) {
        assertThat(model.fileExtensions).containsEntry("c", "c");
        assertThat(model.fileExtensions).doesNotContainEntry("cpp", "c++");
        for (NativeSettings settings : model.settings) {
            assertThat(settings).containsCompilerFlag("-DTEST_C_FLAG");
            assertThat(settings).doesNotContainCompilerFlag("-DTEST_CPP_FLAG");
        }
    }

    private static void checkIsCpp(NativeAndroidProject model) {
        assertThat(model.fileExtensions).containsEntry("cpp", "c++");
        assertThat(model.fileExtensions).doesNotContainEntry("c", "c");
        for (NativeSettings settings : model.settings) {
            assertThat(settings).containsCompilerFlag("-DTEST_CPP_FLAG");
        }
    }

    private static void checkIsChangedC(NativeAndroidProject model) {
        assertThat(model.fileExtensions).containsEntry("c", "c");
        for (NativeSettings settings : model.settings) {
            assertThat(settings).doesNotContainCompilerFlag("-DTEST_C_FLAG");
            assertThat(settings).doesNotContainCompilerFlag("-DTEST_CPP_FLAG");
            assertThat(settings).containsCompilerFlag("-DTEST_CHANGED_C_FLAG");
            assertThat(settings).doesNotContainCompilerFlag("-DTEST_CHANGED_CPP_FLAG");
        }
    }

    private static void checkIsChangedCpp(NativeAndroidProject model) {
        assertThat(model.fileExtensions).containsEntry("cpp", "c++");
        for (NativeSettings settings : model.settings) {
            assertThat(settings).doesNotContainCompilerFlag("-DTEST_CPP_FLAG");
            assertThat(settings).containsCompilerFlag("-DTEST_CHANGED_CPP_FLAG");
        }
    }
}<|MERGE_RESOLUTION|>--- conflicted
+++ resolved
@@ -29,10 +29,7 @@
 import com.android.builder.model.NativeArtifact
 import com.android.builder.model.NativeSettings
 import com.android.utils.FileUtils
-<<<<<<< HEAD
-=======
 import com.android.utils.StringHelper
->>>>>>> fdf07a2c
 import com.google.common.collect.Lists
 import com.google.common.collect.Sets
 import com.google.gson.Gson
@@ -337,12 +334,8 @@
                 [Config.ANDROID_MK_FILE_CPP_CLANG].toArray(),
                 [Config.ANDROID_MK_GOOGLE_TEST].toArray(),
                 [Config.ANDROID_MK_FILE_CPP_GCC].toArray(),
-<<<<<<< HEAD
-                [Config.ANDROID_MK_FILE_CPP_GCC_VIA_APPLICATION_MK].toArray(),
-=======
                 // disabled due to http://b.android.com/230228
                 //[Config.ANDROID_MK_FILE_CPP_GCC_VIA_APPLICATION_MK].toArray(),
->>>>>>> fdf07a2c
                 [Config.ANDROID_MK_CUSTOM_BUILD_TYPE].toArray(),
                 [Config.CMAKELISTS_FILE_C].toArray(),
                 [Config.CMAKELISTS_FILE_CPP].toArray(),
@@ -474,8 +467,6 @@
             // But clean shouldn't change the JSON because it is outside of the build/ folder.
             assertThat(originalTimeStamp).isEqualTo(getHighestResolutionTimeStamp(jsonFile));
         }
-<<<<<<< HEAD
-=======
     }
 
     @Test
@@ -534,7 +525,6 @@
             }
         }
         return flags;
->>>>>>> fdf07a2c
     }
 
     /*

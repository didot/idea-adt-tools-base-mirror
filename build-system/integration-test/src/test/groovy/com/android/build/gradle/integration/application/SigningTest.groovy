/*
 * Copyright (C) 2014 The Android Open Source Project
 *
 * Licensed under the Apache License, Version 2.0 (the "License");
 * you may not use this file except in compliance with the License.
 * You may obtain a copy of the License at
 *
 *      http://www.apache.org/licenses/LICENSE-2.0
 *
 * Unless required by applicable law or agreed to in writing, software
 * distributed under the License is distributed on an "AS IS" BASIS,
 * WITHOUT WARRANTIES OR CONDITIONS OF ANY KIND, either express or implied.
 * See the License for the specific language governing permissions and
 * limitations under the License.
 */

package com.android.build.gradle.integration.application

import com.android.apkzlib.sign.DigestAlgorithm
import com.android.apkzlib.sign.SignatureAlgorithm
import com.android.build.gradle.integration.common.category.DeviceTests
import com.android.build.gradle.integration.common.fixture.Adb
import com.android.build.gradle.integration.common.fixture.GradleTestProject
import com.android.build.gradle.integration.common.fixture.Packaging
import com.android.build.gradle.integration.common.fixture.app.HelloWorldApp
import com.android.build.gradle.integration.common.runner.FilterableParameterized
import com.android.build.gradle.integration.common.utils.AndroidVersionMatcher
import com.android.build.gradle.integration.common.utils.ModelHelper
import com.android.build.gradle.integration.common.utils.SigningConfigHelper
import com.android.build.gradle.integration.common.utils.TestFileUtils
import com.android.builder.model.AndroidArtifact
import com.android.builder.model.AndroidProject
import com.android.builder.model.SigningConfig
import com.android.builder.model.Variant
import com.android.ddmlib.IDevice
import com.android.sdklib.AndroidVersion
import com.android.testutils.TestUtils
import com.google.common.collect.ImmutableList
import com.google.common.collect.Range
import com.google.common.io.Resources
import groovy.transform.CompileStatic
import org.hamcrest.Matcher
import org.junit.Assume
import org.junit.Before
import org.junit.Rule
import org.junit.Test
import org.junit.experimental.categories.Category
import org.junit.runner.RunWith
import org.junit.runners.Parameterized

import static com.android.build.gradle.integration.common.truth.TruthHelper.assertThat
import static com.android.build.gradle.integration.common.truth.TruthHelper.assertThatApk
import static com.android.builder.core.BuilderConstants.DEBUG
import static com.android.builder.core.BuilderConstants.RELEASE
import static com.android.builder.model.AndroidProject.PROPERTY_SIGNING_KEY_ALIAS
import static com.android.builder.model.AndroidProject.PROPERTY_SIGNING_KEY_PASSWORD
import static com.android.builder.model.AndroidProject.PROPERTY_SIGNING_STORE_FILE
import static com.android.builder.model.AndroidProject.PROPERTY_SIGNING_STORE_PASSWORD
import static com.android.builder.model.AndroidProject.PROPERTY_SIGNING_V1_ENABLED
import static com.android.builder.model.AndroidProject.PROPERTY_SIGNING_V2_ENABLED
import static com.android.testutils.truth.MoreTruth.assertThatZip

/**
 * Integration test for all signing-related features.
 */
@CompileStatic
@RunWith(FilterableParameterized)
class SigningTest {

    public static final String STORE_PASSWORD = "store_password"

    public static final String ALIAS_NAME = "alias_name"

    public static final String KEY_PASSWORD = "key_password"

    @Parameterized.Parameters(name = "{0}, {3}")
    public static Collection<Object[]> data() {
        List<Object[]> parameters = []

<<<<<<< HEAD
        for (packaging in Packaging.values()) {
            parameters.add([
                    "rsa_keystore.jks",
                    "CERT.RSA",
                    SignatureAlgorithm.RSA.minSdkVersion,
                    packaging] as Object[])
            parameters.add([
                    "dsa_keystore.jks",
                    "CERT.DSA",
                    SignatureAlgorithm.DSA.minSdkVersion,
                    packaging] as Object[])
            parameters.add([
                    "ec_keystore.jks",
                    "CERT.EC",
                    SignatureAlgorithm.ECDSA.minSdkVersion,
                    packaging] as Object[])
        }

        return parameters
=======
        parameters.add([
                "rsa_keystore.jks",
                "CERT.RSA",
                SignatureAlgorithm.RSA.minSdkVersion] as Object[]);
        parameters.add([
                "dsa_keystore.jks",
                "CERT.DSA",
                SignatureAlgorithm.DSA.minSdkVersion] as Object[]);
        parameters.add([
                "ec_keystore.jks",
                "CERT.EC",
                SignatureAlgorithm.ECDSA.minSdkVersion] as Object[]);

        return parameters;
>>>>>>> fdf07a2c
    }

    @Parameterized.Parameter(0)
    public String keystoreName

    @Parameterized.Parameter(1)
    public String certEntryName

    @Parameterized.Parameter(2)
    public int minSdkVersion

    @Parameterized.Parameter(3)
    public Packaging packaging

    @Rule
    public GradleTestProject project = GradleTestProject.builder()
            .fromTestApp(HelloWorldApp.noBuildFile())
            .create()

    @Rule
    public Adb adb = new Adb();

    private File keystore

    @Before
    public void setUp() throws Exception {
        keystore = project.file("the.keystore")


        createKeystoreFile(keystoreName, keystore)

        project.buildFile << """
                apply plugin: 'com.android.application'

                android {
                    compileSdkVersion $GradleTestProject.DEFAULT_COMPILE_SDK_VERSION
                    buildToolsVersion "$GradleTestProject.DEFAULT_BUILD_TOOL_VERSION"

                    defaultConfig {
                        minSdkVersion ${minSdkVersion}
                    }

                    signingConfigs {
                        customDebug {
                            storeFile file("${keystore.name}")
                            storePassword "$STORE_PASSWORD"
                            keyAlias "$ALIAS_NAME"
                            keyPassword "$KEY_PASSWORD"
                        }
                    }

                    buildTypes {
                        debug {
                            signingConfig signingConfigs.customDebug
                        }

                        customSigning {
                            initWith release
                        }
                    }

                    applicationVariants.all { variant ->
                        if (variant.buildType.name == "customSigning") {
                            variant.outputsAreSigned = true
                            // This usually means there is a task that generates the final outputs
                            // and variant.outputs*.outputFile is set to point to these files.
                        }
                    }
                }
"""

    }

    private static void createKeystoreFile(String resourceName, File keystore) {
        def keystoreBytes =
                Resources.toByteArray(
                        Resources.getResource(SigningTest, "SigningTest/" + resourceName))
        keystore << keystoreBytes
    }

    private void execute(String... tasks) {
<<<<<<< HEAD
        project.executor().withPackaging(packaging).run(tasks)
=======
        project.executor().run(tasks)
>>>>>>> fdf07a2c
    }

    @Test
    void "signing DSL"() throws Exception {
        execute("assembleDebug")
        assertThatZip(project.getApk("debug")).contains("META-INF/$certEntryName")
    }

    @Test
    void "assemble with injected signing config"() {
        // add prop args for signing override.
        List<String> args = ImmutableList.of(
                "-P" + PROPERTY_SIGNING_STORE_FILE + "=" + keystore.getPath(),
                "-P" + PROPERTY_SIGNING_STORE_PASSWORD + "=" + STORE_PASSWORD,
                "-P" + PROPERTY_SIGNING_KEY_ALIAS + "=" + ALIAS_NAME,
                "-P" + PROPERTY_SIGNING_KEY_PASSWORD + "=" + KEY_PASSWORD)

<<<<<<< HEAD
        project.executor().withArguments(args).withPackaging(packaging).run("assembleRelease")
=======
        project.executor().withArguments(args).run("assembleRelease")
>>>>>>> fdf07a2c

        // Check for signing file inside the archive.
        assertThatZip(project.getApk("release")).contains("META-INF/$certEntryName")
    }

    @Test
    void "check custom signing"() throws Exception {
        Collection<Variant> variants = project.model().getSingle().getOnlyModel().getVariants();

        for (Variant variant : variants) {
            // Release variant doesn't specify the signing config, so it should not be considered
            // signed.
            if (variant.getName().equals("release")) {
                assertThat(variant.mainArtifact.signed).named(variant.name).isFalse()
            }

            // customSigning is identical to release, but overrides the signing check.
            if (variant.getName().equals("customSigning")) {
                assertThat(variant.mainArtifact.signed).named(variant.name).isTrue()
            }
        }
    }

    @Test
    public void "signing configs model"() {
        def model = project.model().getSingle().getOnlyModel()

        Collection<SigningConfig> signingConfigs = model.signingConfigs
        assertThat(signingConfigs.collect {it.name}).containsExactly("debug", "customDebug")

        SigningConfig debugSigningConfig = ModelHelper.getSigningConfig(signingConfigs, DEBUG)
        new SigningConfigHelper(debugSigningConfig, DEBUG, true).test()

        SigningConfig mySigningConfig = ModelHelper.getSigningConfig(signingConfigs, "customDebug")
        new SigningConfigHelper(mySigningConfig, "customDebug", true)
                .setStoreFile(keystore)
                .setStorePassword(STORE_PASSWORD)
                .setKeyAlias(ALIAS_NAME)
                .setKeyPassword(KEY_PASSWORD)
                .test()

        Variant debugVariant = ModelHelper.getVariant(model.variants, DEBUG)
        assertThat(debugVariant.mainArtifact.signingConfigName).isEqualTo("customDebug")
        Collection<AndroidArtifact> debugExtraAndroidArtifacts = debugVariant.getExtraAndroidArtifacts()
        AndroidArtifact androidTestArtifact = ModelHelper.getAndroidArtifact(
                debugExtraAndroidArtifacts,
                AndroidProject.ARTIFACT_ANDROID_TEST)

        assertThat(androidTestArtifact.signingConfigName).isEqualTo("customDebug")

        Variant releaseVariant = ModelHelper.getVariant(model.variants, RELEASE)
        assertThat(releaseVariant.mainArtifact.signingConfigName).isNull()
    }

    @Test
    public void 'signingReport task'() throws Exception {
        execute("signingReport")
    }

    @Test
    public void 'SHA algorithm change'() throws Exception {
        File apk = project.getApk("debug")

        if (minSdkVersion < DigestAlgorithm.API_SHA_256_RSA) {
            execute("assembleDebug")

            assertThatApk(apk).containsFileWithMatch("META-INF/CERT.SF", "SHA1-Digest");
            assertThatApk(apk).containsFileWithoutContent("META-INF/CERT.SF", "SHA-1-Digest");
            assertThatApk(apk).containsFileWithoutContent("META-INF/CERT.SF", "SHA-256-Digest");
            assertThatApk(apk).containsFileWithMatch("META-INF/MANIFEST.MF", "SHA1-Digest");
            assertThatApk(apk).containsFileWithoutContent("META-INF/MANIFEST.MF", "SHA-1-Digest");
            assertThatApk(apk).containsFileWithoutContent("META-INF/MANIFEST.MF", "SHA-256-Digest");

            TestFileUtils.searchAndReplace(
                    project.buildFile,
                    "minSdkVersion \\d+",
                    "minSdkVersion $DigestAlgorithm.API_SHA_256_RSA")
        }

<<<<<<< HEAD
        TestUtils.waitFilesystemTime()
=======
        TestUtils.waitForFileSystemTick()
>>>>>>> fdf07a2c
        execute("assembleDebug")

        if (certEntryName.endsWith(SignatureAlgorithm.RSA.name())) {
            assertThatApk(apk).containsFileWithMatch("META-INF/CERT.SF", "SHA-256-Digest");
            assertThatApk(apk).containsFileWithoutContent("META-INF/CERT.SF", "SHA1-Digest");
            assertThatApk(apk).containsFileWithoutContent("META-INF/CERT.SF", "SHA-1-Digest");
            assertThatApk(apk).containsFileWithMatch("META-INF/MANIFEST.MF", "SHA-256-Digest");
            assertThatApk(apk).containsFileWithoutContent("META-INF/MANIFEST.MF", "SHA-1-Digest");
        } else {
            assertThatApk(apk).containsFileWithMatch("META-INF/CERT.SF", "SHA1-Digest");
            assertThatApk(apk).containsFileWithoutContent("META-INF/CERT.SF", "SHA-1-Digest");
            assertThatApk(apk).containsFileWithoutContent("META-INF/CERT.SF", "SHA-256-Digest");
            assertThatApk(apk).containsFileWithMatch("META-INF/MANIFEST.MF", "SHA1-Digest");
            assertThatApk(apk).containsFileWithoutContent("META-INF/MANIFEST.MF", "SHA-1-Digest");
            assertThatApk(apk).containsFileWithoutContent("META-INF/MANIFEST.MF", "SHA-256-Digest");
        }

        TestFileUtils.searchAndReplace(
                project.buildFile,
                "minSdkVersion \\d+",
                "minSdkVersion $DigestAlgorithm.API_SHA_256_ALL_ALGORITHMS")

<<<<<<< HEAD
        TestUtils.waitFilesystemTime()
=======
        TestUtils.waitForFileSystemTick()
>>>>>>> fdf07a2c
        execute("assembleDebug")

        assertThatApk(apk).containsFileWithMatch("META-INF/CERT.SF", "SHA-256-Digest");
        assertThatApk(apk).containsFileWithoutContent("META-INF/CERT.SF", "SHA1-Digest");
        assertThatApk(apk).containsFileWithoutContent("META-INF/CERT.SF", "SHA-1-Digest");
        assertThatApk(apk).containsFileWithMatch("META-INF/MANIFEST.MF", "SHA-256-Digest");
        assertThatApk(apk).containsFileWithoutContent("META-INF/MANIFEST.MF", "SHA-1-Digest");
    }

    /**
     * Runs the connected tests to make sure the APK can be successfully installed. To cover
     * different scenarios, for every signature algorithm we need to build APKs with three different
     * minimum SDK versions and run each one against three different phones (for ECDSA there are
     * only two APKs and two phones).
     */
    @Test
    @Category(DeviceTests)
    public void 'SHA algorithm change - on device'() throws Exception {
        List<Matcher<AndroidVersion>> matchers = [
                AndroidVersionMatcher.forRange(
                        Range.lessThan(DigestAlgorithm.API_SHA_256_RSA)),
                AndroidVersionMatcher.forRange(
                        Range.closedOpen(
                                DigestAlgorithm.API_SHA_256_RSA,
                                DigestAlgorithm.API_SHA_256_ALL_ALGORITHMS)),
                AndroidVersionMatcher.forRange(
                        Range.atLeast(DigestAlgorithm.API_SHA_256_ALL_ALGORITHMS))
        ]

        List<IDevice> devices = matchers.collect{ m -> adb.getDevice(m)}

        // Check APK with minimum SDK 1. Skip this for ECDSA.
        if (minSdkVersion < DigestAlgorithm.API_SHA_256_RSA) {
            for (IDevice device : devices) {
                checkOnDevice(device)
            }

            TestFileUtils.searchAndReplace(
                    project.buildFile,
                    "minSdkVersion \\d+",
                    "minSdkVersion $DigestAlgorithm.API_SHA_256_RSA")
        }

        // Check APK with minimum SDK 18. Build script was set to 18 from the start or was just
        // changed above. Don't run on the oldest device, it's not compatible with the APK.
        for (IDevice device : devices.drop(1)) {
            checkOnDevice(device)
        }

        // Check APK with minimum SDK 21.
        TestFileUtils.searchAndReplace(
                project.buildFile,
                "minSdkVersion \\d+",
                "minSdkVersion $DigestAlgorithm.API_SHA_256_ALL_ALGORITHMS")

        checkOnDevice(devices.last())
    }

    private void checkOnDevice(IDevice device) {
<<<<<<< HEAD
        project.executor()
                .withPackaging(packaging)
                .withArgument(Adb.getInjectToDeviceProviderProperty(device))
                .run("uninstallAll", GradleTestProject.DEVICE_TEST_TASK)
=======
        device.uninstallPackage("com.example.helloworld")
        device.uninstallPackage("com.example.helloworld.test")
        project.executor()
                .withArgument(Adb.getInjectToDeviceProviderProperty(device))
                .run(GradleTestProject.DEVICE_TEST_TASK)
>>>>>>> fdf07a2c
    }

    @Test
    public void 'signing scheme toggle'() throws Exception {
        // Old packaging doesn't support the v2 signing scheme.
        Assume.assumeTrue(packaging == Packaging.NEW_PACKAGING)

        File apk = project.getApk("debug")

        // Toggles not specified -- testing their default values
        execute("clean", "assembleDebug")
        assertThatApk(apk).contains("META-INF/CERT.SF")
        assertThatApk(apk).containsApkSigningBlock()

        // Specified: v1SigningEnabled false, v2SigningEnabled false
        TestFileUtils.searchAndReplace(
                project.buildFile,
                "customDebug \\{",
                "customDebug {\nv1SigningEnabled false\nv2SigningEnabled false")
<<<<<<< HEAD
        TestUtils.waitFilesystemTime()
=======
        TestUtils.waitForFileSystemTick()
>>>>>>> fdf07a2c
        execute("clean", "assembleDebug")
        assertThatApk(apk).doesNotContain("META-INF/CERT.SF")
        assertThatApk(apk).doesNotContainApkSigningBlock()

        // Specified: v1SigningEnabled true, v2SigningEnabled false
        TestFileUtils.searchAndReplace(
                project.buildFile,
                "v1SigningEnabled false",
                "v1SigningEnabled true")
<<<<<<< HEAD
        TestUtils.waitFilesystemTime()
=======
        TestUtils.waitForFileSystemTick()
>>>>>>> fdf07a2c
        execute("clean", "assembleDebug")
        assertThatApk(apk).contains("META-INF/CERT.SF")
        assertThatApk(apk).doesNotContainApkSigningBlock()

        // Specified: v1SigningEnabled false, v2SigningEnabled true
        TestFileUtils.searchAndReplace(
                project.buildFile,
                "v1SigningEnabled true",
                "v1SigningEnabled false")
        TestFileUtils.searchAndReplace(
                project.buildFile,
                "v2SigningEnabled false",
                "v2SigningEnabled true")
<<<<<<< HEAD
        TestUtils.waitFilesystemTime()
=======
        TestUtils.waitForFileSystemTick()
>>>>>>> fdf07a2c
        execute("clean", "assembleDebug")
        assertThatApk(apk).doesNotContain("META-INF/CERT.SF")
        assertThatApk(apk).containsApkSigningBlock()

        // Specified: v1SigningEnabled true, v2SigningEnabled true
        TestFileUtils.searchAndReplace(
                project.buildFile,
                "v1SigningEnabled false",
                "v1SigningEnabled true")
<<<<<<< HEAD
        TestUtils.waitFilesystemTime()
=======
        TestUtils.waitForFileSystemTick()
>>>>>>> fdf07a2c
        execute("clean", "assembleDebug")
        assertThatApk(apk).contains("META-INF/CERT.SF")
        assertThatApk(apk).containsApkSigningBlock()
    }

    @Test
    void "assemble with injected v1 config only"() {
        // add prop args for signing override.
        List<String> args = ImmutableList.of(
                "-P" + PROPERTY_SIGNING_STORE_FILE + "=" + keystore.getPath(),
                "-P" + PROPERTY_SIGNING_STORE_PASSWORD + "=" + STORE_PASSWORD,
                "-P" + PROPERTY_SIGNING_KEY_ALIAS + "=" + ALIAS_NAME,
                "-P" + PROPERTY_SIGNING_KEY_PASSWORD + "=" + KEY_PASSWORD,
                "-P" + PROPERTY_SIGNING_V1_ENABLED + "=true",
                "-P" + PROPERTY_SIGNING_V2_ENABLED + "=false");

        project.executor().withArguments(args).run("assembleRelease")
        File apk = project.getApk("release")

        assertThatApk(apk).contains("META-INF/$certEntryName")
        assertThatApk(apk).doesNotContainApkSigningBlock()
    }

    @Test
    void "assemble with injected v2 config only"() {
        // add prop args for signing override.
        List<String> args = ImmutableList.of(
                "-P" + PROPERTY_SIGNING_STORE_FILE + "=" + keystore.getPath(),
                "-P" + PROPERTY_SIGNING_STORE_PASSWORD + "=" + STORE_PASSWORD,
                "-P" + PROPERTY_SIGNING_KEY_ALIAS + "=" + ALIAS_NAME,
                "-P" + PROPERTY_SIGNING_KEY_PASSWORD + "=" + KEY_PASSWORD,
                "-P" + PROPERTY_SIGNING_V1_ENABLED + "=false",
                "-P" + PROPERTY_SIGNING_V2_ENABLED + "=true");

        project.executor().withArguments(args).run("assembleRelease")
        File apk = project.getApk("release")

        assertThatApk(apk).doesNotContain("META-INF/$certEntryName")
        assertThatApk(apk).containsApkSigningBlock()
    }
}<|MERGE_RESOLUTION|>--- conflicted
+++ resolved
@@ -21,7 +21,6 @@
 import com.android.build.gradle.integration.common.category.DeviceTests
 import com.android.build.gradle.integration.common.fixture.Adb
 import com.android.build.gradle.integration.common.fixture.GradleTestProject
-import com.android.build.gradle.integration.common.fixture.Packaging
 import com.android.build.gradle.integration.common.fixture.app.HelloWorldApp
 import com.android.build.gradle.integration.common.runner.FilterableParameterized
 import com.android.build.gradle.integration.common.utils.AndroidVersionMatcher
@@ -73,31 +72,10 @@
 
     public static final String KEY_PASSWORD = "key_password"
 
-    @Parameterized.Parameters(name = "{0}, {3}")
+    @Parameterized.Parameters(name = "{0}")
     public static Collection<Object[]> data() {
         List<Object[]> parameters = []
 
-<<<<<<< HEAD
-        for (packaging in Packaging.values()) {
-            parameters.add([
-                    "rsa_keystore.jks",
-                    "CERT.RSA",
-                    SignatureAlgorithm.RSA.minSdkVersion,
-                    packaging] as Object[])
-            parameters.add([
-                    "dsa_keystore.jks",
-                    "CERT.DSA",
-                    SignatureAlgorithm.DSA.minSdkVersion,
-                    packaging] as Object[])
-            parameters.add([
-                    "ec_keystore.jks",
-                    "CERT.EC",
-                    SignatureAlgorithm.ECDSA.minSdkVersion,
-                    packaging] as Object[])
-        }
-
-        return parameters
-=======
         parameters.add([
                 "rsa_keystore.jks",
                 "CERT.RSA",
@@ -112,7 +90,6 @@
                 SignatureAlgorithm.ECDSA.minSdkVersion] as Object[]);
 
         return parameters;
->>>>>>> fdf07a2c
     }
 
     @Parameterized.Parameter(0)
@@ -123,9 +100,6 @@
 
     @Parameterized.Parameter(2)
     public int minSdkVersion
-
-    @Parameterized.Parameter(3)
-    public Packaging packaging
 
     @Rule
     public GradleTestProject project = GradleTestProject.builder()
@@ -194,11 +168,7 @@
     }
 
     private void execute(String... tasks) {
-<<<<<<< HEAD
-        project.executor().withPackaging(packaging).run(tasks)
-=======
         project.executor().run(tasks)
->>>>>>> fdf07a2c
     }
 
     @Test
@@ -216,11 +186,7 @@
                 "-P" + PROPERTY_SIGNING_KEY_ALIAS + "=" + ALIAS_NAME,
                 "-P" + PROPERTY_SIGNING_KEY_PASSWORD + "=" + KEY_PASSWORD)
 
-<<<<<<< HEAD
-        project.executor().withArguments(args).withPackaging(packaging).run("assembleRelease")
-=======
         project.executor().withArguments(args).run("assembleRelease")
->>>>>>> fdf07a2c
 
         // Check for signing file inside the archive.
         assertThatZip(project.getApk("release")).contains("META-INF/$certEntryName")
@@ -300,11 +266,7 @@
                     "minSdkVersion $DigestAlgorithm.API_SHA_256_RSA")
         }
 
-<<<<<<< HEAD
-        TestUtils.waitFilesystemTime()
-=======
-        TestUtils.waitForFileSystemTick()
->>>>>>> fdf07a2c
+        TestUtils.waitForFileSystemTick()
         execute("assembleDebug")
 
         if (certEntryName.endsWith(SignatureAlgorithm.RSA.name())) {
@@ -327,11 +289,7 @@
                 "minSdkVersion \\d+",
                 "minSdkVersion $DigestAlgorithm.API_SHA_256_ALL_ALGORITHMS")
 
-<<<<<<< HEAD
-        TestUtils.waitFilesystemTime()
-=======
-        TestUtils.waitForFileSystemTick()
->>>>>>> fdf07a2c
+        TestUtils.waitForFileSystemTick()
         execute("assembleDebug")
 
         assertThatApk(apk).containsFileWithMatch("META-INF/CERT.SF", "SHA-256-Digest");
@@ -391,25 +349,15 @@
     }
 
     private void checkOnDevice(IDevice device) {
-<<<<<<< HEAD
-        project.executor()
-                .withPackaging(packaging)
-                .withArgument(Adb.getInjectToDeviceProviderProperty(device))
-                .run("uninstallAll", GradleTestProject.DEVICE_TEST_TASK)
-=======
         device.uninstallPackage("com.example.helloworld")
         device.uninstallPackage("com.example.helloworld.test")
         project.executor()
                 .withArgument(Adb.getInjectToDeviceProviderProperty(device))
                 .run(GradleTestProject.DEVICE_TEST_TASK)
->>>>>>> fdf07a2c
     }
 
     @Test
     public void 'signing scheme toggle'() throws Exception {
-        // Old packaging doesn't support the v2 signing scheme.
-        Assume.assumeTrue(packaging == Packaging.NEW_PACKAGING)
-
         File apk = project.getApk("debug")
 
         // Toggles not specified -- testing their default values
@@ -422,11 +370,7 @@
                 project.buildFile,
                 "customDebug \\{",
                 "customDebug {\nv1SigningEnabled false\nv2SigningEnabled false")
-<<<<<<< HEAD
-        TestUtils.waitFilesystemTime()
-=======
-        TestUtils.waitForFileSystemTick()
->>>>>>> fdf07a2c
+        TestUtils.waitForFileSystemTick()
         execute("clean", "assembleDebug")
         assertThatApk(apk).doesNotContain("META-INF/CERT.SF")
         assertThatApk(apk).doesNotContainApkSigningBlock()
@@ -436,11 +380,7 @@
                 project.buildFile,
                 "v1SigningEnabled false",
                 "v1SigningEnabled true")
-<<<<<<< HEAD
-        TestUtils.waitFilesystemTime()
-=======
-        TestUtils.waitForFileSystemTick()
->>>>>>> fdf07a2c
+        TestUtils.waitForFileSystemTick()
         execute("clean", "assembleDebug")
         assertThatApk(apk).contains("META-INF/CERT.SF")
         assertThatApk(apk).doesNotContainApkSigningBlock()
@@ -454,11 +394,7 @@
                 project.buildFile,
                 "v2SigningEnabled false",
                 "v2SigningEnabled true")
-<<<<<<< HEAD
-        TestUtils.waitFilesystemTime()
-=======
-        TestUtils.waitForFileSystemTick()
->>>>>>> fdf07a2c
+        TestUtils.waitForFileSystemTick()
         execute("clean", "assembleDebug")
         assertThatApk(apk).doesNotContain("META-INF/CERT.SF")
         assertThatApk(apk).containsApkSigningBlock()
@@ -468,11 +404,7 @@
                 project.buildFile,
                 "v1SigningEnabled false",
                 "v1SigningEnabled true")
-<<<<<<< HEAD
-        TestUtils.waitFilesystemTime()
-=======
-        TestUtils.waitForFileSystemTick()
->>>>>>> fdf07a2c
+        TestUtils.waitForFileSystemTick()
         execute("clean", "assembleDebug")
         assertThatApk(apk).contains("META-INF/CERT.SF")
         assertThatApk(apk).containsApkSigningBlock()

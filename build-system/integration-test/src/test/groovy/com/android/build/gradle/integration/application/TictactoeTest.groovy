--- conflicted
+++ resolved
@@ -16,26 +16,20 @@
 
 package com.android.build.gradle.integration.application
 import com.android.build.gradle.integration.common.fixture.GradleTestProject
-<<<<<<< HEAD
-=======
 import com.android.build.gradle.integration.common.utils.ModelHelper
 import com.android.builder.model.AndroidLibrary
 import com.android.builder.model.AndroidProject
 import com.android.builder.model.Dependencies
 import com.android.builder.model.Variant
->>>>>>> 9f6dd799
 import org.junit.AfterClass
 import org.junit.BeforeClass
 import org.junit.ClassRule
 import org.junit.Test
-<<<<<<< HEAD
-=======
 
 import static com.android.builder.core.BuilderConstants.DEBUG
 import static org.junit.Assert.assertEquals
 import static org.junit.Assert.assertNotNull
 import static org.junit.Assert.assertTrue
->>>>>>> 9f6dd799
 /**
  * Assemble tests for tictactoe.
  */
@@ -55,11 +49,6 @@
     static void cleanUp() {
         project = null
         models = null
-    }
-
-    @AfterClass
-    static void cleanUp() {
-        project = null
     }
 
     @Test

--- conflicted
+++ resolved
@@ -78,10 +78,6 @@
 import java.util.Locale;
 import java.util.Map;
 import java.util.concurrent.TimeUnit;
-<<<<<<< HEAD
-import java.util.regex.Matcher;
-=======
->>>>>>> 656fdf44
 import java.util.regex.Pattern;
 
 /**
@@ -459,11 +455,7 @@
     private static void addAllFiles(AndroidTestApp app, File projectDir, String buildFileSuffix) {
         String buildFileNameToKeep = (buildFileSuffix != null) ?
                 "build." + buildFileSuffix + ".gradle" : "build.gradle";
-<<<<<<< HEAD
-        for (String filePath : FileHelper.listFiles(projectDir)) {
-=======
         for (String filePath : TestFileUtils.listFiles(projectDir)) {
->>>>>>> 656fdf44
             File file = new File(filePath);
             try {
                 String fileName = file.getName();

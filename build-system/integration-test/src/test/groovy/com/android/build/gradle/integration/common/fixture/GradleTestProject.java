/*
 * Copyright (C) 2014 The Android Open Source Project
 *
 * Licensed under the Apache License, Version 2.0 (the "License");
 * you may not use this file except in compliance with the License.
 * You may obtain a copy of the License at
 *
 *      http://www.apache.org/licenses/LICENSE-2.0
 *
 * Unless required by applicable law or agreed to in writing, software
 * distributed under the License is distributed on an "AS IS" BASIS,
 * WITHOUT WARRANTIES OR CONDITIONS OF ANY KIND, either express or implied.
 * See the License for the specific language governing permissions and
 * limitations under the License.
 */

package com.android.build.gradle.integration.common.fixture;

import static org.junit.Assert.assertEquals;
import static org.junit.Assert.assertTrue;
import static org.junit.Assert.fail;

import com.android.SdkConstants;
import com.android.annotations.NonNull;
import com.android.annotations.Nullable;
import com.android.build.gradle.integration.common.fixture.app.AbstractAndroidTestApp;
import com.android.build.gradle.integration.common.fixture.app.AndroidTestApp;
import com.android.build.gradle.integration.common.fixture.app.TestSourceFile;
import com.android.build.gradle.integration.common.utils.FileHelper;
import com.android.build.gradle.integration.common.utils.JacocoAgent;
import com.android.build.gradle.integration.common.utils.SdkHelper;
import com.android.builder.model.AndroidProject;
import com.android.io.StreamException;
import com.android.sdklib.internal.project.ProjectProperties;
import com.android.sdklib.internal.project.ProjectPropertiesWorkingCopy;
import com.google.common.base.Charsets;
import com.google.common.base.Joiner;
import com.google.common.base.Strings;
import com.google.common.collect.Iterables;
import com.google.common.collect.Lists;
import com.google.common.io.Files;

import org.gradle.tooling.BuildAction;
import org.gradle.tooling.BuildActionExecuter;
import org.gradle.tooling.BuildLauncher;
import org.gradle.tooling.GradleConnector;
import org.gradle.tooling.ProjectConnection;
import org.gradle.tooling.internal.consumer.DefaultGradleConnector;
import org.gradle.tooling.model.GradleProject;
import org.gradle.tooling.model.GradleTask;
import org.junit.rules.TestRule;
import org.junit.runner.Description;
import org.junit.runners.model.Statement;

import java.io.ByteArrayOutputStream;
import java.io.File;
import java.io.IOException;
import java.net.URISyntaxException;
import java.net.URL;
import java.security.CodeSource;
import java.util.ArrayList;
import java.util.Arrays;
import java.util.Collections;
import java.util.List;
import java.util.Map;
import java.util.concurrent.TimeUnit;

/**
 * JUnit4 test rule for integration test.
 *
 * This rule create a gradle project in a temporary directory.
 * It can be use with the @Rule or @ClassRule annotations.  Using this class with @Rule will create
 * a gradle project in separate directories for each unit test, whereas using it with @ClassRule
 * creates a single gradle project.
 *
 * The test directory is always deleted if it already exists at the start of the test to ensure a
 * clean environment.
 */
public class GradleTestProject implements TestRule {

    public static final int DEFAULT_COMPILE_SDK_VERSION = 21;
    public static final String DEFAULT_BUILD_TOOL_VERSION = "21.0.1";
    public static final String GRADLE_TEST_VERSION = "2.4-20150121230028+0000";

    private static final String ANDROID_GRADLE_VERSION = "1.1.0-rc2";
    private static final String COMMON_HEADER = "commonHeader.gradle";
    private static final String COMMON_BUILD_SCRIPT = "commonBuildScript.gradle";
    private static final String DEFAULT_TEST_PROJECT_NAME = "project";

    public static class Builder {
        private static final File SAMPLE_PROJECT_DIR = new File("samples");
        private static final File TEST_PROJECT_DIR = new File("test-projects");

        @Nullable
        private String name;

        @Nullable
        private TestProject testProject = null;

        boolean captureStdOut = false;

        /**
         * Create a GradleTestProject.
         */
        public GradleTestProject create()  {
            return new GradleTestProject(name, testProject, captureStdOut);
        }

        /**
         * Set the name of the project.
         *
         * Necessary if you have multiple projects in a test class.
         */
        public Builder withName(@NonNull String name) {
            this.name = name;
            return this;
        }

        public Builder captureStdOut(boolean captureStdOut) {
            this.captureStdOut = captureStdOut;
            return this;
        }

        /**
         * Create GradleTestProject from a TestProject.
         */
        public Builder fromTestApp(@NonNull TestProject testProject) {
            this.testProject = testProject;
            return this;
        }

        /**
         * Create GradleTestProjectBase from an existing sample project.
         */
        public Builder fromSample(@NonNull String project) {
            // Create a new AndroidTestApp with all files in the project.
            AndroidTestApp app = new EmptyTestApp();
            name = project;
            File projectDir = new File(SAMPLE_PROJECT_DIR, project);
            addAllFiles(app, projectDir);
            return fromTestApp(app);
        }

        /**
         * Create GradleTestProject from an existing test project.
         */
        public Builder fromTestProject(@NonNull String project) {
            AndroidTestApp app = new EmptyTestApp();
            name = project;
            File projectDir = new File(TEST_PROJECT_DIR, project);
            addAllFiles(app, projectDir);
            return fromTestApp(app);
        }

        static class EmptyTestApp extends AbstractAndroidTestApp {
        }
    }

    private String name;

    private File outDir;

    private File testDir;

    private File sourceDir;

    private File buildFile;

    private File ndkDir;

    private File sdkDir;

    private ByteArrayOutputStream stdout;

    @Nullable
    private TestProject testProject;

    private GradleTestProject() {
        this(null, null, false);
    }

    private GradleTestProject(
            @Nullable String name,
            @Nullable TestProject testProject,
            boolean captureStdOut) {
        sdkDir = SdkHelper.findSdkDir();
        ndkDir = findNdkDir();
        String buildDir = System.getenv("PROJECT_BUILD_DIR");
        outDir = (buildDir == null) ? new File("build/tests") : new File(buildDir, "tests");
        this.name = (name == null) ? DEFAULT_TEST_PROJECT_NAME : name;
        this.testProject = testProject;
        if (captureStdOut) {
            stdout = new ByteArrayOutputStream();
        }
    }

    /**
     * Create a GradleTestProject representing a subProject of another GradleTestProject.
     * @param subProject name of the subProject.
     * @param rootProject root GradleTestProject.
     */
    private GradleTestProject(
            @NonNull String subProject,
            @NonNull GradleTestProject rootProject) {
        name = subProject;
        outDir = rootProject.outDir;

        testDir = new File(rootProject.testDir, subProject);
        assertTrue("No subproject dir at " + testDir.toString(), testDir.isDirectory());

        buildFile = new File(testDir, "build.gradle");
        sourceDir = new File(testDir, "src");
        ndkDir = rootProject.ndkDir;
        sdkDir = rootProject.sdkDir;
        stdout = rootProject.stdout;
        testProject = null;
    }

    public static Builder builder() {
        return new Builder();
    }

    /**
     * Recursively delete directory or file.
     *
     * @param root directory to delete
     */
    private static void deleteRecursive(File root) {
        if (root.exists()) {
            if (root.isDirectory()) {
                File files[] = root.listFiles();
                if (files != null) {
                    for (File file : files) {
                        deleteRecursive(file);
                    }
                }
            }
            assertTrue(root.delete());
        }
    }

    /**
     * Add all files in a directory to an AndroidTestApp.
     */
    private static void addAllFiles(AndroidTestApp app, File projectDir) {
        for (String filePath : FileHelper.listFiles(projectDir)) {
            File file = new File(filePath);
            try {
                app.addFile(
                        new TestSourceFile(
                                file.getParent(),
                                file.getName(),
                                Files.toByteArray(new File(projectDir, filePath))));
            } catch (IOException e) {
                fail(e.toString());
            }
        }
    }

    @Override
    public Statement apply(final Statement base, Description description) {
        testDir = new File(outDir, description.getTestClass().getName());

        // Create separate directory based on test method name if @Rule is used.
        // getMethodName() is null if this rule is used as a @ClassRule.
        if (description.getMethodName() != null) {
            testDir = new File(testDir, description.getMethodName());
        }
        testDir = new File(testDir, name);

        buildFile = new File(testDir, "build.gradle");
        sourceDir = new File(testDir, "src");

        return new Statement() {
            @Override
            public void evaluate() throws Throwable {
                if (testDir.exists()) {
                    deleteRecursive(testDir);
                }
                assertTrue(testDir.mkdirs());
                assertTrue(sourceDir.mkdirs());

                Files.copy(
                        new File(Builder.TEST_PROJECT_DIR, COMMON_HEADER),
                        new File(testDir.getParent(), COMMON_HEADER));
                Files.copy(
                        new File(Builder.TEST_PROJECT_DIR, COMMON_BUILD_SCRIPT),
                        new File(testDir.getParent(), COMMON_BUILD_SCRIPT));

                if (testProject != null) {
                    testProject.write(testDir, getGradleBuildscript());
                } else {
                    Files.write(
<<<<<<< HEAD
                            "buildscript {\n" +
                                    "    repositories {\n" +
                                    "        maven { url '" + getRepoDir().toString() + "' }\n" +
                                    "    }\n" +
                                    "    dependencies {\n" +
                                    "        classpath \"com.android.tools.build:gradle:" + ANDROID_GRADLE_VERSION + "\"\n" +
                                    "        classpath \"com.android.tools.build:gradle-experimental:" + ANDROID_GRADLE_VERSION + "\"\n" +
                                    "    }\n" +
                                    "}\n",
=======
                            getGradleBuildscript(),
>>>>>>> fbcfb4a4
                            buildFile,
                            Charsets.UTF_8);
                }

                createLocalProp(testDir, sdkDir, ndkDir);
                base.evaluate();
            }
        };
    }

    /**
     * Create a GradleTestProject representing a subproject.
     */
    public GradleTestProject getSubproject(String name) {
        return new GradleTestProject(name, this);
    }

    /**
     * Return the name of the test project.
     */
    public String getName() {
        return name;
    }

    /**
     * Return the directory containing the test project.
     */
    public File getTestDir() {
        return testDir;
    }

    /**
     * Return the build.gradle of the test project.
     */
    public File getBuildFile() {
        return buildFile;
    }

    /**
     * Return the directory containing the source files of the test project.
     */
    public File getSourceDir() {
        return sourceDir;
    }

    /**
     * Return the output directory from Android plugins.
     */
    public File getOutputDir() {
        return new File(testDir,
                Joiner.on(File.separator).join("build", AndroidProject.FD_OUTPUTS));
    }

    /**
     * Return a File under the output directory from Android plugins.
     */
    public File getOutputFile(String path) {
        return new File(getOutputDir(), path);
    }

    /**
     * Return the output apk File from the application plugin for the given dimension.
     *
     * Expected dimensions orders are:
     *   - product flavors
     *   - build type
     *   - other modifiers (e.g. "unsigned", "aligned")
     */
    public File getApk(String ... dimensions) {
        // TODO: Add overload for tests and splits.
        List<String> dimensionList = Lists.newArrayListWithExpectedSize(1 + dimensions.length);
        dimensionList.add(getName());
        dimensionList.addAll(Arrays.asList(dimensions));
        return getOutputFile(
                "apk/" + Joiner.on("-").join(dimensionList) + SdkConstants.DOT_ANDROID_PACKAGE);
    }

    /**
     * Return the output aar File from the library plugin for the given dimension.
     *
     * Expected dimensions orders are:
     *   - product flavors
     *   - build type
     *   - other modifiers (e.g. "unsigned", "aligned")
     */
    public File getAar(String ... dimensions) {
        // TODO: Add overload for tests and splits.
        List<String> dimensionList = Lists.newArrayListWithExpectedSize(1 + dimensions.length);
        dimensionList.add(getName());
        dimensionList.addAll(Arrays.asList(dimensions));
        return getOutputFile("aar/" + Joiner.on("-").join(dimensionList) + SdkConstants.DOT_AAR);
    }

    /**
     * Returns the SDK dir
     */
    public File getSdkDir() {
        return sdkDir;
    }

    /**
     * Returns the NDK dir
     */
    public File getNdkDir() {
        return ndkDir;
    }

    /**
     * Return the directory of the repository containing the necessary plugins for testing.
     */
    private File getRepoDir() {
        CodeSource source = getClass().getProtectionDomain().getCodeSource();
        assert (source != null);
        URL location = source.getLocation();
        try {
            File dir = new File(location.toURI());
            assertTrue(dir.getPath(), dir.exists());

            File f = dir.getParentFile().getParentFile().getParentFile().getParentFile()
                    .getParentFile().getParentFile().getParentFile();
            return new File(f, "out" + File.separator + "repo");
        } catch (URISyntaxException e) {
            fail(e.getLocalizedMessage());
        }
        return null;
    }

    /**
     * Returns a string that contains the gradle buildscript content
     */
    public String getGradleBuildscript() {
        return "buildscript {\n" +
                "    repositories {\n" +
                "        maven { url '" + getRepoDir().toString() + "' }\n" +
                "    }\n" +
                "    dependencies {\n" +
                "        classpath \"com.android.tools.build:gradle:" + ANDROID_GRADLE_VERSION + "\"\n" +
                "    }\n" +
                "}\n";
    }

    /**
     * Return a list of all task names of the project.
     */
    public List<String> getTaskList() {
        ProjectConnection connection = getProjectConnection();
        try {
            GradleProject project = connection.getModel(GradleProject.class);
            List<String> tasks = Lists.newArrayList();
            for (GradleTask gradleTask : project.getTasks()) {
                tasks.add(gradleTask.getName());
            }
            return tasks;
        } finally {
            connection.close();
        }

    }

    /**
     * Runs gradle on the project.  Throws exception on failure.
     *
     * @param tasks Variadic list of tasks to execute.
     */
    public void execute(String ... tasks) {
        execute(Collections.<String>emptyList(), false, false, tasks);
    }

    public void execute(@NonNull List<String> arguments, String ... tasks) {
        execute(arguments, false, false, tasks);
    }

    /**
     * Runs gradle on the project, and returns the project model.  Throws exception on failure.
     *
     * @param tasks Variadic list of tasks to execute.
     *
     * @return the AndroidProject model for the project.
     */
    @NonNull
    public AndroidProject executeAndReturnModel(String ... tasks) {
        return executeAndReturnModel(false, tasks);
    }

    /**
     * Runs gradle on the project, and returns the project model.  Throws exception on failure.
     *
     * @param emulateStudio_1_0 whether to emulate an older IDE (studio 1.0) querying the model.
     * @param tasks Variadic list of tasks to execute.
     *
     * @return the AndroidProject model for the project.
     */
    @NonNull
    public AndroidProject executeAndReturnModel(boolean emulateStudio_1_0, String ... tasks) {
        //noinspection ConstantConditions
        return execute(Collections.<String>emptyList(), true, emulateStudio_1_0, tasks);
    }

    /**
     * Runs gradle on the project, and returns a project model for each sub-project.
     * Throws exception on failure.
     *
     * @param tasks Variadic list of tasks to execute.
     *
     * @return the AndroidProject model for the project.
     */
    @NonNull
    public Map<String, AndroidProject> executeAndReturnMultiModel(String ... tasks) {
        return executeAndReturnMultiModel(false, tasks);
    }

    /**
     * Runs gradle on the project, and returns a project model for each sub-project.
     * Throws exception on failure.
     *
     * @param emulateStudio_1_0 whether to emulate an older IDE (studio 1.0) querying the model.
     * @param tasks Variadic list of tasks to execute.
     *
     * @return the AndroidProject model for the project.
     */
    @NonNull
    public Map<String, AndroidProject> executeAndReturnMultiModel(boolean emulateStudio_1_0, String ... tasks) {
        ProjectConnection connection = getProjectConnection();
        try {
            executeBuild(Collections.<String>emptyList(), connection, tasks);

            return buildModel(connection, new GetAndroidModelAction(), emulateStudio_1_0);

        } finally {
            connection.close();
        }
    }

    /**
     * Returns the project model without building.
     *
     * This will fail if the project is a multi-project setup.
     */
    @NonNull
    public AndroidProject getSingleModel() {
        return getSingleModel(false);
    }

    /**
     * Returns the project model without building.
     *
     * This will fail if the project is a multi-project setup.
     *
     * @param emulateStudio_1_0 whether to emulate an older IDE (studio 1.0) querying the model.
     */
    @NonNull
    public AndroidProject getSingleModel(boolean emulateStudio_1_0) {
        ProjectConnection connection = getProjectConnection();
        try {
            Map<String, AndroidProject> modelMap = buildModel(
                    connection,
                    new GetAndroidModelAction(),
                    emulateStudio_1_0);

            // ensure there was only one project
            assertEquals("Quering GradleTestProject.getModel() with multi-project settings",
                    1, modelMap.size());

            return modelMap.get(":");
        } finally {
            connection.close();
        }
    }

    /**
     * Returns a project model for each sub-project without building.
     */
    @NonNull
    public Map<String, AndroidProject> getAllModels() {
        return getAllModels(new GetAndroidModelAction(), false);
    }

    /**
     * Returns a project model for each sub-project without building.
     *
     * @param action the build action to gather the model
     */
    @NonNull
    public <K, V> Map<K, V> getAllModels(@NonNull BuildAction<Map<K, V>> action) {
        return getAllModels(action, false);
    }

    /**
     * Returns a project model for each sub-project without building.
     *
     * @param action the build action to gather the model
     * @param emulateStudio_1_0 whether to emulate an older IDE (studio 1.0) querying the model.
     */
    @NonNull
    public <K, V> Map<K, V> getAllModels(
            @NonNull BuildAction<Map<K, V>> action,
            boolean emulateStudio_1_0) {
        ProjectConnection connection = getProjectConnection();
        try {
            return buildModel(connection, action, emulateStudio_1_0);

        } finally {
            connection.close();
        }
    }

    /**
     * Runs gradle on the project.  Throws exception on failure.
     *
     * @param arguments List of arguments for the gradle command.
     * @param returnModel whether the model should be queried and returned.
     * @param emulateStudio_1_0 whether to emulate an older IDE (studio 1.0) querying the model.
     * @param tasks Variadic list of tasks to execute.
     *
     * @return the model, if <var>returnModel</var> was true, null otherwise
     */
    @Nullable
    private AndroidProject execute(
            @NonNull List<String> arguments,
            boolean returnModel,
            boolean emulateStudio_1_0,
            @NonNull String ... tasks) {
        ProjectConnection connection = getProjectConnection();
        try {
            executeBuild(arguments, connection, tasks);

            if (returnModel) {
                Map<String, AndroidProject> modelMap = buildModel(
                        connection,
                        new GetAndroidModelAction(),
                        emulateStudio_1_0);

                // ensure there was only one project
                assertEquals("Quering GradleTestProject.getModel() with multi-project settings",
                        1, modelMap.size());

                return modelMap.get(":");
            }
        } finally {
            connection.close();
        }

        return null;
    }

    private void executeBuild(List<String> arguments, ProjectConnection connection,
            String[] tasks) {
        List<String> args = Lists.newArrayListWithCapacity(2 + arguments.size());
        args.add("-i");
        args.add("-u");
        args.addAll(arguments);

        BuildLauncher launcher = connection.newBuild().forTasks(tasks)
                .withArguments(args.toArray(new String[args.size()]));

        List<String> jvmArguments = getDebugJvmArguments();

        if (JacocoAgent.isJacocoEnabled()) {
            jvmArguments.add(JacocoAgent.getJvmArg());
        }
        if (!jvmArguments.isEmpty()) {
            launcher.setJvmArguments(jvmArguments.toArray(new String[jvmArguments.size()]));
        }

        if (stdout != null) {
            launcher.setStandardOutput(stdout);
        }
        launcher.run();
    }

    private static List<String> getDebugJvmArguments() {
        List<String> jvmArguments = new ArrayList<String>();
        String debugIntegrationTest = System.getenv("DEBUG_INNER_TEST");
        if (!Strings.isNullOrEmpty(debugIntegrationTest)) {
            jvmArguments.add("-agentlib:jdwp=transport=dt_socket,server=y,suspend=y,address=5005");
        }
        return jvmArguments;
    }

    /**
     * Returns a project model for each sub-project without building.
     *
     * @param connection the opened ProjectConnection
     * @param action the build action to gather the model
     * @param emulateStudio_1_0 whether to emulate an older IDE (studio 1.0) querying the model.
     */
    @NonNull
    private static <K,V> Map<K, V> buildModel(
            @NonNull ProjectConnection connection,
            @NonNull BuildAction<Map<K, V>> action,
            boolean emulateStudio_1_0) {

        BuildActionExecuter<Map<K, V>> executer = connection.action(action);

        executer.withArguments(
                "-P" + AndroidProject.PROPERTY_BUILD_MODEL_ONLY + "=true",
                "-P" + AndroidProject.PROPERTY_INVOKED_FROM_IDE + "=true");
        if (!emulateStudio_1_0) {
            executer.withArguments(
                    "-P" + AndroidProject.PROPERTY_BUILD_MODEL_ONLY_ADVANCED + "=true");
        }

        executer.setJvmArguments(Iterables.toArray(getDebugJvmArguments(), String.class));
        return executer.run();
    }

    /**
     * Return the stdout from all execute command.
     */
    public ByteArrayOutputStream getStdout() {
        return stdout;
    }

    /**
     * Create a File object.  getTestDir will be the base directory if a relative path is supplied.
     *
     * @param path Full path of the file.  May be a relative path.
     */
    public File file(String path) {
        File result = new File(path);
        if (result.isAbsolute()) {
            return result;
        } else {
            return new File(testDir, path);
        }
    }

    /**
     * Returns the NDK folder as built from the Android source tree.
     */
    private static File findNdkDir() {
        String androidHome = System.getenv("ANDROID_NDK_HOME");
        if (androidHome != null) {
            File f = new File(androidHome);
            if (f.isDirectory()) {
                return f;
            } else {
                System.out.println("Failed to find NDK in ANDROID_NDK_HOME=" + androidHome);
            }
        }
        return null;
    }

    /**
     * Returns a Gradle project Connection
     */
    @NonNull
    private ProjectConnection getProjectConnection() {
        GradleConnector connector = GradleConnector.newConnector();

        // Limit daemon idle time for tests. 10 seconds is enough for another test
        // to start and reuse the daemon.
        ((DefaultGradleConnector) connector).daemonMaxIdleTime(10, TimeUnit.SECONDS);

        return connector
                .useGradleVersion(GRADLE_TEST_VERSION)
                .forProjectDirectory(testDir)
                .connect();
    }

    private static File createLocalProp(
            @NonNull File project,
            @NonNull File sdkDir,
            @Nullable File ndkDir) throws IOException, StreamException {
        ProjectPropertiesWorkingCopy localProp = ProjectProperties.create(
                project.getAbsolutePath(), ProjectProperties.PropertyType.LOCAL);
        localProp.setProperty(ProjectProperties.PROPERTY_SDK, sdkDir.getAbsolutePath());
        if (ndkDir != null) {
            localProp.setProperty(ProjectProperties.PROPERTY_NDK, ndkDir.getAbsolutePath());
        }
        localProp.save();

        return (File) localProp.getFile();
    }
}<|MERGE_RESOLUTION|>--- conflicted
+++ resolved
@@ -291,19 +291,7 @@
                     testProject.write(testDir, getGradleBuildscript());
                 } else {
                     Files.write(
-<<<<<<< HEAD
-                            "buildscript {\n" +
-                                    "    repositories {\n" +
-                                    "        maven { url '" + getRepoDir().toString() + "' }\n" +
-                                    "    }\n" +
-                                    "    dependencies {\n" +
-                                    "        classpath \"com.android.tools.build:gradle:" + ANDROID_GRADLE_VERSION + "\"\n" +
-                                    "        classpath \"com.android.tools.build:gradle-experimental:" + ANDROID_GRADLE_VERSION + "\"\n" +
-                                    "    }\n" +
-                                    "}\n",
-=======
                             getGradleBuildscript(),
->>>>>>> fbcfb4a4
                             buildFile,
                             Charsets.UTF_8);
                 }
@@ -441,6 +429,7 @@
                 "    }\n" +
                 "    dependencies {\n" +
                 "        classpath \"com.android.tools.build:gradle:" + ANDROID_GRADLE_VERSION + "\"\n" +
+		"        classpath \"com.android.tools.build:gradle-experimental:" + ANDROID_GRADLE_VERSION + "\"\n" +
                 "    }\n" +
                 "}\n";
     }

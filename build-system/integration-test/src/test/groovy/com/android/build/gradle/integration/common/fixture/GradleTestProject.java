--- conflicted
+++ resolved
@@ -41,7 +41,6 @@
 import com.google.common.base.Joiner;
 import com.google.common.base.Preconditions;
 import com.google.common.base.Strings;
-import com.google.common.base.Throwables;
 import com.google.common.collect.ImmutableList;
 import com.google.common.collect.Iterables;
 import com.google.common.collect.Lists;
@@ -787,376 +786,8 @@
      */
     @Deprecated
     @NonNull
-<<<<<<< HEAD
-    public Map<String, AndroidProject> executeAndReturnMultiModel(
-            boolean emulateStudio_1_0,
-            String ... tasks) {
-        return executeAndReturnMultiModel(AndroidProject.class, emulateStudio_1_0, tasks);
-    }
-
-    /**
-     * Runs gradle on the project, and returns a project model for each sub-project.
-     * Throws exception on failure.
-     *
-     * @param modelClass Class of the model to return
-     * @param emulateStudio_1_0 whether to emulate an older IDE (studio 1.0) querying the model.
-     * @param tasks Variadic list of tasks to execute.
-     *
-     * @return the AndroidProject model for the project.
-     */
-    @NonNull
-    public <T> Map<String, T> executeAndReturnMultiModel(
-            Class<T> modelClass,
-            boolean emulateStudio_1_0,
-            String ... tasks) {
-        ProjectConnection connection = getProjectConnection();
-        try {
-            executeBuild(Collections.<String>emptyList(), connection, tasks,
-                    EXPECT_SUCCESS);
-
-            // TODO: Make buildModel multithreaded all the time.
-            // Getting multiple NativeAndroidProject results in duplicated class implemented error
-            // in a multithreaded environment.  This is due to issues in Gradle relating to the
-            // automatic generation of the implementation class of NativeSourceSet.  Make this
-            // multithreaded when the issue is resolved.
-            boolean isMultithreaded = !NativeAndroidProject.class.equals(modelClass);
-
-            return buildModel(
-                    connection,
-                    new GetAndroidModelAction<T>(modelClass, isMultithreaded),
-                    emulateStudio_1_0,
-                    null,
-                    null);
-
-        } finally {
-            connection.close();
-        }
-    }
-
-    /**
-     * Returns the project model without building.
-     *
-     * This will fail if the project is a multi-project setup or if there are any sync issues
-     * while loading the project.
-     */
-    @NonNull
-    public AndroidProject getSingleModel() {
-        return getSingleModel(false /* emulateStudio_1_0 */, true /*assertNodSyncIssues */);
-    }
-
-    /**
-     * Returns the project model without building, querying it the way Studio 1.0 does.
-     *
-     * This will fail if the project is a multi-project setup or if there are any sync issues
-     * while loading the project.
-     */
-    @NonNull
-    public AndroidProject getSingleModelAsStudio1() {
-        return getSingleModel(true /* emulateStudio_1_0 */, true /*assertNodSyncIssues */);
-    }
-
-    /**
-     * Returns the project model without building.
-     *
-     * This will fail if the project is a multi-project setup.
-     */
-    @NonNull
-    public AndroidProject getSingleModelIgnoringSyncIssues() {
-        return getSingleModel(false /* emulateStudio_1_0 */, false /*assertNodSyncIssues */);
-    }
-
-    /**
-     * Returns the project model without building.
-     *
-     * This will fail if the project is a multi-project setup.
-     *
-     * @param emulateStudio_1_0 whether to emulate an older IDE (studio 1.0) querying the model.
-     * @param assertNoSyncIssues true if the presence of sync issues during the model evaluation
-     *                           should raise a {@link AssertionError}s
-     */
-    @NonNull
-    private AndroidProject getSingleModel(boolean emulateStudio_1_0, boolean assertNoSyncIssues) {
-        ProjectConnection connection = getProjectConnection();
-        try {
-            Map<String, AndroidProject> modelMap = buildModel(
-                    connection,
-                    new GetAndroidModelAction<AndroidProject>(AndroidProject.class),
-                    emulateStudio_1_0,
-                    null,
-                    null);
-
-            // ensure there was only one project
-            assertEquals("Quering GradleTestProject.getModel() with multi-project settings",
-                    1, modelMap.size());
-
-            AndroidProject androidProject = modelMap.get(":");
-            if (assertNoSyncIssues) {
-                assertNoSyncIssues(androidProject);
-            }
-            return androidProject;
-        } finally {
-            connection.close();
-        }
-    }
-
-    /**
-     * Returns a project model for each sub-project without building generating a
-     * {@link AssertionError} if any sync issue is raised during the model loading.
-     */
-    @NonNull
-    public Map<String, AndroidProject> getAllModels() {
-        return getAllModelsWithBenchmark(null, null);
-    }
-
-    /**
-     * Returns a project model for each sub-project without building generating a
-     * @param benchmarkName optional benchmark name to pass to Gradle
-     * @param benchmarkMode optional benchmark mode to pass to gradle.
-
-     * {@link AssertionError} if any sync issue is raised during the model loading.
-     */
-    @NonNull
-    public Map<String, AndroidProject> getAllModelsWithBenchmark(
-            @Nullable String benchmarkName,
-            @Nullable BenchmarkMode benchmarkMode) {
-        Map<String, AndroidProject> allModels = getAllModels(
-                new GetAndroidModelAction<AndroidProject>(AndroidProject.class),
-                false,
-                benchmarkName,
-                benchmarkMode);
-        for (AndroidProject project : allModels.values()) {
-            assertNoSyncIssues(project);
-        }
-        return allModels;
-    }
-
-
-    private static void assertNoSyncIssues(AndroidProject project) {
-        if (!project.getSyncIssues().isEmpty()) {
-            StringBuilder msg = new StringBuilder();
-            msg.append("Project ")
-                    .append(project.getName())
-                    .append(" had sync issues :\n");
-            for (SyncIssue syncIssue : project.getSyncIssues()) {
-                msg.append(syncIssue);
-                msg.append("\n");
-            }
-            fail(msg.toString());
-        }
-    }
-
-    /**
-     * Returns a project model for each sub-project without building and ignoring potential sync
-     * issues. Sync issues will still be returned for each {@link AndroidProject} that failed to
-     * sync properly.
-     */
-    @NonNull
-    public Map<String, AndroidProject> getAllModelsIgnoringSyncIssues() {
-        return getAllModels(new GetAndroidModelAction<AndroidProject>(AndroidProject.class), false, null, null);
-    }
-
-    /**
-     * Returns a project model for each sub-project without building.
-     *
-     * @param action the build action to gather the model
-     * @param emulateStudio_1_0 whether to emulate an older IDE (studio 1.0) querying the model.
-     * @param benchmarkName optional benchmark name to pass to Gradle
-     * @param benchmarkMode optional benchmark mode to pass to gradle.
-     */
-    @NonNull
-    public <K, V> Map<K, V> getAllModels(
-            @NonNull BuildAction<Map<K, V>> action,
-            boolean emulateStudio_1_0,
-            @Nullable String benchmarkName,
-            @Nullable BenchmarkMode benchmarkMode) {
-        ProjectConnection connection = getProjectConnection();
-        try {
-            return buildModel(connection, action, emulateStudio_1_0, benchmarkName, benchmarkMode);
-
-        } finally {
-            connection.close();
-        }
-    }
-
-    /**
-     * Runs gradle on the project.  Throws exception on failure.
-     *
-     * @param arguments List of arguments for the gradle command.
-     * @param returnModel whether the model should be queried and returned.
-     * @param emulateStudio_1_0 whether to emulate an older IDE (studio 1.0) querying the model.
-     * @param resultHandler Result handler that should verify the result (either success or failure
-     *                      is what the caller expects.
-     * @param tasks Variadic list of tasks to execute.
-     *
-     * @return the model, if <var>returnModel</var> was true, null otherwise
-     */
-    @Nullable
-    private <T> T execute(
-            Class<T> type,
-            @NonNull List<String> arguments,
-            boolean returnModel,
-            boolean emulateStudio_1_0,
-            ResultHandler<Void> resultHandler,
-            @NonNull String ... tasks) {
-        ProjectConnection connection = getProjectConnection();
-        try {
-            executeBuild(arguments, connection, tasks, resultHandler);
-
-            if (returnModel) {
-                Map<String, T> modelMap = this.buildModel(
-                        connection,
-                        new GetAndroidModelAction<T>(type),
-                        emulateStudio_1_0,
-                        null,
-                        null);
-
-                // ensure there was only one project
-                assertEquals("Quering GradleTestProject.getModel() with multi-project settings",
-                        1, modelMap.size());
-
-                return modelMap.get(":");
-            }
-        } finally {
-            connection.close();
-        }
-
-        return null;
-    }
-
-    private static void syncFileSystem() {
-        try {
-            if (System.getProperty("os.name").contains("Linux")) {
-                if (Runtime.getRuntime().exec("/bin/sync").waitFor() != 0) {
-                    throw new IOException("Failed to sync file system.");
-                }
-            }
-        } catch (IOException e) {
-            System.err.println(Throwables.getStackTraceAsString(e));
-        } catch (InterruptedException e) {
-            System.err.println(Throwables.getStackTraceAsString(e));
-        }
-    }
-
-    private void executeBuild(
-            final List<String> arguments,
-            ProjectConnection connection,
-            final String[] tasks,
-            ResultHandler<Void> resultHandler) {
-        syncFileSystem();
-        List<String> args = Lists.newArrayListWithCapacity(5 + arguments.size());
-        args.add("-i");
-        args.add("-u");
-        args.add("-Pcom.android.build.gradle.integratonTest.useJack=" + Boolean.toString(useJack));
-        args.add("-Pcom.android.build.gradle.integratonTest.minifyEnabled=" +
-                Boolean.toString(minifyEnabled));
-        args.add("-Pcom.android.build.gradle.integratonTest.useComponentModel=" +
-                Boolean.toString(experimentalMode));
-        args.addAll(arguments);
-
-        BuildLauncher launcher = connection.newBuild()
-                .forTasks(tasks)
-                .withArguments(Iterables.toArray(args, String.class));
-
-        setJvmArguments(launcher);
-
-        if (stdout != null) {
-            launcher.setStandardOutput(stdout);
-        }
-        if (stderr != null) {
-            launcher.setStandardError(stderr);
-        }
-
-        launcher.run(resultHandler);
-    }
-
-    private void setJvmArguments(LongRunningOperation launcher) {
-        List<String> jvmArguments = new ArrayList<String>();
-
-        if (!Strings.isNullOrEmpty(heapSize)) {
-            jvmArguments.add("-Xmx" + heapSize);
-        }
-
-        jvmArguments.add("-XX:MaxPermSize=1024m");
-
-        String debugIntegrationTest = System.getenv("DEBUG_INNER_TEST");
-        if (!Strings.isNullOrEmpty(debugIntegrationTest)) {
-            jvmArguments.add("-agentlib:jdwp=transport=dt_socket,server=y,suspend=y,address=5006");
-        }
-
-        if (JacocoAgent.isJacocoEnabled()) {
-            jvmArguments.add(JacocoAgent.getJvmArg());
-        }
-
-        launcher.setJvmArguments(Iterables.toArray(jvmArguments, String.class));
-    }
-
-    /**
-     * Returns a project model for each sub-project without building.
-     * @param connection the opened ProjectConnection
-     * @param action the build action to gather the model
-     * @param emulateStudio_1_0 whether to emulate an older IDE (studio 1.0) querying the model.
-     * @param benchmarkName optional benchmark name to pass to Gradle
-     * @param benchmarkMode optional benchmark mode to pass to gradle.
-     */
-    @NonNull
-    private <K,V> Map<K, V> buildModel(
-            @NonNull ProjectConnection connection,
-            @NonNull BuildAction<Map<K, V>> action,
-            boolean emulateStudio_1_0,
-            @Nullable String benchmarkName,
-            @Nullable BenchmarkMode benchmarkMode) {
-
-        BuildActionExecuter<Map<K, V>> executor = connection.action(action);
-
-        List<String> arguments = Lists.newArrayListWithCapacity(5);
-        arguments.add("-P" + AndroidProject.PROPERTY_BUILD_MODEL_ONLY + "=true");
-        arguments.add("-P" + AndroidProject.PROPERTY_INVOKED_FROM_IDE + "=true");
-        if (!emulateStudio_1_0) {
-            arguments.add("-P" + AndroidProject.PROPERTY_BUILD_MODEL_ONLY_ADVANCED + "=true");
-        }
-        if (benchmarkName != null) {
-            arguments.add("-P" + RECORD_BENCHMARK_NAME + "=" + benchmarkName);
-            if (benchmarkMode != null) {
-                arguments.add("-P" + RECORD_BENCHMARK_MODE + "=" + benchmarkMode.name().toLowerCase(Locale.US));
-            }
-        }
-
-        setJvmArguments(executor);
-
-        executor.withArguments(Iterables.toArray(arguments, String.class));
-
-        executor.setStandardOutput(System.out);
-        executor.setStandardError(System.err);
-
-        return executor.run();
-    }
-
-    /**
-     * Return the stdout from all execute command.
-     */
-    public ByteArrayOutputStream getStdout() {
-        return stdout;
-    }
-
-    /** @see #getStdout() */
-    public String getStdoutString() throws UnsupportedEncodingException {
-        return stdout.toString(Charsets.UTF_8.name());
-    }
-
-    /**
-     * Return the stderr from all execute command.
-     */
-    public ByteArrayOutputStream getStderr() {
-        return stderr;
-    }
-
-    /** @see #getStderr() */
-    public String getStderrString() throws UnsupportedEncodingException {
-        return stderr.toString(Charsets.UTF_8.name());
-=======
     public String getStderr() {
         return lastBuild.getStderr();
->>>>>>> d4ff5ef3
     }
 
     /**

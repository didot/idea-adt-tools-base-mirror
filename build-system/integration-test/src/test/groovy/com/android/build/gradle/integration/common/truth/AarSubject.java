--- conflicted
+++ resolved
@@ -19,13 +19,8 @@
 import static com.android.SdkConstants.DOT_CLASS;
 import static com.android.SdkConstants.DOT_JAR;
 import static com.android.SdkConstants.FN_CLASSES_JAR;
-<<<<<<< HEAD
-
-import com.android.SdkConstants;
-=======
 import static com.android.build.gradle.integration.common.truth.TruthHelper.assertThatZip;
 
->>>>>>> b6251bdf
 import com.android.annotations.NonNull;
 import com.android.ide.common.process.ProcessException;
 import com.android.utils.FileUtils;
@@ -109,15 +104,9 @@
 
         switch (scope) {
             case MAIN:
-<<<<<<< HEAD
-                return searchForClassInJar(expectedClassName, FN_CLASSES_JAR);
-            case ALL:
-                if (searchForClassInJar(expectedClassName, FN_CLASSES_JAR)) {
-=======
                 return searchForEntryinZip(expectedClassName, FN_CLASSES_JAR);
             case ALL:
                 if (searchForEntryinZip(expectedClassName, FN_CLASSES_JAR)) {
->>>>>>> b6251bdf
                     return true;
                 }
                 // intended fall-through
@@ -130,11 +119,7 @@
                         ZipEntry zipEntry = zipFileEntries.nextElement();
                         String path = zipEntry.getName();
                         if (path.startsWith("libs/") && path.endsWith(DOT_JAR)) {
-<<<<<<< HEAD
-                            if (searchForClassInJar(expectedClassName, path)) {
-=======
                             if (searchForEntryinZip(expectedClassName, path)) {
->>>>>>> b6251bdf
                                 return true;
                             }
                         }
@@ -142,21 +127,6 @@
                 } finally {
                     zipFile.close();
                 }
-<<<<<<< HEAD
-
-                break;
-        }
-
-        return false;
-    }
-
-    private boolean searchForClassInJar(@NonNull String expectedClassName,
-            @NonNull String zipEntryPath) throws IOException {
-        Closer closer = Closer.create();
-        ZipFile zipFile = new ZipFile(getSubject());
-        try {
-            InputStream stream = closer.register(getInputStream(zipFile, zipEntryPath));
-=======
 
                 break;
         }
@@ -171,7 +141,6 @@
         ZipFile zipFile = new ZipFile(getSubject());
         try {
             InputStream stream = closer.register(getInputStream(zipFile, zipPath));
->>>>>>> b6251bdf
             ZipInputStream zis = closer.register(new ZipInputStream(stream));
             ZipEntry zipEntry;
             while ((zipEntry = zis.getNextEntry()) != null) {
@@ -185,10 +154,6 @@
         } finally {
             closer.close();
             zipFile.close();
-<<<<<<< HEAD
-        }
-    }
-=======
         }
     }
 
@@ -259,5 +224,4 @@
             zipFile.close();
         }
     }
->>>>>>> b6251bdf
 }
/*
 * Copyright (C) 2015 The Android Open Source Project
 *
 * Licensed under the Apache License, Version 2.0 (the "License");
 * you may not use this file except in compliance with the License.
 * You may obtain a copy of the License at
 *
 *      http://www.apache.org/licenses/LICENSE-2.0
 *
 * Unless required by applicable law or agreed to in writing, software
 * distributed under the License is distributed on an "AS IS" BASIS,
 * WITHOUT WARRANTIES OR CONDITIONS OF ANY KIND, either express or implied.
 * See the License for the specific language governing permissions and
 * limitations under the License.
 */

package com.android.build.gradle.integration.common.truth;

import com.android.annotations.NonNull;
import com.android.ide.common.process.ProcessException;
import com.google.common.truth.FailureStrategy;

import java.io.File;
import java.io.IOException;
import java.util.zip.ZipFile;

/**
 * Base Truth support for android archives (aar and apk)
 */
public abstract class AbstractAndroidSubject<T extends AbstractZipSubject<T>> extends AbstractZipSubject<T> {

    public AbstractAndroidSubject(@NonNull FailureStrategy failureStrategy, @NonNull File subject) {
        super(failureStrategy, subject);
    }

    /**
     * Scope in which to search for classes.
     */
    public enum ClassFileScope {
        /**
         * The main class file. classes.dex for APK, and classes.jar for AAR
         */
        MAIN,
        /**
         * The secondary class files.
         * For APK: classes2.dex, classes3.dex, etc...
         * For AAR: local jars packaged under libs/
         */
        SECONDARY,
        /**
         * Main and secondary class files.
         */
        ALL
    }

    /**
     * Returns true if the provided class is present in the file.
     * @param expectedClassName the class name in the format Lpkg1/pk2/Name;
     * @param scope the scope in which to search for the class.
     */
    protected abstract boolean checkForClass(
            @NonNull String expectedClassName,
            @NonNull ClassFileScope scope)
<<<<<<< HEAD
=======
            throws ProcessException, IOException;

    protected abstract boolean checkForJavaResource(
            @NonNull String resourcePath)
>>>>>>> b6251bdf
            throws ProcessException, IOException;

    @SuppressWarnings("NonBooleanMethodNameMayNotStartWithQuestion")
    public void containsClass(@NonNull String className) throws IOException, ProcessException {
        containsClass(className, ClassFileScope.ALL);
    }

    @SuppressWarnings("NonBooleanMethodNameMayNotStartWithQuestion")
    public void containsClass(@NonNull String className, @NonNull ClassFileScope scope)
            throws IOException, ProcessException {
        if (!checkForClass(className, scope)) {
            failWithRawMessage("'%s' does not contain '%s'", getDisplaySubject(), className);
        }
    }

    public void doesNotContainClass(@NonNull String className)
            throws IOException, ProcessException {
        doesNotContainClass(className, ClassFileScope.ALL);
    }

    public void doesNotContainClass(@NonNull String className, @NonNull ClassFileScope scope)
            throws IOException, ProcessException {
        if (checkForClass(className, scope)) {
            failWithRawMessage("'%s' unexpectedly contains '%s'", getDisplaySubject(), className);
        }
    }

    @SuppressWarnings("NonBooleanMethodNameMayNotStartWithQuestion")
    public void containsResource(@NonNull String name) throws IOException, ProcessException {
        if (!checkForResource(name)) {
            failWithRawMessage("'%s' does not contain resource '%s'", getDisplaySubject(), name);
        }
    }

    public void doesNotContainResource(@NonNull String name) throws IOException, ProcessException {
        if (checkForResource(name)) {
            failWithRawMessage("'%s' unexpectedly contains resource '%s'",
                    getDisplaySubject(), name);
<<<<<<< HEAD
=======
        }
    }

    @SuppressWarnings("NonBooleanMethodNameMayNotStartWithQuestion")
    public void containsJavaResource(@NonNull String name) throws IOException, ProcessException {
        if (!checkForJavaResource(name)) {
            failWithRawMessage("'%s' does not contain Java resource '%s'", getDisplaySubject(), name);
>>>>>>> b6251bdf
        }
    }

    public void doesNotContainJavaResource(@NonNull String name) throws IOException, ProcessException {
        if (checkForJavaResource(name)) {
            failWithRawMessage("'%s' unexpectedly contains Java resource '%s'",
                    getDisplaySubject(), name);
        }
    }

    /**
     * Asserts the subject contains a java resource at the given path with the specified String content.
     *
     * Content is trimmed when compared.
     */
    @SuppressWarnings("NonBooleanMethodNameMayNotStartWithQuestion")
    public abstract void containsJavaResourceWithContent(
            @NonNull String path, @NonNull String content) throws IOException, ProcessException;

    /**
     * Asserts the subject contains a java resource at the given path with the specified
     * byte array content.
     */
    @SuppressWarnings("NonBooleanMethodNameMayNotStartWithQuestion")
    public abstract void containsJavaResourceWithContent(
            @NonNull String path, @NonNull byte[] content) throws IOException, ProcessException;

    @Override
    protected String getDisplaySubject() {
        String name = (internalCustomName() == null) ? "" : "\"" + internalCustomName() + "\" ";
        return name + "<" + getSubject().getName() + ">";
    }

    private boolean checkForResource(String name) throws IOException {
        ZipFile zipFile = new ZipFile(getSubject());
        try {
            return zipFile.getEntry("res/" + name) != null;
        } finally {
            zipFile.close();
        }
    }
}<|MERGE_RESOLUTION|>--- conflicted
+++ resolved
@@ -61,13 +61,10 @@
     protected abstract boolean checkForClass(
             @NonNull String expectedClassName,
             @NonNull ClassFileScope scope)
-<<<<<<< HEAD
-=======
             throws ProcessException, IOException;
 
     protected abstract boolean checkForJavaResource(
             @NonNull String resourcePath)
->>>>>>> b6251bdf
             throws ProcessException, IOException;
 
     @SuppressWarnings("NonBooleanMethodNameMayNotStartWithQuestion")
@@ -106,8 +103,6 @@
         if (checkForResource(name)) {
             failWithRawMessage("'%s' unexpectedly contains resource '%s'",
                     getDisplaySubject(), name);
-<<<<<<< HEAD
-=======
         }
     }
 
@@ -115,7 +110,6 @@
     public void containsJavaResource(@NonNull String name) throws IOException, ProcessException {
         if (!checkForJavaResource(name)) {
             failWithRawMessage("'%s' does not contain Java resource '%s'", getDisplaySubject(), name);
->>>>>>> b6251bdf
         }
     }
 

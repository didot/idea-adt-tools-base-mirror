--- conflicted
+++ resolved
@@ -249,21 +249,12 @@
                         File dexFile = File.createTempFile("dex", "");
                         dexFile.deleteOnExit();
                         Files.write(content, dexFile);
-<<<<<<< HEAD
 
                         // run dexDump on it
                         if (checkFileForClassWithDexDump(expectedClassName, dexFile, dexDumpExe)) {
                             return true;
                         }
 
-=======
-
-                        // run dexDump on it
-                        if (checkFileForClassWithDexDump(expectedClassName, dexFile, dexDumpExe)) {
-                            return true;
-                        }
-
->>>>>>> b6251bdf
                         // not found? switch to next index.
                         index++;
                     }

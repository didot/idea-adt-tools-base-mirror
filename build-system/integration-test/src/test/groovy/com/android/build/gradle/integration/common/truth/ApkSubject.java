/*
 * Copyright (C) 2015 The Android Open Source Project
 *
 * Licensed under the Apache License, Version 2.0 (the "License");
 * you may not use this file except in compliance with the License.
 * You may obtain a copy of the License at
 *
 *      http://www.apache.org/licenses/LICENSE-2.0
 *
 * Unless required by applicable law or agreed to in writing, software
 * distributed under the License is distributed on an "AS IS" BASIS,
 * WITHOUT WARRANTIES OR CONDITIONS OF ANY KIND, either express or implied.
 * See the License for the specific language governing permissions and
 * limitations under the License.
 */

package com.android.build.gradle.integration.common.truth;

import static com.android.SdkConstants.FN_APK_CLASSES_N_DEX;

import com.android.annotations.NonNull;
import com.android.annotations.Nullable;
import com.android.annotations.VisibleForTesting;
import com.android.build.gradle.integration.common.utils.ApkHelper;
import com.android.build.gradle.integration.common.utils.SdkHelper;
import com.android.build.gradle.integration.common.utils.XmlHelper;
import com.android.builder.core.ApkInfoParser;
import com.android.ide.common.process.DefaultProcessExecutor;
import com.android.ide.common.process.ProcessException;
import com.android.ide.common.process.ProcessExecutor;
import com.android.ide.common.process.ProcessInfoBuilder;
import com.android.utils.StdLogger;
<<<<<<< HEAD
import com.android.utils.XmlUtils;
import com.google.common.io.ByteStreams;
import com.google.common.io.Files;
=======
import com.google.common.collect.ImmutableList;
>>>>>>> 656fdf44
import com.google.common.truth.FailureStrategy;
import com.google.common.truth.IterableSubject;
import com.google.common.truth.SubjectFactory;

import org.junit.Assert;
import org.w3c.dom.Node;
import org.xml.sax.SAXException;

import java.io.File;
import java.io.IOException;
import java.util.Enumeration;
import java.util.List;
import java.util.regex.Matcher;
import java.util.regex.Pattern;
import java.util.zip.ZipEntry;
import java.util.zip.ZipFile;

import javax.xml.parsers.ParserConfigurationException;

/**
 * Truth support for apk files.
 */
@SuppressWarnings("NonBooleanMethodNameMayNotStartWithQuestion")
public class ApkSubject extends AbstractAndroidSubject<ApkSubject> {

    private static final Pattern PATTERN_CLASS_DESC = Pattern.compile(
            "^Class descriptor\\W*:\\W*'(L.+;)'$");

    private static final Pattern PATTERN_MAX_SDK_VERSION = Pattern.compile(
            "^maxSdkVersion\\W*:\\W*'(.+)'$");

    public static final SubjectFactory<ApkSubject, File> FACTORY =
            new SubjectFactory<ApkSubject, File> () {
                @Override
                public ApkSubject getSubject(
                        @NonNull FailureStrategy failureStrategy,
                        @NonNull File subject) {
                    return new ApkSubject(failureStrategy, subject);
                }
            };

    /**
     * XMLDump of the main dex file via dexdump
     */
    private Node mainDexDump;

    public ApkSubject(
            @NonNull FailureStrategy failureStrategy,
            @NonNull File subject) {
        super(failureStrategy, subject);
    }

    public Node getClassDexDump(@NonNull String className)
            throws SAXException, ParserConfigurationException, ProcessException, IOException {
        if (!className.startsWith("L") || !className.endsWith(";")) {
            throw new RuntimeException("class name must be in the format Lcom/foo/Main;");
        }
        className = className.substring(1, className.length() - 1).replace('/', '.');
        final int lastDot = className.lastIndexOf('.');
        final String pkg;
        final String name;
        if (lastDot < 0) {
            name = className;
            pkg = "";
        } else {
            pkg = className.substring(0, lastDot);
            name = className.substring(lastDot + 1);
        }
        Node mainDexDump = getMainDexDump();
        Node packageNode = XmlHelper
                .findChildWithTagAndAttrs(mainDexDump, "package", "name", pkg);
        if (packageNode == null) {
            fail("%s does not contain package %s", getSubject(), pkg);
        }
        Node classNode = XmlHelper.findChildWithTagAndAttrs(packageNode, "class", "name", name);
        if (classNode == null) {
            fail("%s does not cointain class %s", getSubject(), className);
        }
        return classNode;
    }

    private Node getMainDexDump()
            throws SAXException, ParserConfigurationException, ProcessException, IOException {
        if (mainDexDump != null) {
            return mainDexDump;
        }

        File apkFile = getSubject();

        // get the dexdump exec
        File dexDumpExe = SdkHelper.getDexDump();
        mainDexDump = loadDexDump(apkFile, dexDumpExe);
        return mainDexDump;
    }

    @NonNull
    public List<String> entries() throws IOException {
        ImmutableList.Builder<String> entryList = ImmutableList.builder();
        ZipFile zipFile = new ZipFile(getSubject());
        try {
            Enumeration<? extends ZipEntry> entries = zipFile.entries();
            while (entries.hasMoreElements()) {
                entryList.add(entries.nextElement().getName());
            }
        } finally {
            zipFile.close();
        }
        return entryList.build();
    }

    @NonNull
    public IndirectSubject<DexFileSubject> hasMainDexFile() throws IOException {
        contains("classes.dex");
        return new IndirectSubject<DexFileSubject>() {
            @Override
            @NonNull
            public DexFileSubject that() {
                return DexFileSubject.FACTORY.getSubject(failureStrategy, getSubject());
            }
        };
    }

    @NonNull
    public IterableSubject<? extends IterableSubject<?, String, List<String>>, String, List<String>> locales() throws ProcessException {
        File apk = getSubject();
        List<String> locales = ApkHelper.getLocales(apk);

        if (locales == null) {
            Assert.fail(String.format("locales not found in badging output for %s", apk));
        }

        return check().that(locales);
    }

    public void hasPackageName(@NonNull String packageName) throws ProcessException {
        File apk = getSubject();

        ApkInfoParser.ApkInfo apkInfo = getApkInfo(apk);

        String actualPackageName = apkInfo.getPackageName();

        if (!actualPackageName.equals(packageName)) {
            failWithBadResults("has packageName", packageName, "is", actualPackageName);
        }
    }

    public void hasVersionCode(int versionCode) throws ProcessException {
        File apk = getSubject();

        ApkInfoParser.ApkInfo apkInfo = getApkInfo(apk);

        Integer actualVersionCode = apkInfo.getVersionCode();
        if (actualVersionCode == null) {
            failWithRawMessage("Unable to query %s for versionCode", getDisplaySubject());
        }

        if (!apkInfo.getVersionCode().equals(versionCode)) {
            failWithBadResults("has versionCode", versionCode, "is", actualVersionCode);
        }
    }

    public void hasVersionName(@NonNull String versionName) throws ProcessException {
        File apk = getSubject();

        ApkInfoParser.ApkInfo apkInfo = getApkInfo(apk);

        String actualVersionName = apkInfo.getVersionName();
        if (actualVersionName == null) {
            failWithRawMessage("Unable to query %s for versionName", getDisplaySubject());
        }

        if (!apkInfo.getVersionName().equals(versionName)) {
            failWithBadResults("has versionName", versionName, "is", actualVersionName);
        }
    }

    public void hasMaxSdkVersion(int maxSdkVersion) throws ProcessException {

        List<String> output = ApkHelper.getApkBadging(getSubject());

        checkMaxSdkVersion(output, maxSdkVersion);
    }

    @Override
    protected String getDisplaySubject() {
        String name = (internalCustomName() == null) ? "" : "\"" + internalCustomName() + "\" ";
        return name + "<" + getSubject().getName() + ">";
    }

    @NonNull
    public IndirectSubject<DexClassSubject> getClass(
            @NonNull final String expectedClassName,
            @NonNull final ClassFileScope scope) throws ProcessException, IOException {
        if (!expectedClassName.startsWith("L") || !expectedClassName.endsWith(";")) {
            throw new RuntimeException("class name must be in the format Lcom/foo/Main;");
        }
        IndirectSubject<DexClassSubject> classSubject;
        switch (scope) {
            case MAIN:
                classSubject =
                        extractEntryAndRunAction("classes.dex", findClassAction(expectedClassName));
                if (classSubject != null) {
                    return classSubject;
                }
                break;
            case INSTANT_RUN:
                // check first in the instant-run.zip file.
                classSubject = extractEntryAndRunAction("instant-run.zip",
                        allEntriesAction(findClassAction(expectedClassName)));
                if (classSubject != null) {
                    return classSubject;
                }
                break;
            case ALL:
                classSubject = extractEntryAndRunAction(
                        "classes.dex", findClassAction(expectedClassName));
                if (classSubject != null) {
                    return classSubject;
                }
                // intended fall-through
            case SECONDARY:
                // while dexdump supports receiving directly an apk, this doesn't work for
                // multi-dex.
                // We're going to extract all the classes<N>.dex we find until one of them
                // contains the class we're searching for.
                ZipFile zipFile = new ZipFile(getSubject());
                try {
                    int index = 2;
                    String dexFileName = String.format(FN_APK_CLASSES_N_DEX, index);
                    while (zipFile.getEntry(dexFileName) != null) {
                        classSubject = extractEntryAndRunAction(dexFileName,
                                findClassAction(expectedClassName));
                        if (classSubject != null) {
                            return classSubject;
                        }

                        // not found? switch to next index.
                        index++;
                        dexFileName = String.format(FN_APK_CLASSES_N_DEX, index);
                    }
                } finally {
                    zipFile.close();
                }
                break;
        }
        fail(String.format("Class %1$s not found in APK %2$s",
                expectedClassName, getSubject().getAbsolutePath()));
        return new IndirectSubject<DexClassSubject>() {
            @NonNull
            @Override
            public DexClassSubject that() {
                return DexClassSubject.FACTORY.getSubject(failureStrategy, null);
            }
        };
    }

    /**
     * Creates an {@link ZipEntryAction} that will consider each extracted entry as a zip file,
     * will enumerate such zip file entries and call an delegated action on each entry.
     */
    @Nullable
    protected <T> ZipEntryAction<T> allEntriesAction(final ZipEntryAction<T> action) {
        return new ZipEntryAction<T>() {
            @Nullable
            @Override
            public T doOnZipEntry(File extractedEntry) throws ProcessException {

                ZipFileSubject instantRunZip =
                        new ZipFileSubject(failureStrategy, extractedEntry);

                try {
                    ZipFile zipFile = new ZipFile(extractedEntry);
                    try {
                        Enumeration<? extends ZipEntry> zipFileEntries = zipFile.entries();
                        while (zipFileEntries.hasMoreElements()) {
                            ZipEntry zipEntry = zipFileEntries.nextElement();
                            T result = instantRunZip.extractEntryAndRunAction(
                                    zipEntry.getName(), action);
                            if (result != null) {
                                return result;
                            }
                        }
                    } finally {
                        zipFile.close();
                    }
                } catch (IOException e) {
                    throw new ProcessException(e);
                }
                return null;
            }
        };
    }

    private ZipEntryAction<IndirectSubject<DexClassSubject>> findClassAction(
            final String expectedClassName) {

        return new ZipEntryAction<IndirectSubject<DexClassSubject>>() {
            @Nullable
            @Override
            public IndirectSubject<DexClassSubject> doOnZipEntry(File extractedEntry)
                    throws ProcessException {

                if (!checkFileForClassWithDexDump(
                        expectedClassName, extractedEntry, SdkHelper.getDexDump())) {
                    return null;
                }
                IndirectSubject<DexFileSubject> dexFile = getDexFile(extractedEntry);
                try {
                    return dexFile.that().hasClass(expectedClassName);
                } catch (IOException e) {
                    throw new ProcessException(e);
                }
            }
        };
    }

    private static ZipEntryAction<Boolean> hasClassAction(final String expectedClassName) {
        return new ZipEntryAction<Boolean>() {
            @Nullable
            @Override
            public Boolean doOnZipEntry(File extractedEntry) throws ProcessException {
                return checkFileForClassWithDexDump(
                        expectedClassName, extractedEntry, SdkHelper.getDexDump())
                        ? Boolean.TRUE : null;

            }
        };
    }

    /**
     * Returns true if the provided class is present in the file.
     * @param expectedClassName the class name in the format Lpkg1/pk2/Name;
     * @param scope the scope in which to search for the class.
     */
    @Override
    protected boolean checkForClass(
            @NonNull final String expectedClassName,
            @NonNull final ClassFileScope scope)
            throws ProcessException, IOException {
        if (!expectedClassName.startsWith("L") || !expectedClassName.endsWith(";")) {
            throw new RuntimeException("class name must be in the format Lcom/foo/Main;");
        }

        File apkFile = getSubject();

        // get the dexdump exec
        final File dexDumpExe = SdkHelper.getDexDump();

        switch (scope) {
            case MAIN:
                return checkFileForClassWithDexDump(expectedClassName, apkFile, dexDumpExe);
            case INSTANT_RUN:
                // check first in the instant-run.zip file.
                Boolean result = extractEntryAndRunAction("instant-run.zip",
                        allEntriesAction(hasClassAction(expectedClassName)));
                if (result != null && result) {
                    return true;
                }
                break;
            case ALL:
                if (checkFileForClassWithDexDump(expectedClassName, apkFile, dexDumpExe)) {
                    return true;
                }
                // intended fall-through
            case SECONDARY:
                // while dexdump supports receiving directly an apk, this doesn't work for
                // multi-dex.
                // We're going to extract all the classes<N>.dex we find until one of them
                // contains the class we're searching for.
                ZipFile zipFile = new ZipFile(getSubject());
                try {
                    int index = 2;
                    String dexFileName = String.format(FN_APK_CLASSES_N_DEX, index);
                    while (zipFile.getEntry(dexFileName) != null) {
                        result = extractEntryAndRunAction(dexFileName,
                                hasClassAction(expectedClassName));
                        if (result != null && result) {
                            return true;
                        }
                        // not found? switch to next index.
                        index++;
                        dexFileName = String.format(FN_APK_CLASSES_N_DEX, index);
                    }
                } finally {
                    zipFile.close();
                }
                break;
        }

        return false;
    }

    @Override
    protected boolean checkForJavaResource(@NonNull String resourcePath)
            throws ProcessException, IOException {
        ZipFile zipFile = new ZipFile(getSubject());
        try {
            return zipFile.getEntry(resourcePath) != null;
        } finally {
            zipFile.close();
        }
    }

    /**
     * Asserts the subject contains a java resources at the given path with the specified String content.
     *
     * Content is trimmed when compared.
     */
    @Override
    public void containsJavaResourceWithContent(@NonNull String path, @NonNull String content)
            throws IOException, ProcessException {
        containsFileWithContent(path, content);
    }

    /**
     * Asserts the subject contains a java resources at the given path with the specified
     * byte array content.
     */
    @Override
    public void containsJavaResourceWithContent(@NonNull String path, @NonNull byte[] content)
            throws IOException, ProcessException {
        containsFileWithContent(path, content);
    }

    /**
     * Exports the dex information in XML format and returns it as a Document.
     */
    private static Node loadDexDump(@NonNull File file, @NonNull File dexDumpExe)
            throws IOException, SAXException, ParserConfigurationException, ProcessException {
        ProcessExecutor executor = new DefaultProcessExecutor(new StdLogger(StdLogger.Level.ERROR));

        ProcessInfoBuilder builder = new ProcessInfoBuilder();
        builder.setExecutable(dexDumpExe);
        builder.addArgs("-l", "xml", "-d", file.getAbsolutePath());

        String output = ApkHelper.runAndGetRawOutput(builder.createProcess(), executor);
        return XmlUtils.parseDocument(output, false).getChildNodes().item(0);
    }

    /**
     * Run dex dump on a file (apk or dex file) to check for the presence of a given class.
     * @param expectedClassName the name of the class to search for
     * @param file the file to search
     * @param dexDumpExe the dex dump exe
     * @return true if the class was found
     * @throws ProcessException
     */
    private static boolean checkFileForClassWithDexDump(
            @NonNull String expectedClassName,
            @NonNull File file,
            @NonNull File dexDumpExe) throws ProcessException {
        ProcessExecutor executor = new DefaultProcessExecutor(
                new StdLogger(StdLogger.Level.ERROR));

        ProcessInfoBuilder builder = new ProcessInfoBuilder();
        builder.setExecutable(dexDumpExe);
        builder.addArgs(file.getAbsolutePath());

        List<String> output = ApkHelper.runAndGetOutput(builder.createProcess(), executor);

        for (String line : output) {
            Matcher m = PATTERN_CLASS_DESC.matcher(line.trim());
            if (m.matches()) {
                String className = m.group(1);
                if (expectedClassName.equals(className)) {
                    return true;
                }
            }
        }
        return false;
    }

    @NonNull
    private static ApkInfoParser.ApkInfo getApkInfo(@NonNull File apk) throws ProcessException {
        ProcessExecutor processExecutor = new DefaultProcessExecutor(
                new StdLogger(StdLogger.Level.ERROR));
        ApkInfoParser parser = new ApkInfoParser(SdkHelper.getAapt(), processExecutor);
        return parser.parseApk(apk);
    }

    @VisibleForTesting
    void checkMaxSdkVersion(@NonNull List<String> output, int maxSdkVersion) {
        for (String line : output) {
            Matcher m = PATTERN_MAX_SDK_VERSION.matcher(line.trim());
            if (m.matches()) {
                String actual = m.group(1);
                try {
                    Integer i = Integer.parseInt(actual);
                    if (!i.equals(maxSdkVersion)) {
                        failWithBadResults("has maxSdkVersion", maxSdkVersion, "is", i);
                    }
                    return;
                } catch (NumberFormatException e) {
                    failureStrategy.fail(
                            String.format(
                                    "maxSdkVersion in badging for %s is not a number: %s",
                                    getDisplaySubject(), actual),
                            e);
                }
            }
        }

        failWithRawMessage("maxSdkVersion not found in badging output for %s", getDisplaySubject());
    }
}<|MERGE_RESOLUTION|>--- conflicted
+++ resolved
@@ -23,27 +23,18 @@
 import com.android.annotations.VisibleForTesting;
 import com.android.build.gradle.integration.common.utils.ApkHelper;
 import com.android.build.gradle.integration.common.utils.SdkHelper;
-import com.android.build.gradle.integration.common.utils.XmlHelper;
 import com.android.builder.core.ApkInfoParser;
 import com.android.ide.common.process.DefaultProcessExecutor;
 import com.android.ide.common.process.ProcessException;
 import com.android.ide.common.process.ProcessExecutor;
 import com.android.ide.common.process.ProcessInfoBuilder;
 import com.android.utils.StdLogger;
-<<<<<<< HEAD
-import com.android.utils.XmlUtils;
-import com.google.common.io.ByteStreams;
-import com.google.common.io.Files;
-=======
 import com.google.common.collect.ImmutableList;
->>>>>>> 656fdf44
 import com.google.common.truth.FailureStrategy;
 import com.google.common.truth.IterableSubject;
 import com.google.common.truth.SubjectFactory;
 
 import org.junit.Assert;
-import org.w3c.dom.Node;
-import org.xml.sax.SAXException;
 
 import java.io.File;
 import java.io.IOException;
@@ -54,8 +45,6 @@
 import java.util.zip.ZipEntry;
 import java.util.zip.ZipFile;
 
-import javax.xml.parsers.ParserConfigurationException;
-
 /**
  * Truth support for apk files.
  */
@@ -78,58 +67,11 @@
                 }
             };
 
-    /**
-     * XMLDump of the main dex file via dexdump
-     */
-    private Node mainDexDump;
 
     public ApkSubject(
             @NonNull FailureStrategy failureStrategy,
             @NonNull File subject) {
         super(failureStrategy, subject);
-    }
-
-    public Node getClassDexDump(@NonNull String className)
-            throws SAXException, ParserConfigurationException, ProcessException, IOException {
-        if (!className.startsWith("L") || !className.endsWith(";")) {
-            throw new RuntimeException("class name must be in the format Lcom/foo/Main;");
-        }
-        className = className.substring(1, className.length() - 1).replace('/', '.');
-        final int lastDot = className.lastIndexOf('.');
-        final String pkg;
-        final String name;
-        if (lastDot < 0) {
-            name = className;
-            pkg = "";
-        } else {
-            pkg = className.substring(0, lastDot);
-            name = className.substring(lastDot + 1);
-        }
-        Node mainDexDump = getMainDexDump();
-        Node packageNode = XmlHelper
-                .findChildWithTagAndAttrs(mainDexDump, "package", "name", pkg);
-        if (packageNode == null) {
-            fail("%s does not contain package %s", getSubject(), pkg);
-        }
-        Node classNode = XmlHelper.findChildWithTagAndAttrs(packageNode, "class", "name", name);
-        if (classNode == null) {
-            fail("%s does not cointain class %s", getSubject(), className);
-        }
-        return classNode;
-    }
-
-    private Node getMainDexDump()
-            throws SAXException, ParserConfigurationException, ProcessException, IOException {
-        if (mainDexDump != null) {
-            return mainDexDump;
-        }
-
-        File apkFile = getSubject();
-
-        // get the dexdump exec
-        File dexDumpExe = SdkHelper.getDexDump();
-        mainDexDump = loadDexDump(apkFile, dexDumpExe);
-        return mainDexDump;
     }
 
     @NonNull
@@ -462,21 +404,6 @@
     }
 
     /**
-     * Exports the dex information in XML format and returns it as a Document.
-     */
-    private static Node loadDexDump(@NonNull File file, @NonNull File dexDumpExe)
-            throws IOException, SAXException, ParserConfigurationException, ProcessException {
-        ProcessExecutor executor = new DefaultProcessExecutor(new StdLogger(StdLogger.Level.ERROR));
-
-        ProcessInfoBuilder builder = new ProcessInfoBuilder();
-        builder.setExecutable(dexDumpExe);
-        builder.addArgs("-l", "xml", "-d", file.getAbsolutePath());
-
-        String output = ApkHelper.runAndGetRawOutput(builder.createProcess(), executor);
-        return XmlUtils.parseDocument(output, false).getChildNodes().item(0);
-    }
-
-    /**
      * Run dex dump on a file (apk or dex file) to check for the presence of a given class.
      * @param expectedClassName the name of the class to search for
      * @param file the file to search

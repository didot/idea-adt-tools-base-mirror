/*
 * Copyright (C) 2015 The Android Open Source Project
 *
 * Licensed under the Apache License, Version 2.0 (the "License");
 * you may not use this file except in compliance with the License.
 * You may obtain a copy of the License at
 *
 *      http://www.apache.org/licenses/LICENSE-2.0
 *
 * Unless required by applicable law or agreed to in writing, software
 * distributed under the License is distributed on an "AS IS" BASIS,
 * WITHOUT WARRANTIES OR CONDITIONS OF ANY KIND, either express or implied.
 * See the License for the specific language governing permissions and
 * limitations under the License.
 */

package com.android.build.gradle.integration.common.truth;

import static com.google.common.truth.Truth.assert_;

import com.android.annotations.NonNull;
import com.android.annotations.Nullable;
import com.android.build.gradle.integration.common.fixture.Logcat;
import com.android.builder.model.AndroidArtifact;
import com.android.builder.model.AndroidProject;
import com.android.builder.model.Dependencies;
import com.android.builder.model.MavenCoordinates;
import com.android.builder.model.NativeAndroidProject;
import com.android.builder.model.NativeSettings;
import com.android.builder.model.SyncIssue;
import com.android.builder.model.Variant;
import com.google.common.annotations.GwtIncompatible;
import com.google.common.base.Optional;
import com.google.common.collect.ListMultimap;
import com.google.common.collect.Multimap;
import com.google.common.collect.Multiset;
import com.google.common.collect.SetMultimap;
import com.google.common.collect.Table;
import com.google.common.truth.BigDecimalSubject;
import com.google.common.truth.BooleanSubject;
import com.google.common.truth.ClassSubject;
import com.google.common.truth.ComparableSubject;
import com.google.common.truth.DefaultSubject;
import com.google.common.truth.DoubleSubject;
import com.google.common.truth.GuavaOptionalSubject;
import com.google.common.truth.IntegerSubject;
import com.google.common.truth.IterableSubject;
import com.google.common.truth.ListMultimapSubject;
import com.google.common.truth.LongSubject;
import com.google.common.truth.MapSubject;
import com.google.common.truth.MultimapSubject;
import com.google.common.truth.MultisetSubject;
import com.google.common.truth.ObjectArraySubject;
import com.google.common.truth.PrimitiveBooleanArraySubject;
import com.google.common.truth.PrimitiveByteArraySubject;
import com.google.common.truth.PrimitiveCharArraySubject;
import com.google.common.truth.PrimitiveDoubleArraySubject;
import com.google.common.truth.PrimitiveFloatArraySubject;
import com.google.common.truth.PrimitiveIntArraySubject;
import com.google.common.truth.PrimitiveLongArraySubject;
import com.google.common.truth.SetMultimapSubject;
import com.google.common.truth.StringSubject;
import com.google.common.truth.Subject;
import com.google.common.truth.TableSubject;
import com.google.common.truth.TestVerb;
import com.google.common.truth.ThrowableSubject;

import java.io.File;
import java.math.BigDecimal;
import java.util.Map;

/**
 * Helper for custom Truth factories.
 *
 * TODO: Remove methods that should be imported directly by statically importing Truth.assertThat
 */
public class TruthHelper {
    @NonNull
    public static FileSubject assertThat(@Nullable File file) {
        return assert_().about(FileSubjectFactory.factory()).that(file);
    }

    @NonNull
    public static NativeLibrarySubject assertThatNativeLib(@Nullable File file) {
        return assert_().about(NativeLibrarySubject.FACTORY).that(file);
    }

    @NonNull
    public static ApkSubject assertThatApk(@Nullable File apk) {
        return assert_().about(ApkSubject.FACTORY).that(apk);
    }

    @NonNull
    public static DexFileSubject assertThatDex(@Nullable File dex) {
        return assert_().about(DexFileSubject.FACTORY).that(dex);
    }

    @NonNull
    public static AarSubject assertThatAar(@Nullable File aar) {
        return assert_().about(AarSubject.Factory.get()).that(aar);
    }

    @NonNull
    public static ZipFileSubject assertThatZip(@Nullable File file) {
        return assert_().about(ZipFileSubject.Factory.get()).that(file);
    }

    @NonNull
    public static ModelSubject assertThat(@Nullable AndroidProject androidProject) {
        return assert_().about(ModelSubject.Factory.get()).that(androidProject);
    }

    @NonNull
    public static IssueSubject assertThat(@Nullable SyncIssue issue) {
        return assert_().about(IssueSubject.Factory.get()).that(issue);
    }

    @NonNull
    public static VariantSubject assertThat(@Nullable Variant variant) {
        return assert_().about(VariantSubject.Factory.get()).that(variant);
    }

    @NonNull
    public static ArtifactSubject assertThat(@Nullable AndroidArtifact artifact) {
        return assert_().about(ArtifactSubject.Factory.get()).that(artifact);
    }

    @NonNull
    public static DependenciesSubject assertThat(@Nullable Dependencies dependencies) {
        return assert_().about(DependenciesSubject.Factory.get()).that(
                dependencies);
    }

<<<<<<< HEAD
=======
    @NonNull
    public static Java8OptionalSubject assertThat(@NonNull java.util.Optional<?> optional) {
        return assert_().about(Java8OptionalSubject.FACTORY).that(optional);
    }

>>>>>>> d4ff5ef3
    public static LogCatMessagesSubject assertThat(Logcat logcat) {
        return assert_().about(LogCatMessagesSubject.FACTORY).that(logcat);
    }

<<<<<<< HEAD
=======
    @NonNull
    public static MavenCoordinatesSubject assertThat(@Nullable MavenCoordinates coordinates) {
        return assert_().about(MavenCoordinatesSubject.Factory.get()).that(coordinates);
    }

    @NonNull
    public static NativeSettingsSubject assertThat(@Nullable NativeSettings settings) {
        return assert_().about(NativeSettingsSubject.Factory.get()).that(settings);
    }

    @NonNull
    public static NativeAndroidProjectSubject assertThat(@Nullable NativeAndroidProject project) {
        return assert_().about(NativeAndroidProjectSubject.Factory.get()).that(project);
    }

>>>>>>> d4ff5ef3
    // ---- helper method from com.google.common.truth.Truth
    // this to allow a single static import of assertThat

    /**
     * Returns a {@link TestVerb} that will prepend the given message to the failure message in
     * the event of a test failure.
     */
    public static TestVerb assertWithMessage(String messageToPrepend) {
        return assert_().withFailureMessage(messageToPrepend);
    }

    public static <T extends Comparable<?>> ComparableSubject<?, T> assertThat(@Nullable T target) {
        return assert_().that(target);
    }

    public static BigDecimalSubject assertThat(@Nullable BigDecimal target) {
        return assert_().that(target);
    }

    public static Subject<DefaultSubject, Object> assertThat(@Nullable Object target) {
        return assert_().that(target);
    }

    @GwtIncompatible("ClassSubject.java")
    public static ClassSubject assertThat(@Nullable Class<?> target) {
        return assert_().that(target);
    }

    public static ThrowableSubject assertThat(@Nullable Throwable target) {
        return assert_().that(target);
    }

    public static LongSubject assertThat(@Nullable Long target) {
        return assert_().that(target);
    }

    public static DoubleSubject assertThat(@Nullable Double target) {
        return assert_().that(target);
    }

    public static IntegerSubject assertThat(@Nullable Integer target) {
        return assert_().that(target);
    }

    public static BooleanSubject assertThat(@Nullable Boolean target) {
        return assert_().that(target);
    }

    public static StringSubject assertThat(@Nullable String target) {
        return assert_().that(target);
    }

    public static <T, C extends Iterable<T>> IterableSubject<? extends IterableSubject<?, T, C>, T, C>
    assertThat(@Nullable Iterable<T> target) {
        return assert_().<T,C>that(target);
    }

    public static <T> ObjectArraySubject<T> assertThat(@Nullable T[] target) {
        return assert_().that(target);
    }

    public static PrimitiveBooleanArraySubject assertThat(@Nullable boolean[] target) {
        return assert_().that(target);
    }

    public static PrimitiveIntArraySubject assertThat(@Nullable int[] target) {
        return assert_().that(target);
    }

    public static PrimitiveLongArraySubject assertThat(@Nullable long[] target) {
        return assert_().that(target);
    }

    public static PrimitiveByteArraySubject assertThat(@Nullable byte[] target) {
        return assert_().that(target);
    }

    public static PrimitiveCharArraySubject assertThat(@Nullable char[] target) {
        return assert_().that(target);
    }

    public static PrimitiveFloatArraySubject assertThat(@Nullable float[] target) {
        return assert_().that(target);
    }

    public static PrimitiveDoubleArraySubject assertThat(@Nullable double[] target) {
        return assert_().that(target);
    }

    public static <T> GuavaOptionalSubject assertThat(@Nullable Optional<T> target) {
        return assert_().that(target);
    }

    public static MapSubject assertThat(@Nullable Map<?, ?> target) {
        return assert_().that(target);
    }

    public static <K, V, M extends Multimap<K, V>>
    MultimapSubject<? extends MultimapSubject<?, K, V, M>, K, V, M> assertThat(
            @Nullable Multimap<K, V> target) {
        return assert_().<K,V,M>that(target);
    }

    public static <K, V, M extends ListMultimap<K, V>>
    ListMultimapSubject<? extends ListMultimapSubject<?, K, V, M>, K, V, M> assertThat(
            @Nullable ListMultimap<K, V> target) {
        return assert_().<K,V,M>that(target);
    }

    public static <K, V, M extends SetMultimap<K, V>>
    SetMultimapSubject<? extends SetMultimapSubject<?, K, V, M>, K, V, M> assertThat(
            @Nullable SetMultimap<K, V> target) {
        return assert_().<K,V,M>that(target);
    }

    public static <E, M extends Multiset<E>>
    MultisetSubject<? extends MultisetSubject<?, E, M>, E, M> assertThat(
            @Nullable Multiset<E> target) {
        return assert_().<E,M>that(target);
    }

    public static TableSubject assertThat(@Nullable Table<?, ?, ?> target) {
        return assert_().that(target);
    }
}<|MERGE_RESOLUTION|>--- conflicted
+++ resolved
@@ -131,20 +131,15 @@
                 dependencies);
     }
 
-<<<<<<< HEAD
-=======
     @NonNull
     public static Java8OptionalSubject assertThat(@NonNull java.util.Optional<?> optional) {
         return assert_().about(Java8OptionalSubject.FACTORY).that(optional);
     }
 
->>>>>>> d4ff5ef3
     public static LogCatMessagesSubject assertThat(Logcat logcat) {
         return assert_().about(LogCatMessagesSubject.FACTORY).that(logcat);
     }
 
-<<<<<<< HEAD
-=======
     @NonNull
     public static MavenCoordinatesSubject assertThat(@Nullable MavenCoordinates coordinates) {
         return assert_().about(MavenCoordinatesSubject.Factory.get()).that(coordinates);
@@ -160,7 +155,6 @@
         return assert_().about(NativeAndroidProjectSubject.Factory.get()).that(project);
     }
 
->>>>>>> d4ff5ef3
     // ---- helper method from com.google.common.truth.Truth
     // this to allow a single static import of assertThat
 

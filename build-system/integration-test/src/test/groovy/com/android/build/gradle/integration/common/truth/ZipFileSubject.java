/*
 * Copyright (C) 2014 The Android Open Source Project
 *
 * Licensed under the Apache License, Version 2.0 (the "License");
 * you may not use this file except in compliance with the License.
 * You may obtain a copy of the License at
 *
 *      http://www.apache.org/licenses/LICENSE-2.0
 *
 * Unless required by applicable law or agreed to in writing, software
 * distributed under the License is distributed on an "AS IS" BASIS,
 * WITHOUT WARRANTIES OR CONDITIONS OF ANY KIND, either express or implied.
 * See the License for the specific language governing permissions and
 * limitations under the License.
 */

package com.android.build.gradle.integration.common.truth;

<<<<<<< HEAD
import static com.google.common.truth.Truth.assertThat;

import com.google.common.base.Charsets;
import com.google.common.collect.ImmutableList;
import com.google.common.io.ByteStreams;
import com.google.common.truth.FailureStrategy;
import com.google.common.truth.IterableSubject;
import com.google.common.truth.Subject;

import java.io.File;
import java.io.IOException;
import java.io.InputStream;
import java.util.Enumeration;
import java.util.List;
import java.util.regex.Pattern;
import java.util.zip.ZipEntry;
import java.util.zip.ZipFile;
=======
import com.android.annotations.NonNull;
import com.google.common.truth.FailureStrategy;
import com.google.common.truth.SubjectFactory;

import java.io.File;
>>>>>>> 878ea9dd

/**
 * Truth support for zip files.
 */
public class ZipFileSubject extends AbstractZipSubject<ZipFileSubject> {

    static class Factory extends SubjectFactory<ZipFileSubject, File> {
        @NonNull
        public static Factory get() {
            return new Factory();
        }

        private Factory() {}

        @Override
        public ZipFileSubject getSubject(
                @NonNull FailureStrategy failureStrategy,
                @NonNull File subject) {
            return new ZipFileSubject(failureStrategy, subject);
        }
    }

<<<<<<< HEAD
    /**
     * Returns a {@link IterableSubject} of all the Zip entries which name matches the passed
     * regular expression.
     *
     * @param conformingTo a regular expression to match entries we are interested in.
     * @return a {@link IterableSubject} propositions for matching entries.
     * @throws IOException of the zip file cann be opened.
     */
    public IterableSubject<? extends IterableSubject<?, String, List<String>>, String, List<String>>
    entries(String conformingTo) throws IOException {

        ImmutableList.Builder<String> entries = ImmutableList.builder();
        Pattern pattern = Pattern.compile(conformingTo);
        ZipFile zipFile = new ZipFile(getSubject());
        try {
            Enumeration<? extends ZipEntry> zipFileEntries = zipFile.entries();
            while (zipFileEntries.hasMoreElements()) {
                ZipEntry zipEntry = zipFileEntries.nextElement();
                if (pattern.matcher(zipEntry.getName()).matches()) {
                    entries.add(zipEntry.getName());
                }
            }
        } finally {
            zipFile.close();
        }
        return assertThat(entries.build());
    }

    /**
     * Asserts the zip file contains a file with the specified String content.
     *
     * Content is trimmed when compared.
     */
    @SuppressWarnings("NonBooleanMethodNameMayNotStartWithQuestion")
    public void containsFileWithContent(String path, String content) {
        assertThat(extractContentAsString(path).trim()).named(path).comparesEqualTo(content.trim());
    }

    /**
     * Asserts the zip file contains a file with the specified byte array content.
     */
    @SuppressWarnings("NonBooleanMethodNameMayNotStartWithQuestion")
    public void containsFileWithContent(String path, byte[] content) {
        assertThat(extractContentAsByte(path)).named(path).isEqualTo(content);
    }

    private String extractContentAsString(String path) {
        InputStream stream = getInputStream(path);
        try {
            return new String(ByteStreams.toByteArray(stream), Charsets.UTF_8).trim();
        } catch (IOException e) {
            failWithRawMessage("IOException when extracting zip: %s", e.toString());
            return null;
        }
    }

    private byte[] extractContentAsByte(String path) {
        InputStream stream = getInputStream(path);
        try {
            return ByteStreams.toByteArray(stream);
        } catch (IOException e) {
            failWithRawMessage("IOException when extracting zip: %s", e.toString());
            return null;
        }
    }

    private InputStream getInputStream(String path) {
        ZipEntry entry = zip.getEntry(path);
        if (entry == null) {
            failWithRawMessage("'%s' does not contain '%s'", zip.getName(), path);
            return null;
        }

        if (entry.isDirectory()) {
            failWithRawMessage("Unable to compare content, '%s' is a directory.", path);
        }

        try {
            return zip.getInputStream(entry);
        } catch (IOException e) {
            failWithRawMessage("IOException when extracting zip: %s", e.toString());
            return null;
        }
=======
    public ZipFileSubject(
            @NonNull FailureStrategy failureStrategy,
            @NonNull File subject) {
        super(failureStrategy, subject);
>>>>>>> 878ea9dd
    }
}<|MERGE_RESOLUTION|>--- conflicted
+++ resolved
@@ -16,31 +16,11 @@
 
 package com.android.build.gradle.integration.common.truth;
 
-<<<<<<< HEAD
-import static com.google.common.truth.Truth.assertThat;
-
-import com.google.common.base.Charsets;
-import com.google.common.collect.ImmutableList;
-import com.google.common.io.ByteStreams;
-import com.google.common.truth.FailureStrategy;
-import com.google.common.truth.IterableSubject;
-import com.google.common.truth.Subject;
-
-import java.io.File;
-import java.io.IOException;
-import java.io.InputStream;
-import java.util.Enumeration;
-import java.util.List;
-import java.util.regex.Pattern;
-import java.util.zip.ZipEntry;
-import java.util.zip.ZipFile;
-=======
 import com.android.annotations.NonNull;
 import com.google.common.truth.FailureStrategy;
 import com.google.common.truth.SubjectFactory;
 
 import java.io.File;
->>>>>>> 878ea9dd
 
 /**
  * Truth support for zip files.
@@ -63,95 +43,9 @@
         }
     }
 
-<<<<<<< HEAD
-    /**
-     * Returns a {@link IterableSubject} of all the Zip entries which name matches the passed
-     * regular expression.
-     *
-     * @param conformingTo a regular expression to match entries we are interested in.
-     * @return a {@link IterableSubject} propositions for matching entries.
-     * @throws IOException of the zip file cann be opened.
-     */
-    public IterableSubject<? extends IterableSubject<?, String, List<String>>, String, List<String>>
-    entries(String conformingTo) throws IOException {
-
-        ImmutableList.Builder<String> entries = ImmutableList.builder();
-        Pattern pattern = Pattern.compile(conformingTo);
-        ZipFile zipFile = new ZipFile(getSubject());
-        try {
-            Enumeration<? extends ZipEntry> zipFileEntries = zipFile.entries();
-            while (zipFileEntries.hasMoreElements()) {
-                ZipEntry zipEntry = zipFileEntries.nextElement();
-                if (pattern.matcher(zipEntry.getName()).matches()) {
-                    entries.add(zipEntry.getName());
-                }
-            }
-        } finally {
-            zipFile.close();
-        }
-        return assertThat(entries.build());
-    }
-
-    /**
-     * Asserts the zip file contains a file with the specified String content.
-     *
-     * Content is trimmed when compared.
-     */
-    @SuppressWarnings("NonBooleanMethodNameMayNotStartWithQuestion")
-    public void containsFileWithContent(String path, String content) {
-        assertThat(extractContentAsString(path).trim()).named(path).comparesEqualTo(content.trim());
-    }
-
-    /**
-     * Asserts the zip file contains a file with the specified byte array content.
-     */
-    @SuppressWarnings("NonBooleanMethodNameMayNotStartWithQuestion")
-    public void containsFileWithContent(String path, byte[] content) {
-        assertThat(extractContentAsByte(path)).named(path).isEqualTo(content);
-    }
-
-    private String extractContentAsString(String path) {
-        InputStream stream = getInputStream(path);
-        try {
-            return new String(ByteStreams.toByteArray(stream), Charsets.UTF_8).trim();
-        } catch (IOException e) {
-            failWithRawMessage("IOException when extracting zip: %s", e.toString());
-            return null;
-        }
-    }
-
-    private byte[] extractContentAsByte(String path) {
-        InputStream stream = getInputStream(path);
-        try {
-            return ByteStreams.toByteArray(stream);
-        } catch (IOException e) {
-            failWithRawMessage("IOException when extracting zip: %s", e.toString());
-            return null;
-        }
-    }
-
-    private InputStream getInputStream(String path) {
-        ZipEntry entry = zip.getEntry(path);
-        if (entry == null) {
-            failWithRawMessage("'%s' does not contain '%s'", zip.getName(), path);
-            return null;
-        }
-
-        if (entry.isDirectory()) {
-            failWithRawMessage("Unable to compare content, '%s' is a directory.", path);
-        }
-
-        try {
-            return zip.getInputStream(entry);
-        } catch (IOException e) {
-            failWithRawMessage("IOException when extracting zip: %s", e.toString());
-            return null;
-        }
-=======
     public ZipFileSubject(
             @NonNull FailureStrategy failureStrategy,
             @NonNull File subject) {
         super(failureStrategy, subject);
->>>>>>> 878ea9dd
     }
 }
--- conflicted
+++ resolved
@@ -68,11 +68,8 @@
     }
     android.ndk {
         moduleName = "hello-jni"
-<<<<<<< HEAD
-=======
         platformVersion = 19
         toolchain = "$toolchain"
->>>>>>> d0946535
     }
 }
 """

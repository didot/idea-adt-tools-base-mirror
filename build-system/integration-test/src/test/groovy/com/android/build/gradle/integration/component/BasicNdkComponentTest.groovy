/*
 * Copyright (C) 2014 The Android Open Source Project
 *
 * Licensed under the Apache License, Version 2.0 (the "License");
 * you may not use this file except in compliance with the License.
 * You may obtain a copy of the License at
 *
 *      http://www.apache.org/licenses/LICENSE-2.0
 *
 * Unless required by applicable law or agreed to in writing, software
 * distributed under the License is distributed on an "AS IS" BASIS,
 * WITHOUT WARRANTIES OR CONDITIONS OF ANY KIND, either express or implied.
 * See the License for the specific language governing permissions and
 * limitations under the License.
 */

package com.android.build.gradle.integration.component

import com.android.build.gradle.integration.common.category.DeviceTests
import com.android.build.gradle.integration.common.category.SmokeTests
import com.android.build.gradle.integration.common.fixture.GradleTestProject
import com.android.build.gradle.integration.common.fixture.app.HelloWorldJniApp
import com.android.build.gradle.integration.common.utils.ZipHelper
<<<<<<< HEAD
=======
import com.android.build.gradle.internal.ndk.NdkHandler
>>>>>>> fdf07a2c
import groovy.transform.CompileStatic
import org.junit.Before
import org.junit.Rule
import org.junit.Test
import org.junit.experimental.categories.Category
import org.junit.runner.RunWith
import org.junit.runners.Parameterized

<<<<<<< HEAD
import static com.android.build.gradle.integration.common.truth.TruthHelper.assertThatNativeLib
import static com.android.build.gradle.integration.common.truth.TruthHelper.assertThatZip
=======
import static com.android.build.gradle.integration.common.truth.TruthHelper.assertThat
import static com.android.build.gradle.integration.common.truth.TruthHelper.assertThatNativeLib
import static com.android.testutils.truth.MoreTruth.assertThatZip
>>>>>>> fdf07a2c

/**
 * Basic integration test for native plugin.
 */
@RunWith(Parameterized.class)
@Category(SmokeTests.class)
@CompileStatic
class BasicNdkComponentTest {

    @Parameterized.Parameter(value = 0)
    public String toolchain;

    @Parameterized.Parameters(name="{0}")
    public static Collection<Object[]> data() {
        return [
                ["gcc"].toArray(),
                ["clang"].toArray(),
        ];
    }

    @Rule
    public GradleTestProject project = GradleTestProject.builder()
            .fromTestApp(HelloWorldJniApp.builder().useCppSource().build())
            .useExperimentalGradleVersion(true)
            .withHeap("2048m")
            .create();

    @Before
    public void setUp() {
        project.getBuildFile() << """
apply plugin: 'com.android.model.application'

model {
    android {
        compileSdkVersion $GradleTestProject.DEFAULT_COMPILE_SDK_VERSION
        buildToolsVersion "$GradleTestProject.DEFAULT_BUILD_TOOL_VERSION"

        ndk {
            moduleName "hello-jni"
            platformVersion 19
            toolchain "$toolchain"
        }
    }
}
"""
    }

    @Test
    public void assemble() {
        project.execute("assemble")
    }

    @Test
    public void assembleRelease() {
        project.execute("assembleRelease")

        // Verify .so are built for all platform.
        File apk = project.getApk("release", "unsigned")
        assertThatZip(apk).contains("lib/x86/libhello-jni.so")
        assertThatZip(apk).contains("lib/mips/libhello-jni.so")
        assertThatZip(apk).contains("lib/armeabi/libhello-jni.so")
        assertThatZip(apk).contains("lib/armeabi-v7a/libhello-jni.so")

        File lib = ZipHelper.extractFile(apk, "lib/armeabi-v7a/libhello-jni.so");
        assertThatNativeLib(lib).isStripped();
        lib = ZipHelper.extractFile(apk, "lib/x86/libhello-jni.so");
        assertThatNativeLib(lib).isStripped();
    }

    @Test
    public void assembleDebug() {
        project.execute("assembleDebug")

        // Verify .so are built for all platform.
        File apk = project.getApk("debug")
        assertThatZip(apk).contains("lib/x86/libhello-jni.so")
        assertThatZip(apk).contains("lib/mips/libhello-jni.so")
        assertThatZip(apk).contains("lib/armeabi/libhello-jni.so")
        assertThatZip(apk).contains("lib/armeabi-v7a/libhello-jni.so")

        // 64-bits binaries will not be produced if platform version 19 is used.
        assertThatZip(apk).doesNotContain("lib/x86_64/libhello-jni.so")
        assertThatZip(apk).doesNotContain("lib/arm64-v8a/libhello-jni.so")
        assertThatZip(apk).doesNotContain("lib/mips64/libhello-jni.so")

        File lib = ZipHelper.extractFile(apk, "lib/armeabi-v7a/libhello-jni.so");
        assertThatNativeLib(lib).isStripped();
        lib = ZipHelper.extractFile(apk, "lib/x86/libhello-jni.so");
        assertThatNativeLib(lib).isStripped();
<<<<<<< HEAD
=======

        // Clang do not use response file with NDK <= r12 due to b.android.com/204552.
        if (toolchain.equals("clang")
                || NdkHandler.findRevision(project.getNdkDir()).getMajor() >= 13) {
            assertThat(project.file("build/tmp/compileHello-jniArmeabiDebugSharedLibraryHello-jniArmeabiDebugSharedLibraryMainCpp/options.txt")).exists()
            assertThat(project.file("build/tmp/linkHello-jniArmeabiDebugSharedLibrary/options.txt")).exists()
        }
>>>>>>> fdf07a2c
    }

    @Test
    @Category(DeviceTests.class)
    public void connnectedAndroidTest() {
        project.executeConnectedCheck();
    }
}<|MERGE_RESOLUTION|>--- conflicted
+++ resolved
@@ -21,10 +21,7 @@
 import com.android.build.gradle.integration.common.fixture.GradleTestProject
 import com.android.build.gradle.integration.common.fixture.app.HelloWorldJniApp
 import com.android.build.gradle.integration.common.utils.ZipHelper
-<<<<<<< HEAD
-=======
 import com.android.build.gradle.internal.ndk.NdkHandler
->>>>>>> fdf07a2c
 import groovy.transform.CompileStatic
 import org.junit.Before
 import org.junit.Rule
@@ -33,14 +30,9 @@
 import org.junit.runner.RunWith
 import org.junit.runners.Parameterized
 
-<<<<<<< HEAD
-import static com.android.build.gradle.integration.common.truth.TruthHelper.assertThatNativeLib
-import static com.android.build.gradle.integration.common.truth.TruthHelper.assertThatZip
-=======
 import static com.android.build.gradle.integration.common.truth.TruthHelper.assertThat
 import static com.android.build.gradle.integration.common.truth.TruthHelper.assertThatNativeLib
 import static com.android.testutils.truth.MoreTruth.assertThatZip
->>>>>>> fdf07a2c
 
 /**
  * Basic integration test for native plugin.
@@ -130,8 +122,6 @@
         assertThatNativeLib(lib).isStripped();
         lib = ZipHelper.extractFile(apk, "lib/x86/libhello-jni.so");
         assertThatNativeLib(lib).isStripped();
-<<<<<<< HEAD
-=======
 
         // Clang do not use response file with NDK <= r12 due to b.android.com/204552.
         if (toolchain.equals("clang")
@@ -139,7 +129,6 @@
             assertThat(project.file("build/tmp/compileHello-jniArmeabiDebugSharedLibraryHello-jniArmeabiDebugSharedLibraryMainCpp/options.txt")).exists()
             assertThat(project.file("build/tmp/linkHello-jniArmeabiDebugSharedLibrary/options.txt")).exists()
         }
->>>>>>> fdf07a2c
     }
 
     @Test

/*
 * Copyright (C) 2015 The Android Open Source Project
 *
 * Licensed under the Apache License, Version 2.0 (the "License");
 * you may not use this file except in compliance with the License.
 * You may obtain a copy of the License at
 *
 *      http://www.apache.org/licenses/LICENSE-2.0
 *
 * Unless required by applicable law or agreed to in writing, software
 * distributed under the License is distributed on an "AS IS" BASIS,
 * WITHOUT WARRANTIES OR CONDITIONS OF ANY KIND, either express or implied.
 * See the License for the specific language governing permissions and
 * limitations under the License.
 */

package com.android.build.gradle.integration.databinding;

import static com.android.build.gradle.integration.common.truth.TruthHelper.assertThat;
<<<<<<< HEAD
=======
import static com.android.build.gradle.integration.common.truth.TruthHelper.assertThatApk;
>>>>>>> d4ff5ef3

import com.android.build.gradle.integration.common.fixture.GradleTestProject;
import com.android.build.gradle.integration.common.runner.FilterableParameterized;
import com.android.build.gradle.integration.common.truth.DexClassSubject;
import com.android.build.gradle.integration.common.utils.TestFileUtils;
import com.android.ide.common.process.ProcessException;
import com.google.common.io.Files;

import org.junit.Assume;
import org.junit.Before;
import org.junit.Ignore;
import org.junit.Rule;
import org.junit.Test;
import org.junit.runner.RunWith;
import org.junit.runners.Parameterized;
import org.xml.sax.SAXException;

import java.io.File;
import java.io.IOException;
import java.io.UnsupportedEncodingException;
import java.util.Arrays;
import java.util.List;

import javax.xml.parsers.ParserConfigurationException;

<<<<<<< HEAD
import static com.android.build.gradle.integration.common.truth.TruthHelper.assertThat;
import static com.android.build.gradle.integration.common.truth.TruthHelper.assertThatApk;


@RunWith(FilterableParameterized.class)
=======

@RunWith(FilterableParameterized.class)
@Ignore
>>>>>>> d4ff5ef3
public class DataBindingIncrementalTest {

    @Rule
    public GradleTestProject project;

    private static final String EXPORT_INFO_TASK = ":dataBindingExportBuildInfoDebug";

    private static final String PROCESS_LAYOUTS_TASK = ":dataBindingProcessLayoutsDebug";

    private static final String MAIN_ACTIVITY_BINDING_CLASS =
            "Landroid/databinding/testapp/databinding/ActivityMainBinding;";

    private static final String ACTIVITY_MAIN_XML = "src/main/res/layout/activity_main.xml";

    private static final String ACTIVITY_MAIN_JAVA
            = "src/main/java/android/databinding/testapp/MainActivity.java";

<<<<<<< HEAD
=======
    private final boolean experimental;

>>>>>>> d4ff5ef3
    @Parameterized.Parameters(name = "experimental_{0}")
    public static List<Boolean> parameters() {
        return Arrays.asList(true, false);
    }

    public DataBindingIncrementalTest(boolean experimental) {
<<<<<<< HEAD
        project = GradleTestProject.builder()
                .fromTestProject("databindingIncremental",
                        experimental ? "forexperimental" : null)
                .captureStdOut(true)
                .forExperimentalPlugin(experimental)
=======
        this.experimental = experimental;
        project = GradleTestProject.builder()
                .fromTestProject("databindingIncremental")
                .useExperimentalGradleVersion(experimental)
>>>>>>> d4ff5ef3
                .create();
    }

    @Before
    public void skipOnJack() throws Exception {
        Assume.assumeFalse(GradleTestProject.USE_JACK);
        project.setBuildFile(experimental ? "build.forexperimental.gradle" : null);
    }

    @Test
    public void compileWithoutChange() throws UnsupportedEncodingException {
<<<<<<< HEAD
        project.execute("assembleDebug");
        assertUpToDate(EXPORT_INFO_TASK, false);
        assertUpToDate(PROCESS_LAYOUTS_TASK, false);
        project.getStdout().reset();
        project.execute("assembleDebug");
        assertUpToDate(EXPORT_INFO_TASK, true);
        assertUpToDate(PROCESS_LAYOUTS_TASK, true);
        assertRecompile();
    }

    @Test
    public void changeJavaCode() throws IOException {
        project.execute("assembleDebug");
        TestFileUtils.replaceLine(project.file(ACTIVITY_MAIN_JAVA), 44, "return false;");
        project.getStdout().reset();
        project.execute("assembleDebug");
=======
        project.execute("assembleDebug");
        assertUpToDate(EXPORT_INFO_TASK, false);
        assertUpToDate(PROCESS_LAYOUTS_TASK, false);
        project.execute("assembleDebug");
        assertUpToDate(EXPORT_INFO_TASK, true);
        assertUpToDate(PROCESS_LAYOUTS_TASK, true);
        assertRecompile();
    }

    @Test
    public void changeJavaCode() throws IOException {
        project.execute("assembleDebug");
        TestFileUtils.replaceLine(project.file(ACTIVITY_MAIN_JAVA), 44, "return false;");
        project.execute("assembleDebug");
>>>>>>> d4ff5ef3
        assertUpToDate(EXPORT_INFO_TASK, false);
        assertUpToDate(PROCESS_LAYOUTS_TASK, true);
        assertRecompile();
    }

    @Test
    public void changeVariableName()
            throws IOException, ProcessException, ParserConfigurationException, SAXException {
        project.execute("assembleDebug");
        TestFileUtils.replaceLine(project.file(ACTIVITY_MAIN_XML), 20,
                "<variable name=\"foo2\" type=\"String\"/>");
        TestFileUtils.replaceLine(project.file(ACTIVITY_MAIN_XML), 29,
                "<TextView android:text='@{foo2 + \" \" + foo2}'");
        project.execute("assembleDebug");
        assertUpToDate(EXPORT_INFO_TASK, false);
        assertUpToDate(PROCESS_LAYOUTS_TASK, false);

        DexClassSubject bindingClass = assertThatApk(project.getApk("debug")).hasMainDexFile()
                .that().hasClass(MAIN_ACTIVITY_BINDING_CLASS).that();
        bindingClass.doesNotHaveMethod("setFoo");
        bindingClass.hasMethod("setFoo2");
        assertRecompile();
    }

    @Test
    public void addVariable()
            throws IOException, ProcessException, SAXException, ParserConfigurationException {
        project.execute("assembleDebug");
        TestFileUtils.replaceLine(project.file(ACTIVITY_MAIN_XML), 20,
                "<variable name=\"foo\" type=\"String\"/><variable name=\"foo2\" type=\"String\"/>");
        project.execute("assembleDebug");
        assertUpToDate(EXPORT_INFO_TASK, false);
        assertUpToDate(PROCESS_LAYOUTS_TASK, false);
        assertThatApk(project.getApk("debug")).hasMainDexFile()
                .that().hasClass(MAIN_ACTIVITY_BINDING_CLASS)
                .that().hasMethods("setFoo", "setFoo2");
        assertRecompile();
    }

    @Test
    public void addIdToView()
            throws IOException, ProcessException, SAXException, ParserConfigurationException {
        project.execute("assembleDebug");
        TestFileUtils.replaceLine(project.file(ACTIVITY_MAIN_XML), 30,
                "android:id=\"@+id/myTextView\"");
        project.execute("assembleDebug");

        assertUpToDate(EXPORT_INFO_TASK, false);
        assertUpToDate(PROCESS_LAYOUTS_TASK, false);

        assertThatApk(project.getApk("debug")).hasMainDexFile()
                .that().hasClass(MAIN_ACTIVITY_BINDING_CLASS)
                .that().hasField("myTextView");

        TestFileUtils.replaceLine(project.file(ACTIVITY_MAIN_XML), 30, "");
        project.execute("assembleDebug");
        assertUpToDate(EXPORT_INFO_TASK, false);
        assertUpToDate(PROCESS_LAYOUTS_TASK, false);
        assertThatApk(project.getApk("debug")).hasMainDexFile()
                .that().hasClass(MAIN_ACTIVITY_BINDING_CLASS)
                .that().doesNotHaveField("myTextView");
        assertRecompile();
    }

    @Test
    public void addNewLayout()
            throws IOException, ProcessException, SAXException, ParserConfigurationException {
        project.execute("assembleDebug");
        File mainActivity = new File(project.getTestDir(), ACTIVITY_MAIN_XML);
        File activity2 = new File(mainActivity.getParentFile(), "activity2.xml");
        Files.copy(mainActivity, activity2);
        project.execute("assembleDebug");

        assertUpToDate(EXPORT_INFO_TASK, false);
        assertUpToDate(PROCESS_LAYOUTS_TASK, false);

        assertThatApk(project.getApk("debug")).hasMainDexFile()
                .that().hasClass("Landroid/databinding/testapp/databinding/Activity2Binding;")
                .that().hasMethod("setFoo");
        assertRecompile();
    }

    @Test
    public void removeLayout() throws IOException, ProcessException {
        File mainActivity = new File(project.getTestDir(), ACTIVITY_MAIN_XML);
        File activity2 = new File(mainActivity.getParentFile(), "activity2.xml");
        Files.copy(mainActivity, activity2);
        project.execute("assembleDebug");
        assertThatApk(project.getApk("debug")).containsClass(
                "Landroid/databinding/testapp/databinding/Activity2Binding;");
        assertThat(activity2.delete()).isTrue();
        project.execute("assembleDebug");
        assertThatApk(project.getApk("debug")).doesNotContainClass(
                "Landroid/databinding/testapp/databinding/Activity2Binding;");
        assertRecompile();
    }

    @Test
    public void renameLayout() throws IOException, ProcessException {
        String activity2ClassName = "Landroid/databinding/testapp/databinding/Activity2Binding;";
        File mainActivity = new File(project.getTestDir(), ACTIVITY_MAIN_XML);
        File activity2 = new File(mainActivity.getParentFile(), "activity2.xml");
        Files.copy(mainActivity, activity2);
        project.execute("assembleDebug");

        assertUpToDate(EXPORT_INFO_TASK, false);
        assertUpToDate(PROCESS_LAYOUTS_TASK, false);

        assertThatApk(project.getApk("debug")).containsClass(
                activity2ClassName);
        TestFileUtils.replaceLine(project.file("src/main/res/layout/activity2.xml"), 19,
                "<data class=\"MyCustomName\">");
        project.execute("assembleDebug");

        assertUpToDate(EXPORT_INFO_TASK, false);
        assertUpToDate(PROCESS_LAYOUTS_TASK, false);

        assertThatApk(project.getApk("debug")).doesNotContainClass(
                activity2ClassName);
        assertThatApk(project.getApk("debug")).containsClass(
                "Landroid/databinding/testapp/databinding/MyCustomName;");
        assertRecompile();
    }

    private void assertRecompile() {
<<<<<<< HEAD
        project.getStdout().reset();
=======
>>>>>>> d4ff5ef3
        project.execute("assembleDebug");

        assertUpToDate(EXPORT_INFO_TASK, true);
        assertUpToDate(PROCESS_LAYOUTS_TASK, true);
    }

    private void assertUpToDate(String task, boolean isUpToDate) {
        String line = task + " UP-TO-DATE";
        if (isUpToDate) {
<<<<<<< HEAD
            assertThat(project.getStdout().toString()).contains(line);
        } else {
            assertThat(project.getStdout().toString()).doesNotContain(line);
=======
            assertThat(project.getStdout()).contains(line);
        } else {
            assertThat(project.getStdout()).doesNotContain(line);
>>>>>>> d4ff5ef3
        }
    }
}<|MERGE_RESOLUTION|>--- conflicted
+++ resolved
@@ -17,10 +17,7 @@
 package com.android.build.gradle.integration.databinding;
 
 import static com.android.build.gradle.integration.common.truth.TruthHelper.assertThat;
-<<<<<<< HEAD
-=======
 import static com.android.build.gradle.integration.common.truth.TruthHelper.assertThatApk;
->>>>>>> d4ff5ef3
 
 import com.android.build.gradle.integration.common.fixture.GradleTestProject;
 import com.android.build.gradle.integration.common.runner.FilterableParameterized;
@@ -46,17 +43,9 @@
 
 import javax.xml.parsers.ParserConfigurationException;
 
-<<<<<<< HEAD
-import static com.android.build.gradle.integration.common.truth.TruthHelper.assertThat;
-import static com.android.build.gradle.integration.common.truth.TruthHelper.assertThatApk;
-
-
-@RunWith(FilterableParameterized.class)
-=======
 
 @RunWith(FilterableParameterized.class)
 @Ignore
->>>>>>> d4ff5ef3
 public class DataBindingIncrementalTest {
 
     @Rule
@@ -74,29 +63,18 @@
     private static final String ACTIVITY_MAIN_JAVA
             = "src/main/java/android/databinding/testapp/MainActivity.java";
 
-<<<<<<< HEAD
-=======
     private final boolean experimental;
 
->>>>>>> d4ff5ef3
     @Parameterized.Parameters(name = "experimental_{0}")
     public static List<Boolean> parameters() {
         return Arrays.asList(true, false);
     }
 
     public DataBindingIncrementalTest(boolean experimental) {
-<<<<<<< HEAD
-        project = GradleTestProject.builder()
-                .fromTestProject("databindingIncremental",
-                        experimental ? "forexperimental" : null)
-                .captureStdOut(true)
-                .forExperimentalPlugin(experimental)
-=======
         this.experimental = experimental;
         project = GradleTestProject.builder()
                 .fromTestProject("databindingIncremental")
                 .useExperimentalGradleVersion(experimental)
->>>>>>> d4ff5ef3
                 .create();
     }
 
@@ -108,11 +86,9 @@
 
     @Test
     public void compileWithoutChange() throws UnsupportedEncodingException {
-<<<<<<< HEAD
-        project.execute("assembleDebug");
-        assertUpToDate(EXPORT_INFO_TASK, false);
-        assertUpToDate(PROCESS_LAYOUTS_TASK, false);
-        project.getStdout().reset();
+        project.execute("assembleDebug");
+        assertUpToDate(EXPORT_INFO_TASK, false);
+        assertUpToDate(PROCESS_LAYOUTS_TASK, false);
         project.execute("assembleDebug");
         assertUpToDate(EXPORT_INFO_TASK, true);
         assertUpToDate(PROCESS_LAYOUTS_TASK, true);
@@ -123,24 +99,7 @@
     public void changeJavaCode() throws IOException {
         project.execute("assembleDebug");
         TestFileUtils.replaceLine(project.file(ACTIVITY_MAIN_JAVA), 44, "return false;");
-        project.getStdout().reset();
-        project.execute("assembleDebug");
-=======
-        project.execute("assembleDebug");
-        assertUpToDate(EXPORT_INFO_TASK, false);
-        assertUpToDate(PROCESS_LAYOUTS_TASK, false);
-        project.execute("assembleDebug");
-        assertUpToDate(EXPORT_INFO_TASK, true);
-        assertUpToDate(PROCESS_LAYOUTS_TASK, true);
-        assertRecompile();
-    }
-
-    @Test
-    public void changeJavaCode() throws IOException {
-        project.execute("assembleDebug");
-        TestFileUtils.replaceLine(project.file(ACTIVITY_MAIN_JAVA), 44, "return false;");
-        project.execute("assembleDebug");
->>>>>>> d4ff5ef3
+        project.execute("assembleDebug");
         assertUpToDate(EXPORT_INFO_TASK, false);
         assertUpToDate(PROCESS_LAYOUTS_TASK, true);
         assertRecompile();
@@ -266,10 +225,6 @@
     }
 
     private void assertRecompile() {
-<<<<<<< HEAD
-        project.getStdout().reset();
-=======
->>>>>>> d4ff5ef3
         project.execute("assembleDebug");
 
         assertUpToDate(EXPORT_INFO_TASK, true);
@@ -279,15 +234,9 @@
     private void assertUpToDate(String task, boolean isUpToDate) {
         String line = task + " UP-TO-DATE";
         if (isUpToDate) {
-<<<<<<< HEAD
-            assertThat(project.getStdout().toString()).contains(line);
-        } else {
-            assertThat(project.getStdout().toString()).doesNotContain(line);
-=======
             assertThat(project.getStdout()).contains(line);
         } else {
             assertThat(project.getStdout()).doesNotContain(line);
->>>>>>> d4ff5ef3
         }
     }
 }
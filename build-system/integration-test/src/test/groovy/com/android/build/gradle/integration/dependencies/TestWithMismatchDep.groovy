--- conflicted
+++ resolved
@@ -18,10 +18,7 @@
 import com.android.build.gradle.integration.common.fixture.GradleTestProject
 import com.android.builder.model.AndroidProject
 import com.android.builder.model.SyncIssue
-<<<<<<< HEAD
-=======
 import groovy.transform.CompileStatic
->>>>>>> 878ea9dd
 import org.junit.Before
 import org.junit.Rule
 import org.junit.Test
@@ -30,10 +27,6 @@
 import static org.junit.Assert.assertEquals
 import static org.junit.Assert.assertTrue
 import static org.junit.Assert.fail
-<<<<<<< HEAD
-
-=======
->>>>>>> 878ea9dd
 /**
  * Tests the handling of test dependencies.
  */
@@ -56,16 +49,7 @@
 """
     }
 
-<<<<<<< HEAD
-    private final static String ERROR_MSG = 'Conflict with dependency \'com.google.guava:guava\'. Resolved versions for app (18.0) and test app (17.0) differ.'
-
-    @Test
-    public void "Test mismatch dependency error is in model"() {
-        // Query the model to get the mismatch dep sync error.
-        AndroidProject model = project.getSingleModel()
-=======
     private final static String ERROR_MSG = 'Conflict with dependency \'com.google.guava:guava\'. Resolved versions for app (17.0) and test app (15.0) differ.'
->>>>>>> 878ea9dd
 
     @Test
     public void "Test mismatch dependency error is in model"() {
@@ -95,11 +79,7 @@
             // looks like we can't actually test the instance t against GradleException
             // due to it coming through the tooling API from a different class loader.
             assertEquals("org.gradle.api.GradleException", t.getClass().canonicalName)
-<<<<<<< HEAD
-            assertEquals("Dependency Error. See console for details", t.getMessage())
-=======
             assertEquals("Dependency Error. See console for details.", t.getMessage())
->>>>>>> 878ea9dd
         }
 
         // check there is a version of the error, after the task name:
@@ -109,11 +89,7 @@
         assertTrue("stderr contains error", log.contains(ERROR_MSG))
     }
 
-<<<<<<< HEAD
-    public void "Test mismatch dependency doesn't  break debug build"() {
-=======
     public void "Test mismatch dependency doesn't break debug build"() {
->>>>>>> 878ea9dd
         project.execute("assembleDebug")
 
         // check there is a log output

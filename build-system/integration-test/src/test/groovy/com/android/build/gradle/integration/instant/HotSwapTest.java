--- conflicted
+++ resolved
@@ -17,25 +17,12 @@
 package com.android.build.gradle.integration.instant;
 
 import static com.android.build.gradle.integration.common.truth.TruthHelper.assertThat;
-<<<<<<< HEAD
-=======
 import static com.android.build.gradle.integration.common.truth.TruthHelper.assertThatApk;
 import static com.android.build.gradle.integration.common.truth.TruthHelper.assertThatZip;
->>>>>>> d4ff5ef3
 import static org.junit.Assert.assertFalse;
 import static org.junit.Assert.assertTrue;
 
 import com.android.annotations.NonNull;
-<<<<<<< HEAD
-import com.android.build.gradle.OptionalCompilationStep;
-import com.android.build.gradle.integration.common.category.DeviceTests;
-import com.android.build.gradle.integration.common.fixture.GradleTestProject;
-import com.android.build.gradle.integration.common.fixture.Logcat;
-import com.android.build.gradle.integration.common.fixture.app.HelloWorldApp;
-import com.android.build.gradle.integration.common.truth.AbstractAndroidSubject;
-import com.android.build.gradle.integration.common.truth.ApkSubject;
-import com.android.build.gradle.integration.common.truth.DexFileSubject;
-=======
 import com.android.build.gradle.integration.common.category.DeviceTests;
 import com.android.build.gradle.integration.common.fixture.Adb;
 import com.android.build.gradle.integration.common.fixture.GradleTestProject;
@@ -47,7 +34,6 @@
 import com.android.build.gradle.integration.common.truth.ApkSubject;
 import com.android.build.gradle.integration.common.truth.DexFileSubject;
 import com.android.build.gradle.integration.common.utils.AndroidVersionMatcher;
->>>>>>> d4ff5ef3
 import com.android.build.gradle.integration.common.utils.TestFileUtils;
 import com.android.build.gradle.internal.incremental.ColdswapMode;
 import com.android.builder.model.InstantRun;
@@ -64,31 +50,16 @@
 import org.junit.Test;
 import org.junit.experimental.categories.Category;
 import org.junit.runner.RunWith;
-<<<<<<< HEAD
-import org.mockito.runners.MockitoJUnitRunner;
-=======
 import org.junit.runners.Parameterized;
->>>>>>> d4ff5ef3
-
+
+import java.io.File;
 import java.io.IOException;
-<<<<<<< HEAD
-=======
 import java.nio.charset.StandardCharsets;
 import java.util.Collection;
->>>>>>> d4ff5ef3
 
 /**
  * Smoke test for hot swap builds.
  */
-<<<<<<< HEAD
-@RunWith(MockitoJUnitRunner.class)
-public class HotSwapTest {
-
-    private static final ColdswapMode COLDSWAP_MODE = ColdswapMode.MULTIDEX;
-
-    private static final String LOG_TAG = "hotswapTest";
-
-=======
 @RunWith(FilterableParameterized.class)
 public class HotSwapTest {
 
@@ -108,7 +79,6 @@
     @Rule
     public final Adb adb = new Adb();
 
->>>>>>> d4ff5ef3
     @Rule
     public GradleTestProject project =
             GradleTestProject.builder()
@@ -119,39 +89,6 @@
     public Logcat logcat = Logcat.create();
 
     @Rule
-<<<<<<< HEAD
-    public Expect expect = Expect.create();
-
-    @Before
-    public void activityClass() throws IOException {
-        createActivityClass("Original");
-    }
-
-    @Test
-    public void buildIncrementallyWithInstantRun() throws Exception {
-        project.execute("clean");
-        InstantRun instantRunModel = InstantRunTestUtils
-                .getInstantRunModel(project.getSingleModel());
-
-        project.execute(
-                InstantRunTestUtils.getInstantRunArgs(19,
-                        COLDSWAP_MODE, OptionalCompilationStep.RESTART_ONLY),
-                "assembleDebug");
-
-        // As no injected API level, will default to no splits.
-        ApkSubject apkFile = expect.about(ApkSubject.FACTORY)
-                .that(project.getApk("debug"));
-        apkFile.getClass("Lcom/example/helloworld/HelloWorld;",
-                AbstractAndroidSubject.ClassFileScope.MAIN)
-                .that().hasMethod("onCreate");
-        apkFile.getClass("Lcom/android/tools/fd/runtime/BootstrapApplication;",
-                AbstractAndroidSubject.ClassFileScope.MAIN);
-
-        makeBasicHotswapChange();
-
-        project.execute(InstantRunTestUtils.getInstantRunArgs(19, COLDSWAP_MODE),
-                instantRunModel.getIncrementalAssembleTaskName());
-=======
     public Expect expect = Expect.createAndEnableStackTrace();
 
     @Before
@@ -194,17 +131,9 @@
 
         InstantRunArtifact artifact =
                 InstantRunTestUtils.getReloadDexArtifact(instantRunModel);
->>>>>>> d4ff5ef3
-
-        InstantRunArtifact artifact =
-                InstantRunTestUtils.getCompiledHotSwapCompatibleChange(instantRunModel);
 
         expect.about(DexFileSubject.FACTORY)
                 .that(artifact.file)
-<<<<<<< HEAD
-                .hasClass("Lcom/example/helloworld/HelloWorld$override;")
-                .that().hasMethod("onCreate");
-=======
                 .hasClass("Lcom/example/helloworld/HelloWorld$1$override;")
                 .that().hasMethod("call");
     }
@@ -238,24 +167,11 @@
         assertThatZip(artifact.file).contains("assets/movie.mp4");
         assertThatZip(artifact.file).doesNotContain("classes.dex");
         assertThatZip(artifact.file).doesNotContain("instant-run.zip");
->>>>>>> d4ff5ef3
     }
 
     @Test
     public void testModel() throws Exception {
         InstantRun instantRunModel = InstantRunTestUtils.getInstantRunModel(
-<<<<<<< HEAD
-                project.getSingleModel());
-
-        assertTrue(instantRunModel.isSupportedByArtifact());
-
-        TestFileUtils.appendToFile(project.getBuildFile(), "\nandroid.buildTypes.debug.useJack = true");
-
-        instantRunModel = InstantRunTestUtils.getInstantRunModel(
-                project.getSingleModel());
-
-        assertFalse(instantRunModel.isSupportedByArtifact());
-=======
                 project.model().getSingle());
 
         assertTrue(instantRunModel.isSupportedByArtifact());
@@ -273,57 +189,10 @@
     @Category(DeviceTests.class)
     public void artHotSwapChangeTest() throws Exception {
         doHotSwapChangeTest(adb.getDevice(AndroidVersionMatcher.thatUsesArt()));
->>>>>>> d4ff5ef3
     }
 
     @Test
     @Category(DeviceTests.class)
-<<<<<<< HEAD
-    public void doHotSwapChangeTest() throws Exception {
-        HotSwapTester.run(
-                project,
-                "com.example.helloworld",
-                "HelloWorld",
-                LOG_TAG,
-                logcat,
-                new HotSwapTester.Callbacks() {
-                    @Override
-                    public void verifyOriginalCode(@NonNull InstantRunClient client,
-                            @NonNull Logcat logcat,
-                            @NonNull IDevice device) throws Exception {
-                        assertThat(logcat).containsMessageWithText("Original");
-                        assertThat(logcat).doesNotContainMessageWithText("HOT SWAP!");
-                    }
-
-                    @Override
-                    public void makeChange() throws Exception {
-                        makeBasicHotswapChange();
-                    }
-
-                    @Override
-                    public void verifyNewCode(@NonNull InstantRunClient client,
-                            @NonNull Logcat logcat,
-                            @NonNull IDevice device) throws Exception {
-                        // Should not have restarted activity
-                        assertThat(logcat).doesNotContainMessageWithText("Original");
-                        assertThat(logcat).doesNotContainMessageWithText("HOT SWAP!");
-
-                        client.restartActivity(device);
-                        Thread.sleep(500); // TODO: blocking logcat assertions with timeouts.
-
-                        assertThat(logcat).doesNotContainMessageWithText("Original");
-                        assertThat(logcat).containsMessageWithText("HOT SWAP!");
-                    }
-                }
-        );
-
-    }
-
-    private void makeBasicHotswapChange() throws IOException {
-        createActivityClass("HOT SWAP!");
-    }
-
-=======
     public void dalvikHotSwapChangeTest() throws Exception {
         doHotSwapChangeTest(adb.getDevice(AndroidVersionMatcher.thatUsesDalvik()));
     }
@@ -377,18 +246,14 @@
         createActivityClass("HOT SWAP!");
     }
 
->>>>>>> d4ff5ef3
     private void createActivityClass(String message)
             throws IOException {
         String javaCompile = "package com.example.helloworld;\n"
                 + "import android.app.Activity;\n"
                 + "import android.os.Bundle;\n"
                 + "import java.util.logging.Logger;\n"
-<<<<<<< HEAD
-=======
                 + "\n"
                 + "import java.util.concurrent.Callable;\n"
->>>>>>> d4ff5ef3
                 + "\n"
                 + "public class HelloWorld extends Activity {\n"
                 + "    /** Called when the activity is first created. */\n"
@@ -396,10 +261,6 @@
                 + "    public void onCreate(Bundle savedInstanceState) {\n"
                 + "        super.onCreate(savedInstanceState);\n"
                 + "        setContentView(R.layout.main);\n"
-<<<<<<< HEAD
-                + "        Logger.getLogger(\"" + LOG_TAG + "\")\n"
-                + "                .warning(\"" + message + "\");"
-=======
                 + "        Callable<Void> callable = new Callable<Void>() {\n"
                 + "            @Override\n"
                 + "            public Void call() throws Exception {\n"
@@ -413,7 +274,6 @@
                 + "        } catch (Exception e) {\n"
                 + "            throw new RuntimeException(e);\n"
                 + "        }\n"
->>>>>>> d4ff5ef3
                 + "    }\n"
                 + "}\n";
         Files.write(javaCompile,

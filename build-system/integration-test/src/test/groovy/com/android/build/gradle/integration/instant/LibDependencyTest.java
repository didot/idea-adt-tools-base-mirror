--- conflicted
+++ resolved
@@ -17,60 +17,32 @@
 package com.android.build.gradle.integration.instant;
 
 import static com.android.build.gradle.integration.common.truth.TruthHelper.assertThat;
-<<<<<<< HEAD
-import static com.android.build.gradle.integration.common.truth.TruthHelper.assertThatApk;
-=======
->>>>>>> d4ff5ef3
 import static com.android.build.gradle.integration.common.utils.TestFileUtils.appendToFile;
 import static com.android.build.gradle.integration.instant.InstantRunTestUtils.getInstantRunModel;
 import static com.android.utils.FileUtils.mkdirs;
 
 import com.android.annotations.NonNull;
-<<<<<<< HEAD
-import com.android.build.gradle.OptionalCompilationStep;
-=======
 import com.android.builder.model.OptionalCompilationStep;
->>>>>>> d4ff5ef3
 import com.android.build.gradle.integration.common.fixture.GradleTestProject;
 import com.android.build.gradle.integration.common.truth.AbstractAndroidSubject;
 import com.android.build.gradle.integration.common.truth.ApkSubject;
 import com.android.build.gradle.integration.common.truth.DexFileSubject;
-<<<<<<< HEAD
-import com.android.build.gradle.integration.common.truth.FileSubject;
-import com.android.build.gradle.integration.common.utils.TestFileUtils;
-=======
->>>>>>> d4ff5ef3
 import com.android.build.gradle.internal.incremental.ColdswapMode;
 import com.android.build.gradle.internal.incremental.InstantRunVerifierStatus;
 import com.android.builder.model.AndroidProject;
 import com.android.builder.model.InstantRun;
-<<<<<<< HEAD
-import com.android.builder.model.Variant;
-import com.android.ide.common.process.ProcessException;
-import com.android.tools.fd.client.InstantRunArtifact;
-import com.android.tools.fd.client.InstantRunArtifactType;
-import com.android.tools.fd.client.InstantRunBuildInfo;
-import com.android.utils.FileUtils;
-import com.google.common.base.Charsets;
-import com.google.common.base.Joiner;
-=======
 import com.android.tools.fd.client.InstantRunArtifact;
 import com.android.tools.fd.client.InstantRunArtifactType;
 import com.android.tools.fd.client.InstantRunBuildInfo;
 import com.google.common.base.Charsets;
 import com.google.common.base.Joiner;
 import com.google.common.collect.ImmutableList;
->>>>>>> d4ff5ef3
 import com.google.common.collect.Iterables;
 import com.google.common.io.Files;
 import com.google.common.truth.Expect;
 
 import org.junit.Assume;
 import org.junit.Before;
-<<<<<<< HEAD
-import org.junit.Ignore;
-=======
->>>>>>> d4ff5ef3
 import org.junit.Rule;
 import org.junit.Test;
 
@@ -92,11 +64,7 @@
                     .create();
 
     @Rule
-<<<<<<< HEAD
-    public Expect expect = Expect.create();
-=======
     public Expect expect = Expect.createAndEnableStackTrace();
->>>>>>> d4ff5ef3
 
     @Before
     public void activityClass() throws IOException {
@@ -105,28 +73,17 @@
     }
 
     @Test
-<<<<<<< HEAD
-    public void buildIncrementallyWithInstantRun() throws IOException, ProcessException {
-        project.execute("clean");
-        Map<String, AndroidProject> projects = project.getAllModels();
-=======
     public void buildIncrementallyWithInstantRun() throws Exception {
         project.execute("clean");
         Map<String, AndroidProject> projects = project.model().getMulti();
->>>>>>> d4ff5ef3
         InstantRun instantRunModel = getInstantRunModel(projects.get(":app"));
 
         // Check that original class is included.
         project.execute(getInstantRunArgs(), "clean", "assembleRelease", "assembleDebug");
         expect.about(ApkSubject.FACTORY)
                 .that(project.getSubproject("app").getApk("debug"))
-<<<<<<< HEAD
-                .getClass("Lcom/android/tests/libstest/lib/MainActivity;",
-                        AbstractAndroidSubject.ClassFileScope.MAIN)
-=======
                 .hasClass("Lcom/android/tests/libstest/lib/MainActivity;",
                         AbstractAndroidSubject.ClassFileScope.INSTANT_RUN)
->>>>>>> d4ff5ef3
                 .that().hasMethod("onCreate");
 
         checkHotSwapCompatibleChange(instantRunModel);
@@ -141,20 +98,6 @@
                 + "    compile project(':javalib')\n"
                 + "}\n");
         mkdirs(project.file("javalib"));
-<<<<<<< HEAD
-        Files.write("apply plugin: 'java'\n", project.file("javalib/build.gradle"), Charsets.UTF_8);
-        createJavaLibraryClass("original");
-
-        Map<String, AndroidProject> projects = project.getAllModels();
-        InstantRun instantRunModel = getInstantRunModel(projects.get(":app"));
-        project.execute(
-                InstantRunTestUtils.getInstantRunArgs(
-                        23, ColdswapMode.MULTIDEX, OptionalCompilationStep.RESTART_ONLY),
-                "clean", ":app:assembleDebug");
-        createJavaLibraryClass("changed");
-        project.execute(InstantRunTestUtils.getInstantRunArgs(23, ColdswapMode.MULTIDEX),
-                instantRunModel.getIncrementalAssembleTaskName());
-=======
         Files.write(
                 "apply plugin: 'java'\n"
                         + "targetCompatibility = '1.6'\n"
@@ -170,7 +113,6 @@
         createJavaLibraryClass("changed");
         project.executor().withInstantRun(23, ColdswapMode.MULTIDEX)
                 .run("assembleDebug");
->>>>>>> d4ff5ef3
         InstantRunBuildInfo context = InstantRunTestUtils.loadContext(instantRunModel);
         assertThat(context.getVerifierStatus()).isEqualTo(
                 InstantRunVerifierStatus.COMPATIBLE.toString());
@@ -185,35 +127,19 @@
         Files.write("java resource", resource, Charsets.UTF_8);
 
         project.execute("clean");
-<<<<<<< HEAD
-        Map<String, AndroidProject> projects = project.getAllModels();
-=======
         Map<String, AndroidProject> projects = project.model().getMulti();
->>>>>>> d4ff5ef3
         InstantRun instantRunModel = getInstantRunModel(projects.get(":app"));
 
         // Check that original class is included.
         project.execute(getInstantRunArgs(), "clean", "assembleDebug");
         expect.about(ApkSubject.FACTORY)
                 .that(project.getSubproject("app").getApk("debug"))
-<<<<<<< HEAD
-                .getClass("Lcom/android/tests/libstest/lib/MainActivity;",
-                        AbstractAndroidSubject.ClassFileScope.MAIN)
-=======
                 .hasClass("Lcom/android/tests/libstest/lib/MainActivity;",
                         AbstractAndroidSubject.ClassFileScope.INSTANT_RUN)
->>>>>>> d4ff5ef3
                 .that().hasMethod("onCreate");
 
         Files.write("changed java resource", resource, Charsets.UTF_8);
 
-<<<<<<< HEAD
-        project.execute(getInstantRunArgs(), instantRunModel.getIncrementalAssembleTaskName());
-        InstantRunBuildInfo context = InstantRunTestUtils.loadContext(instantRunModel);
-        assertThat(context.getVerifierStatus()).isEqualTo(
-                InstantRunVerifierStatus.JAVA_RESOURCES_CHANGED.toString());
-        assertThat(context.getArtifacts()).hasSize(0);
-=======
         project.execute(getInstantRunArgs(), "assembleDebug");
         InstantRunBuildInfo context = InstantRunTestUtils.loadContext(instantRunModel);
         assertThat(context.getVerifierStatus()).isEqualTo(
@@ -223,32 +149,12 @@
         expect.about(ApkSubject.FACTORY)
                 .that(context.getArtifacts().get(0).file)
                 .containsFileWithContent("properties.txt", "changed java resource");
->>>>>>> d4ff5ef3
     }
 
     /**
      * Check a hot-swap compatible change works as expected.
      */
     private void checkHotSwapCompatibleChange(@NonNull InstantRun instantRunModel)
-<<<<<<< HEAD
-            throws IOException, ProcessException {
-        createLibraryClass("Hot swap change");
-
-        project.execute(getInstantRunArgs(), instantRunModel.getIncrementalAssembleTaskName());
-
-        // TODO: The instant run model methods are gone -- this test needs to be
-        // updated to use
-        //    instantRunModel.getInfoFile()
-        // (See InstantRunBuildInfo in the IDE)
-        //expect.about(DexFileSubject.FACTORY)
-        //        .that(instantRunModel.getReloadDexFile())
-        //        .hasClass("Lcom/android/tests/libstest/lib/Lib$override;");
-        //
-        //// the restart .dex should not be present.
-        //expect.about(FileSubject.FACTORY).that(instantRunModel.getRestartDexFile()).doesNotExist();
-    }
-
-=======
             throws Exception {
         createLibraryClass("Hot swap change");
 
@@ -265,7 +171,6 @@
     }
 
 
->>>>>>> d4ff5ef3
     private void createLibraryClass(String message)
             throws IOException {
         String javaCompile = "package com.android.tests.libstest.lib;\n"
@@ -290,15 +195,6 @@
                 +"    }\n"
                 +"}\n";
         Files.write(java, new File(dir, "A.java"), Charsets.UTF_8);
-<<<<<<< HEAD
-    }
-
-    private static List<String> getInstantRunArgs(OptionalCompilationStep... flags) {
-        String property = "-P" + AndroidProject.OPTIONAL_COMPILATION_STEPS + "=" +
-                OptionalCompilationStep.INSTANT_DEV + "," + Joiner.on(',').join(flags);
-        return Collections.singletonList(property);
-    }
-=======
     }
 
     private static List<String> getInstantRunArgs(OptionalCompilationStep... flags) {
@@ -307,5 +203,4 @@
         return ImmutableList.of(property,
                 "-P" + AndroidProject.PROPERTY_BUILD_API + "=23");
     }
->>>>>>> d4ff5ef3
 }
--- conflicted
+++ resolved
@@ -64,12 +64,7 @@
         // are backwards compatible before updating this test.
         assertThat(TestFileUtils.sha1NormalizedLineEndings(project.file("app/build.gradle")))
                 .isEqualTo("73f4266bf1cf99d3257112d4f46da19060079163")
-<<<<<<< HEAD
-        assertThat(FileUtils.sha1(project.file("lib/build.gradle")))
+        assertThat(TestFileUtils.sha1NormalizedLineEndings(project.file("lib/build.gradle")))
                 .isEqualTo("446a4840e3d4542e039a25267cd9a6ed726e3529")
-=======
-        assertThat(TestFileUtils.sha1NormalizedLineEndings(project.file("lib/build.gradle")))
-                .isEqualTo("f908668309ebe8e45fdf1f2eefb15803db6e844e")
->>>>>>> f2ed4836
     }
 }
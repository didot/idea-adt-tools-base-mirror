--- conflicted
+++ resolved
@@ -49,20 +49,6 @@
     }
 
     @Test
-<<<<<<< HEAD
-    void testSimpleScenario() {
-        simpleProject.execute("test")
-
-        for (variant in ["debug", "release"]) {
-            checkResults(
-                    "build/test-results/${variant}/TEST-com.android.tests.UnitTest.xml",
-                    ["thisIsIgnored"],
-                    [ "referenceProductionCode",
-                      "exceptions",
-                      "mockFinalClass",
-                      "mockInnerClass",
-                      "mockFinalMethod" ])
-=======
     public void libProject() throws Exception {
         doTestProject(libProject)
     }
@@ -94,16 +80,11 @@
                             "referenceProductionCode",
                             "taskConfiguration",
                     ], project)
->>>>>>> 878ea9dd
 
             checkResults(
                     "build/test-results/${variant}/TEST-com.android.tests.NonStandardName.xml",
                     [],
-<<<<<<< HEAD
-                    ["passingTest"])
-=======
                     ["passingTest"], project)
->>>>>>> 878ea9dd
         }
     }
 

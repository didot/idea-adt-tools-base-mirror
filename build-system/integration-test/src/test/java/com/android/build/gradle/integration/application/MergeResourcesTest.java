/*
 * Copyright (C) 2016 The Android Open Source Project
 *
 * Licensed under the Apache License, Version 2.0 (the "License");
 * you may not use this file except in compliance with the License.
 * You may obtain a copy of the License at
 *
 *      http://www.apache.org/licenses/LICENSE-2.0
 *
 * Unless required by applicable law or agreed to in writing, software
 * distributed under the License is distributed on an "AS IS" BASIS,
 * WITHOUT WARRANTIES OR CONDITIONS OF ANY KIND, either express or implied.
 * See the License for the specific language governing permissions and
 * limitations under the License.
 */

package com.android.build.gradle.integration.application;

import static com.android.build.gradle.integration.common.fixture.GradleTestProject.SUPPORT_LIB_VERSION;
import static com.android.build.gradle.integration.common.truth.TruthHelper.assertThat;
import static com.android.testutils.truth.MoreTruth.assertThatZip;
import static org.junit.Assert.assertTrue;

import com.android.build.gradle.integration.common.fixture.GradleBuildResult;
import com.android.build.gradle.integration.common.fixture.GradleTestProject;
import com.android.build.gradle.integration.common.utils.TestFileUtils;
<<<<<<< HEAD
import com.android.builder.model.AndroidProject;
=======
import com.android.build.gradle.internal.aapt.AaptGeneration;
import com.android.build.gradle.options.IntegerOption;
import com.android.testutils.apk.Apk;
import com.android.testutils.apk.Zip;
>>>>>>> b805f832
import com.android.utils.FileUtils;
import java.io.File;
import java.nio.file.Files;
import java.util.Arrays;
import java.util.Collection;
import org.junit.Rule;
import org.junit.Test;
import org.junit.runner.RunWith;
import org.junit.runners.Parameterized;

@RunWith(Parameterized.class)
public class MergeResourcesTest {

    @Parameterized.Parameters(name = "aaptGeneration=\"{0}\"")
    public static Collection<AaptGeneration> expected() {
        return Arrays.asList(AaptGeneration.AAPT_V1, AaptGeneration.AAPT_V2_DAEMON_MODE);
    }

    @Parameterized.Parameter public AaptGeneration aaptGeneration;

    @Rule
    public GradleTestProject project = GradleTestProject.builder()
            .fromTestProject("projectWithModules")
            .create();

    @Test
    public void mergesRawWithLibraryWithOverride() throws Exception {
        /*
         * Set app to depend on library.
         */
        File appBuild = project.getSubproject("app").getBuildFile();
        TestFileUtils.appendToFile(
                appBuild,
                "dependencies { compile project(':library') }" + System.lineSeparator());

        /*
         * Create raw/me.raw in library and see that it comes out in the apk.
         *
         * It should also show up in build/intermediates/res/merged/debug/raw/me.raw
         */
        File libraryRaw =
                FileUtils.join(project.getTestDir(), "library", "src", "main", "res", "raw");
        FileUtils.mkdirs(libraryRaw);
        Files.write(new File(libraryRaw, "me.raw").toPath(), new byte[] { 0, 1, 2 });

        project.executor().with(aaptGeneration).run(":app:assembleDebug");

        assertThat(project.getSubproject("app").getApk("debug"))
                .containsFileWithContent("res/raw/me.raw", new byte[] { 0, 1, 2 });

<<<<<<< HEAD
        File inIntermediate = FileUtils.join(
                project.getSubproject("app").getTestDir(),
                "build",
                "intermediates",
                "res",
                "merged",
                "debug",
                "raw",
                "me.raw");
        assertThat(inIntermediate).contains(new byte[] { 0, 1, 2 });
=======
        File inIntermediate = null;
        if (aaptGeneration == AaptGeneration.AAPT_V1) {
            inIntermediate =
                    FileUtils.join(
                            project.getSubproject("app").getTestDir(),
                            "build",
                            "intermediates",
                            "res",
                            "merged",
                            "debug",
                            "raw",
                            "me.raw");
            assertThat(inIntermediate).contains(new byte[] {0, 1, 2});
        } else {
            inIntermediate =
                    FileUtils.join(
                            project.getSubproject("app").getTestDir(),
                            "build",
                            "intermediates",
                            "res",
                            "merged",
                            "debug",
                            "raw_me.raw.flat");
            assertThat(inIntermediate).exists();
        }
>>>>>>> b805f832

        /*
         * Create raw/me.raw in application and see that it comes out in the apk, overriding the
         * library's.
         *
         * The change should also show up in build/intermediates/res/merged/debug/raw/me.raw
         */

        File appRaw = FileUtils.join(project.getTestDir(), "app", "src", "main", "res", "raw");
        FileUtils.mkdirs(appRaw);
        Files.write(new File(appRaw, "me.raw").toPath(), new byte[] { 3 });

        project.executor().with(aaptGeneration).run(":app:assembleDebug");

        assertThat(project.getSubproject("app").getApk("debug"))
                .containsFileWithContent("res/raw/me.raw", new byte[] { 3 });
<<<<<<< HEAD
        assertThat(inIntermediate).contains(new byte[] { 3 });
=======
        if (aaptGeneration == AaptGeneration.AAPT_V1) {
            assertThat(inIntermediate).contains(new byte[] {3});
        } else {
            assertThat(inIntermediate).exists();
        }
>>>>>>> b805f832

        /*
         * Now, modify the library's and check that nothing changed.
         */
        File apUnderscore =
                FileUtils.join(
                        project.getSubproject("app").getTestDir(),
                        "build",
                        "intermediates",
                        "res",
                        "debug",
                        "resources-debug.ap_");

        assertThat(apUnderscore).exists();
        File apk = project.getSubproject("app").getApk("debug").getFile().toFile();

        // Remember all the old timestamps
        long intermediateModified = inIntermediate.lastModified();
        long apUModified = apUnderscore.lastModified();
        long apkModified = apk.lastModified();

        Files.write(new File(libraryRaw, "me.raw").toPath(), new byte[] { 0, 1, 2, 4 });

        project.executor().with(aaptGeneration).run(":app:assembleDebug");

        assertThat(project.getSubproject("app").getApk("debug"))
                .containsFileWithContent("res/raw/me.raw", new byte[] { 3 });

        assertThat(inIntermediate).wasModifiedAt(intermediateModified);
        assertThat(apUnderscore).wasModifiedAt(apUModified);
        // Sometimes fails with the APK being modified even when it shouldn't. b/37617310
        //assertThat(apk).wasModifiedAt(apkModified);
    }

    @Test
    public void removeResourceFile() throws Exception {
        /*
         * Add a resource file to the project and build it.
         */
        File raw = FileUtils.join(project.getTestDir(), "app", "src", "main", "res", "raw");
        FileUtils.mkdirs(raw);
        Files.write(new File(raw, "me.raw").toPath(), new byte[] { 0, 1, 2 });
        project.executor().with(aaptGeneration).run(":app:assembleDebug");

        /*
         * Check that the file is merged and in the apk.
         */
        File inIntermediate = null;
        if (aaptGeneration == AaptGeneration.AAPT_V1) {
            inIntermediate =
                    FileUtils.join(
                            project.getSubproject("app").getTestDir(),
                            "build",
                            "intermediates",
                            "res",
                            "merged",
                            "debug",
                            "raw",
                            "me.raw");
            assertThat(inIntermediate).contains(new byte[] {0, 1, 2});
        } else {
            inIntermediate =
                    FileUtils.join(
                            project.getSubproject("app").getTestDir(),
                            "build",
                            "intermediates",
                            "res",
                            "merged",
                            "debug",
                            "raw_me.raw.flat");
            assertThat(inIntermediate).exists();
        }
        File apUnderscore = FileUtils.join(
                project.getSubproject("app").getTestDir(),
                "build",
                "intermediates",
                "res",
                "debug",
                "resources-debug.ap_");

        assertThat(apUnderscore).exists();
        try (Zip zip = new Zip(apUnderscore)) {
            assertThatZip(zip).containsFileWithContent("res/raw/me.raw", new byte[] {0, 1, 2});
        }

        /*
         * Remove the resource from the project and build the project incrementally.
         */
        assertTrue(new File(raw, "me.raw").delete());
        project.executor().with(aaptGeneration).run(":app:assembleDebug");

        /*
         * Check that the file has been removed from the intermediates and from the apk.
         */
        assertThat(inIntermediate).doesNotExist();
        try (Zip zip = new Zip(apUnderscore)) {
            assertThatZip(zip).doesNotContain("res/raw/me.raw");
        }
    }

    @Test
    public void updateResourceFile() throws Exception {
        /*
         * Add a resource file to the project and build it.
         */
        File raw = FileUtils.join(project.getTestDir(), "app", "src", "main", "res", "raw");
        FileUtils.mkdirs(raw);
        Files.write(new File(raw, "me.raw").toPath(), new byte[] { 0, 1, 2 });
        project.executor().with(aaptGeneration).run(":app:assembleDebug");

        /*
         * Check that the file is merged and in the apk.
         */
        File inIntermediate;
        if (aaptGeneration == AaptGeneration.AAPT_V1) {
            inIntermediate =
                    FileUtils.join(
                            project.getSubproject("app").getTestDir(),
                            "build",
                            "intermediates",
                            "res",
                            "merged",
                            "debug",
                            "raw",
                            "me.raw");
            assertThat(inIntermediate).contains(new byte[] {0, 1, 2});
        } else {
            inIntermediate =
                    FileUtils.join(
                            project.getSubproject("app").getTestDir(),
                            "build",
                            "intermediates",
                            "res",
                            "merged",
                            "debug",
                            "raw_me.raw.flat");
            assertThat(inIntermediate).exists();
        }
        File apUnderscore = FileUtils.join(
                project.getSubproject("app").getTestDir(),
                "build",
                "intermediates",
                "res",
                "debug",
                "resources-debug.ap_");

        assertThat(apUnderscore).exists();
        try (Apk apk = new Apk(apUnderscore)) {
            assertThat(apk).containsFileWithContent("res/raw/me.raw", new byte[] {0, 1, 2});
        }

        /*
         * Change the resource file from the project and build the project incrementally.
         */
        Files.write(new File(raw, "me.raw").toPath(), new byte[] { 1, 2, 3, 4 });
        project.executor().with(aaptGeneration).run(":app:assembleDebug");

        /*
         * Check that the file has been updated in the intermediates directory and in the project.
         */
        if (aaptGeneration == AaptGeneration.AAPT_V1) {
            assertThat(inIntermediate).contains(new byte[] {1, 2, 3, 4});
        } else {
            assertThat(inIntermediate).exists();
        }
        try (Apk apk = new Apk(apUnderscore)) {
            assertThat(apk).containsFileWithContent("res/raw/me.raw", new byte[] {1, 2, 3, 4});
        }
    }

    @Test
    public void replaceResourceFileWithDifferentExtension() throws Exception {
        /*
         * Add a resource file to the project and build it.
         */
        File raw = FileUtils.join(project.getTestDir(), "app", "src", "main", "res", "raw");
        FileUtils.mkdirs(raw);
        Files.write(new File(raw, "me.raw").toPath(), new byte[] { 0, 1, 2 });
        project.executor().with(aaptGeneration).run(":app:assembleDebug");

        /*
         * Check that the file is merged and in the apk.
         */
        File inIntermediate;
        if (aaptGeneration == AaptGeneration.AAPT_V1) {
            inIntermediate =
                    FileUtils.join(
                            project.getSubproject("app").getTestDir(),
                            "build",
                            "intermediates",
                            "res",
                            "merged",
                            "debug",
                            "raw",
                            "me.raw");
            assertThat(inIntermediate).contains(new byte[] {0, 1, 2});
        } else {
            inIntermediate =
                    FileUtils.join(
                            project.getSubproject("app").getTestDir(),
                            "build",
                            "intermediates",
                            "res",
                            "merged",
                            "debug",
                            "raw_me.raw.flat");
            assertThat(inIntermediate).exists();
        }
        File apUnderscore = FileUtils.join(
                project.getSubproject("app").getTestDir(),
                "build",
                "intermediates",
                "res",
                "debug",
                "resources-debug.ap_");

        assertThat(apUnderscore).exists();
        try (Apk apk = new Apk(apUnderscore)) {
            assertThat(apk).containsFileWithContent("res/raw/me.raw", new byte[] {0, 1, 2});
        }

        /*
         * Change the resource file with one with a different extension and build the project
         * incrementally.
         */
        assertTrue(new File(raw, "me.raw").delete());
        Files.write(new File(raw, "me.war").toPath(), new byte[] { 1, 2, 3, 4 });
        project.executor().with(aaptGeneration).run(":app:assembleDebug");

        /*
         * Check that the file has been updated in the intermediates directory and in the project.
         */
        assertThat(inIntermediate).doesNotExist();
        if (aaptGeneration == AaptGeneration.AAPT_V1) {
            assertThat(new File(inIntermediate.getParent(), "me.war"))
                    .contains(new byte[] {1, 2, 3, 4});
        } else {
            assertThat(new File(inIntermediate.getParent(), "raw_me.war.flat")).exists();
        }
        assertThat(apUnderscore).doesNotContain("res/raw/me.raw");
        try (Apk apk = new Apk(apUnderscore)) {
            assertThat(apk).containsFileWithContent("res/raw/me.war", new byte[] {1, 2, 3, 4});
        }
    }

    @Test
    public void injectedMinSdk() throws Exception {
        GradleTestProject appProject = project.getSubproject(":app");
        File newMainLayout = appProject.file("src/main/res/layout-v23/main.xml");
        Files.createDirectories(newMainLayout.getParentFile().toPath());

        // This layout does not define the "foo" ID.
        FileUtils.createFile(
                newMainLayout,
                "<?xml version=\"1.0\" encoding=\"utf-8\"?>"
                        + "<LinearLayout xmlns:android=\"http://schemas.android.com/apk/res/android\" "
                        + "android:orientation=\"horizontal\" "
                        + "android:layout_width=\"fill_parent\" "
                        + "android:layout_height=\"fill_parent\"> "
                        + "</LinearLayout>\n");

        TestFileUtils.addMethod(
                appProject.file("src/main/java/com/example/android/multiproject/MainActivity.java"),
                "public int useFoo() { return R.id.foo; }");

        project.executor().with(IntegerOption.IDE_TARGET_DEVICE_API, 23).run(":app:assembleDebug");
    }

    @Test
    public void testIncrementalBuildWithShrinkResources() throws Exception {
        // Regression test for http://issuetracker.google.com/65829618
        GradleTestProject appProject = project.getSubproject("app");
        File appBuildFile = project.getSubproject("app").getBuildFile();
        TestFileUtils.searchAndReplace(appBuildFile, "minSdkVersion 8", "minSdkVersion 9");
        TestFileUtils.appendToFile(
                appBuildFile,
                "android {\n"
                        + "    buildTypes {\n"
                        + "        debug {\n"
                        + "            minifyEnabled true\n"
                        + "            shrinkResources true\n"
                        + "        }\n"
                        + "    }\n"
                        + "}\n"
                        + "dependencies {\n"
                        + "    implementation 'com.android.support:appcompat-v7:"
                        + SUPPORT_LIB_VERSION
                        + "'\n"
                        + "}\n");

        // Run a full build with shrinkResources enabled
        GradleBuildResult result = project.executor().run(":app:clean", ":app:assembleDebug");
        assertThat(result.getTask(":app:mergeDebugResources")).wasNotUpToDate();
        long apkSizeWithShrinkResources =
                appProject.getApk(GradleTestProject.ApkType.DEBUG).getContentsSize();

        // Run an incremental build with shrinkResources disabled, the MergeResources task should
        // not be UP-TO-DATE
        TestFileUtils.searchAndReplace(
                appBuildFile, "shrinkResources true", "shrinkResources false");
        result = project.executor().run(":app:assembleDebug");
        assertThat(result.getTask(":app:mergeDebugResources")).wasNotUpToDate();
        long apkSizeWithoutShrinkResources =
                appProject.getApk(GradleTestProject.ApkType.DEBUG).getContentsSize();

        assertThat(apkSizeWithoutShrinkResources).isGreaterThan(apkSizeWithShrinkResources);

        // Run an incremental build again with shrinkResources enabled, the MergeResources task
        // again should not be UP-TO-DATE and the apk size must be exactly the same as the first
        TestFileUtils.searchAndReplace(
                appBuildFile, "shrinkResources false", "shrinkResources true");
        result = project.executor().run(":app:assembleDebug");
        assertThat(result.getTask(":app:mergeDebugResources")).wasNotUpToDate();
        long sameApkSizeShrinkResources =
                appProject.getApk(GradleTestProject.ApkType.DEBUG).getContentsSize();
        assertThat(sameApkSizeShrinkResources).isEqualTo(apkSizeWithShrinkResources);
    }

    @Test
    public void injectedMinSdk() throws Exception {
        GradleTestProject appProject = project.getSubproject(":app");
        File newMainLayout = appProject.file("src/main/res/layout-v23/main.xml");
        Files.createDirectories(newMainLayout.getParentFile().toPath());

        // This layout does not define the "foo" ID.
        FileUtils.createFile(
                newMainLayout,
                "<?xml version=\"1.0\" encoding=\"utf-8\"?>"
                        + "<LinearLayout xmlns:android=\"http://schemas.android.com/apk/res/android\" "
                        + "android:orientation=\"horizontal\" "
                        + "android:layout_width=\"fill_parent\" "
                        + "android:layout_height=\"fill_parent\"> "
                        + "</LinearLayout>\n");

        TestFileUtils.addMethod(
                appProject.file("src/main/java/com/example/android/multiproject/MainActivity.java"),
                "public int useFoo() { return R.id.foo; }");

        project.executor()
                .withProperty(AndroidProject.PROPERTY_BUILD_API, 23)
                .run(":app:assembleDebug");
    }
}<|MERGE_RESOLUTION|>--- conflicted
+++ resolved
@@ -24,14 +24,10 @@
 import com.android.build.gradle.integration.common.fixture.GradleBuildResult;
 import com.android.build.gradle.integration.common.fixture.GradleTestProject;
 import com.android.build.gradle.integration.common.utils.TestFileUtils;
-<<<<<<< HEAD
-import com.android.builder.model.AndroidProject;
-=======
 import com.android.build.gradle.internal.aapt.AaptGeneration;
 import com.android.build.gradle.options.IntegerOption;
 import com.android.testutils.apk.Apk;
 import com.android.testutils.apk.Zip;
->>>>>>> b805f832
 import com.android.utils.FileUtils;
 import java.io.File;
 import java.nio.file.Files;
@@ -82,18 +78,6 @@
         assertThat(project.getSubproject("app").getApk("debug"))
                 .containsFileWithContent("res/raw/me.raw", new byte[] { 0, 1, 2 });
 
-<<<<<<< HEAD
-        File inIntermediate = FileUtils.join(
-                project.getSubproject("app").getTestDir(),
-                "build",
-                "intermediates",
-                "res",
-                "merged",
-                "debug",
-                "raw",
-                "me.raw");
-        assertThat(inIntermediate).contains(new byte[] { 0, 1, 2 });
-=======
         File inIntermediate = null;
         if (aaptGeneration == AaptGeneration.AAPT_V1) {
             inIntermediate =
@@ -119,7 +103,6 @@
                             "raw_me.raw.flat");
             assertThat(inIntermediate).exists();
         }
->>>>>>> b805f832
 
         /*
          * Create raw/me.raw in application and see that it comes out in the apk, overriding the
@@ -136,15 +119,11 @@
 
         assertThat(project.getSubproject("app").getApk("debug"))
                 .containsFileWithContent("res/raw/me.raw", new byte[] { 3 });
-<<<<<<< HEAD
-        assertThat(inIntermediate).contains(new byte[] { 3 });
-=======
         if (aaptGeneration == AaptGeneration.AAPT_V1) {
             assertThat(inIntermediate).contains(new byte[] {3});
         } else {
             assertThat(inIntermediate).exists();
         }
->>>>>>> b805f832
 
         /*
          * Now, modify the library's and check that nothing changed.
@@ -462,29 +441,4 @@
                 appProject.getApk(GradleTestProject.ApkType.DEBUG).getContentsSize();
         assertThat(sameApkSizeShrinkResources).isEqualTo(apkSizeWithShrinkResources);
     }
-
-    @Test
-    public void injectedMinSdk() throws Exception {
-        GradleTestProject appProject = project.getSubproject(":app");
-        File newMainLayout = appProject.file("src/main/res/layout-v23/main.xml");
-        Files.createDirectories(newMainLayout.getParentFile().toPath());
-
-        // This layout does not define the "foo" ID.
-        FileUtils.createFile(
-                newMainLayout,
-                "<?xml version=\"1.0\" encoding=\"utf-8\"?>"
-                        + "<LinearLayout xmlns:android=\"http://schemas.android.com/apk/res/android\" "
-                        + "android:orientation=\"horizontal\" "
-                        + "android:layout_width=\"fill_parent\" "
-                        + "android:layout_height=\"fill_parent\"> "
-                        + "</LinearLayout>\n");
-
-        TestFileUtils.addMethod(
-                appProject.file("src/main/java/com/example/android/multiproject/MainActivity.java"),
-                "public int useFoo() { return R.id.foo; }");
-
-        project.executor()
-                .withProperty(AndroidProject.PROPERTY_BUILD_API, 23)
-                .run(":app:assembleDebug");
-    }
 }
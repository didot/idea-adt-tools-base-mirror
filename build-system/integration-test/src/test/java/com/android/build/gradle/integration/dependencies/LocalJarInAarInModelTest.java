--- conflicted
+++ resolved
@@ -78,12 +78,7 @@
 
     @Test
     public void checkAarsExplodedAfterSync() throws Exception {
-<<<<<<< HEAD
         ModelContainer<AndroidProject> model = project.model().getSingle();
-=======
-        // clean the project and get the model. The aar should be exploded during this sync event.
-        ModelContainer<AndroidProject> model = project.executeAndReturnModel("clean");
->>>>>>> c16c4e2d
         LibraryGraphHelper helper = new LibraryGraphHelper(model);
 
         Variant variant = ModelHelper.getVariant(model.getOnlyModel().getVariants(), "debug");
@@ -91,10 +86,10 @@
         DependencyGraphs graph = variant.getMainArtifact().getDependencyGraphs();
         LibraryGraphHelper.Items androidItems = helper.on(graph).withType(ANDROID);
 
-<<<<<<< HEAD
         // check the model validity: making sure the folders are exacted and the local
         // jars are present.
         List<Library> libraries = androidItems.asLibraries();
+        assertThat(libraries).hasSize(6);
         for (Library androidLibrary : libraries) {
             File rootFolder = androidLibrary.getFolder();
             assertThat(rootFolder).isDirectory();
@@ -102,18 +97,6 @@
             for (String localJar : androidLibrary.getLocalJars()) {
                 assertThat(new File(rootFolder, localJar)).isFile();
             }
-=======
-        // check that the aar was exploded
-        Library androidLibrary =
-                model.getGlobalLibraryMap()
-                        .getLibraries()
-                        .get(androidItems.asSingleGraphItem().getArtifactAddress());
-
-        File rootFolder = androidLibrary.getFolder();
-        assertThat(new File(rootFolder, androidLibrary.getJarFile())).isFile();
-        for (String localJar : androidLibrary.getLocalJars()) {
-            assertThat(new File(rootFolder, localJar)).isFile();
->>>>>>> c16c4e2d
         }
     }
 }
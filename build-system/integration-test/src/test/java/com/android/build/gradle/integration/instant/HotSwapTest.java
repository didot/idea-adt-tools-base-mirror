/*
 * Copyright (C) 2015 The Android Open Source Project
 *
 * Licensed under the Apache License, Version 2.0 (the "License");
 * you may not use this file except in compliance with the License.
 * You may obtain a copy of the License at
 *
 *      http://www.apache.org/licenses/LICENSE-2.0
 *
 * Unless required by applicable law or agreed to in writing, software
 * distributed under the License is distributed on an "AS IS" BASIS,
 * WITHOUT WARRANTIES OR CONDITIONS OF ANY KIND, either express or implied.
 * See the License for the specific language governing permissions and
 * limitations under the License.
 */

package com.android.build.gradle.integration.instant;

import static com.android.build.gradle.integration.common.truth.TruthHelper.assertThat;
import static com.android.build.gradle.integration.instant.InstantRunTestUtils.PORTS;
import static com.android.testutils.truth.MoreTruth.assertThatDex;

import com.android.annotations.NonNull;
import com.android.build.gradle.integration.common.category.DeviceTests;
import com.android.build.gradle.integration.common.fixture.Adb;
import com.android.build.gradle.integration.common.fixture.GradleTestProject;
import com.android.build.gradle.integration.common.fixture.Logcat;
import com.android.build.gradle.integration.common.fixture.app.HelloWorldApp;
import com.android.build.gradle.integration.common.utils.AndroidVersionMatcher;
import com.android.build.gradle.internal.incremental.InstantRunVerifierStatus;
import com.android.builder.model.InstantRun;
import com.android.builder.model.OptionalCompilationStep;
import com.android.ddmlib.IDevice;
import com.android.sdklib.AndroidVersion;
import com.android.testutils.apk.Apk;
import com.android.testutils.apk.SplitApks;
import com.android.tools.ir.client.InstantRunArtifact;
import com.android.tools.ir.client.InstantRunBuildInfo;
import com.google.common.base.Charsets;
import com.google.common.io.Files;
import com.google.common.truth.Expect;
import java.util.ArrayList;
import java.util.List;
import org.junit.Before;
import org.junit.Rule;
import org.junit.Test;
import org.junit.experimental.categories.Category;

/**
 * Smoke test for hot swap builds.
 */
public class HotSwapTest {

    private static final String LOG_TAG = "hotswapTest";
    private static final String ORIGINAL_MESSAGE = "Original";
    private static final int CHANGES_COUNT = 3;

    @Rule
    public final Adb adb = new Adb();

    @Rule
    public GradleTestProject project =
            GradleTestProject.builder()
                    .fromTestApp(HelloWorldApp.forPlugin("com.android.application"))
                    .create();

    @Rule
    public Logcat logcat = Logcat.create();

    @Rule
    public Expect expect = Expect.createAndEnableStackTrace();

    @Before
    public void activityClass() throws Exception {
        createActivityClass(ORIGINAL_MESSAGE);
    }

    @Test
    public void buildIncrementallyWithInstantRun() throws Exception {
        InstantRun instantRunModel =
                InstantRunTestUtils.getInstantRunModel(project.model().getSingle().getOnlyModel());

        InstantRunTestUtils.doInitialBuild(project, new AndroidVersion(19, null));

        SplitApks apks = InstantRunTestUtils.getCompiledColdSwapChange(instantRunModel);
        assertThat(apks).hasSize(1);
        Apk apk = apks.get(0);

        // As no injected API level, will default to no splits.
<<<<<<< HEAD
        ApkSubject apkFile = expect.about(ApkSubject.FACTORY)
                .that(project.getApk("debug"));
        apkFile.hasClass("Lcom/example/helloworld/HelloWorld;",
                AbstractAndroidSubject.ClassFileScope.MAIN)
                .that().hasMethod("onCreate");
        apkFile.hasClass("Lcom/android/tools/fd/runtime/InstantRunService;",
                AbstractAndroidSubject.ClassFileScope.MAIN);
=======
        assertThat(apk)
                .hasMainClass("Lcom/example/helloworld/HelloWorld;")
                .that()
                .hasMethod("onCreate");
        assertThat(apk).hasMainClass("Lcom/android/tools/ir/server/InstantRunContentProvider;");
>>>>>>> b805f832

        createActivityClass("CHANGE");

        project.executor().withInstantRun(new AndroidVersion(19, null)).run("assembleDebug");

        InstantRunArtifact artifact =
                InstantRunTestUtils.getReloadDexArtifact(instantRunModel);

        assertThatDex(artifact.file)
                .containsClass("Lcom/example/helloworld/HelloWorld$1$override;")
                .that()
                .hasMethod("call");
    }

    @Test
    public void testBuildEligibilityWithColdSwapRequested() throws Exception {
        InstantRun instantRunModel =
                InstantRunTestUtils.getInstantRunModel(project.model().getSingle().getOnlyModel());

        InstantRunTestUtils.doInitialBuild(project, new AndroidVersion(19, null));

        createActivityClass("CHANGE");

        project.executor()
                .withInstantRun(new AndroidVersion(19, null), OptionalCompilationStep.RESTART_ONLY)
                .run("assembleDebug");

        InstantRunBuildInfo context = InstantRunTestUtils.loadContext(instantRunModel);
        assertThat(context.getVerifierStatus())
                .isEqualTo(InstantRunVerifierStatus.COLD_SWAP_REQUESTED.toString());

        assertThat(context.getBuildInstantRunEligibility())
                .isEqualTo(InstantRunVerifierStatus.COMPATIBLE.toString());
    }

    @Test
    @Category(DeviceTests.class)
    public void artHotSwapChangeTest() throws Exception {
        doHotSwapChangeTest(adb.getDevice(AndroidVersionMatcher.thatUsesArt()));
    }

    @Test
    @Category(DeviceTests.class)
    public void dalvikHotSwapChangeTest() throws Exception {
        doHotSwapChangeTest(adb.getDevice(AndroidVersionMatcher.thatUsesDalvik()));
    }

    private void doHotSwapChangeTest(@NonNull IDevice device) throws Exception {
        HotSwapTester tester =
                new HotSwapTester(
                        project,
                        HelloWorldApp.APP_ID,
                        "HelloWorld",
                        LOG_TAG,
                        device,
                        logcat,
                        PORTS.get(HotSwapTest.class.getSimpleName()));

        List<HotSwapTester.Change> changes = new ArrayList<>();

        for (int i = 0; i < CHANGES_COUNT; i++) {
            changes.add(new HotSwapTester.LogcatChange(i, ORIGINAL_MESSAGE) {
                @Override
                public void makeChange() throws Exception {
                    createActivityClass(CHANGE_PREFIX + changeId);
                }
            });
        }

        tester.run(
                () -> assertThat(logcat).containsMessageWithText("Original"),
                changes);
    }

    private void createActivityClass(String message) throws Exception {
        String javaCompile = "package com.example.helloworld;\n"
                + "import android.app.Activity;\n"
                + "import android.os.Bundle;\n"
                + "import java.util.logging.Logger;\n"
                + "\n"
                + "import java.util.concurrent.Callable;\n"
                + "\n"
                + "public class HelloWorld extends Activity {\n"
                + "    /** Called when the activity is first created. */\n"
                + "    @Override\n"
                + "    public void onCreate(Bundle savedInstanceState) {\n"
                + "        super.onCreate(savedInstanceState);\n"
                + "        setContentView(R.layout.main);\n"
                + "        Callable<Void> callable = new Callable<Void>() {\n"
                + "            @Override\n"
                + "            public Void call() throws Exception {\n"
                + "                Logger.getLogger(\"" + LOG_TAG + "\")\n"
                + "                        .warning(\"" + message + "\");"
                + "                return null;\n"
                + "            }\n"
                + "        };\n"
                + "        try {\n"
                + "            callable.call();\n"
                + "        } catch (Exception e) {\n"
                + "            throw new RuntimeException(e);\n"
                + "        }\n"
                + "    }\n"
                + "}\n";
        Files.write(javaCompile,
                project.file("src/main/java/com/example/helloworld/HelloWorld.java"),
                Charsets.UTF_8);
    }

}<|MERGE_RESOLUTION|>--- conflicted
+++ resolved
@@ -87,21 +87,11 @@
         Apk apk = apks.get(0);
 
         // As no injected API level, will default to no splits.
-<<<<<<< HEAD
-        ApkSubject apkFile = expect.about(ApkSubject.FACTORY)
-                .that(project.getApk("debug"));
-        apkFile.hasClass("Lcom/example/helloworld/HelloWorld;",
-                AbstractAndroidSubject.ClassFileScope.MAIN)
-                .that().hasMethod("onCreate");
-        apkFile.hasClass("Lcom/android/tools/fd/runtime/InstantRunService;",
-                AbstractAndroidSubject.ClassFileScope.MAIN);
-=======
         assertThat(apk)
                 .hasMainClass("Lcom/example/helloworld/HelloWorld;")
                 .that()
                 .hasMethod("onCreate");
         assertThat(apk).hasMainClass("Lcom/android/tools/ir/server/InstantRunContentProvider;");
->>>>>>> b805f832
 
         createActivityClass("CHANGE");
 

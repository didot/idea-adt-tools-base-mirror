/*
 * Copyright (C) 2016 The Android Open Source Project
 *
 * Licensed under the Apache License, Version 2.0 (the "License");
 * you may not use this file except in compliance with the License.
 * You may obtain a copy of the License at
 *
 *      http://www.apache.org/licenses/LICENSE-2.0
 *
 * Unless required by applicable law or agreed to in writing, software
 * distributed under the License is distributed on an "AS IS" BASIS,
 * WITHOUT WARRANTIES OR CONDITIONS OF ANY KIND, either express or implied.
 * See the License for the specific language governing permissions and
 * limitations under the License.
 */

package com.android.build.gradle.integration.instant;

import static com.android.build.gradle.integration.common.truth.TruthHelper.assertThat;

import com.android.annotations.NonNull;
import com.android.build.gradle.integration.common.fixture.GradleTestProject;
import com.android.build.gradle.integration.common.fixture.app.HelloWorldApp;
import com.android.builder.model.AndroidArtifact;
import com.android.builder.model.AndroidProject;
import com.android.builder.model.InstantRun;
import com.android.builder.model.OptionalCompilationStep;
import com.android.sdklib.AndroidVersion;
import com.android.testutils.apk.Apk;
import com.android.tools.ir.client.InstantRunArtifact;
import com.android.tools.ir.client.InstantRunArtifactType;
import com.android.tools.ir.client.InstantRunBuildInfo;
import com.google.common.collect.ImmutableList;
import com.google.common.collect.Iterables;
import com.google.common.collect.Sets;
import com.google.common.truth.Expect;
import java.io.File;
import java.util.Collection;
import java.util.EnumSet;
import java.util.List;
import java.util.Set;
import java.util.stream.Collectors;
import org.junit.Rule;
import org.junit.Test;
import org.junit.runner.RunWith;
import org.junit.runners.Parameterized;

@RunWith(Parameterized.class)
public class InstantRunChangeDeviceTest {

    private static final Set<BuildTarget> buildTargetsToTest = EnumSet.allOf(BuildTarget.class);

    @Parameterized.Parameters(name = "from {0} to {1}")
    public static Collection<Object[]> scenarios() {
        // Test all change combinations (plus packaging modes).
        // We want (BuildTarget x BuildTarget) (i.e. including id(BuildTarget))
        return Sets.cartesianProduct(
                        ImmutableList.of(
                                buildTargetsToTest,
                                buildTargetsToTest))
                .stream()
                .map(fromTo -> Iterables.toArray(fromTo, Object.class))
                .collect(Collectors.toList());
    }

    @Parameterized.Parameter(0)
    public BuildTarget firstBuild;

    @Parameterized.Parameter(1)
    public BuildTarget secondBuild;

    @Rule
    public GradleTestProject mProject = GradleTestProject.builder()
            .fromTestApp(HelloWorldApp.forPlugin("com.android.application")).create();
    @Rule
    public Expect expect = Expect.createAndEnableStackTrace();

<<<<<<< HEAD
    @Before
    public void checkEnvironment() {
        // IR currently does not work with Jack - http://b.android.com/224374
        AssumeUtil.assumeNotUsingJack();
    }

=======
>>>>>>> b805f832
    @Test
    public void switchScenario() throws Exception {
        AndroidProject model = mProject.model().getSingle().getOnlyModel();

        AndroidArtifact debug =
                model.getVariants()
                        .stream()
                        .filter(variant -> variant.getName().equals("debug"))
                        .iterator()
                        .next()
                        .getMainArtifact();
        InstantRun instantRunModel = InstantRunTestUtils.getInstantRunModel(model);
        String startBuildId;
        mProject.execute("clean");

        if (firstBuild == BuildTarget.NO_INSTANT_RUN) {
            mProject.executor().run("assembleDebug");
            File apk = (debug.getOutputs().iterator().next()).getMainOutputFile().getOutputFile();

            checkNormalApk(apk);
            startBuildId = null;
        } else {
            mProject.executor()
                    .withInstantRun(
<<<<<<< HEAD
                            firstBuild.getApiLevel(),
                            ColdswapMode.MULTIAPK,
=======
                            new AndroidVersion(firstBuild.getApiLevel(), null),
>>>>>>> b805f832
                            OptionalCompilationStep.FULL_APK)
                    .run("assembleDebug");
            InstantRunBuildInfo initialContext = InstantRunTestUtils.loadContext(instantRunModel);
            startBuildId = initialContext.getTimeStamp();
            checkSplitApk(initialContext.getArtifacts());

        }

        if (secondBuild == BuildTarget.NO_INSTANT_RUN) {
            mProject.executor().run("assembleDebug");
            File apk = debug.getOutputs().iterator().next().getMainOutputFile().getOutputFile();
            checkNormalApk(apk);
        } else {
            mProject.executor()
                    .withInstantRun(
<<<<<<< HEAD
                            secondBuild.getApiLevel(),
                            ColdswapMode.MULTIAPK,
=======
                            new AndroidVersion(secondBuild.getApiLevel(), null),
>>>>>>> b805f832
                            OptionalCompilationStep.FULL_APK)
                    .run("assembleDebug");
            InstantRunBuildInfo buildContext = InstantRunTestUtils.loadContext(instantRunModel);
            assertThat(buildContext.getSecretToken()).isNotEqualTo(0);
            assertThat(buildContext.getTimeStamp()).isNotEqualTo(startBuildId);
            checkSplitApk(buildContext.getArtifacts());

        }
    }

<<<<<<< HEAD
    private void checkSplitApk(@NonNull List<InstantRunArtifact> artifacts) throws Exception {
=======
    private static void checkSplitApk(@NonNull List<InstantRunArtifact> artifacts)
            throws Exception {
>>>>>>> b805f832
        assertThat(artifacts).hasSize(11);
        InstantRunArtifact main = artifacts.stream()
                .filter(artifact -> artifact.type == InstantRunArtifactType.SPLIT_MAIN)
                .findFirst().orElseThrow(() -> new AssertionError("Main artifact not found"));

<<<<<<< HEAD
        ApkSubject apkSubject = expect.about(ApkSubject.FACTORY).that(main.file);

        apkSubject.doesNotContainClass("Lcom/example/helloworld/HelloWorld;");
        apkSubject.hasClass("Lcom/android/tools/fd/runtime/Server;",
                AbstractAndroidSubject.ClassFileScope.MAIN_AND_SECONDARY);
    }

    private void checkNormalApk(@NonNull File apk) throws Exception {
        ApkSubject apkSubject = expect.about(ApkSubject.FACTORY).that(apk);

        apkSubject.hasClass("Lcom/example/helloworld/HelloWorld;",
                AbstractAndroidSubject.ClassFileScope.MAIN)
                .that().hasMethod("onCreate");
        apkSubject.doesNotContainClass("Lcom/android/tools/fd/runtime/Server;",
                AbstractAndroidSubject.ClassFileScope.MAIN);
        apkSubject.doesNotContainClass("Lcom/android/tools/fd/runtime/AppInfo;",
                AbstractAndroidSubject.ClassFileScope.MAIN);
=======
        try (Apk apk = new Apk(main.file)) {
            assertThat(apk).doesNotContainClass("Lcom/example/helloworld/HelloWorld;");
            assertThat(apk).containsClass("Lcom/android/tools/ir/server/Server;");
        }
    }

    private static void checkNormalApk(@NonNull File apkFile) throws Exception {
        try (Apk apk = new Apk(apkFile)) {
            assertThat(apk)
                    .hasMainClass("Lcom/example/helloworld/HelloWorld;")
                    .that()
                    .hasMethod("onCreate");
            assertThat(apk).doesNotContainMainClass("Lcom/android/tools/ir/server/Server;");
            assertThat(apk).doesNotContainMainClass("Lcom/android/tools/ir/server/AppInfo;");
        }
>>>>>>> b805f832
    }


    private enum BuildTarget {
        NO_INSTANT_RUN(23),
        INSTANT_RUN_MULTI_APK_23(23),
        INSTANT_RUN_MULTI_APK_24(24);

        private final int apiLevel;

        BuildTarget(int apiLevel) {
            this.apiLevel = apiLevel;
        }

        int getApiLevel() {
            return apiLevel;
        }
    }
}<|MERGE_RESOLUTION|>--- conflicted
+++ resolved
@@ -75,15 +75,6 @@
     @Rule
     public Expect expect = Expect.createAndEnableStackTrace();
 
-<<<<<<< HEAD
-    @Before
-    public void checkEnvironment() {
-        // IR currently does not work with Jack - http://b.android.com/224374
-        AssumeUtil.assumeNotUsingJack();
-    }
-
-=======
->>>>>>> b805f832
     @Test
     public void switchScenario() throws Exception {
         AndroidProject model = mProject.model().getSingle().getOnlyModel();
@@ -108,12 +99,7 @@
         } else {
             mProject.executor()
                     .withInstantRun(
-<<<<<<< HEAD
-                            firstBuild.getApiLevel(),
-                            ColdswapMode.MULTIAPK,
-=======
                             new AndroidVersion(firstBuild.getApiLevel(), null),
->>>>>>> b805f832
                             OptionalCompilationStep.FULL_APK)
                     .run("assembleDebug");
             InstantRunBuildInfo initialContext = InstantRunTestUtils.loadContext(instantRunModel);
@@ -129,12 +115,7 @@
         } else {
             mProject.executor()
                     .withInstantRun(
-<<<<<<< HEAD
-                            secondBuild.getApiLevel(),
-                            ColdswapMode.MULTIAPK,
-=======
                             new AndroidVersion(secondBuild.getApiLevel(), null),
->>>>>>> b805f832
                             OptionalCompilationStep.FULL_APK)
                     .run("assembleDebug");
             InstantRunBuildInfo buildContext = InstantRunTestUtils.loadContext(instantRunModel);
@@ -145,36 +126,13 @@
         }
     }
 
-<<<<<<< HEAD
-    private void checkSplitApk(@NonNull List<InstantRunArtifact> artifacts) throws Exception {
-=======
     private static void checkSplitApk(@NonNull List<InstantRunArtifact> artifacts)
             throws Exception {
->>>>>>> b805f832
         assertThat(artifacts).hasSize(11);
         InstantRunArtifact main = artifacts.stream()
                 .filter(artifact -> artifact.type == InstantRunArtifactType.SPLIT_MAIN)
                 .findFirst().orElseThrow(() -> new AssertionError("Main artifact not found"));
 
-<<<<<<< HEAD
-        ApkSubject apkSubject = expect.about(ApkSubject.FACTORY).that(main.file);
-
-        apkSubject.doesNotContainClass("Lcom/example/helloworld/HelloWorld;");
-        apkSubject.hasClass("Lcom/android/tools/fd/runtime/Server;",
-                AbstractAndroidSubject.ClassFileScope.MAIN_AND_SECONDARY);
-    }
-
-    private void checkNormalApk(@NonNull File apk) throws Exception {
-        ApkSubject apkSubject = expect.about(ApkSubject.FACTORY).that(apk);
-
-        apkSubject.hasClass("Lcom/example/helloworld/HelloWorld;",
-                AbstractAndroidSubject.ClassFileScope.MAIN)
-                .that().hasMethod("onCreate");
-        apkSubject.doesNotContainClass("Lcom/android/tools/fd/runtime/Server;",
-                AbstractAndroidSubject.ClassFileScope.MAIN);
-        apkSubject.doesNotContainClass("Lcom/android/tools/fd/runtime/AppInfo;",
-                AbstractAndroidSubject.ClassFileScope.MAIN);
-=======
         try (Apk apk = new Apk(main.file)) {
             assertThat(apk).doesNotContainClass("Lcom/example/helloworld/HelloWorld;");
             assertThat(apk).containsClass("Lcom/android/tools/ir/server/Server;");
@@ -190,7 +148,6 @@
             assertThat(apk).doesNotContainMainClass("Lcom/android/tools/ir/server/Server;");
             assertThat(apk).doesNotContainMainClass("Lcom/android/tools/ir/server/AppInfo;");
         }
->>>>>>> b805f832
     }
 
 

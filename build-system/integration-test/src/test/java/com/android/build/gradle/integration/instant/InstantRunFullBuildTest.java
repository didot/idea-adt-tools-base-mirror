--- conflicted
+++ resolved
@@ -17,18 +17,11 @@
 package com.android.build.gradle.integration.instant;
 
 import static com.android.build.gradle.integration.common.truth.TruthHelper.assertThat;
-import static org.mockito.Matchers.contains;
 
 import com.android.annotations.NonNull;
 import com.android.build.gradle.integration.common.fixture.GradleTestProject;
 import com.android.build.gradle.integration.common.fixture.app.HelloWorldApp;
-<<<<<<< HEAD
-import com.android.build.gradle.integration.common.utils.AssumeUtil;
 import com.android.build.gradle.integration.common.utils.TestFileUtils;
-import com.android.build.gradle.internal.incremental.ColdswapMode;
-=======
-import com.android.build.gradle.integration.common.utils.TestFileUtils;
->>>>>>> b805f832
 import com.android.builder.model.AndroidProject;
 import com.android.builder.model.InstantRun;
 import com.android.builder.model.OptionalCompilationStep;
@@ -80,14 +73,6 @@
 
     @Test
     public void testVersionCode() throws Exception {
-<<<<<<< HEAD
-        TestFileUtils.appendToFile(mProject.getBuildFile(),
-                "android.applicationVariants.all { v ->\n"
-                        + "    v.outputs.each { o ->\n"
-                        + "        o.versionCodeOverride = 42\n"
-                        + "    }\n"
-                        + "}\n");
-=======
         TestFileUtils.appendToFile(
                 mProject.getBuildFile(),
                 "android.applicationVariants.all { variant ->\n"
@@ -95,7 +80,6 @@
                         + "    output.versionCodeOverride = 42\n"
                         + "  }\n"
                         + "}");
->>>>>>> b805f832
         doTest(24);
         assertThat(mProject.file("build/intermediates/instant-run-support/debug/slice_0/AndroidManifest.xml"))
                 .contains("android:versionCode=\"42\"");

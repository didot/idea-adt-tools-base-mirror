--- conflicted
+++ resolved
@@ -36,10 +36,6 @@
 /**
  * test for packaging of asset files.
  */
-<<<<<<< HEAD
-@RunWith(FilterableParameterized.class)
-=======
->>>>>>> 1c1919e0
 public class NativeSoPackagingFromRemoteAarTest {
 
     @Rule

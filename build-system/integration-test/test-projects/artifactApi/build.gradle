--- conflicted
+++ resolved
@@ -40,10 +40,7 @@
             variant,                                     // associate it with a variant
             "assemble:$variant.name",                    // name of the assemble task for this artifact
             "compile:$variant.name",                     // name of the java compile task for this artifact
-<<<<<<< HEAD
-=======
             [],                                          // generated source folders
->>>>>>> 878ea9dd
             [],                                          // tasks to generate sources etc. in the IDE.
             configurations.foo,
             new File("classesFolder:$variant.name"),     // location of the classes folder (compile output)


apply from: "../commonHeader.gradle"
buildscript { apply from: "../commonBuildScript.gradle" }
apply from: "../commonLocalRepo.gradle"

apply plugin: 'com.android.application'


dependencies {
    compile "com.android.support:support-v4:${rootProject.supportLibVersion}"
    compile "com.google.android.gms:play-services-base:${rootProject.playServicesVersion}"

    debugCompile "com.android.support:support-v13:${rootProject.supportLibVersion}"
    releaseCompile "com.android.support:support-v13:${rootProject.supportLibVersion}"

    // hamcrest-library depends on hamcrest-core, both provide a /LICENSE.txt file
    // which used to cause packaging conflict. We added a special case for license files.
    androidTestCompile 'org.hamcrest:hamcrest-library:1.3'

    testCompile 'junit:junit:4.12'
}

android {
    compileSdkVersion rootProject.latestCompileSdk
    buildToolsVersion = rootProject.buildToolsVersion

    testBuildType "debug"

    defaultConfig {
        versionCode 12
        versionName "2.0"
        minSdkVersion 16
        targetSdkVersion 16

        testInstrumentationRunner "android.test.InstrumentationTestRunner"
        testInstrumentationRunnerArgument "size", "medium"

        testHandleProfiling false

        buildConfigField "boolean", "DEFAULT", "true"
        buildConfigField "String", "FOO", "\"foo\""
        buildConfigField "String", "FOO", "\"foo2\""

        resValue "string", "foo", "foo"

        resConfig "en"
        resConfigs "hdpi"

        manifestPlaceholders = [ "someKey":12 ]
    }

    buildTypes {
        debug {
            applicationIdSuffix ".debug"

            testCoverageEnabled true

            buildConfigField "String", "FOO", "\"bar1\""
            buildConfigField "String", "FOO", "\"bar\""

            resValue "string", "foo", "foo2"
        }
    }

    aaptOptions {
        noCompress 'txt'
        ignoreAssetsPattern "!.svn:!.git:!.ds_store:!*.scc:.*:<dir>_*:!CVS:!thumbs.db:!picasa.ini:!*~"
    }

    adbOptions {
          timeOutInMs 5000 // 5 seconds in ms.
          installOptions "-d","-t"
    }

    lintOptions {
        // set to true to turn off analysis progress reporting by lint
        quiet true
        // if true, stop the gradle build if errors are found
        abortOnError false
        // if true, only report errors
        ignoreWarnings true
        // if true, emit full/absolute paths to files with errors (true by default)
        //absolutePaths true
        // if true, check all issues, including those that are off by default
        checkAllWarnings true
        // if true, treat all warnings as errors
        warningsAsErrors true
        // turn off checking the given issue id's
        disable 'TypographyFractions','TypographyQuotes'
        // turn on the given issue id's
        enable 'RtlHardcoded','RtlCompat', 'RtlEnabled'
        // check *only* the given issue id's
        check 'NewApi', 'InlinedApi'
        // if true, don't include source code lines in the error output
        noLines true
        // if true, show all locations for an error, do not truncate lists, etc.
        showAll true
        // Fallback lint configuration (default severities, etc.)
        lintConfig file("default-lint.xml")
        // if true, generate a text report of issues (false by default)
        textReport true
        // location to write the output; can be a file or 'stdout'
        textOutput 'stdout'
        // if true, generate an XML report for use by for example Jenkins
        xmlReport false
        // file to write report to (if not specified, defaults to lint-results.xml)
        xmlOutput file("lint-report.xml")
        // if true, generate an HTML report (with issue explanations, sourcecode, etc)
        htmlReport true
        // optional path to report (default will be lint-results.html in the builddir)
        htmlOutput file("lint-report.html")
        // Reduce severity of this check to just informational
        informational 'LogConditional'
        // Run all lint checks on all test sources, not just production code
        checkTestSources true
        // Run all lint checks on generated sources
        checkGeneratedSources true
    }

    // Override the versionCode of the release version
    applicationVariants.all { variant ->
        print variant
        if (variant.buildType.name == "release") {
<<<<<<< HEAD
            assert variant.outputs.size() == 1 : "There must be exactly one output"
            variant.outputs.get(0).versionCodeOverride = 13
=======
            variant.outputs.all {
                print("Customizing " + this)
                setVersionCodeOverride(13)
                print("Done with " + this)
            }
>>>>>>> b805f832
        }
    }
}<|MERGE_RESOLUTION|>--- conflicted
+++ resolved
@@ -121,16 +121,11 @@
     applicationVariants.all { variant ->
         print variant
         if (variant.buildType.name == "release") {
-<<<<<<< HEAD
-            assert variant.outputs.size() == 1 : "There must be exactly one output"
-            variant.outputs.get(0).versionCodeOverride = 13
-=======
             variant.outputs.all {
                 print("Customizing " + this)
                 setVersionCodeOverride(13)
                 print("Done with " + this)
             }
->>>>>>> b805f832
         }
     }
 }
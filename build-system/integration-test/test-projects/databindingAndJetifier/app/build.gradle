apply plugin: 'com.android.application'

android {
    compileSdkVersion rootProject.latestCompileSdk

    defaultConfig {
        minSdkVersion 23
        //noinspection ExpiringTargetSdkVersion,ExpiredTargetSdkVersion
        targetSdkVersion rootProject.latestCompileSdk
    }

    dataBinding {
        enabled = true
    }
}

repositories {
    maven { url '../localRepo' }
}

dependencies {
    // Basic dependency for MainActivity
    implementation "com.android.support:appcompat-v7:${rootProject.supportLibVersion}"

    // Example third-party library that should be jetified and its support library dependencies
    // should be replaced with AndroidX
    implementation 'com.example.androidlib:androidLibToRefactor:1.0'
}

// TODO (AGP): The expected versions of several dependencies may not be available in prebuits yet,
// so we need to adjust them here. This is for testing only; in practice, the users don't need to do
// this. This workaround can be removed once the expected versions are added to prebuilts.
afterEvaluate {
    configurations.all {
        resolutionStrategy.eachDependency {
            def groupAndName = requested.group + ":" + requested.name
            if (findProperty("android.enableJetifier") == "true") {
                if (groupAndName == 'androidx.annotation:annotation'
                        || groupAndName == 'androidx.appcompat:appcompat'
                        || groupAndName == 'androidx.legacy:legacy-support-v4'
                        || groupAndName == 'androidx.preference:preference'
                        || groupAndName == 'androidx.core:core'
                        || groupAndName == 'androidx.preference:preference'
                        || groupAndName == 'androidx.legacy:legacy-support-core-utils'
                        || groupAndName == 'androidx.fragment:fragment') {
<<<<<<< HEAD
                    useVersion '1.0.0-alpha1'
                }  else if (groupAndName == 'android.arch.lifecycle:common') {
                    useVersion '2.0.0-alpha1'
                } else if (groupAndName == 'com.android.support:appcompat-v7') {
                    useTarget 'androidx.appcompat:appcompat:1.0.0-alpha1'
                } else if (groupAndName == 'com.android.support:support-annotations') {
                    useTarget 'androidx.annotation:annotation:1.0.0-alpha1'
=======
                    useVersion '1.0.0'
                }  else if (groupAndName == 'android.arch.lifecycle:common') {
                    useVersion '2.0.0'
                } else if (groupAndName == 'com.android.support:appcompat-v7') {
                    useTarget 'androidx.appcompat:appcompat:1.0.0'
                } else if (groupAndName == 'com.android.support:support-annotations') {
                    useTarget 'androidx.annotation:annotation:1.0.0'
>>>>>>> 86bcd624
                } else if (groupAndName == 'android.arch.persistence.room:runtime') {
                    useTarget 'androidx.room:room-runtime:2.0.0'
                } else if (groupAndName == 'com.android.support.constraint:constraint-layout') {
                    useTarget 'androidx.constraintlayout:constraintlayout:1.1.0'
                }
            } else {
                if (groupAndName == 'com.android.support:preference-v7'
                        || groupAndName == 'com.android.support:support-annotations'
                        || groupAndName == 'com.android.support:support-v4') {
                    useVersion rootProject.supportLibVersion
                }
            }
        }
    }
}<|MERGE_RESOLUTION|>--- conflicted
+++ resolved
@@ -43,15 +43,6 @@
                         || groupAndName == 'androidx.preference:preference'
                         || groupAndName == 'androidx.legacy:legacy-support-core-utils'
                         || groupAndName == 'androidx.fragment:fragment') {
-<<<<<<< HEAD
-                    useVersion '1.0.0-alpha1'
-                }  else if (groupAndName == 'android.arch.lifecycle:common') {
-                    useVersion '2.0.0-alpha1'
-                } else if (groupAndName == 'com.android.support:appcompat-v7') {
-                    useTarget 'androidx.appcompat:appcompat:1.0.0-alpha1'
-                } else if (groupAndName == 'com.android.support:support-annotations') {
-                    useTarget 'androidx.annotation:annotation:1.0.0-alpha1'
-=======
                     useVersion '1.0.0'
                 }  else if (groupAndName == 'android.arch.lifecycle:common') {
                     useVersion '2.0.0'
@@ -59,7 +50,6 @@
                     useTarget 'androidx.appcompat:appcompat:1.0.0'
                 } else if (groupAndName == 'com.android.support:support-annotations') {
                     useTarget 'androidx.annotation:annotation:1.0.0'
->>>>>>> 86bcd624
                 } else if (groupAndName == 'android.arch.persistence.room:runtime') {
                     useTarget 'androidx.room:room-runtime:2.0.0'
                 } else if (groupAndName == 'com.android.support.constraint:constraint-layout') {

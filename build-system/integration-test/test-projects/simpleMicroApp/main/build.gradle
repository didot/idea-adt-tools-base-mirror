apply plugin: 'com.android.application'

android {
  compileSdkVersion rootProject.latestCompileSdk
  buildToolsVersion = rootProject.buildToolsVersion
<<<<<<< HEAD

=======
>>>>>>> fdf07a2c
}
<|MERGE_RESOLUTION|>--- conflicted
+++ resolved
@@ -3,8 +3,4 @@
 android {
   compileSdkVersion rootProject.latestCompileSdk
   buildToolsVersion = rootProject.buildToolsVersion
-<<<<<<< HEAD
-
-=======
->>>>>>> fdf07a2c
 }

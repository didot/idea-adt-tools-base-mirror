--- conflicted
+++ resolved
@@ -12,12 +12,9 @@
     <orderEntry type="library" scope="PROVIDED" name="Gradle" level="project" />
     <orderEntry type="library" scope="PROVIDED" name="javax-inject" level="project" />
     <orderEntry type="module" module-name="android.sdktools.java-lib-model" />
+    <orderEntry type="module" module-name="android.sdktools.android-annotations" />
     <orderEntry type="library" scope="TEST" name="equalsverifier" level="project" />
     <orderEntry type="library" scope="TEST" name="JUnit4" level="project" />
     <orderEntry type="library" name="kotlin-stdlib-jdk8" level="project" />
-<<<<<<< HEAD
-    <orderEntry type="library" name="com.android.tools:annotations" level="project" />
-=======
->>>>>>> 86bcd624
   </component>
 </module>
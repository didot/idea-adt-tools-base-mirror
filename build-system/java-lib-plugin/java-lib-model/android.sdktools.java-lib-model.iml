--- conflicted
+++ resolved
@@ -4,14 +4,11 @@
     <exclude-output />
     <content url="file://$MODULE_DIR$">
       <sourceFolder url="file://$MODULE_DIR$/src/main/java" isTestSource="false" />
+      <sourceFolder url="file://$MODULE_DIR$/src/main/resources" type="java-resource" />
     </content>
     <orderEntry type="inheritedJdk" />
     <orderEntry type="sourceFolder" forTests="false" />
-<<<<<<< HEAD
-    <orderEntry type="library" name="com.android.tools:annotations" level="project" />
-=======
     <orderEntry type="module" module-name="android.sdktools.android-annotations" />
     <orderEntry type="library" name="kotlin-stdlib-jdk8" level="project" />
->>>>>>> 86bcd624
   </component>
 </module>
--- conflicted
+++ resolved
@@ -16,9 +16,6 @@
     <orderEntry type="module" module-name="common" />
     <orderEntry type="module" module-name="sdklib-base" />
     <orderEntry type="library" scope="TEST" name="truth" level="project" />
-<<<<<<< HEAD
-=======
     <orderEntry type="library" name="KotlinJavaRuntime" level="project" />
->>>>>>> 9762cc2c
   </component>
 </module>
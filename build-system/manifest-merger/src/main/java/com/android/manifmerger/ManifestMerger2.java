/*
 * Copyright (C) 2014 The Android Open Source Project
 *
 * Licensed under the Apache License, Version 2.0 (the "License");
 * you may not use this file except in compliance with the License.
 * You may obtain a copy of the License at
 *
 *      http://www.apache.org/licenses/LICENSE-2.0
 *
 * Unless required by applicable law or agreed to in writing, software
 * distributed under the License is distributed on an "AS IS" BASIS,
 * WITHOUT WARRANTIES OR CONDITIONS OF ANY KIND, either express or implied.
 * See the License for the specific language governing permissions and
 * limitations under the License.
 */

package com.android.manifmerger;

import static com.android.SdkConstants.ATTR_SPLIT;
import static com.android.manifmerger.PlaceholderHandler.APPLICATION_ID;
import static com.android.manifmerger.PlaceholderHandler.KeyBasedValueResolver;
import static com.android.manifmerger.PlaceholderHandler.PACKAGE_NAME;

import com.android.SdkConstants;
import com.android.annotations.NonNull;
import com.android.annotations.Nullable;
import com.android.annotations.concurrency.Immutable;
import com.android.ide.common.xml.XmlFormatPreferences;
import com.android.ide.common.xml.XmlFormatStyle;
import com.android.ide.common.xml.XmlPrettyPrinter;
import com.android.utils.ILogger;
import com.android.utils.Pair;
import com.android.utils.XmlUtils;
import com.google.common.base.Joiner;
import com.google.common.base.Optional;
import com.google.common.base.Preconditions;
import com.google.common.base.Strings;
import com.google.common.collect.ArrayListMultimap;
import com.google.common.collect.ImmutableList;
import com.google.common.collect.ImmutableMap;
import com.google.common.collect.Multimap;
import com.google.common.collect.Sets;
import java.io.BufferedInputStream;
import java.io.File;
import java.io.FileInputStream;
import java.io.FileNotFoundException;
import java.io.FileWriter;
import java.io.IOException;
import java.io.InputStream;
import java.util.Arrays;
import java.util.Collection;
import java.util.HashMap;
import java.util.List;
import java.util.Map;
import java.util.regex.Pattern;
import java.util.stream.Collectors;
import org.w3c.dom.Attr;
import org.w3c.dom.Document;
import org.w3c.dom.Element;
import org.w3c.dom.Node;
import org.w3c.dom.NodeList;

/**
 * merges android manifest files, idempotent.
 */
@Immutable
public class ManifestMerger2 {

    static final String BOOTSTRAP_INSTANT_RUN_CONTENT_PROVIDER =
            "com.android.tools.ir.server.InstantRunContentProvider";

    private static final String SPLIT_IN_DYNAMIC_FEATURE =
            "https://d.android.com/r/studio-ui/dynamic-delivery/dynamic-feature-manifest";

    @NonNull
    private final File mManifestFile;

    @NonNull
    private final Map<String, Object> mPlaceHolderValues;

    @NonNull
    private final KeyBasedValueResolver<ManifestSystemProperty> mSystemPropertyResolver;

    @NonNull
    private final ILogger mLogger;
    @NonNull
    private final ImmutableList<Pair<String, File>> mLibraryFiles;
    @NonNull
    private final ImmutableList<File> mFlavorsAndBuildTypeFiles;
    @NonNull
    private final ImmutableList<Invoker.Feature> mOptionalFeatures;
    @NonNull
    private final MergeType mMergeType;
    @NonNull
    private final XmlDocument.Type mDocumentType;
    @NonNull
    private final Optional<File> mReportFile;
    @NonNull private final String mFeatureName;
    @NonNull private final FileStreamProvider mFileStreamProvider;
    @NonNull private final ImmutableList<File> mNavigationFiles;
    @NonNull private final DocumentModel<ManifestModel.NodeTypes> mModel;

    private ManifestMerger2(
            @NonNull ILogger logger,
            @NonNull File mainManifestFile,
            @NonNull ImmutableList<Pair<String, File>> libraryFiles,
            @NonNull ImmutableList<File> flavorsAndBuildTypeFiles,
            @NonNull ImmutableList<Invoker.Feature> optionalFeatures,
            @NonNull Map<String, Object> placeHolderValues,
            @NonNull KeyBasedValueResolver<ManifestSystemProperty> systemPropertiesResolver,
            @NonNull MergeType mergeType,
            @NonNull XmlDocument.Type documentType,
            @NonNull Optional<File> reportFile,
            @NonNull String featureName,
            @NonNull FileStreamProvider fileStreamProvider,
            @NonNull ImmutableList<File> navigationFiles) {
        this.mSystemPropertyResolver = systemPropertiesResolver;
        this.mPlaceHolderValues = placeHolderValues;
        this.mManifestFile = mainManifestFile;
        this.mLogger = logger;
        this.mLibraryFiles = libraryFiles;
        this.mFlavorsAndBuildTypeFiles = flavorsAndBuildTypeFiles;
        this.mOptionalFeatures = optionalFeatures;
        this.mMergeType = mergeType;
        this.mDocumentType = documentType;
        this.mReportFile = reportFile;
        this.mFeatureName = featureName;
        this.mFileStreamProvider = fileStreamProvider;
        this.mNavigationFiles = navigationFiles;
        this.mModel =
                new ManifestModel(
                        mOptionalFeatures.contains(
                                Invoker.Feature.HANDLE_VALUE_CONFLICTS_AUTOMATICALLY));
    }

    /**
     * Perform high level ordering of files merging and delegates actual merging to
     * {@link XmlDocument#merge(XmlDocument, com.android.manifmerger.MergingReport.Builder)}
     *
     * @return the merging activity report.
     * @throws MergeFailureException if the merging cannot be completed (for instance, if xml
     * files cannot be loaded).
     */
    @NonNull
    private MergingReport merge() throws MergeFailureException {
        // initiate a new merging report
        MergingReport.Builder mergingReportBuilder = new MergingReport.Builder(mLogger);

        SelectorResolver selectors = new SelectorResolver();

        // load the main manifest file to do some checking along the way.
        LoadedManifestInfo loadedMainManifestInfo =
                load(
                        new ManifestInfo(
                                mManifestFile.getName(),
                                mManifestFile,
                                mDocumentType,
                                Optional.absent() /* mainManifestPackageName */),
                        selectors,
                        mergingReportBuilder);

        // first do we have a package declaration in the main manifest ?
        Optional<XmlAttribute> mainPackageAttribute =
                loadedMainManifestInfo.getXmlDocument().getPackage();
        if (mDocumentType != XmlDocument.Type.OVERLAY && !mainPackageAttribute.isPresent()) {
            mergingReportBuilder.addMessage(
                    loadedMainManifestInfo.getXmlDocument().getSourceFile(),
                    MergingReport.Record.Severity.ERROR,
                    String.format(
                            "Main AndroidManifest.xml at %1$s manifest:package attribute "
                                    + "is not declared",
                            loadedMainManifestInfo.getXmlDocument().getSourceFile()
                                    .print(true)));
            return mergingReportBuilder.build();
        }

        if (!mFeatureName.isEmpty()) {
            loadedMainManifestInfo =
                    removeDynamicFeatureManifestSplitAttributeIfSpecified(
                            loadedMainManifestInfo, mergingReportBuilder);
        }

        // load all the libraries xml files early to have a list of all possible node:selector
        // values.
        List<LoadedManifestInfo> loadedLibraryDocuments =
                loadLibraries(
                        selectors,
                        mergingReportBuilder,
                        mainPackageAttribute.isPresent()
                                ? mainPackageAttribute.get().getValue()
                                : null);

        if (mOptionalFeatures.contains(Invoker.Feature.ENFORCE_UNIQUE_PACKAGE_NAME)) {
            checkUniquePackageName(
                    loadedMainManifestInfo, loadedLibraryDocuments, mergingReportBuilder);
        }

        // perform system property injection
        performSystemPropertiesInjection(mergingReportBuilder,
                loadedMainManifestInfo.getXmlDocument());

        // force the re-parsing of the xml as elements may have been added through system
        // property injection.
        loadedMainManifestInfo = new LoadedManifestInfo(loadedMainManifestInfo,
                loadedMainManifestInfo.getOriginalPackageName(),
                loadedMainManifestInfo.getXmlDocument().reparse());

        // invariant : xmlDocumentOptional holds the higher priority document and we try to
        // merge in lower priority documents.
        Optional<XmlDocument> xmlDocumentOptional = Optional.absent();
        for (File inputFile : mFlavorsAndBuildTypeFiles) {
            mLogger.verbose("Merging flavors and build manifest %s \n", inputFile.getPath());
            LoadedManifestInfo overlayDocument =
                    load(
                            new ManifestInfo(
                                    null,
                                    inputFile,
                                    XmlDocument.Type.OVERLAY,
                                    mainPackageAttribute.transform(it -> it.getValue())),
                            selectors,
                            mergingReportBuilder);
<<<<<<< HEAD
=======

            if (!mFeatureName.isEmpty()) {
                overlayDocument =
                        removeDynamicFeatureManifestSplitAttributeIfSpecified(
                                overlayDocument, mergingReportBuilder);
            }
>>>>>>> 86bcd624

            // check package declaration.
            Optional<XmlAttribute> packageAttribute =
                    overlayDocument.getXmlDocument().getPackage();
            // if both files declare a package name, it should be the same.
            if (loadedMainManifestInfo.getOriginalPackageName().isPresent() &&
                    packageAttribute.isPresent()
                    && !loadedMainManifestInfo.getOriginalPackageName().get().equals(
                    packageAttribute.get().getValue())) {
                // no suggestion for library since this is actually forbidden to change the
                // the package name per flavor.
                String message = mMergeType == MergeType.APPLICATION
                        ? String.format(
                                "Overlay manifest:package attribute declared at %1$s value=(%2$s)\n"
                                        + "\thas a different value=(%3$s) "
                                        + "declared in main manifest at %4$s\n"
                                        + "\tSuggestion: remove the overlay declaration at %5$s "
                                        + "\tand place it in the build.gradle:\n"
                                        + "\t\tflavorName {\n"
                                        + "\t\t\tapplicationId = \"%2$s\"\n"
                                        + "\t\t}",
                                packageAttribute.get().printPosition(),
                                packageAttribute.get().getValue(),
                                mainPackageAttribute.get().getValue(),
                                mainPackageAttribute.get().printPosition(),
                                packageAttribute.get().getSourceFile().print(true))
                        : String.format(
                                "Overlay manifest:package attribute declared at %1$s value=(%2$s)\n"
                                        + "\thas a different value=(%3$s) "
                                        + "declared in main manifest at %4$s",
                                packageAttribute.get().printPosition(),
                                packageAttribute.get().getValue(),
                                mainPackageAttribute.get().getValue(),
                                mainPackageAttribute.get().printPosition());
                mergingReportBuilder.addMessage(
                        overlayDocument.getXmlDocument().getSourceFile(),
                        MergingReport.Record.Severity.ERROR,
                        message);
                return mergingReportBuilder.build();
            }

            if (mainPackageAttribute.isPresent()) {
                overlayDocument
                        .getXmlDocument()
                        .getRootNode()
                        .getXml()
                        .setAttribute("package", mainPackageAttribute.get().getValue());
            }
            xmlDocumentOptional = merge(xmlDocumentOptional, overlayDocument, mergingReportBuilder);

            if (!xmlDocumentOptional.isPresent()) {
                return mergingReportBuilder.build();
            }
        }

        mLogger.verbose("Merging main manifest %s\n", mManifestFile.getPath());
        xmlDocumentOptional =
                merge(xmlDocumentOptional, loadedMainManifestInfo, mergingReportBuilder);

        if (!xmlDocumentOptional.isPresent()) {
            return mergingReportBuilder.build();
        }

        // force main manifest package into resulting merged file when creating a library manifest.
        if (mMergeType == MergeType.LIBRARY) {
            // extract the package name...
            String mainManifestPackageName = loadedMainManifestInfo.getXmlDocument().getRootNode()
                    .getXml().getAttribute("package");
            // save it in the selector instance.
            if (!Strings.isNullOrEmpty(mainManifestPackageName)) {
                xmlDocumentOptional.get().getRootNode().getXml()
                        .setAttribute("package", mainManifestPackageName);
            }
        }
        for (LoadedManifestInfo libraryDocument : loadedLibraryDocuments) {
            mLogger.verbose("Merging library manifest " + libraryDocument.getLocation());
            xmlDocumentOptional = merge(
                    xmlDocumentOptional, libraryDocument, mergingReportBuilder);
            if (!xmlDocumentOptional.isPresent()) {
                return mergingReportBuilder.build();
            }
        }

        // done with proper merging phase, now we need to expand <nav-graph> elements, trim unwanted
        // elements, perform placeholder substitution and system properties injection.
        Map<String, NavigationXmlDocument> loadedNavigationMap = new HashMap<>();
        for (File navigationFile : mNavigationFiles) {
            String navigationId = navigationFile.getName().replaceAll("\\.xml$", "");
            if (loadedNavigationMap.get(navigationId) != null) {
                continue;
            }
            try (InputStream inputStream = mFileStreamProvider.getInputStream(navigationFile)) {
                loadedNavigationMap.put(
                        navigationId,
                        NavigationXmlLoader.INSTANCE.load(
                                navigationId, navigationFile, inputStream));
            } catch (Exception e) {
                throw new MergeFailureException(e);
            }
        }

        if (mMergeType == MergeType.APPLICATION) {
            xmlDocumentOptional =
                    Optional.of(
                            NavGraphExpander.INSTANCE.expandNavGraphs(
                                    xmlDocumentOptional.get(),
                                    loadedNavigationMap,
                                    mergingReportBuilder));
        }

        if (mergingReportBuilder.hasErrors()) {
            return mergingReportBuilder.build();
        }

        ElementsTrimmer.trim(xmlDocumentOptional.get(), mergingReportBuilder);
        if (mergingReportBuilder.hasErrors()) {
            return mergingReportBuilder.build();
        }

        if (!mOptionalFeatures.contains(Invoker.Feature.NO_PLACEHOLDER_REPLACEMENT)) {
            // do one last placeholder substitution, this is useful as we don't stop the build
            // when a library failed a placeholder substitution, but the element might have
            // been overridden so the problem was transient. However, with the final document
            // ready, all placeholders values must have been provided.
            MergingReport.Record.Severity severity =
                    mMergeType == MergeType.LIBRARY
                            ? MergingReport.Record.Severity.INFO
                            : MergingReport.Record.Severity.ERROR;
            performPlaceHolderSubstitution(
                    loadedMainManifestInfo,
                    xmlDocumentOptional.get(),
                    mergingReportBuilder,
                    severity);
            if (mergingReportBuilder.hasErrors()) {
                return mergingReportBuilder.build();
            }
        }

        // perform system property injection.
        performSystemPropertiesInjection(mergingReportBuilder, xmlDocumentOptional.get());

        XmlDocument finalMergedDocument = xmlDocumentOptional.get();

        Optional<XmlAttribute> packageAttr = finalMergedDocument.getPackage();
        // We allow single word package name for library... so far...
        if (mMergeType != MergeType.LIBRARY && packageAttr.isPresent()) {
            XmlAttribute packageNameAttribute = packageAttr.get();
            String packageName = packageNameAttribute.getValue();
            // We accept absence of dot only if NO_PLACEHOLDER_REPLACEMENT is true and packageName
            // is a placeholder
            if (!(mOptionalFeatures.contains(Invoker.Feature.NO_PLACEHOLDER_REPLACEMENT)
                            && PlaceholderHandler.isPlaceHolder(packageName))
                    && !packageName.contains(".")) {
                mergingReportBuilder.addMessage(
                        loadedMainManifestInfo.getXmlDocument().getSourceFile(),
                        MergingReport.Record.Severity.ERROR,
                        String.format(
                                "Package name '%1$s' at position %2$s should contain at "
                                        + "least one '.' (dot) character",
                                packageName, packageNameAttribute.printPosition()));
                return mergingReportBuilder.build();
            }
        }

        if (!mOptionalFeatures.contains(Invoker.Feature.REMOVE_TOOLS_DECLARATIONS)) {
            PostValidator.enforceToolsNamespaceDeclaration(finalMergedDocument);
        }

        PostValidator.validate(finalMergedDocument, mergingReportBuilder);
        if (mergingReportBuilder.hasErrors()) {
            mergingReportBuilder.addMessage(
                    finalMergedDocument.getRootNode(),
                    MergingReport.Record.Severity.WARNING,
                    "Post merge validation failed");
        }

        finalMergedDocument.clearNodeNamespaces();

        // extract fully qualified class names before handling other optional features.
        if (mOptionalFeatures.contains(Invoker.Feature.EXTRACT_FQCNS)) {
            extractFqcns(finalMergedDocument);
        }

        // handle optional features which don't need access to XmlDocument layer.
        processOptionalFeatures(finalMergedDocument.getXml(), mergingReportBuilder);

        // call blame after other optional features handled.
        if (!mOptionalFeatures.contains(Invoker.Feature.SKIP_BLAME)) {
            try {
                mergingReportBuilder.setMergedDocument(
                        MergingReport.MergedManifestKind.BLAME,
                        mergingReportBuilder.blame(finalMergedDocument));
            } catch (Exception e) {
                mLogger.error(e, "Error while saving blame file, build will continue");
            }
        }

        mergingReportBuilder.setFinalPackageName(finalMergedDocument.getPackageName());
        mergingReportBuilder.setMergedXmlDocument(
                MergingReport.MergedManifestKind.MERGED, finalMergedDocument);

        MergingReport mergingReport = mergingReportBuilder.build();

        if (mReportFile.isPresent()) {
            writeReport(mergingReport);
        }

        return mergingReport;
    }

    private LoadedManifestInfo removeDynamicFeatureManifestSplitAttributeIfSpecified(
            @NonNull LoadedManifestInfo dynamicFeatureManifest,
            @NonNull MergingReport.Builder mergingReportBuilder) {
        Optional<XmlAttribute> splitAttribute =
                dynamicFeatureManifest
                        .getXmlDocument()
                        .getRootNode()
                        .getAttribute(XmlNode.fromXmlName(ATTR_SPLIT));
        if (splitAttribute.isPresent()) {
            String message =
                    String.format(
                            "Attribute '%1$s' was removed from %2$s.\n"
                                    + "The Android Gradle plugin includes it for you "
                                    + "when building your project.\n"
                                    + "See %3$s for details.",
                            ATTR_SPLIT,
                            splitAttribute.get().printPosition(),
                            SPLIT_IN_DYNAMIC_FEATURE);
            mergingReportBuilder.addMessage(
                    dynamicFeatureManifest.getXmlDocument().getSourceFile(),
                    MergingReport.Record.Severity.WARNING,
                    message);
            dynamicFeatureManifest
                    .getXmlDocument()
                    .getXml()
                    .getDocumentElement()
                    .removeAttribute(ATTR_SPLIT);
            return new LoadedManifestInfo(
                    dynamicFeatureManifest,
                    dynamicFeatureManifest.getOriginalPackageName(),
                    dynamicFeatureManifest.getXmlDocument().reparse());
        }

        return dynamicFeatureManifest;
    }

    /**
     * Processes optional features which are not already handled in merge()
     *
     * @param document the resulting document after merging
     * @param mergingReport the merging report builder
     */
    private void processOptionalFeatures(
            @Nullable Document document, @NonNull MergingReport.Builder mergingReport) {
        if (document == null) {
            return;
        }

        // perform tools: annotations removal if requested.
        if (mOptionalFeatures.contains(Invoker.Feature.REMOVE_TOOLS_DECLARATIONS)) {
            ToolsInstructionsCleaner.cleanToolsReferences(mMergeType, document, mLogger);
        }

        if (mOptionalFeatures.contains(Invoker.Feature.ADVANCED_PROFILING)) {
            addInternetPermission(document);
        }

        if (mOptionalFeatures.contains(Invoker.Feature.TEST_ONLY)) {
            addTestOnlyAttribute(document);
        }

        if (mOptionalFeatures.contains(Invoker.Feature.DEBUGGABLE)) {
            addDebuggableAttribute(document);
        }

        if (mOptionalFeatures.contains(
                Invoker.Feature.ADD_ANDROIDX_MULTIDEX_APPLICATION_IF_NO_NAME)) {
            addMultiDexApplicationIfNoName(document, SdkConstants.MULTI_DEX_APPLICATION.newName());
        } else if (mOptionalFeatures.contains(
                Invoker.Feature.ADD_SUPPORT_MULTIDEX_APPLICATION_IF_NO_NAME)) {
            addMultiDexApplicationIfNoName(document, SdkConstants.MULTI_DEX_APPLICATION.oldName());
        }

        if (!mOptionalFeatures.contains(Invoker.Feature.SKIP_XML_STRING)) {
            mergingReport.setMergedDocument(
                    MergingReport.MergedManifestKind.MERGED, prettyPrint(document));
        }

        if (mOptionalFeatures.contains(Invoker.Feature.MAKE_AAPT_SAFE)) {
            PlaceholderEncoder.visit(document);
            mergingReport.setMergedDocument(
                    MergingReport.MergedManifestKind.AAPT_SAFE, prettyPrint(document));
        }

        if (mOptionalFeatures.contains(Invoker.Feature.ADD_FEATURE_SPLIT_ATTRIBUTE)) {
            addFeatureSplitAttribute(document, mFeatureName);
            mergingReport.setMergedDocument(
                    MergingReport.MergedManifestKind.MERGED, prettyPrint(document));
        }

        if (mOptionalFeatures.contains(Invoker.Feature.ADD_INSTANT_APP_FEATURE_SPLIT_INFO)
                && !mFeatureName.isEmpty()) {
            adjustInstantAppFeatureSplitInfo(document, mFeatureName, true);
            mergingReport.setMergedDocument(
                    MergingReport.MergedManifestKind.MERGED, prettyPrint(document));
        }

        if (mOptionalFeatures.contains(Invoker.Feature.TARGET_SANDBOX_VERSION)) {
            addTargetSandboxVersionAttribute(document);
            mergingReport.setMergedDocument(
                    MergingReport.MergedManifestKind.MERGED, prettyPrint(document));
        }

        // These features should occur at the end of all optional features, as they are based off of
        // the final merged manifest. This is true for all instant app manifests, bundletool manifests,
        // and feature manifests.
        if (mOptionalFeatures.contains(Invoker.Feature.ADD_INSTANT_APP_MANIFEST)) {
            addInstantAppManifest(document, mergingReport);
        }
        if (mOptionalFeatures.contains(Invoker.Feature.CREATE_BUNDLETOOL_MANIFEST)) {
            createBundleToolManifest(document, mergingReport);
        }
    }

    private void addInstantAppManifest(
            @NonNull Document document, @NonNull MergingReport.Builder mergingReport) {
        String previousTargetSandboxVersion = null;
        // If we haven't already added target sandbox version or split info, add them.
        if (!mOptionalFeatures.contains(Invoker.Feature.TARGET_SANDBOX_VERSION)) {
            previousTargetSandboxVersion = addTargetSandboxVersionAttribute(document);
        }
        if (!mOptionalFeatures.contains(Invoker.Feature.ADD_INSTANT_APP_FEATURE_SPLIT_INFO)
                && !mFeatureName.isEmpty()) {
            adjustInstantAppFeatureSplitInfo(document, mFeatureName, true);
        }

        mergingReport.setMergedDocument(
                MergingReport.MergedManifestKind.INSTANT_APP, prettyPrint(document));

        // undo any changes we have made to the document.
        if (!mOptionalFeatures.contains(Invoker.Feature.TARGET_SANDBOX_VERSION)) {
            if (previousTargetSandboxVersion != null) {
                setTargetSandboxVersionAttribute(document, previousTargetSandboxVersion);
            } else {
                removeTargetSandboxVersionAttribute(document);
            }
        }
        if (!mOptionalFeatures.contains(Invoker.Feature.ADD_INSTANT_APP_FEATURE_SPLIT_INFO)
                && !mFeatureName.isEmpty()) {
            adjustInstantAppFeatureSplitInfo(document, mFeatureName, false);
        }
    }

    private void createBundleToolManifest(
            @NonNull Document document, @NonNull MergingReport.Builder mergingReport) {
        // add splitName if requested for bundletool and we haven't added it to the merged manifest.
        if (mOptionalFeatures.contains(Invoker.Feature.ADD_SPLIT_NAME_TO_BUNDLETOOL_MANIFEST)
                && !mOptionalFeatures.contains(
                        Invoker.Feature.ADD_INSTANT_APP_FEATURE_SPLIT_INFO)) {
            adjustInstantAppFeatureSplitInfo(document, mFeatureName, true);
        }

        mergingReport.setMergedDocument(
                MergingReport.MergedManifestKind.BUNDLE, prettyPrint(document));
        if (mOptionalFeatures.contains(Invoker.Feature.CREATE_FEATURE_MANIFEST)) {
            // feature manifest should be added based on the bundle manifest for merging.
            if (mOptionalFeatures.contains(Invoker.Feature.STRIP_MIN_SDK_FROM_FEATURE_MANIFEST)) {
                stripMinSdkFromFeatureManifest(document, mergingReport);
            } else {
                mergingReport.setMergedDocument(
                        MergingReport.MergedManifestKind.METADATA_FEATURE, prettyPrint(document));
            }
        }

        // remove split name from the manifest, unless it was requested from before.
        if (!mOptionalFeatures.contains(Invoker.Feature.ADD_INSTANT_APP_FEATURE_SPLIT_INFO)) {
            adjustInstantAppFeatureSplitInfo(document, mFeatureName, false);
        }
        mergingReport.setMergedDocument(
                MergingReport.MergedManifestKind.MERGED, prettyPrint(document));
    }

    /**
     * This will strip the min sdk from the feature manifest, used to merge it back into the base
     * module. This is used in dynamic-features, as dynamic-features can have different min sdk than
     * the base module. It doesn't need to be strictly <= the base module like libraries.
     *
     * @param document the resulting document to use for stripping the min sdk from.
     * @param mergingReport the merging report builder
     */
    private void stripMinSdkFromFeatureManifest(
            @NonNull Document document, @NonNull MergingReport.Builder mergingReport) {
        // make changes necessary for metadata feature manifest
        Element manifest = document.getDocumentElement();
        ImmutableList<Element> usesSdkList =
                getChildElementsByName(manifest, SdkConstants.TAG_USES_SDK);
        final Element usesSdk;
        final String minSdkVersion;
        if (!usesSdkList.isEmpty()) {
            usesSdk = usesSdkList.get(0);
            minSdkVersion =
                    usesSdk.getAttributeNS(
                            SdkConstants.ANDROID_URI, SdkConstants.ATTR_MIN_SDK_VERSION);
            usesSdk.removeAttributeNS(SdkConstants.ANDROID_URI, SdkConstants.ATTR_MIN_SDK_VERSION);
        } else {
            usesSdk = null;
            minSdkVersion = null;
        }
        // record amended document
        mergingReport.setMergedDocument(
                MergingReport.MergedManifestKind.METADATA_FEATURE, prettyPrint(document));
        // undo changes necessary for metadata feature manifest
        if (usesSdk != null && minSdkVersion != null) {
            setAndroidAttribute(usesSdk, SdkConstants.ATTR_MIN_SDK_VERSION, minSdkVersion);
        }
    }

    /**
     * Set android:testOnly="true" to ensure APK will be rejected by the Play store.
     *
     * @param document the document for which the testOnly attribute should be set to true.
     */
    private static void addTestOnlyAttribute(@NonNull Document document) {
        Element manifest = document.getDocumentElement();
        ImmutableList<Element> applicationElements =
                getChildElementsByName(manifest, SdkConstants.TAG_APPLICATION);
        if (!applicationElements.isEmpty()) {
            // assumes just 1 application element among manifest's immediate children.
            Element application = applicationElements.get(0);
            setAndroidAttribute(application, SdkConstants.ATTR_TEST_ONLY, SdkConstants.VALUE_TRUE);
        }
    }

    /**
     * Set android:debuggable="true"
     *
     * @param document the document for which the debuggable attribute should be set to true.
     */
    private static void addDebuggableAttribute(@NonNull Document document) {
        Element manifest = document.getDocumentElement();
        ImmutableList<Element> applicationElements =
                getChildElementsByName(manifest, SdkConstants.TAG_APPLICATION);
        if (!applicationElements.isEmpty()) {
            // assumes just 1 application element among manifest's immediate children.
            Element application = applicationElements.get(0);
            setAndroidAttribute(application, SdkConstants.ATTR_DEBUGGABLE, SdkConstants.VALUE_TRUE);
        }
    }

    /**
     * Adds android:name="{multiDexApplicationName}" if there is no value specified for that field.
     *
     * @param document the document for which the name attribute might be set.
     * @param multiDexApplicationName the FQCN of MultiDexApplication
     */
    private static void addMultiDexApplicationIfNoName(
            @NonNull Document document, @NonNull String multiDexApplicationName) {
        Element manifest = document.getDocumentElement();
        ImmutableList<Element> applicationElements =
                getChildElementsByName(manifest, SdkConstants.TAG_APPLICATION);
        if (!applicationElements.isEmpty()) {
            Element application = applicationElements.get(0);
            setAndroidAttributeIfMissing(
                    application, SdkConstants.ATTR_NAME, multiDexApplicationName);
        }
    }

    /**
     * Set the {@code featureSplit} attribute to {@code featureName} for the manifest element.
     *
     * @param document the document whose attributes are changed
     * @param featureName the feature name of this feature subproject.
     */
    private static void addFeatureSplitAttribute(
            @NonNull Document document, @NonNull String featureName) {
        Element manifest = document.getDocumentElement();
        if (manifest == null) {
            return;
        }

        String attributeName = SdkConstants.ATTR_FEATURE_SPLIT;
        manifest.setAttribute(attributeName, featureName);
    }

    /**
     * Set the "android:splitName" attribute to {@code featureName} for every {@code activity},
     * {@code service} and {@code provider} element.
     *
     * @param document the document whose attributes are changed
     * @param featureName the value all of the changed attributes are set to
     * @param addName whether to add the attribute or remove it
     */
    private static void adjustInstantAppFeatureSplitInfo(
            @NonNull Document document, @NonNull String featureName, boolean addName) {
        Element manifest = document.getDocumentElement();
        if (manifest == null) {
            return;
        }

        // then update attributes in the application element's child elements
        ImmutableList<Element> applicationElements =
                getChildElementsByName(manifest, SdkConstants.TAG_APPLICATION);
        if (applicationElements.isEmpty()) {
            return;
        }

        // assumes just 1 application element among manifest's immediate children.
        Element application = applicationElements.get(0);
        List<String> elementNamesToUpdate =
                Arrays.asList(
                        SdkConstants.TAG_ACTIVITY,
                        SdkConstants.TAG_SERVICE,
                        SdkConstants.TAG_PROVIDER);
        for (String elementName : elementNamesToUpdate) {
            for (Element elementToUpdate : getChildElementsByName(application, elementName)) {
                if (addName) {
                    setAndroidAttribute(elementToUpdate, SdkConstants.ATTR_SPLIT_NAME, featureName);
                } else {
                    removeAndroidAttribute(elementToUpdate, SdkConstants.ATTR_SPLIT_NAME);
                }
            }
        }
    }

    /**
     * Set "android:targetSandboxVersion" attribute to 2 for the manifest element.
     *
     * @param document the document whose attributes are changes
     * @return the previous value of the targetSandboxVersion attribute or null if
     *     targetSandboxVersion was not set.
<<<<<<< HEAD
     */
    private static String addTargetSandboxVersionAttribute(@NonNull Document document) {
        return setTargetSandboxVersionAttribute(document, "2");
    }

    /**
     * Set "android:targetSandboxVersion" attribute for the manifest element.
     *
     * @param document the document whose attributes will be modified
     * @param value the new value of targetSandboxVersion
     * @return the previous value of the targetSandboxVersion attribute or null if
     *     targetSandboxVersion was not set.
     */
    private static String setTargetSandboxVersionAttribute(
            @NonNull Document document, @NonNull String value) {
        return setManifestAndroidAttribute(
                document, SdkConstants.ATTR_TARGET_SANDBOX_VERSION, value);
    }

    /**
     * Set an android namespaced attribute for the manifest element.
     *
     * @param document the document whose attributes will be modified
     * @param attribute the new attribute to be set
     * @param value the new value of the attribute
     * @return the previous value of the attribute or null if the attribute was not set.
     */
=======
     */
    private static String addTargetSandboxVersionAttribute(@NonNull Document document) {
        return setTargetSandboxVersionAttribute(document, "2");
    }

    /**
     * Set "android:targetSandboxVersion" attribute for the manifest element.
     *
     * @param document the document whose attributes will be modified
     * @param value the new value of targetSandboxVersion
     * @return the previous value of the targetSandboxVersion attribute or null if
     *     targetSandboxVersion was not set.
     */
    private static String setTargetSandboxVersionAttribute(
            @NonNull Document document, @NonNull String value) {
        return setManifestAndroidAttribute(
                document, SdkConstants.ATTR_TARGET_SANDBOX_VERSION, value);
    }

    /**
     * Set an android namespaced attribute for the manifest element.
     *
     * @param document the document whose attributes will be modified
     * @param attribute the new attribute to be set
     * @param value the new value of the attribute
     * @return the previous value of the attribute or null if the attribute was not set.
     */
>>>>>>> 86bcd624
    private static String setManifestAndroidAttribute(
            @NonNull Document document, @NonNull String attribute, @NonNull String value) {
        Element manifest = document.getDocumentElement();
        if (manifest == null) {
            return null;
        }
        String previousValue =
                manifest.hasAttributeNS(SdkConstants.ANDROID_URI, attribute)
                        ? manifest.getAttributeNS(SdkConstants.ANDROID_URI, attribute)
                        : null;
        setAndroidAttribute(manifest, attribute, value);
        return previousValue;
    }

    /**
     * Remove "android:targetSandboxVersion" attribute from the manifest element.
     *
     * @param document the document whose attributes are changes
     */
    private static void removeTargetSandboxVersionAttribute(@NonNull Document document) {
        Element manifest = document.getDocumentElement();
        if (manifest == null) {
            return;
        }
        removeAndroidAttribute(manifest, SdkConstants.ATTR_TARGET_SANDBOX_VERSION);
    }

    /**
     * Adds internet permission to document if not already present.
     *
     * @param document the document which gets edited if necessary.
     */
    private static void addInternetPermission(@NonNull Document document) {
        String permission = "android.permission.INTERNET";
        Element manifest = document.getDocumentElement();
        ImmutableList<Element> usesPermissions =
                getChildElementsByName(manifest, SdkConstants.TAG_USES_PERMISSION);
        for (Element usesPermission : usesPermissions) {
            if (permission.equals(
                    usesPermission.getAttributeNS(
                            SdkConstants.ANDROID_URI, SdkConstants.ATTR_NAME))) {
                return;
            }
        }
        Element uses = document.createElement(SdkConstants.TAG_USES_PERMISSION);
        // Add the node to the document before setting the attribute to make sure
        // the namespace prefix is found correctly.
        document.getDocumentElement().appendChild(uses);
        setAndroidAttribute(uses, SdkConstants.ATTR_NAME, permission);
    }

    /**
     * Sets the element's attribute value to True.
     * @param element the xml element which attribute should be mutated.
     * @param attributeName the android namespace attribute name.
     */
    private static void setAttributeToTrue(Element element, String attributeName) {

        Attr enabledAttribute = element.getAttributeNodeNS(
                SdkConstants.ANDROID_URI, attributeName);

        // force it to be true.
        if (enabledAttribute != null) {
            element.setAttributeNS(
                    SdkConstants.ANDROID_URI,
                    enabledAttribute.getName(),
                    SdkConstants.VALUE_TRUE);
        }
    }

    /**
     * Adds a provider element as a child of the document's application element, as shown here:
     * <provider android:name="com.android.tools.ir.server.InstantRunContentProvider"
     * android:authorities="com.android.tools.ir.server.InstantRunContentProvider"
     * android:multiprocess="true" />
     *
     * @param document the document to add the provider element to
     * @param application the application element to add the provider element to
     */
    private static void addIrContentProvider(
            @NonNull Document document, @NonNull Element application) {
        Element cp = document.createElement(SdkConstants.TAG_PROVIDER);
        setAndroidAttribute(cp, SdkConstants.ATTR_NAME, BOOTSTRAP_INSTANT_RUN_CONTENT_PROVIDER);
        // Qualify authority as unique so that multiple IR app packages installed on a single
        // device do not conflict.
        String pkg = document.getDocumentElement().getAttribute(SdkConstants.ATTR_PACKAGE);
        if (pkg == null) {
            throw new RuntimeException("no package name set");
        }
        setAndroidAttribute(cp, SdkConstants.ATTR_AUTHORITIES, pkg + "." +
                            BOOTSTRAP_INSTANT_RUN_CONTENT_PROVIDER);
        // Multiprocess so we start in every process and decide on our own how to handle
        // having multiple processes
        setAndroidAttribute(cp, SdkConstants.ATTR_MULTIPROCESS, SdkConstants.VALUE_TRUE);
        application.appendChild(cp);
    }

    /**
     * Remove an Android-namespaced XML attribute on the given node.
     *
     * @param node Node in which to remove the attribute; must be part of a document
     * @param localName Non-prefixed attribute name
     */
    private static void removeAndroidAttribute(Element node, String localName) {
        // removeAttributeNS calculates the prefix.
        // Setting it with localName will actually prevent it from working properly.
        node.removeAttributeNS(SdkConstants.ANDROID_URI, localName);
    }

    /**
     * Set an Android-namespaced XML attribute on the given node.
     *
     * @param node Node in which to set the attribute; must be part of a document
     * @param localName Non-prefixed attribute name
     * @param value value of the attribute
     */
    private static void setAndroidAttribute(Element node, String localName, String value) {
        String prefix =
                XmlUtils.lookupNamespacePrefix(
                        node, SdkConstants.ANDROID_URI, SdkConstants.ANDROID_NS_NAME, true);
        node.setAttributeNS(SdkConstants.ANDROID_URI, prefix + ":" + localName, value);
    }

    /**
     * Set an Android-namespaced XML attribute on the given node, if that attribute is missing.
     *
     * @param node Node in which to set the attribute; must be part of a document
     * @param localName Non-prefixed attribute name
     * @param value value of the attribute
     */
    private static void setAndroidAttributeIfMissing(Element node, String localName, String value) {
        if (!node.hasAttributeNS(SdkConstants.ANDROID_URI, localName)) {
            setAndroidAttribute(node, localName, value);
        }
    }

    /**
     * Returns a list of elements which are the immediate children of the given element and have the
     * given name.
     *
     * @param element the immediate parent of any elements in the returned list
     * @param name the name of any elements in the returned list
     * @return the list (possibly empty) of children elements with the given name
     */
    @NonNull
    private static ImmutableList<Element> getChildElementsByName(
            @NonNull Element element, @NonNull String name) {
        ImmutableList.Builder<Element> childListBuilder = ImmutableList.builder();
        NodeList childNodes = element.getChildNodes();
        for (int i = 0; i < childNodes.getLength(); i++) {
            Node childNode = childNodes.item(i);
            if (childNode instanceof Element && name.equals(childNode.getNodeName())) {
                childListBuilder.add((Element) childNode);
            }
        }
        return childListBuilder.build();
    }

    /** Returns a pretty string representation of the document. */
    @NonNull
    private static String prettyPrint(Document document) {
        return XmlPrettyPrinter.prettyPrint(
                document,
                XmlFormatPreferences.defaults(),
                XmlFormatStyle.get(document.getDocumentElement()),
                null, /* endOfLineSeparator */
                false /* endWithNewLine */);
    }

    /**
     * Returns the {@link FileStreamProvider} used by this manifest merger. Use this to read files
     * if you need to access the content of a {@link XmlDocument}.
     */
    @SuppressWarnings("unused") // Allow future library usage, if necessary
    @NonNull
    public FileStreamProvider getFileStreamProvider() {
        return mFileStreamProvider;
    }

    /**
     * Creates the merging report file.
     * @param mergingReport the merging activities report to serialize.
     */
    private void writeReport(@NonNull MergingReport mergingReport) {
        FileWriter fileWriter = null;
        try {
            if (!mReportFile.get().getParentFile().exists()
                    && !mReportFile.get().getParentFile().mkdirs()) {
                mLogger.warning(String.format(
                        "Cannot create %1$s manifest merger report file,"
                                + "build will continue but merging activities "
                                + "will not be documented",
                        mReportFile.get().getAbsolutePath()));
            } else {
                fileWriter = new FileWriter(mReportFile.get());
                mergingReport.getActions().log(fileWriter);
            }
        } catch (IOException e) {
            mLogger.warning(String.format(
                    "Error '%1$s' while writing the merger report file, "
                            + "build can continue but merging activities "
                            + "will not be documented ",
                    e.getMessage()));
        } finally {
            if (fileWriter != null) {
                try {
                    fileWriter.close();
                } catch (IOException e) {
                    mLogger.warning(String.format(
                            "Error '%1$s' while closing the merger report file, "
                                    + "build can continue but merging activities "
                                    + "will not be documented ",
                            e.getMessage()));
                }
            }
        }
    }

    /**
     * shorten all fully qualified class name that belong to the same package as the manifest's
     * package attribute value.
     *
     * @param finalMergedDocument the AndroidManifest.xml document.
     */
    private static void extractFqcns(@NonNull XmlDocument finalMergedDocument) {
        extractFqcns(finalMergedDocument.getPackageName(), finalMergedDocument.getRootNode());
    }

    /**
     * shorten recursively all attributes that are package dependent of the passed nodes and all its
     * child nodes.
     *
     * @param packageName the manifest package name.
     * @param xmlElement the xml element to process recursively.
     */
    private static void extractFqcns(@NonNull String packageName, @NonNull XmlElement xmlElement) {
        String packagePrefix = packageName + ".";
        for (XmlAttribute xmlAttribute : xmlElement.getAttributes()) {
            if (xmlAttribute.getModel() != null && xmlAttribute.getModel().isPackageDependent()) {
                String value = xmlAttribute.getValue();
                if (value.startsWith(packagePrefix)) {
                    xmlAttribute.getXml().setValue(value.substring(packageName.length()));
                }
            }
        }
        for (XmlElement child : xmlElement.getMergeableElements()) {
            extractFqcns(packageName, child);
        }
    }

    /**
     * Load an xml file and perform placeholder substitution
     *
     * @param manifestInfo the android manifest information like if it is a library, an overlay or a
     *     main manifest file.
     * @param selectors all the libraries selectors
     * @param mergingReportBuilder the merging report to store events and errors.
     * @return a loaded manifest info.
     * @throws MergeFailureException if the merging cannot be completed successfully.
     */
    @NonNull
    private LoadedManifestInfo load(
            @NonNull ManifestInfo manifestInfo,
            @NonNull KeyResolver<String> selectors,
            @NonNull MergingReport.Builder mergingReportBuilder)
            throws MergeFailureException {

        boolean rewriteNamespaces =
                mOptionalFeatures.contains(Invoker.Feature.FULLY_NAMESPACE_LOCAL_RESOURCES);

        File xmlFile = manifestInfo.mLocation;
        XmlDocument xmlDocument;
        try {
            InputStream inputStream = mFileStreamProvider.getInputStream(xmlFile);
            xmlDocument =
                    XmlLoader.load(
                            selectors,
                            mSystemPropertyResolver,
                            manifestInfo.mName,
                            xmlFile,
                            inputStream,
                            manifestInfo.getType(),
                            manifestInfo.getMainManifestPackageName(),
                            mModel,
                            rewriteNamespaces);
        } catch (Exception e) {
            throw new MergeFailureException(e);
        }

        String originalPackageName = xmlDocument.getPackageName();
        MergingReport.Builder builder =
                manifestInfo.getType() == XmlDocument.Type.MAIN
                        ? mergingReportBuilder
                        : new MergingReport.Builder(mergingReportBuilder.getLogger());

        // create updatedManifestInfo to have access to the packageName for
        // placeholder substitution if this is the MAIN manifest
        ManifestInfo updatedManifestInfo =
                manifestInfo.getType() == XmlDocument.Type.MAIN
                        ? new ManifestInfo(
                                manifestInfo.getName(),
                                manifestInfo.getLocation(),
                                manifestInfo.getType(),
                                Optional.of(originalPackageName))
                        : manifestInfo;
        // perform place holder substitution, this is necessary to do so early in case placeholders
        // are used in key attributes.
        MergingReport.Record.Severity severity =
                mMergeType == MergeType.LIBRARY
                        ? MergingReport.Record.Severity.INFO
                        : MergingReport.Record.Severity.ERROR;
        performPlaceHolderSubstitution(updatedManifestInfo, xmlDocument, builder, severity);

        builder.getActionRecorder().recordAddedNodeAction(xmlDocument.getRootNode(), false);

        return new LoadedManifestInfo(
                updatedManifestInfo, Optional.fromNullable(originalPackageName), xmlDocument);
    }

    private void performPlaceHolderSubstitution(
            @NonNull ManifestInfo manifestInfo,
            @NonNull XmlDocument xmlDocument,
            @NonNull MergingReport.Builder mergingReportBuilder,
            @NonNull MergingReport.Record.Severity severity) {

        if (mOptionalFeatures.contains(Invoker.Feature.NO_PLACEHOLDER_REPLACEMENT)) {
            return;
        }

        // check for placeholders presence, switch first the packageName and applicationId if
        // it is not explicitly set, unless dealing with a LIBRARY MergeType.
        // In case of a LIBRARY MergeType, we don't replace packageName or applicationId,
        // unless they're already specified in mPlaceHolderValues.
        Map<String, Object> finalPlaceHolderValues = mPlaceHolderValues;
        if (!mPlaceHolderValues.containsKey(PlaceholderHandler.APPLICATION_ID)
                && mMergeType != MergeType.LIBRARY
                && manifestInfo.getMainManifestPackageName().isPresent()) {
            String packageName = manifestInfo.getMainManifestPackageName().get();
            // add all existing placeholders except package name that will be swapped.
            ImmutableMap.Builder<String, Object> builder = ImmutableMap.builder();
            for (Map.Entry<String, Object> entry : mPlaceHolderValues.entrySet()) {
                if (!entry.getKey().equals(PlaceholderHandler.PACKAGE_NAME)) {
                    builder.put(entry);
                }
            }
            builder.put(PlaceholderHandler.PACKAGE_NAME, packageName);
            builder.put(PlaceholderHandler.APPLICATION_ID, packageName);
            finalPlaceHolderValues = builder.build();
        }

        KeyBasedValueResolver<String> placeHolderValueResolver =
                new MapBasedKeyBasedValueResolver<String>(finalPlaceHolderValues);
        PlaceholderHandler.visit(
                severity, xmlDocument, placeHolderValueResolver, mergingReportBuilder);
    }

    // merge the optionally existing xmlDocument with a lower priority xml file.
    private Optional<XmlDocument> merge(
            @NonNull Optional<XmlDocument> xmlDocument,
            @NonNull LoadedManifestInfo lowerPriorityDocument,
            @NonNull MergingReport.Builder mergingReportBuilder) throws MergeFailureException {

        MergingReport.Result validationResult = PreValidator
                .validate(mergingReportBuilder, lowerPriorityDocument.getXmlDocument());
        if (validationResult == MergingReport.Result.ERROR) {
            mergingReportBuilder.addMessage(
                    lowerPriorityDocument.getXmlDocument().getSourceFile(),
                    MergingReport.Record.Severity.ERROR,
                    "Validation failed, exiting");
            return Optional.absent();
        }

        Optional<XmlDocument> result;
        if (xmlDocument.isPresent()) {
            result = xmlDocument.get().merge(
                    lowerPriorityDocument.getXmlDocument(), mergingReportBuilder,
                    !mOptionalFeatures.contains(Invoker.Feature.NO_IMPLICIT_PERMISSION_ADDITION));
        } else {
            // exhaustiveSearch is true in recordAddedNodeAction() below because some of this
            // manifest's nodes might have already been recorded from the loading of
            // the main manifest, but we want to record any unrecorded descendants.
            // e.g., if the main manifest did not contain any meta-data nodes below its
            // application node, we still want to record the addition of any such
            // meta-data nodes this manifest contains.
            mergingReportBuilder
                    .getActionRecorder()
                    .recordAddedNodeAction(
                            lowerPriorityDocument.getXmlDocument().getRootNode(), true);
            result = Optional.of(lowerPriorityDocument.getXmlDocument());
        }

        // if requested, dump each intermediary merging stage into the report.
        if (mOptionalFeatures.contains(Invoker.Feature.KEEP_INTERMEDIARY_STAGES)
                && result.isPresent()) {
            mergingReportBuilder.addMergingStage(result.get().prettyPrint());
        }

        return result;
    }

    private List<LoadedManifestInfo> loadLibraries(
            @NonNull SelectorResolver selectors,
            @NonNull MergingReport.Builder mergingReportBuilder,
            @Nullable String mainManifestPackageName)
            throws MergeFailureException {

        ImmutableList.Builder<LoadedManifestInfo> loadedLibraryDocuments = ImmutableList.builder();

        for (Pair<String, File> libraryFile : Sets.newLinkedHashSet(mLibraryFiles)) {
            mLogger.verbose("Loading library manifest " + libraryFile.getSecond().getPath());
            ManifestInfo manifestInfo =
                    new ManifestInfo(
                            libraryFile.getFirst(),
                            libraryFile.getSecond(),
                            XmlDocument.Type.LIBRARY,
                            Optional.fromNullable(mainManifestPackageName));
            File xmlFile = manifestInfo.mLocation;
            XmlDocument libraryDocument;
            try {
                InputStream inputStream = mFileStreamProvider.getInputStream(xmlFile);
                libraryDocument =
                        XmlLoader.load(
                                selectors,
                                mSystemPropertyResolver,
                                manifestInfo.mName,
                                xmlFile,
                                inputStream,
                                XmlDocument.Type.LIBRARY,
<<<<<<< HEAD
                                Optional.absent() /* mainManifestPackageName */);
=======
                                Optional.absent(), /* mainManifestPackageName */
                                mModel,
                                false);
>>>>>>> 86bcd624
            } catch (Exception e) {
                throw new MergeFailureException(e);
            }
            // extract the package name...
            String libraryPackage = libraryDocument.getRootNode().getXml().getAttribute("package");
            // save it in the selector instance.
            if (!Strings.isNullOrEmpty(libraryPackage)) {
                selectors.addSelector(libraryPackage, libraryFile.getFirst());
            }

            // perform placeholder substitution, this is useful when the library is using
            // a placeholder in a key element, we however do not need to record these
            // substitutions so feed it with a fake merging report.
            MergingReport.Builder builder =
                    new MergingReport.Builder(mergingReportBuilder.getLogger());
            builder.getActionRecorder().recordAddedNodeAction(libraryDocument.getRootNode(), false);
            performPlaceHolderSubstitution(
                    manifestInfo, libraryDocument, builder, MergingReport.Record.Severity.INFO);
            if (builder.hasErrors()) {
                // we log the errors but continue, in case the error is of no consequence
                // to the application consuming the library.
                builder.build().log(mLogger);
            }

            LoadedManifestInfo info =
                    new LoadedManifestInfo(
                            manifestInfo,
                            Optional.fromNullable(libraryDocument.getPackageName()),
                            libraryDocument);

            loadedLibraryDocuments.add(info);
        }

        return loadedLibraryDocuments.build();
    }

    private void checkUniquePackageName(
            @NonNull LoadedManifestInfo mainPackage,
            @NonNull List<LoadedManifestInfo> libraries,
            @NonNull MergingReport.Builder mergingReportBuilder) {
        Multimap<String, LoadedManifestInfo> uniquePackageNameMap = ArrayListMultimap.create();

        // Is main manifest is a Overlay we need to fallback.
        if (mainPackage.getOriginalPackageName().isPresent()) {
            uniquePackageNameMap.put(mainPackage.getOriginalPackageName().get(), mainPackage);
        } else if (mainPackage.getMainManifestPackageName().isPresent()) {
            uniquePackageNameMap.put(mainPackage.getMainManifestPackageName().get(), mainPackage);
        }

        libraries
                .stream()
                .filter(l -> l.getOriginalPackageName().isPresent())
                .forEach(l -> uniquePackageNameMap.put(l.getOriginalPackageName().get(), l));

        uniquePackageNameMap
                .asMap()
                .entrySet()
                .stream()
                .filter(e -> e.getValue().size() > 1)
                .forEach(
                        e -> {
                            Collection<String> offendingTargets =
                                    e.getValue()
                                            .stream()
                                            .map(i -> i.getName())
                                            .collect(Collectors.toList());
                            String repeatedPackageErrors =
                                    "Package name '"
                                            + e.getKey()
                                            + "' used in: "
                                            + Joiner.on(", ").join(offendingTargets)
                                            + ".";
                            // We know that there is at least one because of the filter check.
                            LoadedManifestInfo info = e.getValue().stream().findFirst().get();
                            // Report only once per error, since the error message contain the path
                            // to all manifests with the repeated package name.
                            mergingReportBuilder.addMessage(
                                    info.getXmlDocument().getSourceFile(),
                                    MergingReport.Record.Severity.ERROR,
                                    repeatedPackageErrors);
                        });
    }

    /**
     * Creates a new {@link com.android.manifmerger.ManifestMerger2.Invoker} instance to invoke
     * the merging tool to merge manifest files for an application.
     *
     * @param mainManifestFile application main manifest file.
     * @param logger the logger interface to use.
     * @return an {@link com.android.manifmerger.ManifestMerger2.Invoker} instance that will allow
     * further customization and trigger the merging tool.
     */
    @NonNull
    public static Invoker newMerger(@NonNull File mainManifestFile,
            @NonNull ILogger logger,
            @NonNull MergeType mergeType) {
        return new Invoker(mainManifestFile, logger, mergeType, XmlDocument.Type.MAIN);
    }

    /**
     * Defines the merging type expected from the tool.
     */
    public enum MergeType {
        /**
         * Application merging type is used when packaging an application with a set of imported
         * libraries. The resulting merged android manifest is final and is not expected to be
         * imported in another application.
         */
        APPLICATION,

        /**
         * Library merging type is used when packaging a library. The resulting android manifest
         * file will not merge in all the imported libraries this library depends on. Also the tools
         * annotations will not be removed as they can be useful when later importing the resulting
         * merged android manifest into an application.
         */
        LIBRARY
    }

    /**
     * Defines a property that can add or override itself into an XML document.
     */
    public interface AutoAddingProperty {

        /**
         * Add itself (possibly just override the current value) with the passed value
         * @param actionRecorder to record actions.
         * @param document the xml document to add itself to.
         * @param value the value to set of this property.
         */
        void addTo(@NonNull ActionRecorder actionRecorder,
                @NonNull XmlDocument document,
                @NonNull String value);
    }

    /**
     * Perform {@link ManifestSystemProperty} injection.
     * @param mergingReport to log actions and errors.
     * @param xmlDocument the xml document to inject into.
     */
    protected void performSystemPropertiesInjection(
            @NonNull MergingReport.Builder mergingReport,
            @NonNull XmlDocument xmlDocument) {
        for (ManifestSystemProperty manifestSystemProperty : ManifestSystemProperty.values()) {
            String propertyOverride = mSystemPropertyResolver.getValue(manifestSystemProperty);
            if (propertyOverride != null) {
                manifestSystemProperty.addTo(
                        mergingReport.getActionRecorder(), xmlDocument, propertyOverride);
            }
        }
    }

    /**
     * A {@linkplain FileStreamProvider} provides (buffered, if necessary) {@link InputStream}
     * instances for a given {@link File} handle.
     */
    public static class FileStreamProvider {
        /**
         * Creates a reader for the given file -- which may not necessarily read the contents of the
         * file on disk. For example, in the IDE, the client will map the file handle to a document in
         * the editor, and read the current contents of that editor whether or not it has been saved.
         * <p>
         * This method is responsible for providing its own buffering, if necessary (e.g. when
         * reading from disk, make sure you wrap the file stream in a buffering input stream.)
         *
         * @param file the file handle
         * @return the contents of the file
         * @throws FileNotFoundException if the file handle is invalid
         */
        @SuppressWarnings("MethodMayBeStatic") // Intended for overrides outside this library
        protected InputStream getInputStream(@NonNull File file) throws FileNotFoundException {
            return new BufferedInputStream(new FileInputStream(file));
        }
    }

    /**
     * This class will hold all invocation parameters for the manifest merging tool.
     *
     * There are broadly three types of input to the merging tool :
     * <ul>
     *     <li>Build types and flavors overriding manifests</li>
     *     <li>Application main manifest</li>
     *     <li>Library manifest files</li>
     * </ul>
     *
     * Only the main manifest file is a mandatory parameter.
     *
     * High level description of the merging will be as follow :
     * <ol>
     *     <li>Build type and flavors will be merged first in the order they were added. Highest
     *     priority file added first, lowest added last.</li>
     *     <li>Resulting document is merged with lower priority application main manifest file.</li>
     *     <li>Resulting document is merged with each library file manifest file in the order
     *     they were added. Highest priority added first, lowest added last.</li>
     *     <li>Resulting document is returned as results of the merging process.</li>
     * </ol>
     *
     */
    public static class Invoker<T extends Invoker<T>>{

        protected final File mMainManifestFile;

        protected final ImmutableMap.Builder<ManifestSystemProperty, Object> mSystemProperties =
                new ImmutableMap.Builder<ManifestSystemProperty, Object>();

        @NonNull
        protected final ILogger mLogger;
        @NonNull
        protected final ImmutableMap.Builder<String, Object> mPlaceholders =
                new ImmutableMap.Builder<String, Object>();
        @NonNull
        private final ImmutableList.Builder<Pair<String, File>> mLibraryFilesBuilder =
                new ImmutableList.Builder<Pair<String, File>>();
        @NonNull
        private final ImmutableList.Builder<File> mFlavorsAndBuildTypeFiles =
                new ImmutableList.Builder<File>();
        @NonNull
        private final ImmutableList.Builder<Feature> mFeaturesBuilder =
                new ImmutableList.Builder<Feature>();
        @NonNull
        private final MergeType mMergeType;
        @NonNull private  XmlDocument.Type mDocumentType;
        @Nullable private File mReportFile;

        @Nullable
        private FileStreamProvider mFileStreamProvider;

        @NonNull private String mFeatureName;

        @NonNull
        private final ImmutableList.Builder<File> mNavigationFilesBuilder =
                new ImmutableList.Builder<>();

        /**
         * Sets a value for a {@link ManifestSystemProperty}
         * @param override the property to set
         * @param value the value for the property
         * @return itself.
         */
        @NonNull
        public Invoker setOverride(@NonNull ManifestSystemProperty override, @NonNull String value) {
            mSystemProperties.put(override, value);
            return thisAsT();
        }

        /**
         * Adds placeholders names and associated values for substitution.
         * @return itself.
         */
        @NonNull
        public Invoker setPlaceHolderValues(@NonNull Map<String, Object> keyValuePairs) {
            mPlaceholders.putAll(keyValuePairs);
            return thisAsT();
        }

        /**
         * Adds a new placeholder name and value for substitution.
         * @return itself.
         */
        @NonNull
        public Invoker setPlaceHolderValue(@NonNull String placeHolderName, @NonNull String value) {
            mPlaceholders.put(placeHolderName, value);
            return thisAsT();
        }

        /**
         * Optional behavior of the merging tool can be turned on by setting these Feature.
         */
        public enum Feature {

            /**
             * Keep all intermediary merged files during the merging process. This is particularly
             * useful for debugging/tracing purposes.
             */
            KEEP_INTERMEDIARY_STAGES,

            /**
             * When logging file names, use {@link java.io.File#getName()} rather than
             * {@link java.io.File#getPath()}
             */
            PRINT_SIMPLE_FILENAMES,

            /**
             * Perform a sweep after all merging activities to remove all fully qualified class
             * names and replace them with the equivalent short version.
             */
            EXTRACT_FQCNS,

            /**
             * Perform a sweep after all merging activities to remove all tools: decorations.
             */
            REMOVE_TOOLS_DECLARATIONS,

            /**
             * Do no perform placeholders replacement.
             */
            NO_PLACEHOLDER_REPLACEMENT,

            /**
             * Encode unresolved placeholders to be AAPT friendly.
             */
            MAKE_AAPT_SAFE,

            /**
             * Clients will not request the blame history
             */
            SKIP_BLAME,

            /**
             * Clients will only request the merged XML documents, not XML pretty printed documents
             */
            SKIP_XML_STRING,

            /**
             * Add android:testOnly="true" attribute to prevent APK from being uploaded to Play
             * store.
             */
            TEST_ONLY,

            /**
             * Do not perform implicit permission addition.
             */
            NO_IMPLICIT_PERMISSION_ADDITION,

            /** Perform Studio advanced profiling manifest modifications */
            ADVANCED_PROFILING,

            /** Mark this application as a feature split */
            ADD_FEATURE_SPLIT_ATTRIBUTE,

            /** Mark the entry points to the application with splitName */
            ADD_INSTANT_APP_FEATURE_SPLIT_INFO,

            /** Create a bundletool manifest */
            CREATE_BUNDLETOOL_MANIFEST,

            /** Add the split name to the bundletool manifest. */
            ADD_SPLIT_NAME_TO_BUNDLETOOL_MANIFEST,

            /** Create a feature manifest to be merged into the base. */
            CREATE_FEATURE_MANIFEST,

            /** Strip the min sdk from the feature manifest. */
            STRIP_MIN_SDK_FROM_FEATURE_MANIFEST,

            /** Add instant app manifest. */
            ADD_INSTANT_APP_MANIFEST,

            /** Set the android:debuggable flag to the application. */
            DEBUGGABLE,

            /** Set the android:targetSandboxVersion attribute. */
            TARGET_SANDBOX_VERSION,

            /**
             * When there are attribute value conflicts, automatically pick the higher priority
             * value.
             *
             * <p>This is for example used in the IDE when we need to merge a new manifest template
             * into an existing one and we don't want to abort the merge.
             *
             * <p>(This will log a warning.)
             */
            HANDLE_VALUE_CONFLICTS_AUTOMATICALLY,

            /**
             * Adds the AndroidX name of {@link SdkConstants#MULTI_DEX_APPLICATION} as application
             * name if none is specified. Used for legacy multidex.
             */
            ADD_ANDROIDX_MULTIDEX_APPLICATION_IF_NO_NAME,

            /**
             * Adds the pre-AndroidX name of {@link SdkConstants#MULTI_DEX_APPLICATION} as
             * application name if none is specified. Used for legacy multidex.
             */
            ADD_SUPPORT_MULTIDEX_APPLICATION_IF_NO_NAME,

            /** Rewrite local resource references with fully qualified namespace */
            FULLY_NAMESPACE_LOCAL_RESOURCES,

            /** Enforce that dependencies manifests don't have duplicated package names. */
            ENFORCE_UNIQUE_PACKAGE_NAME,
        }

        /**
         * Creates a new builder with the mandatory main manifest file.
         * @param mainManifestFile application main manifest file.
         * @param logger the logger interface to use.
         */
        private Invoker(
                @NonNull File mainManifestFile,
                @NonNull ILogger logger,
                @NonNull MergeType mergeType,
                @NonNull XmlDocument.Type documentType) {
            this.mMainManifestFile = Preconditions.checkNotNull(mainManifestFile);
            this.mLogger = logger;
            this.mMergeType = mergeType;
            this.mDocumentType = documentType;
            this.mFeatureName = "";
        }

        /**
         * Sets the file to use to write the merging report. If not called,
         * the merging process will not write a report.
         * @param mergeReport the file to write the report in.
         * @return itself.
         */
        @NonNull
        public Invoker setMergeReportFile(@Nullable File mergeReport) {
            mReportFile = mergeReport;
            return this;
        }

        /**
         * Add one library file manifest, will be added last in the list of library files which will
         * make the parameter the lowest priority library manifest file.
         * @param file the library manifest file to add.
         * @return itself.
         */
        @NonNull
        public Invoker addLibraryManifest(@NonNull File file) {
            addLibraryManifest(file.getName(), file);
            return thisAsT();
        }

        /**
         * Add one library file manifest, will be added last in the list of library files which will
         * make the parameter the lowest priority library manifest file.
         * @param file the library manifest file to add.
         * @param name the library name.
         * @return itself.
         */
        @NonNull
        public Invoker addLibraryManifest(@NonNull String name, @NonNull File file) {
            if (mMergeType == MergeType.LIBRARY) {
                throw new IllegalStateException(
                  "Cannot add library dependencies manifests when creating a library");
            }
            mLibraryFilesBuilder.add(Pair.of(name, file));
            return thisAsT();
        }

        /**
         * Sets library dependencies for this merging activity.
         * @param namesAndFiles the list of library dependencies.
         * @return itself.
         *
         * @deprecated use addLibraryManifest or addAndroidBundleManifests
         */
        @NonNull
        @Deprecated
        public Invoker addBundleManifests(@NonNull List<Pair<String, File>> namesAndFiles) {
            if (mMergeType == MergeType.LIBRARY && !namesAndFiles.isEmpty()) {
                throw new IllegalStateException(
                        "Cannot add library dependencies manifests when creating a library");
            }
            mLibraryFilesBuilder.addAll(namesAndFiles);
            return thisAsT();
        }

        /**
         * Sets manifest providers for this merging activity.
         * @param providers the list of manifest providers.
         * @return itself.
         */
        @NonNull
        public Invoker addManifestProviders(@NonNull Iterable<? extends ManifestProvider> providers) {
            for (ManifestProvider provider : providers) {
                mLibraryFilesBuilder.add(Pair.of(provider.getName(), provider.getManifest()));
            }
            return thisAsT();
        }

        /**
         * Add several library file manifests at then end of the list which will make them the
         * lowest priority manifest files. The relative priority between all the files passed as
         * parameters will be respected.
         * @param files library manifest files to add last.
         * @return itself.
         */
        @NonNull
        public Invoker addLibraryManifests(@NonNull File... files) {
            for (File file : files) {
                addLibraryManifest(file);
            }
            return thisAsT();
        }

        /**
         * Add a flavor or build type manifest file last in the list.
         * @param file build type or flavor manifest file
         * @return itself.
         */
        @NonNull
        public Invoker addFlavorAndBuildTypeManifest(@NonNull File file) {
            this.mFlavorsAndBuildTypeFiles.add(file);
            return thisAsT();
        }

        /**
         * Add several flavor or build type manifest files last in the list. Relative priorities
         * between the passed files as parameters will be respected.
         * @param files build type of flavor manifest files to add.
         * @return itself.
         */
        @NonNull
        public Invoker addFlavorAndBuildTypeManifests(File... files) {
            this.mFlavorsAndBuildTypeFiles.add(files);
            return thisAsT();
        }

        /**
         * Sets some optional features for the merge tool.
         *
         * @param features one to many features to set.
         * @return itself.
         */
        @NonNull
        public Invoker withFeatures(Feature...features) {
            mFeaturesBuilder.add(features);
            return thisAsT();
        }

        /**
         * Sets a file stream provider which allows the client of the manifest merger to provide
         * arbitrary content lookup for files. <p> NOTE: There should only be one.
         *
         * @param provider the provider to use
         * @return itself.
         */
        @NonNull
        public Invoker withFileStreamProvider(@Nullable FileStreamProvider provider) {
            assert mFileStreamProvider == null || provider == null;
            mFileStreamProvider = provider;
            return thisAsT();
        }

        /** Regular expression defining legal feature split name. */
        private static final Pattern FEATURE_NAME_PATTERN =
                Pattern.compile("[a-zA-Z0-9][a-zA-Z0-9_]*");

        /**
         * Specify the feature name for feature merging.
         *
         * @param featureName the feature name to use.
         * @return itself.
         */
        @NonNull
        public Invoker setFeatureName(@Nullable String featureName) {
            if (featureName != null) {
                mFeatureName = featureName;
                if (!FEATURE_NAME_PATTERN.matcher(mFeatureName).matches()) {
                    throw new IllegalArgumentException(
                            "FeatureName must follow "
                                    + FEATURE_NAME_PATTERN.pattern()
                                    + " regex, found "
                                    + featureName);
                }
            }
            return thisAsT();
        }

        /**
         * Add one navigation file. It will be added last in the list of navigation files which will
         * make it the lowest priority navigation file.
         *
         * @param file the navigation file to add.
         * @return itself.
         */
        @NonNull
        public Invoker addNavigationFile(@NonNull File file) {
            this.mNavigationFilesBuilder.add(file);
            return thisAsT();
        }

        /**
         * Add several navigation files last in the list. Relative priorities between the passed
         * files as parameters will be respected.
         *
         * @param files the navigation files to add.
         * @return itself.
         */
        @NonNull
        public Invoker addNavigationFiles(@NonNull Iterable<File> files) {
            this.mNavigationFilesBuilder.addAll(files);
            return thisAsT();
        }

        /**
         * Specify if the file being merged is an overlay (flavor). If not called, the merging
         * process will assume a master manifest merge. The master manifest needs to have a package
         * and some other mandatory fields like "uses-sdk", etc.
         *
         * @return itself.
         */
        @NonNull
        public Invoker asType(XmlDocument.Type type) {
            mDocumentType = type;
            return this;
        }

        /**
         * Perform the merging and return the result.
         *
         * @return an instance of {@link com.android.manifmerger.MergingReport} that will give
         * access to all the logging and merging records.
         *
         * This method can be invoked several time and will re-do the file merges.
         *
         * @throws com.android.manifmerger.ManifestMerger2.MergeFailureException if the merging
         * cannot be completed successfully.
         */
        @NonNull
        public MergingReport merge() throws MergeFailureException {

            // provide some free placeholders values.
            ImmutableMap<ManifestSystemProperty, Object> systemProperties = mSystemProperties.build();
            if (systemProperties.containsKey(ManifestSystemProperty.PACKAGE)) {
                // if the package is provided, make it available for placeholder replacement.
                mPlaceholders.put(PACKAGE_NAME, systemProperties.get(ManifestSystemProperty.PACKAGE));
                // as well as applicationId since package system property overrides everything
                // but not when output is a library since only the final (application)
                // application Id should be used to replace libraries "applicationId" placeholders.
                if (mMergeType != MergeType.LIBRARY) {
                    mPlaceholders.put(APPLICATION_ID, systemProperties.get(ManifestSystemProperty.PACKAGE));
                }
            }

            FileStreamProvider fileStreamProvider = mFileStreamProvider != null
                    ? mFileStreamProvider : new FileStreamProvider();
            ManifestMerger2 manifestMerger =
                    new ManifestMerger2(
                            mLogger,
                            mMainManifestFile,
                            mLibraryFilesBuilder.build(),
                            mFlavorsAndBuildTypeFiles.build(),
                            mFeaturesBuilder.build(),
                            mPlaceholders.build(),
                            new MapBasedKeyBasedValueResolver<ManifestSystemProperty>(
                                    systemProperties),
                            mMergeType,
                            mDocumentType,
                            Optional.fromNullable(mReportFile),
                            mFeatureName,
                            fileStreamProvider,
                            mNavigationFilesBuilder.build());
            return manifestMerger.merge();
        }

        @NonNull
        @SuppressWarnings("unchecked")
        private T thisAsT() {
            return (T) this;
        }
    }

    /**
     * Helper class for map based placeholders key value pairs.
     */
    public static class MapBasedKeyBasedValueResolver<T> implements KeyBasedValueResolver<T> {

        private final ImmutableMap<T, Object> keyValues;

        public MapBasedKeyBasedValueResolver(@NonNull Map<T, Object> keyValues) {
            this.keyValues = ImmutableMap.copyOf(keyValues);
        }

        @Nullable
        @Override
        public String getValue(@NonNull T key) {
            Object value = keyValues.get(key);
            return value == null ? null : value.toString();
        }
    }

    private static class ManifestInfo {

        private ManifestInfo(
                String name,
                File location,
                XmlDocument.Type type,
                Optional<String> mainManifestPackageName) {
            mName = name;
            mLocation = location;
            mType = type;
            mMainManifestPackageName = mainManifestPackageName;
        }

        private final String mName;
        private final File mLocation;
        private final XmlDocument.Type mType;
        private final Optional<String> mMainManifestPackageName;

        String getName() {
            return mName;
        }

        File getLocation() {
            return mLocation;
        }

        XmlDocument.Type getType() {
            return mType;
        }

        Optional<String> getMainManifestPackageName() {
            return mMainManifestPackageName;
        }
    }

    private static class LoadedManifestInfo extends ManifestInfo {

        @NonNull private final XmlDocument mXmlDocument;
        @NonNull private final Optional<String> mOriginalPackageName;

        private LoadedManifestInfo(@NonNull ManifestInfo manifestInfo,
                @NonNull Optional<String> originalPackageName,
                @NonNull XmlDocument xmlDocument) {
            super(manifestInfo.mName,
                    manifestInfo.mLocation,
                    manifestInfo.mType,
                    manifestInfo.getMainManifestPackageName());
            mXmlDocument = xmlDocument;
            mOriginalPackageName = originalPackageName;
        }

        @NonNull
        public XmlDocument getXmlDocument() {
            return mXmlDocument;
        }

        @NonNull
        public Optional<String> getOriginalPackageName() {
            return mOriginalPackageName;
        }
    }

    /**
     * Implementation a {@link com.android.manifmerger.KeyResolver} capable of resolving all
     * selectors value in the context of the passed libraries to this merging activities.
     */
    static class SelectorResolver implements KeyResolver<String> {

        private final Map<String, String> mSelectors = new HashMap<String, String>();

        protected void addSelector(String key, String value) {
            mSelectors.put(key, value);
        }

        @Nullable
        @Override
        public String resolve(String key) {
            return mSelectors.get(key);
        }

        @NonNull
        @Override
        public Iterable<String> getKeys() {
            return mSelectors.keySet();
        }
    }

    // a wrapper exception to all sorts of failure exceptions that can be thrown during merging.
    public static class MergeFailureException extends Exception {

        protected MergeFailureException(Exception cause) {
            super(cause);
        }
    }
}<|MERGE_RESOLUTION|>--- conflicted
+++ resolved
@@ -219,15 +219,12 @@
                                     mainPackageAttribute.transform(it -> it.getValue())),
                             selectors,
                             mergingReportBuilder);
-<<<<<<< HEAD
-=======
 
             if (!mFeatureName.isEmpty()) {
                 overlayDocument =
                         removeDynamicFeatureManifestSplitAttributeIfSpecified(
                                 overlayDocument, mergingReportBuilder);
             }
->>>>>>> 86bcd624
 
             // check package declaration.
             Optional<XmlAttribute> packageAttribute =
@@ -758,7 +755,6 @@
      * @param document the document whose attributes are changes
      * @return the previous value of the targetSandboxVersion attribute or null if
      *     targetSandboxVersion was not set.
-<<<<<<< HEAD
      */
     private static String addTargetSandboxVersionAttribute(@NonNull Document document) {
         return setTargetSandboxVersionAttribute(document, "2");
@@ -786,35 +782,6 @@
      * @param value the new value of the attribute
      * @return the previous value of the attribute or null if the attribute was not set.
      */
-=======
-     */
-    private static String addTargetSandboxVersionAttribute(@NonNull Document document) {
-        return setTargetSandboxVersionAttribute(document, "2");
-    }
-
-    /**
-     * Set "android:targetSandboxVersion" attribute for the manifest element.
-     *
-     * @param document the document whose attributes will be modified
-     * @param value the new value of targetSandboxVersion
-     * @return the previous value of the targetSandboxVersion attribute or null if
-     *     targetSandboxVersion was not set.
-     */
-    private static String setTargetSandboxVersionAttribute(
-            @NonNull Document document, @NonNull String value) {
-        return setManifestAndroidAttribute(
-                document, SdkConstants.ATTR_TARGET_SANDBOX_VERSION, value);
-    }
-
-    /**
-     * Set an android namespaced attribute for the manifest element.
-     *
-     * @param document the document whose attributes will be modified
-     * @param attribute the new attribute to be set
-     * @param value the new value of the attribute
-     * @return the previous value of the attribute or null if the attribute was not set.
-     */
->>>>>>> 86bcd624
     private static String setManifestAndroidAttribute(
             @NonNull Document document, @NonNull String attribute, @NonNull String value) {
         Element manifest = document.getDocumentElement();
@@ -1243,13 +1210,9 @@
                                 xmlFile,
                                 inputStream,
                                 XmlDocument.Type.LIBRARY,
-<<<<<<< HEAD
-                                Optional.absent() /* mainManifestPackageName */);
-=======
                                 Optional.absent(), /* mainManifestPackageName */
                                 mModel,
                                 false);
->>>>>>> 86bcd624
             } catch (Exception e) {
                 throw new MergeFailureException(e);
             }

--- conflicted
+++ resolved
@@ -26,11 +26,6 @@
 import com.android.annotations.concurrency.Immutable;
 import com.android.utils.ILogger;
 import com.android.utils.Pair;
-<<<<<<< HEAD
-import com.android.utils.SdkUtils;
-import com.android.utils.XmlUtils;
-=======
->>>>>>> d4ff5ef3
 import com.google.common.base.Optional;
 import com.google.common.base.Preconditions;
 import com.google.common.base.Strings;
@@ -305,16 +300,6 @@
             if (mOptionalFeatures.contains(Invoker.Feature.EXTRACT_FQCNS)) {
                 extractFcqns(document);
             }
-<<<<<<< HEAD
-            mergingReport.setMergedDocument(
-                    MergingReport.MergedManifestKind.MERGED, document.prettyPrint());
-
-            try {
-                mergingReport.setMergedDocument(MergingReport.MergedManifestKind.BLAME,
-                        mergingReport.blame(document));
-            } catch (Exception e) {
-                mLogger.error(e, "Error while saving blame file, build will continue");
-=======
 
             mergingReport.setMergedXmlDocument(
               MergingReport.MergedManifestKind.MERGED, document);
@@ -331,7 +316,6 @@
                 catch (Exception e) {
                     mLogger.error(e, "Error while saving blame file, build will continue");
                 }
->>>>>>> d4ff5ef3
             }
 
             if (mOptionalFeatures.contains(Invoker.Feature.MAKE_AAPT_SAFE)) {

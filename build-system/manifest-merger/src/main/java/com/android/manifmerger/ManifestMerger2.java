/*
 * Copyright (C) 2014 The Android Open Source Project
 *
 * Licensed under the Apache License, Version 2.0 (the "License");
 * you may not use this file except in compliance with the License.
 * You may obtain a copy of the License at
 *
 *      http://www.apache.org/licenses/LICENSE-2.0
 *
 * Unless required by applicable law or agreed to in writing, software
 * distributed under the License is distributed on an "AS IS" BASIS,
 * WITHOUT WARRANTIES OR CONDITIONS OF ANY KIND, either express or implied.
 * See the License for the specific language governing permissions and
 * limitations under the License.
 */

package com.android.manifmerger;

import static com.android.manifmerger.PlaceholderHandler.APPLICATION_ID;
import static com.android.manifmerger.PlaceholderHandler.KeyBasedValueResolver;
import static com.android.manifmerger.PlaceholderHandler.PACKAGE_NAME;

import com.android.SdkConstants;
import com.android.annotations.NonNull;
import com.android.annotations.Nullable;
import com.android.annotations.concurrency.Immutable;
import com.android.builder.model.AndroidBundle;
import com.android.utils.ILogger;
import com.android.utils.Pair;
import com.google.common.base.Optional;
import com.google.common.base.Preconditions;
import com.google.common.base.Strings;
import com.google.common.collect.ImmutableList;
import com.google.common.collect.ImmutableMap;
import com.google.common.collect.Sets;

import org.w3c.dom.Attr;
import org.w3c.dom.Element;

import java.io.BufferedInputStream;
import java.io.File;
import java.io.FileInputStream;
import java.io.FileNotFoundException;
import java.io.FileWriter;
import java.io.IOException;
import java.io.InputStream;
import java.util.HashMap;
import java.util.List;
import java.util.Map;

/**
 * merges android manifest files, idempotent.
 */
@Immutable
public class ManifestMerger2 {

    static final String BOOTSTRAP_APPLICATION
            = "com.android.tools.fd.runtime.BootstrapApplication";

    static final String BOOTSTRAP_INSTANT_RUN_SERVICE
            = "com.android.tools.fd.runtime.InstantRunService";

    @NonNull
    private final File mManifestFile;

    @NonNull
    private final Map<String, Object> mPlaceHolderValues;

    @NonNull
    private final KeyBasedValueResolver<ManifestSystemProperty> mSystemPropertyResolver;

    @NonNull
    private final ILogger mLogger;
    @NonNull
    private final ImmutableList<Pair<String, File>> mLibraryFiles;
    @NonNull
    private final ImmutableList<File> mFlavorsAndBuildTypeFiles;
    @NonNull
    private final ImmutableList<Invoker.Feature> mOptionalFeatures;
    @NonNull
    private final MergeType mMergeType;
    @NonNull
    private final XmlDocument.Type mDocumentType;
    @NonNull
    private final Optional<File> mReportFile;
    @NonNull
    private final FileStreamProvider mFileStreamProvider;

    private ManifestMerger2(
            @NonNull ILogger logger,
            @NonNull File mainManifestFile,
            @NonNull ImmutableList<Pair<String, File>> libraryFiles,
            @NonNull ImmutableList<File> flavorsAndBuildTypeFiles,
            @NonNull ImmutableList<Invoker.Feature> optionalFeatures,
            @NonNull Map<String, Object> placeHolderValues,
            @NonNull KeyBasedValueResolver<ManifestSystemProperty> systemPropertiesResolver,
            @NonNull MergeType mergeType,
            @NonNull XmlDocument.Type documentType,
            @NonNull Optional<File> reportFile,
            @NonNull FileStreamProvider fileStreamProvider) {
        this.mSystemPropertyResolver = systemPropertiesResolver;
        this.mPlaceHolderValues = placeHolderValues;
        this.mManifestFile = mainManifestFile;
        this.mLogger = logger;
        this.mLibraryFiles = libraryFiles;
        this.mFlavorsAndBuildTypeFiles = flavorsAndBuildTypeFiles;
        this.mOptionalFeatures = optionalFeatures;
        this.mMergeType = mergeType;
        this.mDocumentType = documentType;
        this.mReportFile = reportFile;
        this.mFileStreamProvider = fileStreamProvider;
    }

    /**
     * Perform high level ordering of files merging and delegates actual merging to
     * {@link XmlDocument#merge(XmlDocument, com.android.manifmerger.MergingReport.Builder)}
     *
     * @return the merging activity report.
     * @throws MergeFailureException if the merging cannot be completed (for instance, if xml
     * files cannot be loaded).
     */
    @NonNull
    private MergingReport merge() throws MergeFailureException {
        // initiate a new merging report
        MergingReport.Builder mergingReportBuilder = new MergingReport.Builder(mLogger);

        SelectorResolver selectors = new SelectorResolver();
        // load all the libraries xml files up front to have a list of all possible node:selector
        // values.
        List<LoadedManifestInfo> loadedLibraryDocuments =
                loadLibraries(selectors, mergingReportBuilder);

        // load the main manifest file to do some checking along the way.
        LoadedManifestInfo loadedMainManifestInfo = load(
                new ManifestInfo(
                        mManifestFile.getName(),
                        mManifestFile,
                        mDocumentType,
                        Optional.<String>absent() /* mainManifestPackageName */),
                selectors,
                mergingReportBuilder);

        // first do we have a package declaration in the main manifest ?
        Optional<XmlAttribute> mainPackageAttribute =
                loadedMainManifestInfo.getXmlDocument().getPackage();
        if (mDocumentType != XmlDocument.Type.OVERLAY && !mainPackageAttribute.isPresent()) {
            mergingReportBuilder.addMessage(
                    loadedMainManifestInfo.getXmlDocument().getSourceFile(),
                    MergingReport.Record.Severity.ERROR,
                    String.format(
                            "Main AndroidManifest.xml at %1$s manifest:package attribute "
                                    + "is not declared",
                            loadedMainManifestInfo.getXmlDocument().getSourceFile()
                                    .print(true)));
            return mergingReportBuilder.build();
        }

        // perform system property injection
        performSystemPropertiesInjection(mergingReportBuilder,
                loadedMainManifestInfo.getXmlDocument());

        // force the re-parsing of the xml as elements may have been added through system
        // property injection.
        loadedMainManifestInfo = new LoadedManifestInfo(loadedMainManifestInfo,
                loadedMainManifestInfo.getOriginalPackageName(),
                loadedMainManifestInfo.getXmlDocument().reparse());

        // invariant : xmlDocumentOptional holds the higher priority document and we try to
        // merge in lower priority documents.
        Optional<XmlDocument> xmlDocumentOptional = Optional.absent();
        for (File inputFile : mFlavorsAndBuildTypeFiles) {
            mLogger.verbose("Merging flavors and build manifest %s \n", inputFile.getPath());
            LoadedManifestInfo overlayDocument = load(
                    new ManifestInfo(null, inputFile, XmlDocument.Type.OVERLAY,
                            Optional.of(mainPackageAttribute.get().getValue())),
                    selectors,
                    mergingReportBuilder);

            // check package declaration.
            Optional<XmlAttribute> packageAttribute =
                    overlayDocument.getXmlDocument().getPackage();
            // if both files declare a package name, it should be the same.
            if (loadedMainManifestInfo.getOriginalPackageName().isPresent() &&
                    packageAttribute.isPresent()
                    && !loadedMainManifestInfo.getOriginalPackageName().get().equals(
                    packageAttribute.get().getValue())) {
                // no suggestion for library since this is actually forbidden to change the
                // the package name per flavor.
                String message = mMergeType == MergeType.APPLICATION
                        ? String.format(
                                "Overlay manifest:package attribute declared at %1$s value=(%2$s)\n"
                                        + "\thas a different value=(%3$s) "
                                        + "declared in main manifest at %4$s\n"
                                        + "\tSuggestion: remove the overlay declaration at %5$s "
                                        + "\tand place it in the build.gradle:\n"
                                        + "\t\tflavorName {\n"
                                        + "\t\t\tapplicationId = \"%2$s\"\n"
                                        + "\t\t}",
                                packageAttribute.get().printPosition(),
                                packageAttribute.get().getValue(),
                                mainPackageAttribute.get().getValue(),
                                mainPackageAttribute.get().printPosition(),
                                packageAttribute.get().getSourceFile().print(true))
                        : String.format(
                                "Overlay manifest:package attribute declared at %1$s value=(%2$s)\n"
                                        + "\thas a different value=(%3$s) "
                                        + "declared in main manifest at %4$s",
                                packageAttribute.get().printPosition(),
                                packageAttribute.get().getValue(),
                                mainPackageAttribute.get().getValue(),
                                mainPackageAttribute.get().printPosition());
                mergingReportBuilder.addMessage(
                        overlayDocument.getXmlDocument().getSourceFile(),
                        MergingReport.Record.Severity.ERROR,
                        message);
                return mergingReportBuilder.build();
            }

            overlayDocument.getXmlDocument().getRootNode().getXml().setAttribute("package",
                    mainPackageAttribute.get().getValue());
            xmlDocumentOptional = merge(xmlDocumentOptional, overlayDocument, mergingReportBuilder);

            if (!xmlDocumentOptional.isPresent()) {
                return mergingReportBuilder.build();
            }
        }

        mLogger.verbose("Merging main manifest %s\n", mManifestFile.getPath());
        xmlDocumentOptional =
                merge(xmlDocumentOptional, loadedMainManifestInfo, mergingReportBuilder);

        if (!xmlDocumentOptional.isPresent()) {
            return mergingReportBuilder.build();
        }

        // force main manifest package into resulting merged file when creating a library manifest.
        if (mMergeType == MergeType.LIBRARY) {
            // extract the package name...
            String mainManifestPackageName = loadedMainManifestInfo.getXmlDocument().getRootNode()
                    .getXml().getAttribute("package");
            // save it in the selector instance.
            if (!Strings.isNullOrEmpty(mainManifestPackageName)) {
                xmlDocumentOptional.get().getRootNode().getXml()
                        .setAttribute("package", mainManifestPackageName);
            }
        }
        for (LoadedManifestInfo libraryDocument : loadedLibraryDocuments) {
            mLogger.verbose("Merging library manifest " + libraryDocument.getLocation());
            xmlDocumentOptional = merge(
                    xmlDocumentOptional, libraryDocument, mergingReportBuilder);
            if (!xmlDocumentOptional.isPresent()) {
                return mergingReportBuilder.build();
            }
        }

        // done with proper merging phase, now we need to trim unwanted elements, placeholder
        // substitution and system properties injection.
        ElementsTrimmer.trim(xmlDocumentOptional.get(), mergingReportBuilder);
        if (mergingReportBuilder.hasErrors()) {
            return mergingReportBuilder.build();
        }

        if (!mOptionalFeatures.contains(Invoker.Feature.NO_PLACEHOLDER_REPLACEMENT)) {
            // do one last placeholder substitution, this is useful as we don't stop the build
            // when a library failed a placeholder substitution, but the element might have
            // been overridden so the problem was transient. However, with the final document
            // ready, all placeholders values must have been provided.
            performPlaceHolderSubstitution(loadedMainManifestInfo, xmlDocumentOptional.get(),
                    mergingReportBuilder, mMergeType);
            if (mergingReportBuilder.hasErrors()) {
                return mergingReportBuilder.build();
            }
        }

        // perform system property injection.
        performSystemPropertiesInjection(mergingReportBuilder, xmlDocumentOptional.get());

        XmlDocument finalMergedDocument = xmlDocumentOptional.get();
        PostValidator.validate(finalMergedDocument, mergingReportBuilder);
        if (mergingReportBuilder.hasErrors()) {
            finalMergedDocument.getRootNode().addMessage(mergingReportBuilder,
                    MergingReport.Record.Severity.WARNING,
                    "Post merge validation failed");
        }

        finalMergedDocument.clearNodeNamespaces();

        // finally optional features handling.
        processOptionalFeatures(finalMergedDocument, mergingReportBuilder);

        MergingReport mergingReport = mergingReportBuilder.build();

        if (mReportFile.isPresent()) {
            writeReport(mergingReport);
        }

        return mergingReport;
    }

    private void processOptionalFeatures(
            @Nullable XmlDocument document,
            @NonNull MergingReport.Builder mergingReport) {
        if (document == null) {
            return;
        }

        // perform tools: annotations removal if requested.
        if (mOptionalFeatures.contains(Invoker.Feature.REMOVE_TOOLS_DECLARATIONS)) {
            document = ToolsInstructionsCleaner.cleanToolsReferences(mMergeType, document, mLogger);
        }
        if (document != null) {
            if (mOptionalFeatures.contains(Invoker.Feature.EXTRACT_FQCNS)) {
                extractFcqns(document);
            }

            mergingReport.setMergedXmlDocument(
              MergingReport.MergedManifestKind.MERGED, document);
            if (!mOptionalFeatures.contains(Invoker.Feature.SKIP_XML_STRING)) {
                mergingReport.setMergedDocument(
                  MergingReport.MergedManifestKind.MERGED, document.prettyPrint());
            }

            if (mOptionalFeatures.contains(Invoker.Feature.TEST_ONLY)) {
                mergingReport.setMergedDocument(
                        MergingReport.MergedManifestKind.MERGED,
                        addTestOnlyAttribute(document).prettyPrint());
            }

            if (!mOptionalFeatures.contains(Invoker.Feature.SKIP_BLAME)) {
                try {
                    mergingReport.setMergedDocument(MergingReport.MergedManifestKind.BLAME,
                                                    mergingReport.blame(document));
                }
                catch (Exception e) {
                    mLogger.error(e, "Error while saving blame file, build will continue");
                }
            }

            if (mOptionalFeatures.contains(Invoker.Feature.MAKE_AAPT_SAFE)) {
                PlaceholderEncoder.visit(document);
                mergingReport.setMergedDocument(
                        MergingReport.MergedManifestKind.AAPT_SAFE,
                        document.prettyPrint());
            }

            // Always save the pre InstantRun state in case some APT plugins require it.
            if (mOptionalFeatures.contains(Invoker.Feature.INSTANT_RUN_REPLACEMENT)) {
                mergingReport.setMergedDocument(
                        MergingReport.MergedManifestKind.INSTANT_RUN,
                        instantRunReplacement(document).prettyPrint());
            }

        }
    }

    /**
     * Set android:testOnly="true" to ensure APK will be rejected by the Play store.
     */
    @NonNull
    private static XmlDocument addTestOnlyAttribute(XmlDocument document) {
        Optional<XmlElement> applicationOptional = document
                .getByTypeAndKey(ManifestModel.NodeTypes.APPLICATION, null /* keyValue */);
        if (applicationOptional.isPresent()) {
            XmlElement application = applicationOptional.get();
            setAndroidAttribute(application.getXml(),
                                SdkConstants.ATTR_TEST_ONLY,
                                SdkConstants.VALUE_TRUE);
        }
        return document.reparse();
    }

    @NonNull
    private static XmlDocument instantRunReplacement(XmlDocument document) {
        Optional<XmlElement> applicationOptional = document
                .getByTypeAndKey(ManifestModel.NodeTypes.APPLICATION, null /* keyValue */);
        if (applicationOptional.isPresent()) {
            XmlElement application = applicationOptional.get();
            setAttributeToTrue(application.getXml(), SdkConstants.ATTR_ENABLED);
            setAttributeToTrue(application.getXml(), SdkConstants.ATTR_HAS_CODE);
            addService(document, application);
        } else {
            throw new RuntimeException("Application not defined in AndroidManifest.xml");
        }
        return document.reparse();
    }

    /**
     * Sets the element's attribute value to True.
     * @param element the xml element which attribute should be mutated.
     * @param attributeName the android namespace attribute name.
     */
    private static void setAttributeToTrue(Element element, String attributeName) {

        Attr enabledAttribute = element.getAttributeNodeNS(
                SdkConstants.ANDROID_URI, attributeName);

        // force it to be true.
        if (enabledAttribute != null) {
            element.setAttributeNS(
                    SdkConstants.ANDROID_URI,
                    enabledAttribute.getName(),
                    SdkConstants.VALUE_TRUE);
        }
    }

    private static void addService(XmlDocument document, XmlElement application ) {
        // <service
        //     android:name="com.android.tools.fd.runtime.InstantRunService"
        //     android:exported="true"/>
        Element service = document.getXml().createElement(SdkConstants.TAG_SERVICE);
        setAndroidAttribute(service, SdkConstants.ATTR_NAME, BOOTSTRAP_INSTANT_RUN_SERVICE);
        // Export it so we can start it with a shell command from adb.
        setAndroidAttribute(service, SdkConstants.ATTR_EXPORTED, SdkConstants.VALUE_TRUE);
        application.getXml().appendChild(service);
    }

    /**
     * Find an appropriate namespace prefix to use for Android attributes.  If this
     * element already has some prefix that points to ANDROID_URI, use that.  Otherwise,
     * we need to find a prefix to use --- try variations of ANDROID_NS_NAME_PREFIX until
     * we find one that's unused.
     *
     * The node must be part of some document.
     *
     * @param node Node where we want the Android namespace to be available
     * @param namespace Namespace name (conventionally a URI)
     * @param preferredPrefix Prefix we'd prefer to use
     * @return String namespace prefix
     */
    private static String findOrInstallNamespacePrefix(Element node,
            String namespace,
            String preferredPrefix) {
        String prefix = node.lookupPrefix(namespace);
        if (prefix == null) {
            prefix = preferredPrefix;
            String existingMapping = node.lookupNamespaceURI(prefix);
            // Seems prettier to start with "android2" if "android" is taken.
            for (int i = 2; existingMapping != null && i >= 2; ++i) {
                prefix = String.format("%s%d", preferredPrefix, i);
                existingMapping = node.lookupNamespaceURI(prefix);
            }
            if (existingMapping != null) {
                throw new IllegalStateException("could not allocate namespace prefix");
            }
            Element root = node.getOwnerDocument().getDocumentElement();
            root.setAttributeNS("http://www.w3.org/2000/xmlns/", "xmlns:" + prefix, namespace);
        }
        return prefix;
    }

    /**
     * Set an Android-namespaced XML attribute on the given node.
     *
     * @param node Node in which to set the attribute; must be part of a document
     * @param localName Non-prefixed attribute name
     * @param value value of the attribute
     */
    private static void setAndroidAttribute(Element node, String localName, String value) {
        String prefix = findOrInstallNamespacePrefix(node,
                SdkConstants.ANDROID_URI,
                SdkConstants.ANDROID_NS_NAME);
        node.setAttributeNS(SdkConstants.ANDROID_URI, prefix + ":" + localName, value);
    }

    /**
     * Returns the {@link FileStreamProvider} used by this manifest merger. Use this
     * to read files if you need to access the content of a {@link XmlDocument}.
     */
    @SuppressWarnings("unused") // Allow future library usage, if necessary
    @NonNull
    public FileStreamProvider getFileStreamProvider() {
        return mFileStreamProvider;
    }

    /**
     * Creates the merging report file.
     * @param mergingReport the merging activities report to serialize.
     */
    private void writeReport(@NonNull MergingReport mergingReport) {
        FileWriter fileWriter = null;
        try {
            if (!mReportFile.get().getParentFile().exists()
                    && !mReportFile.get().getParentFile().mkdirs()) {
                mLogger.warning(String.format(
                        "Cannot create %1$s manifest merger report file,"
                                + "build will continue but merging activities "
                                + "will not be documented",
                        mReportFile.get().getAbsolutePath()));
            } else {
                fileWriter = new FileWriter(mReportFile.get());
                mergingReport.getActions().log(fileWriter);
            }
        } catch (IOException e) {
            mLogger.warning(String.format(
                    "Error '%1$s' while writing the merger report file, "
                            + "build can continue but merging activities "
                            + "will not be documented ",
                    e.getMessage()));
        } finally {
            if (fileWriter != null) {
                try {
                    fileWriter.close();
                } catch (IOException e) {
                    mLogger.warning(String.format(
                            "Error '%1$s' while closing the merger report file, "
                                    + "build can continue but merging activities "
                                    + "will not be documented ",
                            e.getMessage()));
                }
            }
        }
    }

    /**
     * shorten all fully qualified class name that belong to the same package as the manifest's
     * package attribute value.
     * @param finalMergedDocument the AndroidManifest.xml document.
     */
    private static void extractFcqns(@NonNull XmlDocument finalMergedDocument) {
        extractFcqns(finalMergedDocument.getPackageName(), finalMergedDocument.getRootNode());
    }

    /**
     * shorten recursively all attributes that are package dependent of the passed nodes and all
     * its child nodes.
     * @param packageName the manifest package name.
     * @param xmlElement the xml element to process recursively.
     */
    private static void extractFcqns(@NonNull String packageName, @NonNull XmlElement xmlElement) {
        for (XmlAttribute xmlAttribute : xmlElement.getAttributes()) {
            if (xmlAttribute.getModel() !=null && xmlAttribute.getModel().isPackageDependent()) {
                String value = xmlAttribute.getValue();
                if (value.startsWith(packageName) &&
                        value.charAt(packageName.length()) == '.') {
                    xmlAttribute.getXml().setValue(value.substring(packageName.length()));
                }
            }
        }
        for (XmlElement child : xmlElement.getMergeableElements()) {
            extractFcqns(packageName, child);
        }
    }

    /**
     * Load an xml file and perform placeholder substitution
     * @param manifestInfo the android manifest information like if it is a library, an
     *                     overlay or a main manifest file.
     * @param selectors all the libraries selectors
     * @param mergingReportBuilder the merging report to store events and errors.
     * @return a loaded manifest info.
     * @throws MergeFailureException
     */
    @NonNull
    private LoadedManifestInfo load(
            @NonNull ManifestInfo manifestInfo,
            @NonNull KeyResolver<String> selectors,
            @NonNull MergingReport.Builder mergingReportBuilder) throws MergeFailureException {

        File xmlFile = manifestInfo.mLocation;
        XmlDocument xmlDocument;
        try {
            InputStream inputStream = mFileStreamProvider.getInputStream(xmlFile);
            xmlDocument = XmlLoader.load(selectors,
                    mSystemPropertyResolver,
                    manifestInfo.mName,
                    xmlFile,
                    inputStream,
                    manifestInfo.getType(),
                    manifestInfo.getMainManifestPackageName());
        } catch (Exception e) {
            throw new MergeFailureException(e);
        }

        String originalPackageName = xmlDocument.getPackageName();
        MergingReport.Builder builder = manifestInfo.getType() == XmlDocument.Type.MAIN
                ? mergingReportBuilder
                : new MergingReport.Builder(mergingReportBuilder.getLogger());

        builder.getActionRecorder().recordDefaultNodeAction(
            xmlDocument.getRootNode());

        // perform place holder substitution, this is necessary to do so early in case placeholders
        // are used in key attributes.
        performPlaceHolderSubstitution(manifestInfo, xmlDocument, builder, mMergeType);

        return new LoadedManifestInfo(manifestInfo,
                Optional.fromNullable(originalPackageName), xmlDocument);
    }

    private void performPlaceHolderSubstitution(
            @NonNull ManifestInfo manifestInfo,
            @NonNull XmlDocument xmlDocument,
            @NonNull MergingReport.Builder mergingReportBuilder,
            @NonNull MergeType mergeType) {

        if (mOptionalFeatures.contains(Invoker.Feature.NO_PLACEHOLDER_REPLACEMENT)) {
            return;
        }

        // check for placeholders presence, switch first the packageName and application id if
        // it is not explicitly set, unless dealing with a library. In case of library, the
        // implicit ${applicationId} (when not provided though the build.gradle) cannot be
        // set during the initial library manifest file parsing but during the final
        // placeholder substitution once the application's applicationId is known.
        Map<String, Object> finalPlaceHolderValues = mPlaceHolderValues;
        if ((!mPlaceHolderValues.containsKey(PlaceholderHandler.APPLICATION_ID))
                && manifestInfo.getType() != XmlDocument.Type.LIBRARY) {
            String packageName = manifestInfo.getMainManifestPackageName().isPresent()
                    ? manifestInfo.getMainManifestPackageName().get()
                    : xmlDocument.getPackageName();
            // add all existing placeholders except package name that will be swapped.
            ImmutableMap.Builder<String, Object> builder = ImmutableMap.builder();
            for (Map.Entry<String, Object> entry : mPlaceHolderValues.entrySet()) {
                if (!entry.getKey().equals(PlaceholderHandler.PACKAGE_NAME)) {
                    builder.put(entry);
                }
            }
            builder.put(PlaceholderHandler.PACKAGE_NAME, packageName);
            if (mergeType != MergeType.LIBRARY) {
                builder.put(PlaceholderHandler.APPLICATION_ID, packageName);
            }
            finalPlaceHolderValues = builder.build();
        }

        KeyBasedValueResolver<String> placeHolderValueResolver =
                new MapBasedKeyBasedValueResolver<String>(finalPlaceHolderValues);
        PlaceholderHandler.visit(
                mergeType,
                xmlDocument,
                placeHolderValueResolver,
                mergingReportBuilder);
    }

    // merge the optionally existing xmlDocument with a lower priority xml file.
    private Optional<XmlDocument> merge(
            @NonNull Optional<XmlDocument> xmlDocument,
            @NonNull LoadedManifestInfo lowerPriorityDocument,
            @NonNull MergingReport.Builder mergingReportBuilder) throws MergeFailureException {

        MergingReport.Result validationResult = PreValidator
                .validate(mergingReportBuilder, lowerPriorityDocument.getXmlDocument());
        if (validationResult == MergingReport.Result.ERROR) {
            mergingReportBuilder.addMessage(
                    lowerPriorityDocument.getXmlDocument().getSourceFile(),
                    MergingReport.Record.Severity.ERROR,
                    "Validation failed, exiting");
            return Optional.absent();
        }
        Optional<XmlDocument> result;
        if (xmlDocument.isPresent()) {
            result = xmlDocument.get().merge(
                    lowerPriorityDocument.getXmlDocument(), mergingReportBuilder);
        } else {
            mergingReportBuilder.getActionRecorder().recordDefaultNodeAction(
                    lowerPriorityDocument.getXmlDocument().getRootNode());
            result = Optional.of(lowerPriorityDocument.getXmlDocument());
        }

        // if requested, dump each intermediary merging stage into the report.
        if (mOptionalFeatures.contains(Invoker.Feature.KEEP_INTERMEDIARY_STAGES)
                && result.isPresent()) {
            mergingReportBuilder.addMergingStage(result.get().prettyPrint());
        }

        return result;
    }

    private List<LoadedManifestInfo> loadLibraries(@NonNull SelectorResolver selectors,
            @NonNull MergingReport.Builder mergingReportBuilder) throws MergeFailureException {

        ImmutableList.Builder<LoadedManifestInfo> loadedLibraryDocuments = ImmutableList.builder();
        for (Pair<String, File> libraryFile : Sets.newLinkedHashSet(mLibraryFiles)) {
<<<<<<< HEAD
            mLogger.info("Loading library manifest " + libraryFile.getSecond().getPath());
=======
            mLogger.verbose("Loading library manifest " + libraryFile.getSecond().getPath());
>>>>>>> fdf07a2c
            ManifestInfo manifestInfo = new ManifestInfo(libraryFile.getFirst(),
                    libraryFile.getSecond(),
                    XmlDocument.Type.LIBRARY, Optional.<String>absent());
            File xmlFile = manifestInfo.mLocation;
            XmlDocument libraryDocument;
            try {
                InputStream inputStream = mFileStreamProvider.getInputStream(xmlFile);
                libraryDocument = XmlLoader.load(selectors,
                        mSystemPropertyResolver,
                        manifestInfo.mName,
                        xmlFile,
                        inputStream,
                        XmlDocument.Type.LIBRARY,
                        Optional.<String>absent()  /* mainManifestPackageName */);
            } catch (Exception e) {
                throw new MergeFailureException(e);
            }
            // extract the package name...
            String libraryPackage = libraryDocument.getRootNode().getXml().getAttribute("package");
            // save it in the selector instance.
            if (!Strings.isNullOrEmpty(libraryPackage)) {
                selectors.addSelector(libraryPackage, libraryFile.getFirst());
            }

            // perform placeholder substitution, this is useful when the library is using
            // a placeholder in a key element, we however do not need to record these
            // substitutions so feed it with a fake merging report.
            MergingReport.Builder builder = new MergingReport.Builder(mergingReportBuilder.getLogger());
            builder.getActionRecorder().recordDefaultNodeAction(libraryDocument.getRootNode());
            performPlaceHolderSubstitution(
                    manifestInfo, libraryDocument, builder, MergeType.LIBRARY);
            if (builder.hasErrors()) {
                // we log the errors but continue, in case the error is of no consequence
                // to the application consuming the library.
                builder.build().log(mLogger);
            }

            loadedLibraryDocuments.add(new LoadedManifestInfo(manifestInfo,
                    Optional.fromNullable(libraryDocument.getPackageName()),
                    libraryDocument));
        }
        return loadedLibraryDocuments.build();
    }

    /**
     * Creates a new {@link com.android.manifmerger.ManifestMerger2.Invoker} instance to invoke
     * the merging tool to merge manifest files for an application.
     *
     * @param mainManifestFile application main manifest file.
     * @param logger the logger interface to use.
     * @return an {@link com.android.manifmerger.ManifestMerger2.Invoker} instance that will allow
     * further customization and trigger the merging tool.
     */
    @NonNull
    public static Invoker newMerger(@NonNull File mainManifestFile,
            @NonNull ILogger logger,
            @NonNull MergeType mergeType) {
        return new Invoker(mainManifestFile, logger, mergeType, XmlDocument.Type.MAIN);
    }

    /**
     * Defines the merging type expected from the tool.
     */
    public enum MergeType {
        /**
         * Application merging type is used when packaging an application with a set of imported
         * libraries. The resulting merged android manifest is final and is not expected to be
         * imported in another application.
         */
        APPLICATION,

        /**
         * Library merging type is used when packaging a library. The resulting android manifest
         * file will not merge in all the imported libraries this library depends on. Also the tools
         * annotations will not be removed as they can be useful when later importing the resulting
         * merged android manifest into an application.
         */
        LIBRARY
    }

    /**
     * Defines a property that can add or override itself into an XML document.
     */
    public interface AutoAddingProperty {

        /**
         * Add itself (possibly just override the current value) with the passed value
         * @param actionRecorder to record actions.
         * @param document the xml document to add itself to.
         * @param value the value to set of this property.
         */
        void addTo(@NonNull ActionRecorder actionRecorder,
                @NonNull XmlDocument document,
                @NonNull String value);
    }

    /**
     * Perform {@link ManifestSystemProperty} injection.
     * @param mergingReport to log actions and errors.
     * @param xmlDocument the xml document to inject into.
     */
    protected void performSystemPropertiesInjection(
            @NonNull MergingReport.Builder mergingReport,
            @NonNull XmlDocument xmlDocument) {
        for (ManifestSystemProperty manifestSystemProperty : ManifestSystemProperty.values()) {
            String propertyOverride = mSystemPropertyResolver.getValue(manifestSystemProperty);
            if (propertyOverride != null) {
                manifestSystemProperty.addTo(
                        mergingReport.getActionRecorder(), xmlDocument, propertyOverride);
            }
        }
    }

    /**
     * A {@linkplain FileStreamProvider} provides (buffered, if necessary) {@link InputStream}
     * instances for a given {@link File} handle.
     */
    public static class FileStreamProvider {
        /**
         * Creates a reader for the given file -- which may not necessarily read the contents of the
         * file on disk. For example, in the IDE, the client will map the file handle to a document in
         * the editor, and read the current contents of that editor whether or not it has been saved.
         * <p>
         * This method is responsible for providing its own buffering, if necessary (e.g. when
         * reading from disk, make sure you wrap the file stream in a buffering input stream.)
         *
         * @param file the file handle
         * @return the contents of the file
         * @throws FileNotFoundException if the file handle is invalid
         */
        @SuppressWarnings("MethodMayBeStatic") // Intended for overrides outside this library
        protected InputStream getInputStream(@NonNull File file) throws FileNotFoundException {
            return new BufferedInputStream(new FileInputStream(file));
        }
    }

    /**
     * This class will hold all invocation parameters for the manifest merging tool.
     *
     * There are broadly three types of input to the merging tool :
     * <ul>
     *     <li>Build types and flavors overriding manifests</li>
     *     <li>Application main manifest</li>
     *     <li>Library manifest files</li>
     * </ul>
     *
     * Only the main manifest file is a mandatory parameter.
     *
     * High level description of the merging will be as follow :
     * <ol>
     *     <li>Build type and flavors will be merged first in the order they were added. Highest
     *     priority file added first, lowest added last.</li>
     *     <li>Resulting document is merged with lower priority application main manifest file.</li>
     *     <li>Resulting document is merged with each library file manifest file in the order
     *     they were added. Highest priority added first, lowest added last.</li>
     *     <li>Resulting document is returned as results of the merging process.</li>
     * </ol>
     *
     */
    public static class Invoker<T extends Invoker<T>>{

        protected final File mMainManifestFile;

        protected final ImmutableMap.Builder<ManifestSystemProperty, Object> mSystemProperties =
                new ImmutableMap.Builder<ManifestSystemProperty, Object>();

        @NonNull
        protected final ILogger mLogger;
        @NonNull
        protected final ImmutableMap.Builder<String, Object> mPlaceholders =
                new ImmutableMap.Builder<String, Object>();
        @NonNull
        private final ImmutableList.Builder<Pair<String, File>> mLibraryFilesBuilder =
                new ImmutableList.Builder<Pair<String, File>>();
        @NonNull
        private final ImmutableList.Builder<File> mFlavorsAndBuildTypeFiles =
                new ImmutableList.Builder<File>();
        @NonNull
        private final ImmutableList.Builder<Feature> mFeaturesBuilder =
                new ImmutableList.Builder<Feature>();
        @NonNull
        private final MergeType mMergeType;
        @NonNull private  XmlDocument.Type mDocumentType;
        @Nullable private File mReportFile;

        @Nullable
        private FileStreamProvider mFileStreamProvider;

        /**
         * Sets a value for a {@link ManifestSystemProperty}
         * @param override the property to set
         * @param value the value for the property
         * @return itself.
         */
        @NonNull
        public Invoker setOverride(@NonNull ManifestSystemProperty override, @NonNull String value) {
            mSystemProperties.put(override, value);
            return thisAsT();
        }

        /**
         * Adds placeholders names and associated values for substitution.
         * @return itself.
         */
        @NonNull
        public Invoker setPlaceHolderValues(@NonNull Map<String, Object> keyValuePairs) {
            mPlaceholders.putAll(keyValuePairs);
            return thisAsT();
        }

        /**
         * Adds a new placeholder name and value for substitution.
         * @return itself.
         */
        @NonNull
        public Invoker setPlaceHolderValue(@NonNull String placeHolderName, @NonNull String value) {
            mPlaceholders.put(placeHolderName, value);
            return thisAsT();
        }

        /**
         * Optional behavior of the merging tool can be turned on by setting these Feature.
         */
        public enum Feature {

            /**
             * Keep all intermediary merged files during the merging process. This is particularly
             * useful for debugging/tracing purposes.
             */
            KEEP_INTERMEDIARY_STAGES,

            /**
             * When logging file names, use {@link java.io.File#getName()} rather than
             * {@link java.io.File#getPath()}
             */
            PRINT_SIMPLE_FILENAMES,

            /**
             * Perform a sweep after all merging activities to remove all fully qualified class
             * names and replace them with the equivalent short version.
             */
            EXTRACT_FQCNS,

            /**
             * Perform a sweep after all merging activities to remove all tools: decorations.
             */
            REMOVE_TOOLS_DECLARATIONS,

            /**
             * Do no perform placeholders replacement.
             */
            NO_PLACEHOLDER_REPLACEMENT,

            /**
             * Encode unresolved placeholders to be AAPT friendly.
             */
            MAKE_AAPT_SAFE,

            /**
             * Perform InstantRun related swapping in the merged manifest file.
             */
            INSTANT_RUN_REPLACEMENT,

            /**
             * Clients will not request the blame history
             */
            SKIP_BLAME,

            /**
             * Clients will only request the merged XML documents, not XML pretty printed documents
             */
            SKIP_XML_STRING,

            /**
             * Add android:testOnly="true" attribute to prevent APK from being uploaded to Play
             * store.
             */
            TEST_ONLY,
        }

        /**
         * Creates a new builder with the mandatory main manifest file.
         * @param mainManifestFile application main manifest file.
         * @param logger the logger interface to use.
         */
        private Invoker(
                @NonNull File mainManifestFile,
                @NonNull ILogger logger,
                @NonNull MergeType mergeType,
                @NonNull XmlDocument.Type documentType) {
            this.mMainManifestFile = Preconditions.checkNotNull(mainManifestFile);
            this.mLogger = logger;
            this.mMergeType = mergeType;
            this.mDocumentType = documentType;
        }

        /**
         * Sets the file to use to write the merging report. If not called,
         * the merging process will not write a report.
         * @param mergeReport the file to write the report in.
         * @return itself.
         */
        @NonNull
        public Invoker setMergeReportFile(@Nullable File mergeReport) {
            mReportFile = mergeReport;
            return this;
        }

        /**
         * Add one library file manifest, will be added last in the list of library files which will
         * make the parameter the lowest priority library manifest file.
         * @param file the library manifest file to add.
         * @return itself.
         */
        @NonNull
        public Invoker addLibraryManifest(@NonNull File file) {
            addLibraryManifest(file.getName(), file);
            return thisAsT();
        }

        /**
         * Add one library file manifest, will be added last in the list of library files which will
         * make the parameter the lowest priority library manifest file.
         * @param file the library manifest file to add.
         * @param name the library name.
         * @return itself.
         */
        @NonNull
        public Invoker addLibraryManifest(@NonNull String name, @NonNull File file) {
            if (mMergeType == MergeType.LIBRARY) {
                throw new IllegalStateException(
                  "Cannot add library dependencies manifests when creating a library");
            }
            mLibraryFilesBuilder.add(Pair.of(name, file));
            return thisAsT();
        }

        /**
         * Sets library dependencies for this merging activity.
<<<<<<< HEAD
         * @param libraries the list of library dependencies.
         * @return itself.
         */
        @NonNull
        public Invoker addBundleManifests(@NonNull List<? extends AndroidBundle> libraries) {
            for (AndroidBundle library : libraries) {
                if (!library.isProvided()) {
                    mLibraryFilesBuilder.add(Pair.of(library.getName(), library.getManifest()));
                }
=======
         * @param namesAndFiles the list of library dependencies.
         * @return itself.
         *
         * @deprecated use addLibraryManifest or addAndroidBundleManifests
         */
        @NonNull
        @Deprecated
        public Invoker addBundleManifests(@NonNull List<Pair<String, File>> namesAndFiles) {
            if (mMergeType == MergeType.LIBRARY && !namesAndFiles.isEmpty()) {
                throw new IllegalStateException(
                        "Cannot add library dependencies manifests when creating a library");
>>>>>>> fdf07a2c
            }
            return thisAsT();
        }

        @NonNull
        public Invoker addLibraryManifests(@NonNull List<Pair<String, File>> libraries) {
            mLibraryFilesBuilder.addAll(libraries);
            return thisAsT();
        }

        /**
         * Sets manifest providers for this merging activity.
         * @param providers the list of manifest providers.
         * @return itself.
         */
        @NonNull
        public Invoker addManifestProviders(@NonNull Iterable<? extends ManifestProvider> providers) {
            for (ManifestProvider provider : providers) {
                mLibraryFilesBuilder.add(Pair.of(provider.getName(), provider.getManifest()));
            }
            return thisAsT();
        }

        /**
         * Add several library file manifests at then end of the list which will make them the
         * lowest priority manifest files. The relative priority between all the files passed as
         * parameters will be respected.
         * @param files library manifest files to add last.
         * @return itself.
         */
        @NonNull
        public Invoker addLibraryManifests(@NonNull File... files) {
            for (File file : files) {
                addLibraryManifest(file);
            }
            return thisAsT();
        }

        /**
         * Add a flavor or build type manifest file last in the list.
         * @param file build type or flavor manifest file
         * @return itself.
         */
        @NonNull
        public Invoker addFlavorAndBuildTypeManifest(@NonNull File file) {
            this.mFlavorsAndBuildTypeFiles.add(file);
            return thisAsT();
        }

        /**
         * Add several flavor or build type manifest files last in the list. Relative priorities
         * between the passed files as parameters will be respected.
         * @param files build type of flavor manifest files to add.
         * @return itself.
         */
        @NonNull
        public Invoker addFlavorAndBuildTypeManifests(File... files) {
            this.mFlavorsAndBuildTypeFiles.add(files);
            return thisAsT();
        }

        /**
         * Sets some optional features for the merge tool.
         *
         * @param features one to many features to set.
         * @return itself.
         */
        @NonNull
        public Invoker withFeatures(Feature...features) {
            mFeaturesBuilder.add(features);
            return thisAsT();
        }

        /**
         * Sets a file stream provider which allows the client of the manifest merger to provide
         * arbitrary content lookup for files. <p> NOTE: There should only be one.
         *
         * @param provider the provider to use
         * @return itself.
         */
        @NonNull
        public Invoker withFileStreamProvider(@Nullable FileStreamProvider provider) {
            assert mFileStreamProvider == null || provider == null;
            mFileStreamProvider = provider;
            return thisAsT();
        }

        /**
         * Specify if the file being merged is an overlay (flavor). If not called,
         * the merging process will assume a master manifest merge. The master manifest needs
         * to have a package and some other mandatory fields like "uses-sdk", etc.
         * @return itself.
         */
        @NonNull
        public Invoker asType(XmlDocument.Type type) {
            mDocumentType = type;
            return this;
        }

        /**
         * Perform the merging and return the result.
         *
         * @return an instance of {@link com.android.manifmerger.MergingReport} that will give
         * access to all the logging and merging records.
         *
         * This method can be invoked several time and will re-do the file merges.
         *
         * @throws com.android.manifmerger.ManifestMerger2.MergeFailureException if the merging
         * cannot be completed successfully.
         */
        @NonNull
        public MergingReport merge() throws MergeFailureException {

            // provide some free placeholders values.
            ImmutableMap<ManifestSystemProperty, Object> systemProperties = mSystemProperties.build();
            if (systemProperties.containsKey(ManifestSystemProperty.PACKAGE)) {
                // if the package is provided, make it available for placeholder replacement.
                mPlaceholders.put(PACKAGE_NAME, systemProperties.get(ManifestSystemProperty.PACKAGE));
                // as well as applicationId since package system property overrides everything
                // but not when output is a library since only the final (application)
                // application Id should be used to replace libraries "applicationId" placeholders.
                if (mMergeType != MergeType.LIBRARY) {
                    mPlaceholders.put(APPLICATION_ID, systemProperties.get(ManifestSystemProperty.PACKAGE));
                }
            }

            FileStreamProvider fileStreamProvider = mFileStreamProvider != null
                    ? mFileStreamProvider : new FileStreamProvider();
            ManifestMerger2 manifestMerger =
                    new ManifestMerger2(
                            mLogger,
                            mMainManifestFile,
                            mLibraryFilesBuilder.build(),
                            mFlavorsAndBuildTypeFiles.build(),
                            mFeaturesBuilder.build(),
                            mPlaceholders.build(),
                            new MapBasedKeyBasedValueResolver<ManifestSystemProperty>(systemProperties),
                            mMergeType,
                            mDocumentType,
                            Optional.fromNullable(mReportFile),
                            fileStreamProvider);
            return manifestMerger.merge();
        }

        @NonNull
        @SuppressWarnings("unchecked")
        private T thisAsT() {
            return (T) this;
        }
    }

    /**
     * Helper class for map based placeholders key value pairs.
     */
    public static class MapBasedKeyBasedValueResolver<T> implements KeyBasedValueResolver<T> {

        private final ImmutableMap<T, Object> keyValues;

        public MapBasedKeyBasedValueResolver(@NonNull Map<T, Object> keyValues) {
            this.keyValues = ImmutableMap.copyOf(keyValues);
        }

        @Nullable
        @Override
        public String getValue(@NonNull T key) {
            Object value = keyValues.get(key);
            return value == null ? null : value.toString();
        }
    }

    private static class ManifestInfo {

        private ManifestInfo(
                String name,
                File location,
                XmlDocument.Type type,
                Optional<String> mainManifestPackageName) {
            mName = name;
            mLocation = location;
            mType = type;
            mMainManifestPackageName = mainManifestPackageName;
        }

        private final String mName;
        private final File mLocation;
        private final XmlDocument.Type mType;
        private final Optional<String> mMainManifestPackageName;

        File getLocation() {
            return mLocation;
        }

        XmlDocument.Type getType() {
            return mType;
        }

        Optional<String> getMainManifestPackageName() {
            return mMainManifestPackageName;
        }
    }

    private static class LoadedManifestInfo extends ManifestInfo {

        @NonNull private final XmlDocument mXmlDocument;
        @NonNull private final Optional<String> mOriginalPackageName;

        private LoadedManifestInfo(@NonNull ManifestInfo manifestInfo,
                @NonNull Optional<String> originalPackageName,
                @NonNull XmlDocument xmlDocument) {
            super(manifestInfo.mName,
                    manifestInfo.mLocation,
                    manifestInfo.mType,
                    manifestInfo.getMainManifestPackageName());
            mXmlDocument = xmlDocument;
            mOriginalPackageName = originalPackageName;
        }

        @NonNull
        public XmlDocument getXmlDocument() {
            return mXmlDocument;
        }

        @NonNull
        public Optional<String> getOriginalPackageName() {
            return mOriginalPackageName;
        }
    }

    /**
     * Implementation a {@link com.android.manifmerger.KeyResolver} capable of resolving all
     * selectors value in the context of the passed libraries to this merging activities.
     */
    static class SelectorResolver implements KeyResolver<String> {

        private final Map<String, String> mSelectors = new HashMap<String, String>();

        protected void addSelector(String key, String value) {
            mSelectors.put(key, value);
        }

        @Nullable
        @Override
        public String resolve(String key) {
            return mSelectors.get(key);
        }

        @NonNull
        @Override
        public Iterable<String> getKeys() {
            return mSelectors.keySet();
        }
    }

    // a wrapper exception to all sorts of failure exceptions that can be thrown during merging.
    public static class MergeFailureException extends Exception {

        protected MergeFailureException(Exception cause) {
            super(cause);
        }
    }
}<|MERGE_RESOLUTION|>--- conflicted
+++ resolved
@@ -24,7 +24,6 @@
 import com.android.annotations.NonNull;
 import com.android.annotations.Nullable;
 import com.android.annotations.concurrency.Immutable;
-import com.android.builder.model.AndroidBundle;
 import com.android.utils.ILogger;
 import com.android.utils.Pair;
 import com.google.common.base.Optional;
@@ -670,11 +669,7 @@
 
         ImmutableList.Builder<LoadedManifestInfo> loadedLibraryDocuments = ImmutableList.builder();
         for (Pair<String, File> libraryFile : Sets.newLinkedHashSet(mLibraryFiles)) {
-<<<<<<< HEAD
-            mLogger.info("Loading library manifest " + libraryFile.getSecond().getPath());
-=======
             mLogger.verbose("Loading library manifest " + libraryFile.getSecond().getPath());
->>>>>>> fdf07a2c
             ManifestInfo manifestInfo = new ManifestInfo(libraryFile.getFirst(),
                     libraryFile.getSecond(),
                     XmlDocument.Type.LIBRARY, Optional.<String>absent());
@@ -1014,17 +1009,6 @@
 
         /**
          * Sets library dependencies for this merging activity.
-<<<<<<< HEAD
-         * @param libraries the list of library dependencies.
-         * @return itself.
-         */
-        @NonNull
-        public Invoker addBundleManifests(@NonNull List<? extends AndroidBundle> libraries) {
-            for (AndroidBundle library : libraries) {
-                if (!library.isProvided()) {
-                    mLibraryFilesBuilder.add(Pair.of(library.getName(), library.getManifest()));
-                }
-=======
          * @param namesAndFiles the list of library dependencies.
          * @return itself.
          *
@@ -1036,14 +1020,8 @@
             if (mMergeType == MergeType.LIBRARY && !namesAndFiles.isEmpty()) {
                 throw new IllegalStateException(
                         "Cannot add library dependencies manifests when creating a library");
->>>>>>> fdf07a2c
-            }
-            return thisAsT();
-        }
-
-        @NonNull
-        public Invoker addLibraryManifests(@NonNull List<Pair<String, File>> libraries) {
-            mLibraryFilesBuilder.addAll(libraries);
+            }
+            mLibraryFilesBuilder.addAll(namesAndFiles);
             return thisAsT();
         }
 

/*
 * Copyright (C) 2014 The Android Open Source Project
 *
 * Licensed under the Apache License, Version 2.0 (the "License");
 * you may not use this file except in compliance with the License.
 * You may obtain a copy of the License at
 *
 *      http://www.apache.org/licenses/LICENSE-2.0
 *
 * Unless required by applicable law or agreed to in writing, software
 * distributed under the License is distributed on an "AS IS" BASIS,
 * WITHOUT WARRANTIES OR CONDITIONS OF ANY KIND, either express or implied.
 * See the License for the specific language governing permissions and
 * limitations under the License.
 */

package com.android.manifmerger;

import static com.android.manifmerger.PlaceholderHandler.APPLICATION_ID;
import static com.android.manifmerger.PlaceholderHandler.KeyBasedValueResolver;
import static com.android.manifmerger.PlaceholderHandler.PACKAGE_NAME;

import com.android.SdkConstants;
import com.android.annotations.NonNull;
import com.android.annotations.Nullable;
import com.android.annotations.concurrency.Immutable;
<<<<<<< HEAD
=======
import com.android.ide.common.xml.XmlFormatPreferences;
import com.android.ide.common.xml.XmlFormatStyle;
import com.android.ide.common.xml.XmlPrettyPrinter;
>>>>>>> b805f832
import com.android.utils.ILogger;
import com.android.utils.Pair;
import com.android.utils.XmlUtils;
import com.google.common.base.Optional;
import com.google.common.base.Preconditions;
import com.google.common.base.Strings;
import com.google.common.collect.ImmutableList;
import com.google.common.collect.ImmutableMap;
import com.google.common.collect.Sets;
import java.io.BufferedInputStream;
import java.io.File;
import java.io.FileInputStream;
import java.io.FileNotFoundException;
import java.io.FileWriter;
import java.io.IOException;
import java.io.InputStream;
import java.util.Arrays;
import java.util.HashMap;
import java.util.List;
import java.util.Map;
import java.util.regex.Pattern;
import org.w3c.dom.Attr;
import org.w3c.dom.Document;
import org.w3c.dom.Element;
import org.w3c.dom.Node;
import org.w3c.dom.NodeList;

/**
 * merges android manifest files, idempotent.
 */
@Immutable
public class ManifestMerger2 {

<<<<<<< HEAD
    static final String BOOTSTRAP_APPLICATION
            = "com.android.tools.fd.runtime.BootstrapApplication";

    static final String BOOTSTRAP_INSTANT_RUN_SERVICE
            = "com.android.tools.fd.runtime.InstantRunService";
=======
    static final String BOOTSTRAP_INSTANT_RUN_CONTENT_PROVIDER =
            "com.android.tools.ir.server.InstantRunContentProvider";
>>>>>>> b805f832

    @NonNull
    private final File mManifestFile;

    @NonNull
    private final Map<String, Object> mPlaceHolderValues;

    @NonNull
    private final KeyBasedValueResolver<ManifestSystemProperty> mSystemPropertyResolver;

    @NonNull
    private final ILogger mLogger;
    @NonNull
    private final ImmutableList<Pair<String, File>> mLibraryFiles;
    @NonNull
    private final ImmutableList<File> mFlavorsAndBuildTypeFiles;
    @NonNull
    private final ImmutableList<Invoker.Feature> mOptionalFeatures;
    @NonNull
    private final MergeType mMergeType;
    @NonNull
    private final XmlDocument.Type mDocumentType;
    @NonNull
    private final Optional<File> mReportFile;
    @NonNull private final String mFeatureName;
    @NonNull private final FileStreamProvider mFileStreamProvider;

    private ManifestMerger2(
            @NonNull ILogger logger,
            @NonNull File mainManifestFile,
            @NonNull ImmutableList<Pair<String, File>> libraryFiles,
            @NonNull ImmutableList<File> flavorsAndBuildTypeFiles,
            @NonNull ImmutableList<Invoker.Feature> optionalFeatures,
            @NonNull Map<String, Object> placeHolderValues,
            @NonNull KeyBasedValueResolver<ManifestSystemProperty> systemPropertiesResolver,
            @NonNull MergeType mergeType,
            @NonNull XmlDocument.Type documentType,
            @NonNull Optional<File> reportFile,
            @NonNull String featureName,
            @NonNull FileStreamProvider fileStreamProvider) {
        this.mSystemPropertyResolver = systemPropertiesResolver;
        this.mPlaceHolderValues = placeHolderValues;
        this.mManifestFile = mainManifestFile;
        this.mLogger = logger;
        this.mLibraryFiles = libraryFiles;
        this.mFlavorsAndBuildTypeFiles = flavorsAndBuildTypeFiles;
        this.mOptionalFeatures = optionalFeatures;
        this.mMergeType = mergeType;
        this.mDocumentType = documentType;
        this.mReportFile = reportFile;
        this.mFeatureName = featureName;
        this.mFileStreamProvider = fileStreamProvider;
    }

    /**
     * Perform high level ordering of files merging and delegates actual merging to
     * {@link XmlDocument#merge(XmlDocument, com.android.manifmerger.MergingReport.Builder)}
     *
     * @return the merging activity report.
     * @throws MergeFailureException if the merging cannot be completed (for instance, if xml
     * files cannot be loaded).
     */
    @NonNull
    private MergingReport merge() throws MergeFailureException {
        // initiate a new merging report
        MergingReport.Builder mergingReportBuilder = new MergingReport.Builder(mLogger, this);

        SelectorResolver selectors = new SelectorResolver();

        // load the main manifest file to do some checking along the way.
        LoadedManifestInfo loadedMainManifestInfo = load(
                new ManifestInfo(
                        mManifestFile.getName(),
                        mManifestFile,
                        mDocumentType,
                        Optional.<String>absent() /* mainManifestPackageName */),
                selectors,
                mergingReportBuilder);

        // first do we have a package declaration in the main manifest ?
        Optional<XmlAttribute> mainPackageAttribute =
                loadedMainManifestInfo.getXmlDocument().getPackage();
        if (mDocumentType != XmlDocument.Type.OVERLAY && !mainPackageAttribute.isPresent()) {
            mergingReportBuilder.addMessage(
                    loadedMainManifestInfo.getXmlDocument().getSourceFile(),
                    MergingReport.Record.Severity.ERROR,
                    String.format(
                            "Main AndroidManifest.xml at %1$s manifest:package attribute "
                                    + "is not declared",
                            loadedMainManifestInfo.getXmlDocument().getSourceFile()
                                    .print(true)));
            return mergingReportBuilder.build();
        }

        // load all the libraries xml files early to have a list of all possible node:selector
        // values.
        List<LoadedManifestInfo> loadedLibraryDocuments =
                loadLibraries(
                        selectors,
                        mergingReportBuilder,
                        mainPackageAttribute.isPresent()
                                ? mainPackageAttribute.get().getValue()
                                : null);

        // perform system property injection
        performSystemPropertiesInjection(mergingReportBuilder,
                loadedMainManifestInfo.getXmlDocument());

        // force the re-parsing of the xml as elements may have been added through system
        // property injection.
        loadedMainManifestInfo = new LoadedManifestInfo(loadedMainManifestInfo,
                loadedMainManifestInfo.getOriginalPackageName(),
                loadedMainManifestInfo.getXmlDocument().reparse());

        // invariant : xmlDocumentOptional holds the higher priority document and we try to
        // merge in lower priority documents.
        Optional<XmlDocument> xmlDocumentOptional = Optional.absent();
        for (File inputFile : mFlavorsAndBuildTypeFiles) {
            mLogger.verbose("Merging flavors and build manifest %s \n", inputFile.getPath());
            LoadedManifestInfo overlayDocument = load(
                    new ManifestInfo(null, inputFile, XmlDocument.Type.OVERLAY,
                            Optional.of(mainPackageAttribute.get().getValue())),
                    selectors,
                    mergingReportBuilder);

            // check package declaration.
            Optional<XmlAttribute> packageAttribute =
                    overlayDocument.getXmlDocument().getPackage();
            // if both files declare a package name, it should be the same.
            if (loadedMainManifestInfo.getOriginalPackageName().isPresent() &&
                    packageAttribute.isPresent()
                    && !loadedMainManifestInfo.getOriginalPackageName().get().equals(
                    packageAttribute.get().getValue())) {
                // no suggestion for library since this is actually forbidden to change the
                // the package name per flavor.
                String message = mMergeType == MergeType.APPLICATION
                        ? String.format(
                                "Overlay manifest:package attribute declared at %1$s value=(%2$s)\n"
                                        + "\thas a different value=(%3$s) "
                                        + "declared in main manifest at %4$s\n"
                                        + "\tSuggestion: remove the overlay declaration at %5$s "
                                        + "\tand place it in the build.gradle:\n"
                                        + "\t\tflavorName {\n"
                                        + "\t\t\tapplicationId = \"%2$s\"\n"
                                        + "\t\t}",
                                packageAttribute.get().printPosition(),
                                packageAttribute.get().getValue(),
                                mainPackageAttribute.get().getValue(),
                                mainPackageAttribute.get().printPosition(),
                                packageAttribute.get().getSourceFile().print(true))
                        : String.format(
                                "Overlay manifest:package attribute declared at %1$s value=(%2$s)\n"
                                        + "\thas a different value=(%3$s) "
                                        + "declared in main manifest at %4$s",
                                packageAttribute.get().printPosition(),
                                packageAttribute.get().getValue(),
                                mainPackageAttribute.get().getValue(),
                                mainPackageAttribute.get().printPosition());
                mergingReportBuilder.addMessage(
                        overlayDocument.getXmlDocument().getSourceFile(),
                        MergingReport.Record.Severity.ERROR,
                        message);
                return mergingReportBuilder.build();
            }

            overlayDocument.getXmlDocument().getRootNode().getXml().setAttribute("package",
                    mainPackageAttribute.get().getValue());
            xmlDocumentOptional = merge(xmlDocumentOptional, overlayDocument, mergingReportBuilder);

            if (!xmlDocumentOptional.isPresent()) {
                return mergingReportBuilder.build();
            }
        }

        mLogger.verbose("Merging main manifest %s\n", mManifestFile.getPath());
        xmlDocumentOptional =
                merge(xmlDocumentOptional, loadedMainManifestInfo, mergingReportBuilder);

        if (!xmlDocumentOptional.isPresent()) {
            return mergingReportBuilder.build();
        }

        // force main manifest package into resulting merged file when creating a library manifest.
        if (mMergeType == MergeType.LIBRARY) {
            // extract the package name...
            String mainManifestPackageName = loadedMainManifestInfo.getXmlDocument().getRootNode()
                    .getXml().getAttribute("package");
            // save it in the selector instance.
            if (!Strings.isNullOrEmpty(mainManifestPackageName)) {
                xmlDocumentOptional.get().getRootNode().getXml()
                        .setAttribute("package", mainManifestPackageName);
            }
        }
        for (LoadedManifestInfo libraryDocument : loadedLibraryDocuments) {
            mLogger.verbose("Merging library manifest " + libraryDocument.getLocation());
            xmlDocumentOptional = merge(
                    xmlDocumentOptional, libraryDocument, mergingReportBuilder);
            if (!xmlDocumentOptional.isPresent()) {
                return mergingReportBuilder.build();
            }
        }

        // done with proper merging phase, now we need to trim unwanted elements, placeholder
        // substitution and system properties injection.
        ElementsTrimmer.trim(xmlDocumentOptional.get(), mergingReportBuilder);
        if (mergingReportBuilder.hasErrors()) {
            return mergingReportBuilder.build();
        }

        if (!mOptionalFeatures.contains(Invoker.Feature.NO_PLACEHOLDER_REPLACEMENT)) {
            // do one last placeholder substitution, this is useful as we don't stop the build
            // when a library failed a placeholder substitution, but the element might have
            // been overridden so the problem was transient. However, with the final document
            // ready, all placeholders values must have been provided.
            MergingReport.Record.Severity severity =
                    mMergeType == MergeType.LIBRARY
                            ? MergingReport.Record.Severity.INFO
                            : MergingReport.Record.Severity.ERROR;
            performPlaceHolderSubstitution(
                    loadedMainManifestInfo,
                    xmlDocumentOptional.get(),
                    mergingReportBuilder,
                    severity);
            if (mergingReportBuilder.hasErrors()) {
                return mergingReportBuilder.build();
            }
        }

        // perform system property injection.
        performSystemPropertiesInjection(mergingReportBuilder, xmlDocumentOptional.get());

        XmlDocument finalMergedDocument = xmlDocumentOptional.get();

        if (!mOptionalFeatures.contains(Invoker.Feature.REMOVE_TOOLS_DECLARATIONS)) {
            PostValidator.enforceToolsNamespaceDeclaration(finalMergedDocument);
        }

        PostValidator.validate(finalMergedDocument, mergingReportBuilder);
        if (mergingReportBuilder.hasErrors()) {
            finalMergedDocument.getRootNode().addMessage(mergingReportBuilder,
                    MergingReport.Record.Severity.WARNING,
                    "Post merge validation failed");
        }

        finalMergedDocument.clearNodeNamespaces();

        // extract fully qualified class names before handling other optional features.
        if (mOptionalFeatures.contains(Invoker.Feature.EXTRACT_FQCNS)) {
            extractFqcns(finalMergedDocument);
        }

        // handle optional features which don't need access to XmlDocument layer.
        processOptionalFeatures(finalMergedDocument.getXml(), mergingReportBuilder);

        // call blame after other optional features handled.
        if (!mOptionalFeatures.contains(Invoker.Feature.SKIP_BLAME)) {
            try {
                mergingReportBuilder.setMergedDocument(
                        MergingReport.MergedManifestKind.BLAME,
                        mergingReportBuilder.blame(finalMergedDocument));
            } catch (Exception e) {
                mLogger.error(e, "Error while saving blame file, build will continue");
            }
        }

        mergingReportBuilder.setFinalPackageName(finalMergedDocument.getPackageName());
        mergingReportBuilder.setMergedXmlDocument(
                MergingReport.MergedManifestKind.MERGED, finalMergedDocument);

        MergingReport mergingReport = mergingReportBuilder.build();

        if (mReportFile.isPresent()) {
            writeReport(mergingReport);
        }

        return mergingReport;
    }

    /** Returns whether the given feature is enabled for this merger */
    public boolean hasFeature(@NonNull Invoker.Feature feature) {
        return mOptionalFeatures.contains(feature);
    }

    /**
     * Processes optional features which are not already handled in merge()
     *
     * @param document the resulting document after merging
     * @param mergingReport the merging report builder
     */
    private void processOptionalFeatures(
            @Nullable Document document, @NonNull MergingReport.Builder mergingReport) {
        if (document == null) {
            return;
        }

        // perform tools: annotations removal if requested.
        if (mOptionalFeatures.contains(Invoker.Feature.REMOVE_TOOLS_DECLARATIONS)) {
            ToolsInstructionsCleaner.cleanToolsReferences(mMergeType, document, mLogger);
        }

        if (mOptionalFeatures.contains(Invoker.Feature.ADVANCED_PROFILING)) {
            addInternetPermission(document);
        }

        if (mOptionalFeatures.contains(Invoker.Feature.TEST_ONLY)) {
            addTestOnlyAttribute(document);
        }

        if (mOptionalFeatures.contains(Invoker.Feature.DEBUGGABLE)) {
            addDebuggableAttribute(document);
        }

        if (!mOptionalFeatures.contains(Invoker.Feature.SKIP_XML_STRING)) {
            mergingReport.setMergedDocument(
                    MergingReport.MergedManifestKind.MERGED,
                    XmlPrettyPrinter.prettyPrint(
                            document,
                            XmlFormatPreferences.defaults(),
                            XmlFormatStyle.get(document.getDocumentElement()),
                            null, /* endOfLineSeparator */
                            false /* endWithNewLine */));
        }

        if (mOptionalFeatures.contains(Invoker.Feature.MAKE_AAPT_SAFE)) {
            PlaceholderEncoder.visit(document);
            mergingReport.setMergedDocument(
                    MergingReport.MergedManifestKind.AAPT_SAFE,
                    XmlPrettyPrinter.prettyPrint(
                            document,
                            XmlFormatPreferences.defaults(),
                            XmlFormatStyle.get(document.getDocumentElement()),
                            null, /* endOfLineSeparator */
                            false /* endWithNewLine */));
        }

        // Always save the pre InstantRun state in case some APT plugins require it.
        if (mOptionalFeatures.contains(Invoker.Feature.INSTANT_RUN_REPLACEMENT)) {
            instantRunReplacement(document);
            mergingReport.setMergedDocument(
                    MergingReport.MergedManifestKind.INSTANT_RUN,
                    XmlPrettyPrinter.prettyPrint(
                            document,
                            XmlFormatPreferences.defaults(),
                            XmlFormatStyle.get(document.getDocumentElement()),
                            null, /* endOfLineSeparator */
                            false /* endWithNewLine */));
        }

        if (mOptionalFeatures.contains(Invoker.Feature.ADD_FEATURE_SPLIT_INFO)) {
            addFeatureSplitAttributes(document, mFeatureName);
            mergingReport.setMergedDocument(
                    MergingReport.MergedManifestKind.MERGED,
                    XmlPrettyPrinter.prettyPrint(
                            document,
                            XmlFormatPreferences.defaults(),
                            XmlFormatStyle.get(document.getDocumentElement()),
                            null, /* endOfLineSeparator */
                            false /* endWithNewLine */));
        }

        if (mOptionalFeatures.contains(Invoker.Feature.TARGET_SANDBOX_VERSION)) {
            addTargetSandboxVersionAttribute(document);
            mergingReport.setMergedDocument(
                    MergingReport.MergedManifestKind.MERGED,
                    XmlPrettyPrinter.prettyPrint(
                            document,
                            XmlFormatPreferences.defaults(),
                            XmlFormatStyle.get(document.getDocumentElement()),
                            null, /* endOfLineSeparator */
                            false /* endWithNewLine */));
        }
    }

    /**
     * Set android:testOnly="true" to ensure APK will be rejected by the Play store.
     *
     * @param document the document for which the testOnly attribute should be set to true.
     */
<<<<<<< HEAD
    @NonNull
    private static XmlDocument addTestOnlyAttribute(XmlDocument document) {
        Optional<XmlElement> applicationOptional = document
                .getByTypeAndKey(ManifestModel.NodeTypes.APPLICATION, null /* keyValue */);
        if (applicationOptional.isPresent()) {
            XmlElement application = applicationOptional.get();
            setAndroidAttribute(application.getXml(),
                                SdkConstants.ATTR_TEST_ONLY,
                                SdkConstants.VALUE_TRUE);
=======
    private static void addTestOnlyAttribute(@NonNull Document document) {
        Element manifest = document.getDocumentElement();
        ImmutableList<Element> applicationElements =
                getChildElementsByName(manifest, SdkConstants.TAG_APPLICATION);
        if (!applicationElements.isEmpty()) {
            // assumes just 1 application element among manifest's immediate children.
            Element application = applicationElements.get(0);
            setAndroidAttribute(application, SdkConstants.ATTR_TEST_ONLY, SdkConstants.VALUE_TRUE);
>>>>>>> b805f832
        }
    }

<<<<<<< HEAD
    @NonNull
    private static XmlDocument instantRunReplacement(XmlDocument document) {
        Optional<XmlElement> applicationOptional = document
                .getByTypeAndKey(ManifestModel.NodeTypes.APPLICATION, null /* keyValue */);
        if (applicationOptional.isPresent()) {
            XmlElement application = applicationOptional.get();
            setAttributeToTrue(application.getXml(), SdkConstants.ATTR_ENABLED);
            setAttributeToTrue(application.getXml(), SdkConstants.ATTR_HAS_CODE);
            addService(document, application);
        } else {
            throw new RuntimeException("Application not defined in AndroidManifest.xml");
=======
    /**
     * Set android:debuggable="true"
     *
     * @param document the document for which the debuggable attribute should be set to true.
     */
    private static void addDebuggableAttribute(@NonNull Document document) {
        Element manifest = document.getDocumentElement();
        ImmutableList<Element> applicationElements =
                getChildElementsByName(manifest, SdkConstants.TAG_APPLICATION);
        if (!applicationElements.isEmpty()) {
            // assumes just 1 application element among manifest's immediate children.
            Element application = applicationElements.get(0);
            setAndroidAttribute(application, SdkConstants.ATTR_DEBUGGABLE, SdkConstants.VALUE_TRUE);
        }
    }

    /**
     * Set "android:splitName" attributes to <code>featureName</code> for every activity, service
     * and provider elements. Set "featureSplit" attribute to <code>featureName</code> for the
     * manifest element.
     *
     * @param document the document whose attributes are changed
     * @param featureName the value all of the changed attributes are set to
     */
    private static void addFeatureSplitAttributes(Document document, String featureName) {
        // first update attribute in manifest element
        Element manifest = document.getDocumentElement();
        if (manifest == null) {
            return;
        }

        String attributeName = SdkConstants.ATTR_FEATURE_SPLIT;
        manifest.setAttribute(attributeName, featureName);

        // then update attributes in the application element's child elements
        ImmutableList<Element> applicationElements =
                getChildElementsByName(manifest, SdkConstants.TAG_APPLICATION);
        if (applicationElements.isEmpty()) {
            return;
        }

        // assumes just 1 application element among manifest's immediate children.
        Element application = applicationElements.get(0);
        List<String> elementNamesToUpdate =
                Arrays.asList(
                        SdkConstants.TAG_ACTIVITY,
                        SdkConstants.TAG_SERVICE,
                        SdkConstants.TAG_PROVIDER);
        for (String elementName : elementNamesToUpdate) {
            for (Element elementToUpdate : getChildElementsByName(application, elementName)) {
                setAndroidAttribute(elementToUpdate, SdkConstants.ATTR_SPLIT_NAME, featureName);
            }
        }
    }

    /**
     * Set "android:targetSandboxVersion" attribute to 2 for the manifest element.
     *
     * @param document the document whose attributes are changes
     */
    private static void addTargetSandboxVersionAttribute(@NonNull Document document) {
        Element manifest = document.getDocumentElement();
        if (manifest == null) {
            return;
        }
        setAndroidAttribute(manifest, SdkConstants.ATTR_TARGET_SANDBOX_VERSION, "2");
    }

    /**
     * Adds attributes and provider element to document's application element for instant run.
     *
     * @param document the document which gets edited.
     */
    private static void instantRunReplacement(@NonNull Document document) {
        Element manifest = document.getDocumentElement();
        ImmutableList<Element> applicationElements =
                getChildElementsByName(manifest, SdkConstants.TAG_APPLICATION);
        if (applicationElements.isEmpty()) {
            throw new RuntimeException("Application not defined in AndroidManifest.xml");
        }
        // assumes just 1 application element among manifest's immediate children.
        Element application = applicationElements.get(0);
        setAttributeToTrue(application, SdkConstants.ATTR_ENABLED);
        setAttributeToTrue(application, SdkConstants.ATTR_HAS_CODE);
        addIrContentProvider(document, application);
    }

    /**
     * Adds internet permission to document if not already present.
     *
     * @param document the document which gets edited if necessary.
     */
    private static void addInternetPermission(@NonNull Document document) {
        String permission = "android.permission.INTERNET";
        Element manifest = document.getDocumentElement();
        ImmutableList<Element> usesPermissions =
                getChildElementsByName(manifest, SdkConstants.TAG_USES_PERMISSION);
        for (Element usesPermission : usesPermissions) {
            if (permission.equals(
                    usesPermission.getAttributeNS(
                            SdkConstants.ANDROID_URI, SdkConstants.ATTR_NAME))) {
                return;
            }
>>>>>>> b805f832
        }
        Element uses = document.createElement(SdkConstants.TAG_USES_PERMISSION);
        // Add the node to the document before setting the attribute to make sure
        // the namespace prefix is found correctly.
        document.getDocumentElement().appendChild(uses);
        setAndroidAttribute(uses, SdkConstants.ATTR_NAME, permission);
    }

    /**
     * Sets the element's attribute value to True.
     * @param element the xml element which attribute should be mutated.
     * @param attributeName the android namespace attribute name.
     */
    private static void setAttributeToTrue(Element element, String attributeName) {

        Attr enabledAttribute = element.getAttributeNodeNS(
                SdkConstants.ANDROID_URI, attributeName);

        // force it to be true.
        if (enabledAttribute != null) {
            element.setAttributeNS(
                    SdkConstants.ANDROID_URI,
                    enabledAttribute.getName(),
                    SdkConstants.VALUE_TRUE);
        }
    }

    /**
     * Adds a provider element as a child of the document's application element, as shown here:
     * <provider android:name="com.android.tools.ir.server.InstantRunContentProvider"
     * android:authorities="com.android.tools.ir.server.InstantRunContentProvider"
     * android:multiprocess="true" />
     *
     * @param document the document to add the provider element to
     * @param application the application element to add the provider element to
     */
    private static void addIrContentProvider(
            @NonNull Document document, @NonNull Element application) {
        Element cp = document.createElement(SdkConstants.TAG_PROVIDER);
        setAndroidAttribute(cp, SdkConstants.ATTR_NAME, BOOTSTRAP_INSTANT_RUN_CONTENT_PROVIDER);
        // Qualify authority as unique so that multiple IR app packages installed on a single
        // device do not conflict.
        String pkg = document.getDocumentElement().getAttribute(SdkConstants.ATTR_PACKAGE);
        if (pkg == null) {
            throw new RuntimeException("no package name set");
        }
        setAndroidAttribute(cp, SdkConstants.ATTR_AUTHORITIES, pkg + "." +
                            BOOTSTRAP_INSTANT_RUN_CONTENT_PROVIDER);
        // Multiprocess so we start in every process and decide on our own how to handle
        // having multiple processes
        setAndroidAttribute(cp, SdkConstants.ATTR_MULTIPROCESS, SdkConstants.VALUE_TRUE);
        application.appendChild(cp);
    }

    /**
<<<<<<< HEAD
     * Sets the element's attribute value to True.
     * @param element the xml element which attribute should be mutated.
     * @param attributeName the android namespace attribute name.
     */
    private static void setAttributeToTrue(Element element, String attributeName) {

        Attr enabledAttribute = element.getAttributeNodeNS(
                SdkConstants.ANDROID_URI, attributeName);

        // force it to be true.
        if (enabledAttribute != null) {
            element.setAttributeNS(
                    SdkConstants.ANDROID_URI,
                    enabledAttribute.getName(),
                    SdkConstants.VALUE_TRUE);
        }
    }

    private static void addService(XmlDocument document, XmlElement application ) {
        // <service
        //     android:name="com.android.tools.fd.runtime.InstantRunService"
        //     android:exported="true"/>
        Element service = document.getXml().createElement(SdkConstants.TAG_SERVICE);
        setAndroidAttribute(service, SdkConstants.ATTR_NAME, BOOTSTRAP_INSTANT_RUN_SERVICE);
        // Export it so we can start it with a shell command from adb.
        setAndroidAttribute(service, SdkConstants.ATTR_EXPORTED, SdkConstants.VALUE_TRUE);
        application.getXml().appendChild(service);
    }

    /**
     * Find an appropriate namespace prefix to use for Android attributes.  If this
     * element already has some prefix that points to ANDROID_URI, use that.  Otherwise,
     * we need to find a prefix to use --- try variations of ANDROID_NS_NAME_PREFIX until
     * we find one that's unused.
     *
     * The node must be part of some document.
     *
     * @param node Node where we want the Android namespace to be available
     * @param namespace Namespace name (conventionally a URI)
     * @param preferredPrefix Prefix we'd prefer to use
     * @return String namespace prefix
     */
    private static String findOrInstallNamespacePrefix(Element node,
            String namespace,
            String preferredPrefix) {
        String prefix = node.lookupPrefix(namespace);
        if (prefix == null) {
            prefix = preferredPrefix;
            String existingMapping = node.lookupNamespaceURI(prefix);
            // Seems prettier to start with "android2" if "android" is taken.
            for (int i = 2; existingMapping != null && i >= 2; ++i) {
                prefix = String.format("%s%d", preferredPrefix, i);
                existingMapping = node.lookupNamespaceURI(prefix);
            }
            if (existingMapping != null) {
                throw new IllegalStateException("could not allocate namespace prefix");
            }
            Element root = node.getOwnerDocument().getDocumentElement();
            root.setAttributeNS("http://www.w3.org/2000/xmlns/", "xmlns:" + prefix, namespace);
        }
        return prefix;
    }

    /**
     * Set an Android-namespaced XML attribute on the given node.
     *
     * @param node Node in which to set the attribute; must be part of a document
     * @param localName Non-prefixed attribute name
     * @param value value of the attribute
     */
    private static void setAndroidAttribute(Element node, String localName, String value) {
        String prefix = findOrInstallNamespacePrefix(node,
                SdkConstants.ANDROID_URI,
                SdkConstants.ANDROID_NS_NAME);
        node.setAttributeNS(SdkConstants.ANDROID_URI, prefix + ":" + localName, value);
    }

    /**
     * Returns the {@link FileStreamProvider} used by this manifest merger. Use this
     * to read files if you need to access the content of a {@link XmlDocument}.
=======
     * Set an Android-namespaced XML attribute on the given node.
     *
     * @param node Node in which to set the attribute; must be part of a document
     * @param localName Non-prefixed attribute name
     * @param value value of the attribute
     */
    private static void setAndroidAttribute(Element node, String localName, String value) {
        String prefix =
                XmlUtils.lookupNamespacePrefix(
                        node, SdkConstants.ANDROID_URI, SdkConstants.ANDROID_NS_NAME, true);
        node.setAttributeNS(SdkConstants.ANDROID_URI, prefix + ":" + localName, value);
    }

    /**
     * Returns a list of elements which are the immediate children of the given element and have the
     * given name.
     *
     * @param element the immediate parent of any elements in the returned list
     * @param name the name of any elements in the returned list
     * @return the list (possibly empty) of children elements with the given name
     */
    @NonNull
    private static ImmutableList<Element> getChildElementsByName(
            @NonNull Element element, @NonNull String name) {
        ImmutableList.Builder<Element> childListBuilder = ImmutableList.builder();
        NodeList childNodes = element.getChildNodes();
        for (int i = 0; i < childNodes.getLength(); i++) {
            Node childNode = childNodes.item(i);
            if (childNode instanceof Element && name.equals(childNode.getNodeName())) {
                childListBuilder.add((Element) childNode);
            }
        }
        return childListBuilder.build();
    }

    /**
     * Returns the {@link FileStreamProvider} used by this manifest merger. Use this to read files
     * if you need to access the content of a {@link XmlDocument}.
>>>>>>> b805f832
     */
    @SuppressWarnings("unused") // Allow future library usage, if necessary
    @NonNull
    public FileStreamProvider getFileStreamProvider() {
        return mFileStreamProvider;
    }

    /**
     * Creates the merging report file.
     * @param mergingReport the merging activities report to serialize.
     */
    private void writeReport(@NonNull MergingReport mergingReport) {
        FileWriter fileWriter = null;
        try {
            if (!mReportFile.get().getParentFile().exists()
                    && !mReportFile.get().getParentFile().mkdirs()) {
                mLogger.warning(String.format(
                        "Cannot create %1$s manifest merger report file,"
                                + "build will continue but merging activities "
                                + "will not be documented",
                        mReportFile.get().getAbsolutePath()));
            } else {
                fileWriter = new FileWriter(mReportFile.get());
                mergingReport.getActions().log(fileWriter);
            }
        } catch (IOException e) {
            mLogger.warning(String.format(
                    "Error '%1$s' while writing the merger report file, "
                            + "build can continue but merging activities "
                            + "will not be documented ",
                    e.getMessage()));
        } finally {
            if (fileWriter != null) {
                try {
                    fileWriter.close();
                } catch (IOException e) {
                    mLogger.warning(String.format(
                            "Error '%1$s' while closing the merger report file, "
                                    + "build can continue but merging activities "
                                    + "will not be documented ",
                            e.getMessage()));
                }
            }
        }
    }

    /**
     * shorten all fully qualified class name that belong to the same package as the manifest's
     * package attribute value.
     *
     * @param finalMergedDocument the AndroidManifest.xml document.
     */
    private static void extractFqcns(@NonNull XmlDocument finalMergedDocument) {
        extractFqcns(finalMergedDocument.getPackageName(), finalMergedDocument.getRootNode());
    }

    /**
     * shorten recursively all attributes that are package dependent of the passed nodes and all its
     * child nodes.
     *
     * @param packageName the manifest package name.
     * @param xmlElement the xml element to process recursively.
     */
    private static void extractFqcns(@NonNull String packageName, @NonNull XmlElement xmlElement) {
        for (XmlAttribute xmlAttribute : xmlElement.getAttributes()) {
            if (xmlAttribute.getModel() != null && xmlAttribute.getModel().isPackageDependent()) {
                String value = xmlAttribute.getValue();
                if (value.startsWith(packageName) &&
                        value.charAt(packageName.length()) == '.') {
                    xmlAttribute.getXml().setValue(value.substring(packageName.length()));
                }
            }
        }
        for (XmlElement child : xmlElement.getMergeableElements()) {
            extractFqcns(packageName, child);
        }
    }

    /**
     * Load an xml file and perform placeholder substitution
     *
     * @param manifestInfo the android manifest information like if it is a library, an overlay or a
     *     main manifest file.
     * @param selectors all the libraries selectors
     * @param mergingReportBuilder the merging report to store events and errors.
     * @return a loaded manifest info.
     * @throws MergeFailureException if the merging cannot be completed successfully.
     */
    @NonNull
    private LoadedManifestInfo load(
            @NonNull ManifestInfo manifestInfo,
            @NonNull KeyResolver<String> selectors,
            @NonNull MergingReport.Builder mergingReportBuilder)
            throws MergeFailureException {

        File xmlFile = manifestInfo.mLocation;
        XmlDocument xmlDocument;
        try {
            InputStream inputStream = mFileStreamProvider.getInputStream(xmlFile);
            xmlDocument = XmlLoader.load(selectors,
                    mSystemPropertyResolver,
                    manifestInfo.mName,
                    xmlFile,
                    inputStream,
                    manifestInfo.getType(),
                    manifestInfo.getMainManifestPackageName());
        } catch (Exception e) {
            throw new MergeFailureException(e);
        }

        String originalPackageName = xmlDocument.getPackageName();
        MergingReport.Builder builder =
                manifestInfo.getType() == XmlDocument.Type.MAIN
                        ? mergingReportBuilder
                        : new MergingReport.Builder(mergingReportBuilder.getLogger(), this);

        // create updatedManifestInfo to have access to the packageName for
        // placeholder substitution if this is the MAIN manifest
        ManifestInfo updatedManifestInfo =
                manifestInfo.getType() == XmlDocument.Type.MAIN
                        ? new ManifestInfo(
                                manifestInfo.getName(),
                                manifestInfo.getLocation(),
                                manifestInfo.getType(),
                                Optional.of(originalPackageName))
                        : manifestInfo;
        // perform place holder substitution, this is necessary to do so early in case placeholders
        // are used in key attributes.
        MergingReport.Record.Severity severity =
                mMergeType == MergeType.LIBRARY
                        ? MergingReport.Record.Severity.INFO
                        : MergingReport.Record.Severity.ERROR;
        performPlaceHolderSubstitution(updatedManifestInfo, xmlDocument, builder, severity);

        builder.getActionRecorder().recordAddedNodeAction(xmlDocument.getRootNode(), false);

        return new LoadedManifestInfo(
                updatedManifestInfo, Optional.fromNullable(originalPackageName), xmlDocument);
    }

    private void performPlaceHolderSubstitution(
            @NonNull ManifestInfo manifestInfo,
            @NonNull XmlDocument xmlDocument,
            @NonNull MergingReport.Builder mergingReportBuilder,
            @NonNull MergingReport.Record.Severity severity) {

        if (mOptionalFeatures.contains(Invoker.Feature.NO_PLACEHOLDER_REPLACEMENT)) {
            return;
        }

        // check for placeholders presence, switch first the packageName and applicationId if
        // it is not explicitly set, unless dealing with a LIBRARY MergeType.
        // In case of a LIBRARY MergeType, we don't replace packageName or applicationId,
        // unless they're already specified in mPlaceHolderValues.
        Map<String, Object> finalPlaceHolderValues = mPlaceHolderValues;
        if (!mPlaceHolderValues.containsKey(PlaceholderHandler.APPLICATION_ID)
                && mMergeType != MergeType.LIBRARY
                && manifestInfo.getMainManifestPackageName().isPresent()) {
            String packageName = manifestInfo.getMainManifestPackageName().get();
            // add all existing placeholders except package name that will be swapped.
            ImmutableMap.Builder<String, Object> builder = ImmutableMap.builder();
            for (Map.Entry<String, Object> entry : mPlaceHolderValues.entrySet()) {
                if (!entry.getKey().equals(PlaceholderHandler.PACKAGE_NAME)) {
                    builder.put(entry);
                }
            }
            builder.put(PlaceholderHandler.PACKAGE_NAME, packageName);
            builder.put(PlaceholderHandler.APPLICATION_ID, packageName);
            finalPlaceHolderValues = builder.build();
        }

        KeyBasedValueResolver<String> placeHolderValueResolver =
                new MapBasedKeyBasedValueResolver<String>(finalPlaceHolderValues);
        PlaceholderHandler.visit(
                severity, xmlDocument, placeHolderValueResolver, mergingReportBuilder);
    }

    // merge the optionally existing xmlDocument with a lower priority xml file.
    private Optional<XmlDocument> merge(
            @NonNull Optional<XmlDocument> xmlDocument,
            @NonNull LoadedManifestInfo lowerPriorityDocument,
            @NonNull MergingReport.Builder mergingReportBuilder) throws MergeFailureException {

        MergingReport.Result validationResult = PreValidator
                .validate(mergingReportBuilder, lowerPriorityDocument.getXmlDocument());
        if (validationResult == MergingReport.Result.ERROR) {
            mergingReportBuilder.addMessage(
                    lowerPriorityDocument.getXmlDocument().getSourceFile(),
                    MergingReport.Record.Severity.ERROR,
                    "Validation failed, exiting");
            return Optional.absent();
        }

        Optional<XmlDocument> result;
        if (xmlDocument.isPresent()) {
            result = xmlDocument.get().merge(
                    lowerPriorityDocument.getXmlDocument(), mergingReportBuilder,
                    !mOptionalFeatures.contains(Invoker.Feature.NO_IMPLICIT_PERMISSION_ADDITION));
        } else {
            // exhaustiveSearch is true in recordAddedNodeAction() below because some of this
            // manifest's nodes might have already been recorded from the loading of
            // the main manifest, but we want to record any unrecorded descendants.
            // e.g., if the main manifest did not contain any meta-data nodes below its
            // application node, we still want to record the addition of any such
            // meta-data nodes this manifest contains.
            mergingReportBuilder
                    .getActionRecorder()
                    .recordAddedNodeAction(
                            lowerPriorityDocument.getXmlDocument().getRootNode(), true);
            result = Optional.of(lowerPriorityDocument.getXmlDocument());
        }

        // if requested, dump each intermediary merging stage into the report.
        if (mOptionalFeatures.contains(Invoker.Feature.KEEP_INTERMEDIARY_STAGES)
                && result.isPresent()) {
            mergingReportBuilder.addMergingStage(result.get().prettyPrint());
        }

        return result;
    }

    private List<LoadedManifestInfo> loadLibraries(
            @NonNull SelectorResolver selectors,
            @NonNull MergingReport.Builder mergingReportBuilder,
            @Nullable String mainManifestPackageName)
            throws MergeFailureException {

        ImmutableList.Builder<LoadedManifestInfo> loadedLibraryDocuments = ImmutableList.builder();
        for (Pair<String, File> libraryFile : Sets.newLinkedHashSet(mLibraryFiles)) {
            mLogger.verbose("Loading library manifest " + libraryFile.getSecond().getPath());
            ManifestInfo manifestInfo =
                    new ManifestInfo(
                            libraryFile.getFirst(),
                            libraryFile.getSecond(),
                            XmlDocument.Type.LIBRARY,
                            Optional.fromNullable(mainManifestPackageName));
            File xmlFile = manifestInfo.mLocation;
            XmlDocument libraryDocument;
            try {
                InputStream inputStream = mFileStreamProvider.getInputStream(xmlFile);
                libraryDocument = XmlLoader.load(selectors,
                        mSystemPropertyResolver,
                        manifestInfo.mName,
                        xmlFile,
                        inputStream,
                        XmlDocument.Type.LIBRARY,
                        Optional.<String>absent()  /* mainManifestPackageName */);
            } catch (Exception e) {
                throw new MergeFailureException(e);
            }
            // extract the package name...
            String libraryPackage = libraryDocument.getRootNode().getXml().getAttribute("package");
            // save it in the selector instance.
            if (!Strings.isNullOrEmpty(libraryPackage)) {
                selectors.addSelector(libraryPackage, libraryFile.getFirst());
            }

            // perform placeholder substitution, this is useful when the library is using
            // a placeholder in a key element, we however do not need to record these
            // substitutions so feed it with a fake merging report.
            MergingReport.Builder builder =
                    new MergingReport.Builder(mergingReportBuilder.getLogger(), this);
            builder.getActionRecorder().recordAddedNodeAction(libraryDocument.getRootNode(), false);
            performPlaceHolderSubstitution(
                    manifestInfo, libraryDocument, builder, MergingReport.Record.Severity.INFO);
            if (builder.hasErrors()) {
                // we log the errors but continue, in case the error is of no consequence
                // to the application consuming the library.
                builder.build().log(mLogger);
            }

            loadedLibraryDocuments.add(new LoadedManifestInfo(manifestInfo,
                    Optional.fromNullable(libraryDocument.getPackageName()),
                    libraryDocument));
        }
        return loadedLibraryDocuments.build();
    }

    /**
     * Creates a new {@link com.android.manifmerger.ManifestMerger2.Invoker} instance to invoke
     * the merging tool to merge manifest files for an application.
     *
     * @param mainManifestFile application main manifest file.
     * @param logger the logger interface to use.
     * @return an {@link com.android.manifmerger.ManifestMerger2.Invoker} instance that will allow
     * further customization and trigger the merging tool.
     */
    @NonNull
    public static Invoker newMerger(@NonNull File mainManifestFile,
            @NonNull ILogger logger,
            @NonNull MergeType mergeType) {
        return new Invoker(mainManifestFile, logger, mergeType, XmlDocument.Type.MAIN);
    }

    /**
     * Defines the merging type expected from the tool.
     */
    public enum MergeType {
        /**
         * Application merging type is used when packaging an application with a set of imported
         * libraries. The resulting merged android manifest is final and is not expected to be
         * imported in another application.
         */
        APPLICATION,

        /**
         * Library merging type is used when packaging a library. The resulting android manifest
         * file will not merge in all the imported libraries this library depends on. Also the tools
         * annotations will not be removed as they can be useful when later importing the resulting
         * merged android manifest into an application.
         */
        LIBRARY
    }

    /**
     * Defines a property that can add or override itself into an XML document.
     */
    public interface AutoAddingProperty {

        /**
         * Add itself (possibly just override the current value) with the passed value
         * @param actionRecorder to record actions.
         * @param document the xml document to add itself to.
         * @param value the value to set of this property.
         */
        void addTo(@NonNull ActionRecorder actionRecorder,
                @NonNull XmlDocument document,
                @NonNull String value);
    }

    /**
     * Perform {@link ManifestSystemProperty} injection.
     * @param mergingReport to log actions and errors.
     * @param xmlDocument the xml document to inject into.
     */
    protected void performSystemPropertiesInjection(
            @NonNull MergingReport.Builder mergingReport,
            @NonNull XmlDocument xmlDocument) {
        for (ManifestSystemProperty manifestSystemProperty : ManifestSystemProperty.values()) {
            String propertyOverride = mSystemPropertyResolver.getValue(manifestSystemProperty);
            if (propertyOverride != null) {
                manifestSystemProperty.addTo(
                        mergingReport.getActionRecorder(), xmlDocument, propertyOverride);
            }
        }
    }

    /**
     * A {@linkplain FileStreamProvider} provides (buffered, if necessary) {@link InputStream}
     * instances for a given {@link File} handle.
     */
    public static class FileStreamProvider {
        /**
         * Creates a reader for the given file -- which may not necessarily read the contents of the
         * file on disk. For example, in the IDE, the client will map the file handle to a document in
         * the editor, and read the current contents of that editor whether or not it has been saved.
         * <p>
         * This method is responsible for providing its own buffering, if necessary (e.g. when
         * reading from disk, make sure you wrap the file stream in a buffering input stream.)
         *
         * @param file the file handle
         * @return the contents of the file
         * @throws FileNotFoundException if the file handle is invalid
         */
        @SuppressWarnings("MethodMayBeStatic") // Intended for overrides outside this library
        protected InputStream getInputStream(@NonNull File file) throws FileNotFoundException {
            return new BufferedInputStream(new FileInputStream(file));
        }
    }

    /**
     * This class will hold all invocation parameters for the manifest merging tool.
     *
     * There are broadly three types of input to the merging tool :
     * <ul>
     *     <li>Build types and flavors overriding manifests</li>
     *     <li>Application main manifest</li>
     *     <li>Library manifest files</li>
     * </ul>
     *
     * Only the main manifest file is a mandatory parameter.
     *
     * High level description of the merging will be as follow :
     * <ol>
     *     <li>Build type and flavors will be merged first in the order they were added. Highest
     *     priority file added first, lowest added last.</li>
     *     <li>Resulting document is merged with lower priority application main manifest file.</li>
     *     <li>Resulting document is merged with each library file manifest file in the order
     *     they were added. Highest priority added first, lowest added last.</li>
     *     <li>Resulting document is returned as results of the merging process.</li>
     * </ol>
     *
     */
    public static class Invoker<T extends Invoker<T>>{

        protected final File mMainManifestFile;

        protected final ImmutableMap.Builder<ManifestSystemProperty, Object> mSystemProperties =
                new ImmutableMap.Builder<ManifestSystemProperty, Object>();

        @NonNull
        protected final ILogger mLogger;
        @NonNull
        protected final ImmutableMap.Builder<String, Object> mPlaceholders =
                new ImmutableMap.Builder<String, Object>();
        @NonNull
        private final ImmutableList.Builder<Pair<String, File>> mLibraryFilesBuilder =
                new ImmutableList.Builder<Pair<String, File>>();
        @NonNull
        private final ImmutableList.Builder<File> mFlavorsAndBuildTypeFiles =
                new ImmutableList.Builder<File>();
        @NonNull
        private final ImmutableList.Builder<Feature> mFeaturesBuilder =
                new ImmutableList.Builder<Feature>();
        @NonNull
        private final MergeType mMergeType;
        @NonNull private  XmlDocument.Type mDocumentType;
        @Nullable private File mReportFile;

        @Nullable
        private FileStreamProvider mFileStreamProvider;

        @NonNull private String mFeatureName;

        /**
         * Sets a value for a {@link ManifestSystemProperty}
         * @param override the property to set
         * @param value the value for the property
         * @return itself.
         */
        @NonNull
        public Invoker setOverride(@NonNull ManifestSystemProperty override, @NonNull String value) {
            mSystemProperties.put(override, value);
            return thisAsT();
        }

        /**
         * Adds placeholders names and associated values for substitution.
         * @return itself.
         */
        @NonNull
        public Invoker setPlaceHolderValues(@NonNull Map<String, Object> keyValuePairs) {
            mPlaceholders.putAll(keyValuePairs);
            return thisAsT();
        }

        /**
         * Adds a new placeholder name and value for substitution.
         * @return itself.
         */
        @NonNull
        public Invoker setPlaceHolderValue(@NonNull String placeHolderName, @NonNull String value) {
            mPlaceholders.put(placeHolderName, value);
            return thisAsT();
        }

        /**
         * Optional behavior of the merging tool can be turned on by setting these Feature.
         */
        public enum Feature {

            /**
             * Keep all intermediary merged files during the merging process. This is particularly
             * useful for debugging/tracing purposes.
             */
            KEEP_INTERMEDIARY_STAGES,

            /**
             * When logging file names, use {@link java.io.File#getName()} rather than
             * {@link java.io.File#getPath()}
             */
            PRINT_SIMPLE_FILENAMES,

            /**
             * Perform a sweep after all merging activities to remove all fully qualified class
             * names and replace them with the equivalent short version.
             */
            EXTRACT_FQCNS,

            /**
             * Perform a sweep after all merging activities to remove all tools: decorations.
             */
            REMOVE_TOOLS_DECLARATIONS,

            /**
             * Do no perform placeholders replacement.
             */
            NO_PLACEHOLDER_REPLACEMENT,

            /**
             * Encode unresolved placeholders to be AAPT friendly.
             */
            MAKE_AAPT_SAFE,

            /**
             * Perform InstantRun related swapping in the merged manifest file.
             */
            INSTANT_RUN_REPLACEMENT,

            /**
             * Clients will not request the blame history
             */
            SKIP_BLAME,

            /**
             * Clients will only request the merged XML documents, not XML pretty printed documents
             */
            SKIP_XML_STRING,

            /**
             * Add android:testOnly="true" attribute to prevent APK from being uploaded to Play
             * store.
             */
            TEST_ONLY,

            /**
             * Do not perform implicit permission addition.
             */
            NO_IMPLICIT_PERMISSION_ADDITION,

            /** Perform Studio advanced profiling manifest modifications */
            ADVANCED_PROFILING,

            /** Add feature split information */
            ADD_FEATURE_SPLIT_INFO,

            /** Set the android:debuggable flag to the application. */
            DEBUGGABLE,

            /** Set the android:targetSandboxVersion attribute. */
            TARGET_SANDBOX_VERSION,

            /**
             * When there are attribute value conflicts, automatically pick the higher priority
             * value.
             *
             * <p>This is for example used in the IDE when we need to merge a new manifest template
             * into an existing one and we don't want to abort the merge.
             *
             * <p>(This will log a warning.)
             */
            HANDLE_VALUE_CONFLICTS_AUTOMATICALLY
        }

        /**
         * Creates a new builder with the mandatory main manifest file.
         * @param mainManifestFile application main manifest file.
         * @param logger the logger interface to use.
         */
        private Invoker(
                @NonNull File mainManifestFile,
                @NonNull ILogger logger,
                @NonNull MergeType mergeType,
                @NonNull XmlDocument.Type documentType) {
            this.mMainManifestFile = Preconditions.checkNotNull(mainManifestFile);
            this.mLogger = logger;
            this.mMergeType = mergeType;
            this.mDocumentType = documentType;
            this.mFeatureName = "";
        }

        /**
         * Sets the file to use to write the merging report. If not called,
         * the merging process will not write a report.
         * @param mergeReport the file to write the report in.
         * @return itself.
         */
        @NonNull
        public Invoker setMergeReportFile(@Nullable File mergeReport) {
            mReportFile = mergeReport;
            return this;
        }

        /**
         * Add one library file manifest, will be added last in the list of library files which will
         * make the parameter the lowest priority library manifest file.
         * @param file the library manifest file to add.
         * @return itself.
         */
        @NonNull
        public Invoker addLibraryManifest(@NonNull File file) {
            addLibraryManifest(file.getName(), file);
            return thisAsT();
        }

        /**
         * Add one library file manifest, will be added last in the list of library files which will
         * make the parameter the lowest priority library manifest file.
         * @param file the library manifest file to add.
         * @param name the library name.
         * @return itself.
         */
        @NonNull
        public Invoker addLibraryManifest(@NonNull String name, @NonNull File file) {
            if (mMergeType == MergeType.LIBRARY) {
                throw new IllegalStateException(
                  "Cannot add library dependencies manifests when creating a library");
            }
            mLibraryFilesBuilder.add(Pair.of(name, file));
            return thisAsT();
        }

        /**
         * Sets library dependencies for this merging activity.
         * @param namesAndFiles the list of library dependencies.
         * @return itself.
         *
         * @deprecated use addLibraryManifest or addAndroidBundleManifests
         */
        @NonNull
        @Deprecated
        public Invoker addBundleManifests(@NonNull List<Pair<String, File>> namesAndFiles) {
            if (mMergeType == MergeType.LIBRARY && !namesAndFiles.isEmpty()) {
                throw new IllegalStateException(
                        "Cannot add library dependencies manifests when creating a library");
            }
            mLibraryFilesBuilder.addAll(namesAndFiles);
            return thisAsT();
        }

        /**
         * Sets manifest providers for this merging activity.
         * @param providers the list of manifest providers.
         * @return itself.
         */
        @NonNull
        public Invoker addManifestProviders(@NonNull Iterable<? extends ManifestProvider> providers) {
            for (ManifestProvider provider : providers) {
                mLibraryFilesBuilder.add(Pair.of(provider.getName(), provider.getManifest()));
            }
            return thisAsT();
        }

        /**
         * Add several library file manifests at then end of the list which will make them the
         * lowest priority manifest files. The relative priority between all the files passed as
         * parameters will be respected.
         * @param files library manifest files to add last.
         * @return itself.
         */
        @NonNull
        public Invoker addLibraryManifests(@NonNull File... files) {
            for (File file : files) {
                addLibraryManifest(file);
            }
            return thisAsT();
        }

        /**
         * Add a flavor or build type manifest file last in the list.
         * @param file build type or flavor manifest file
         * @return itself.
         */
        @NonNull
        public Invoker addFlavorAndBuildTypeManifest(@NonNull File file) {
            this.mFlavorsAndBuildTypeFiles.add(file);
            return thisAsT();
        }

        /**
         * Add several flavor or build type manifest files last in the list. Relative priorities
         * between the passed files as parameters will be respected.
         * @param files build type of flavor manifest files to add.
         * @return itself.
         */
        @NonNull
        public Invoker addFlavorAndBuildTypeManifests(File... files) {
            this.mFlavorsAndBuildTypeFiles.add(files);
            return thisAsT();
        }

        /**
         * Sets some optional features for the merge tool.
         *
         * @param features one to many features to set.
         * @return itself.
         */
        @NonNull
        public Invoker withFeatures(Feature...features) {
            mFeaturesBuilder.add(features);
            return thisAsT();
        }

        /**
         * Sets a file stream provider which allows the client of the manifest merger to provide
         * arbitrary content lookup for files. <p> NOTE: There should only be one.
         *
         * @param provider the provider to use
         * @return itself.
         */
        @NonNull
        public Invoker withFileStreamProvider(@Nullable FileStreamProvider provider) {
            assert mFileStreamProvider == null || provider == null;
            mFileStreamProvider = provider;
            return thisAsT();
        }

        /** Regular expression defining legal feature split name. */
        private static final Pattern FEATURE_NAME_PATTERN =
                Pattern.compile("[a-zA-Z0-9][a-zA-Z0-9_]*");

        /**
         * Specify the feature name for feature merging.
         *
         * @param featureName the feature name to use.
         * @return itself.
         */
        @NonNull
        public Invoker setFeatureName(@Nullable String featureName) {
            if (featureName != null) {
                mFeatureName = featureName;
                if (!FEATURE_NAME_PATTERN.matcher(mFeatureName).matches()) {
                    throw new IllegalArgumentException(
                            "FeatureName must follow "
                                    + FEATURE_NAME_PATTERN.pattern()
                                    + " regex, found "
                                    + featureName);
                }
            }
            return thisAsT();
        }

        /**
         * Specify if the file being merged is an overlay (flavor). If not called, the merging
         * process will assume a master manifest merge. The master manifest needs to have a package
         * and some other mandatory fields like "uses-sdk", etc.
         *
         * @return itself.
         */
        @NonNull
        public Invoker asType(XmlDocument.Type type) {
            mDocumentType = type;
            return this;
        }

        /**
         * Perform the merging and return the result.
         *
         * @return an instance of {@link com.android.manifmerger.MergingReport} that will give
         * access to all the logging and merging records.
         *
         * This method can be invoked several time and will re-do the file merges.
         *
         * @throws com.android.manifmerger.ManifestMerger2.MergeFailureException if the merging
         * cannot be completed successfully.
         */
        @NonNull
        public MergingReport merge() throws MergeFailureException {

            // provide some free placeholders values.
            ImmutableMap<ManifestSystemProperty, Object> systemProperties = mSystemProperties.build();
            if (systemProperties.containsKey(ManifestSystemProperty.PACKAGE)) {
                // if the package is provided, make it available for placeholder replacement.
                mPlaceholders.put(PACKAGE_NAME, systemProperties.get(ManifestSystemProperty.PACKAGE));
                // as well as applicationId since package system property overrides everything
                // but not when output is a library since only the final (application)
                // application Id should be used to replace libraries "applicationId" placeholders.
                if (mMergeType != MergeType.LIBRARY) {
                    mPlaceholders.put(APPLICATION_ID, systemProperties.get(ManifestSystemProperty.PACKAGE));
                }
            }

            FileStreamProvider fileStreamProvider = mFileStreamProvider != null
                    ? mFileStreamProvider : new FileStreamProvider();
            ManifestMerger2 manifestMerger =
                    new ManifestMerger2(
                            mLogger,
                            mMainManifestFile,
                            mLibraryFilesBuilder.build(),
                            mFlavorsAndBuildTypeFiles.build(),
                            mFeaturesBuilder.build(),
                            mPlaceholders.build(),
                            new MapBasedKeyBasedValueResolver<ManifestSystemProperty>(
                                    systemProperties),
                            mMergeType,
                            mDocumentType,
                            Optional.fromNullable(mReportFile),
                            mFeatureName,
                            fileStreamProvider);
            return manifestMerger.merge();
        }

        @NonNull
        @SuppressWarnings("unchecked")
        private T thisAsT() {
            return (T) this;
        }
    }

    /**
     * Helper class for map based placeholders key value pairs.
     */
    public static class MapBasedKeyBasedValueResolver<T> implements KeyBasedValueResolver<T> {

        private final ImmutableMap<T, Object> keyValues;

        public MapBasedKeyBasedValueResolver(@NonNull Map<T, Object> keyValues) {
            this.keyValues = ImmutableMap.copyOf(keyValues);
        }

        @Nullable
        @Override
        public String getValue(@NonNull T key) {
            Object value = keyValues.get(key);
            return value == null ? null : value.toString();
        }
    }

    private static class ManifestInfo {

        private ManifestInfo(
                String name,
                File location,
                XmlDocument.Type type,
                Optional<String> mainManifestPackageName) {
            mName = name;
            mLocation = location;
            mType = type;
            mMainManifestPackageName = mainManifestPackageName;
        }

        private final String mName;
        private final File mLocation;
        private final XmlDocument.Type mType;
        private final Optional<String> mMainManifestPackageName;

        String getName() {
            return mName;
        }

        File getLocation() {
            return mLocation;
        }

        XmlDocument.Type getType() {
            return mType;
        }

        Optional<String> getMainManifestPackageName() {
            return mMainManifestPackageName;
        }
    }

    private static class LoadedManifestInfo extends ManifestInfo {

        @NonNull private final XmlDocument mXmlDocument;
        @NonNull private final Optional<String> mOriginalPackageName;

        private LoadedManifestInfo(@NonNull ManifestInfo manifestInfo,
                @NonNull Optional<String> originalPackageName,
                @NonNull XmlDocument xmlDocument) {
            super(manifestInfo.mName,
                    manifestInfo.mLocation,
                    manifestInfo.mType,
                    manifestInfo.getMainManifestPackageName());
            mXmlDocument = xmlDocument;
            mOriginalPackageName = originalPackageName;
        }

        @NonNull
        public XmlDocument getXmlDocument() {
            return mXmlDocument;
        }

        @NonNull
        public Optional<String> getOriginalPackageName() {
            return mOriginalPackageName;
        }
    }

    /**
     * Implementation a {@link com.android.manifmerger.KeyResolver} capable of resolving all
     * selectors value in the context of the passed libraries to this merging activities.
     */
    static class SelectorResolver implements KeyResolver<String> {

        private final Map<String, String> mSelectors = new HashMap<String, String>();

        protected void addSelector(String key, String value) {
            mSelectors.put(key, value);
        }

        @Nullable
        @Override
        public String resolve(String key) {
            return mSelectors.get(key);
        }

        @NonNull
        @Override
        public Iterable<String> getKeys() {
            return mSelectors.keySet();
        }
    }

    // a wrapper exception to all sorts of failure exceptions that can be thrown during merging.
    public static class MergeFailureException extends Exception {

        protected MergeFailureException(Exception cause) {
            super(cause);
        }
    }
}<|MERGE_RESOLUTION|>--- conflicted
+++ resolved
@@ -24,12 +24,9 @@
 import com.android.annotations.NonNull;
 import com.android.annotations.Nullable;
 import com.android.annotations.concurrency.Immutable;
-<<<<<<< HEAD
-=======
 import com.android.ide.common.xml.XmlFormatPreferences;
 import com.android.ide.common.xml.XmlFormatStyle;
 import com.android.ide.common.xml.XmlPrettyPrinter;
->>>>>>> b805f832
 import com.android.utils.ILogger;
 import com.android.utils.Pair;
 import com.android.utils.XmlUtils;
@@ -63,16 +60,8 @@
 @Immutable
 public class ManifestMerger2 {
 
-<<<<<<< HEAD
-    static final String BOOTSTRAP_APPLICATION
-            = "com.android.tools.fd.runtime.BootstrapApplication";
-
-    static final String BOOTSTRAP_INSTANT_RUN_SERVICE
-            = "com.android.tools.fd.runtime.InstantRunService";
-=======
     static final String BOOTSTRAP_INSTANT_RUN_CONTENT_PROVIDER =
             "com.android.tools.ir.server.InstantRunContentProvider";
->>>>>>> b805f832
 
     @NonNull
     private final File mManifestFile;
@@ -451,17 +440,6 @@
      *
      * @param document the document for which the testOnly attribute should be set to true.
      */
-<<<<<<< HEAD
-    @NonNull
-    private static XmlDocument addTestOnlyAttribute(XmlDocument document) {
-        Optional<XmlElement> applicationOptional = document
-                .getByTypeAndKey(ManifestModel.NodeTypes.APPLICATION, null /* keyValue */);
-        if (applicationOptional.isPresent()) {
-            XmlElement application = applicationOptional.get();
-            setAndroidAttribute(application.getXml(),
-                                SdkConstants.ATTR_TEST_ONLY,
-                                SdkConstants.VALUE_TRUE);
-=======
     private static void addTestOnlyAttribute(@NonNull Document document) {
         Element manifest = document.getDocumentElement();
         ImmutableList<Element> applicationElements =
@@ -470,23 +448,9 @@
             // assumes just 1 application element among manifest's immediate children.
             Element application = applicationElements.get(0);
             setAndroidAttribute(application, SdkConstants.ATTR_TEST_ONLY, SdkConstants.VALUE_TRUE);
->>>>>>> b805f832
-        }
-    }
-
-<<<<<<< HEAD
-    @NonNull
-    private static XmlDocument instantRunReplacement(XmlDocument document) {
-        Optional<XmlElement> applicationOptional = document
-                .getByTypeAndKey(ManifestModel.NodeTypes.APPLICATION, null /* keyValue */);
-        if (applicationOptional.isPresent()) {
-            XmlElement application = applicationOptional.get();
-            setAttributeToTrue(application.getXml(), SdkConstants.ATTR_ENABLED);
-            setAttributeToTrue(application.getXml(), SdkConstants.ATTR_HAS_CODE);
-            addService(document, application);
-        } else {
-            throw new RuntimeException("Application not defined in AndroidManifest.xml");
-=======
+        }
+    }
+
     /**
      * Set android:debuggable="true"
      *
@@ -590,7 +554,6 @@
                             SdkConstants.ANDROID_URI, SdkConstants.ATTR_NAME))) {
                 return;
             }
->>>>>>> b805f832
         }
         Element uses = document.createElement(SdkConstants.TAG_USES_PERMISSION);
         // Add the node to the document before setting the attribute to make sure
@@ -646,88 +609,6 @@
     }
 
     /**
-<<<<<<< HEAD
-     * Sets the element's attribute value to True.
-     * @param element the xml element which attribute should be mutated.
-     * @param attributeName the android namespace attribute name.
-     */
-    private static void setAttributeToTrue(Element element, String attributeName) {
-
-        Attr enabledAttribute = element.getAttributeNodeNS(
-                SdkConstants.ANDROID_URI, attributeName);
-
-        // force it to be true.
-        if (enabledAttribute != null) {
-            element.setAttributeNS(
-                    SdkConstants.ANDROID_URI,
-                    enabledAttribute.getName(),
-                    SdkConstants.VALUE_TRUE);
-        }
-    }
-
-    private static void addService(XmlDocument document, XmlElement application ) {
-        // <service
-        //     android:name="com.android.tools.fd.runtime.InstantRunService"
-        //     android:exported="true"/>
-        Element service = document.getXml().createElement(SdkConstants.TAG_SERVICE);
-        setAndroidAttribute(service, SdkConstants.ATTR_NAME, BOOTSTRAP_INSTANT_RUN_SERVICE);
-        // Export it so we can start it with a shell command from adb.
-        setAndroidAttribute(service, SdkConstants.ATTR_EXPORTED, SdkConstants.VALUE_TRUE);
-        application.getXml().appendChild(service);
-    }
-
-    /**
-     * Find an appropriate namespace prefix to use for Android attributes.  If this
-     * element already has some prefix that points to ANDROID_URI, use that.  Otherwise,
-     * we need to find a prefix to use --- try variations of ANDROID_NS_NAME_PREFIX until
-     * we find one that's unused.
-     *
-     * The node must be part of some document.
-     *
-     * @param node Node where we want the Android namespace to be available
-     * @param namespace Namespace name (conventionally a URI)
-     * @param preferredPrefix Prefix we'd prefer to use
-     * @return String namespace prefix
-     */
-    private static String findOrInstallNamespacePrefix(Element node,
-            String namespace,
-            String preferredPrefix) {
-        String prefix = node.lookupPrefix(namespace);
-        if (prefix == null) {
-            prefix = preferredPrefix;
-            String existingMapping = node.lookupNamespaceURI(prefix);
-            // Seems prettier to start with "android2" if "android" is taken.
-            for (int i = 2; existingMapping != null && i >= 2; ++i) {
-                prefix = String.format("%s%d", preferredPrefix, i);
-                existingMapping = node.lookupNamespaceURI(prefix);
-            }
-            if (existingMapping != null) {
-                throw new IllegalStateException("could not allocate namespace prefix");
-            }
-            Element root = node.getOwnerDocument().getDocumentElement();
-            root.setAttributeNS("http://www.w3.org/2000/xmlns/", "xmlns:" + prefix, namespace);
-        }
-        return prefix;
-    }
-
-    /**
-     * Set an Android-namespaced XML attribute on the given node.
-     *
-     * @param node Node in which to set the attribute; must be part of a document
-     * @param localName Non-prefixed attribute name
-     * @param value value of the attribute
-     */
-    private static void setAndroidAttribute(Element node, String localName, String value) {
-        String prefix = findOrInstallNamespacePrefix(node,
-                SdkConstants.ANDROID_URI,
-                SdkConstants.ANDROID_NS_NAME);
-        node.setAttributeNS(SdkConstants.ANDROID_URI, prefix + ":" + localName, value);
-    }
-
-    /**
-     * Returns the {@link FileStreamProvider} used by this manifest merger. Use this
-     * to read files if you need to access the content of a {@link XmlDocument}.
-=======
      * Set an Android-namespaced XML attribute on the given node.
      *
      * @param node Node in which to set the attribute; must be part of a document
@@ -766,7 +647,6 @@
     /**
      * Returns the {@link FileStreamProvider} used by this manifest merger. Use this to read files
      * if you need to access the content of a {@link XmlDocument}.
->>>>>>> b805f832
      */
     @SuppressWarnings("unused") // Allow future library usage, if necessary
     @NonNull

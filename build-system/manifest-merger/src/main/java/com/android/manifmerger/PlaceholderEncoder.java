--- conflicted
+++ resolved
@@ -61,11 +61,6 @@
             Node childNode = childNodes.item(i);
             if (childNode instanceof Element) {
                 visit((Element) childNode);
-<<<<<<< HEAD
-            } else if (childNode instanceof Attr) {
-                handleAttribute((Attr) childNode);
-=======
->>>>>>> 9762cc2c
             }
         }
     }

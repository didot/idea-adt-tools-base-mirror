/*
 * Copyright (C) 2014 The Android Open Source Project
 *
 * Licensed under the Apache License, Version 2.0 (the "License");
 * you may not use this file except in compliance with the License.
 * You may obtain a copy of the License at
 *
 *      http://www.apache.org/licenses/LICENSE-2.0
 *
 * Unless required by applicable law or agreed to in writing, software
 * distributed under the License is distributed on an "AS IS" BASIS,
 * WITHOUT WARRANTIES OR CONDITIONS OF ANY KIND, either express or implied.
 * See the License for the specific language governing permissions and
 * limitations under the License.
 */

package com.android.manifmerger;

import static com.android.manifmerger.ManifestMerger2.SystemProperty;
import static com.android.manifmerger.ManifestModel.NodeTypes.USES_PERMISSION;
import static com.android.manifmerger.ManifestModel.NodeTypes.USES_SDK;
import static com.android.manifmerger.PlaceholderHandler.KeyBasedValueResolver;

import com.android.SdkConstants;
import com.android.annotations.NonNull;
import com.android.annotations.Nullable;
import com.android.ide.common.xml.XmlFormatPreferences;
import com.android.ide.common.xml.XmlFormatStyle;
import com.android.ide.common.xml.XmlPrettyPrinter;
import com.android.sdklib.SdkVersionInfo;
import com.android.utils.Pair;
import com.android.utils.PositionXmlParser;
import com.google.common.base.Optional;
import com.google.common.base.Preconditions;
import com.google.common.base.Strings;
import com.google.common.collect.ImmutableList;

import org.w3c.dom.Document;
import org.w3c.dom.Element;
import org.w3c.dom.Node;

import java.util.concurrent.atomic.AtomicReference;

/**
 * Represents a loaded xml document.
 *
 * Has pointers to the root {@link XmlElement} element and provides services to persist the document
 * to an external format. Also provides abilities to be merged with other
 * {@link com.android.manifmerger.XmlDocument} as well as access to the line numbers for all
 * document's xml elements and attributes.
 *
 */
public class XmlDocument {

    private static final String DEFAULT_SDK_VERSION = "1";

    /**
     * The document type.
     */
    enum Type {
        /**
         * A manifest overlay as found in the build types and variants.
         */
        OVERLAY,
        /**
         * The main android manifest file.
         */
        MAIN,
        /**
         * A library manifest that is imported in the application.
         */
        LIBRARY
    }

    private final Element mRootElement;
    // this is initialized lazily to avoid un-necessary early parsing.
    private final AtomicReference<XmlElement> mRootNode = new AtomicReference<XmlElement>(null);
    private final PositionXmlParser mPositionXmlParser;
    private final XmlLoader.SourceLocation mSourceLocation;
    private final KeyResolver<String> mSelectors;
    private final KeyBasedValueResolver<SystemProperty> mSystemPropertyResolver;
    private final Type mType;
    private final Optional<String> mMainManifestPackageName;

    public XmlDocument(@NonNull PositionXmlParser positionXmlParser,
            @NonNull XmlLoader.SourceLocation sourceLocation,
            @NonNull KeyResolver<String> selectors,
            @NonNull KeyBasedValueResolver<SystemProperty> systemPropertyResolver,
            @NonNull Element element,
            @NonNull Type type,
            @NonNull Optional<String> mainManifestPackageName) {
        this.mPositionXmlParser = Preconditions.checkNotNull(positionXmlParser);
        this.mSourceLocation = Preconditions.checkNotNull(sourceLocation);
        this.mRootElement = Preconditions.checkNotNull(element);
        this.mSelectors = Preconditions.checkNotNull(selectors);
        this.mSystemPropertyResolver = Preconditions.checkNotNull(systemPropertyResolver);
        this.mType = type;
        this.mMainManifestPackageName = mainManifestPackageName;
    }

    public Type getFileType() {
        return mType;
    }

    /**
     * Returns a pretty string representation of this document.
     */
    public String prettyPrint() {
        return XmlPrettyPrinter.prettyPrint(
                getXml(),
                XmlFormatPreferences.defaults(),
                XmlFormatStyle.get(getRootNode().getXml()),
                null, /* endOfLineSeparator */
                false /* endWithNewLine */);
    }

    /**
     * merge this higher priority document with a higher priority document.
     * @param lowerPriorityDocument the lower priority document to merge in.
     * @param mergingReportBuilder the merging report to record errors and actions.
     * @return a new merged {@link com.android.manifmerger.XmlDocument} or
     * {@link Optional#absent()} if there were errors during the merging activities.
     */
    public Optional<XmlDocument> merge(
            XmlDocument lowerPriorityDocument,
            MergingReport.Builder mergingReportBuilder) {

        if (getFileType() == Type.MAIN) {
            mergingReportBuilder.getActionRecorder().recordDefaultNodeAction(getRootNode());
        }

        getRootNode().mergeWithLowerPriorityNode(
                lowerPriorityDocument.getRootNode(), mergingReportBuilder);

        addImplicitElements(lowerPriorityDocument, mergingReportBuilder);

        // force re-parsing as new nodes may have appeared.
        return mergingReportBuilder.hasErrors()
                ? Optional.<XmlDocument>absent()
                : Optional.of(reparse());
    }

    /**
     * Forces a re-parsing of the document
     * @return a new {@link com.android.manifmerger.XmlDocument} with up to date information.
     */
    public XmlDocument reparse() {
        return new XmlDocument(mPositionXmlParser,
                mSourceLocation,
                mSelectors,
                mSystemPropertyResolver,
                mRootElement,
                mType,
                mMainManifestPackageName);
    }

    /**
     * Returns a {@link com.android.manifmerger.KeyResolver} capable of resolving all selectors
     * types
     */
    public KeyResolver<String> getSelectors() {
        return mSelectors;
    }

    /**
     * Returns the {@link com.android.manifmerger.PlaceholderHandler.KeyBasedValueResolver} capable
     * of resolving all injected {@link com.android.manifmerger.ManifestMerger2.SystemProperty}
     */
    public KeyBasedValueResolver<SystemProperty> getSystemPropertyResolver() {
        return mSystemPropertyResolver;
    }

    /**
     * Compares this document to another {@link com.android.manifmerger.XmlDocument} ignoring all
     * attributes belonging to the {@link com.android.SdkConstants#TOOLS_URI} namespace.
     *
     * @param other the other document to compare against.
     * @return  a {@link String} describing the differences between the two XML elements or
     * {@link Optional#absent()} if they are equals.
     */
    public Optional<String> compareTo(XmlDocument other) {
        return getRootNode().compareTo(other.getRootNode());
    }

    /**
     * Returns a {@link XmlNode} position automatically offsetting the line and number
     * columns by one (for PositionXmlParser, document starts at line 0, however for the common
     * understanding, document should start at line 1).
     */
    @NonNull
    PositionXmlParser.Position getNodePosition(XmlNode node) {
        return getNodePosition(node.getXml());
    }

    /**
     * Returns a {@link org.w3c.dom.Node} position automatically offsetting the line and number
     * columns by one (for PositionXmlParser, document starts at line 0, however for the common
     * understanding, document should start at line 1).
     */
    @NonNull
    PositionXmlParser.Position getNodePosition(Node xml) {

        final PositionXmlParser.Position position =  mPositionXmlParser.getPosition(xml);
        if (position == null) {
            return PositionImpl.UNKNOWN;
        }
        return new PositionXmlParser.Position() {
            @Nullable
            @Override
            public PositionXmlParser.Position getEnd() {
                return position.getEnd();
            }

            @Override
            public void setEnd(@NonNull PositionXmlParser.Position end) {
                position.setEnd(end);
            }

            @Override
            public int getLine() {
                return position.getLine() + 1;
            }

            @Override
            public int getOffset() {
                return position.getOffset();
            }

            @Override
            public int getColumn() {
                return position.getColumn() +1;
            }
        };
    }

    @NonNull
    public XmlLoader.SourceLocation getSourceLocation() {
        return mSourceLocation;
    }

    public synchronized XmlElement getRootNode() {
        if (mRootNode.get() == null) {
            this.mRootNode.set(new XmlElement(mRootElement, this));
        }
        return mRootNode.get();
    }

    public Optional<XmlElement> getByTypeAndKey(
            ManifestModel.NodeTypes type,
            @Nullable String keyValue) {

        return getRootNode().getNodeByTypeAndKey(type, keyValue);
    }

    /**
     * Package name for this android manifest which will be used to resolve
     * partial path. In the case of Overlays, this is absent and the main
     * manifest packageName must be used.
     * @return the package name to do partial class names resolution.
     */
    public String getPackageName() {
        return mMainManifestPackageName.or(mRootElement.getAttribute("package"));
    }

    /**
     * Returns the package name to use to expand the attributes values with the
     * document's package name
     * @return the package name to use for attribute expansion.
     */
    public String getPackageNameForAttributeExpansion() {
        String aPackage = mRootElement.getAttribute("package");
        if (aPackage != null) {
            return aPackage;
        }
        if (mMainManifestPackageName.isPresent()) {
            return mMainManifestPackageName.get();
        }
        throw new RuntimeException("No package present in overlay or main manifest file");
    }

    public Optional<XmlAttribute> getPackage() {
        Optional<XmlAttribute> packageAttribute =
                getRootNode().getAttribute(XmlNode.fromXmlName("package"));
        return packageAttribute.isPresent()
                ? packageAttribute
                : getRootNode().getAttribute(XmlNode.fromNSName(
                        SdkConstants.ANDROID_URI, "android", "package"));
    }

    public Document getXml() {
        return mRootElement.getOwnerDocument();
    }

    /**
     * Returns the minSdk version specified in the uses_sdk element if present or the
     * default value.
     */
    private String getRawMinSdkVersion() {
        Optional<XmlElement> usesSdk = getByTypeAndKey(
                ManifestModel.NodeTypes.USES_SDK, null);
        if (usesSdk.isPresent()) {
            Optional<XmlAttribute> minSdkVersion = usesSdk.get()
                    .getAttribute(XmlNode.fromXmlName("android:minSdkVersion"));
            if (minSdkVersion.isPresent()) {
                return minSdkVersion.get().getValue();
            }
        }
        return DEFAULT_SDK_VERSION;
    }

    /**
     * Returns the minSdk version for this manifest file. It can be injected from the outer
     * build.gradle or can be expressed in the uses_sdk element.
     */
    private String getMinSdkVersion() {
        // check for system properties.
        String injectedMinSdk = mSystemPropertyResolver.getValue(SystemProperty.MIN_SDK_VERSION);
        if (injectedMinSdk != null) {
            return injectedMinSdk;
        }
        return getRawMinSdkVersion();
    }

    /**
     * Returns the targetSdk version specified in the uses_sdk element if present or the
     * default value.
     */
    private String getRawTargetSdkVersion() {

        Optional<XmlElement> usesSdk = getByTypeAndKey(
                ManifestModel.NodeTypes.USES_SDK, null);
        if (usesSdk.isPresent()) {
            Optional<XmlAttribute> targetSdkVersion = usesSdk.get()
                    .getAttribute(XmlNode.fromXmlName("android:targetSdkVersion"));
            if (targetSdkVersion.isPresent()) {
                return targetSdkVersion.get().getValue();
            }
        }
        return getRawMinSdkVersion();
    }

    /**
     * Returns the targetSdk version for this manifest file. It can be injected from the outer
     * build.gradle or can be expressed in the uses_sdk element.
     */
    private String getTargetSdkVersion() {

        // check for system properties.
        String injectedTargetVersion = mSystemPropertyResolver
                .getValue(SystemProperty.TARGET_SDK_VERSION);
        if (injectedTargetVersion != null) {
            return injectedTargetVersion;
        }
        return getRawTargetSdkVersion();
    }

    /**
     * Decodes a sdk version from either its decimal representation or from a platform code name.
     * @param attributeVersion the sdk version attribute as specified by users.
     * @return the integer representation of the platform level.
     */
    private static int getApiLevelFromAttribute(String attributeVersion) {
        Preconditions.checkArgument(!Strings.isNullOrEmpty(attributeVersion));
        if (Character.isDigit(attributeVersion.charAt(0))) {
            return Integer.parseInt(attributeVersion);
        }
        return SdkVersionInfo.getApiByPreviewName(attributeVersion, true);
    }

    /**
     * Add all implicit elements from the passed lower priority document that are
     * required in the target SDK.
     */
    @SuppressWarnings("unchecked") // compiler confused about varargs and generics.
    private void addImplicitElements(XmlDocument lowerPriorityDocument,
            MergingReport.Builder mergingReport) {

        // if this document is an overlay, tolerate the absence of uses-sdk and do not
        // assume implicit minimum versions.
        Optional<XmlElement> usesSdk = getByTypeAndKey(
                ManifestModel.NodeTypes.USES_SDK, null);
        if (mType == Type.OVERLAY && !usesSdk.isPresent()) {
            return;
        }

        // check that the uses-sdk element does not have any tools:node instruction.
        if (usesSdk.isPresent()) {
            XmlElement usesSdkElement = usesSdk.get();
            if (usesSdkElement.getOperationType() != NodeOperationType.MERGE) {
                mergingReport
                        .addMessage(getSourceLocation(),
                                usesSdkElement.getLine(),
                                usesSdkElement.getColumn(),
                                MergingReport.Record.Severity.ERROR,
                                "uses-sdk element cannot have a \"tools:node\" attribute");
                return;
            }
        }
        int thisTargetSdk = getApiLevelFromAttribute(getTargetSdkVersion());

        // when we are importing a library, we should never use the build.gradle injected
        // values (only valid for overlay, main manifest) so use the raw versions coming from
        // the AndroidManifest.xml
        int libraryTargetSdk = getApiLevelFromAttribute(
                lowerPriorityDocument.getFileType() == Type.LIBRARY
                    ? lowerPriorityDocument.getRawTargetSdkVersion()
                    : lowerPriorityDocument.getTargetSdkVersion());

        // if library is using a code name rather than an API level, make sure this document target
        // sdk version is using the same code name.
        String libraryTargetSdkVersion = lowerPriorityDocument.getTargetSdkVersion();
        if (!Character.isDigit(libraryTargetSdkVersion.charAt(0))) {
            // this is a code name, ensure this document uses the same code name.
            if (!libraryTargetSdkVersion.equals(getTargetSdkVersion())) {
                mergingReport.addMessage(getSourceLocation(), 0, 0, MergingReport.Record.Severity.ERROR,
                        String.format(
                                "uses-sdk:targetSdkVersion %1$s cannot be different than version "
                                        + "%2$s declared in library %3$s",
                                getTargetSdkVersion(),
                                libraryTargetSdkVersion,
                                lowerPriorityDocument.getSourceLocation().print(false)
                        )
                );
                return;
            }
        }
        // same for minSdkVersion, if the library is using a code name, the application must
        // also be using the same code name.
        String libraryMinSdkVersion = lowerPriorityDocument.getRawMinSdkVersion();
        if (!Character.isDigit(libraryMinSdkVersion.charAt(0))) {
            // this is a code name, ensure this document uses the same code name.
            if (!libraryMinSdkVersion.equals(getMinSdkVersion())) {
                mergingReport.addMessage(getSourceLocation(), 0, 0, MergingReport.Record.Severity.ERROR,
                        String.format(
                                "uses-sdk:minSdkVersion %1$s cannot be different than version "
                                        + "%2$s declared in library %3$s",
                                getMinSdkVersion(),
                                libraryMinSdkVersion,
                                lowerPriorityDocument.getSourceLocation().print(false)
                        )
                );
                return;
            }
        }

        if (!checkUsesSdkMinVersion(lowerPriorityDocument, mergingReport)) {
            mergingReport.addMessage(getSourceLocation(),
                    usesSdk.isPresent() ? usesSdk.get().getLine() : 0,
                    usesSdk.isPresent() ? usesSdk.get().getColumn() : 0,
                    MergingReport.Record.Severity.ERROR,
                    String.format(
                            "uses-sdk:minSdkVersion %1$s cannot be smaller than version "
                                    + "%2$s declared in library %3$s\n"
                                    + "\tSuggestion: use tools:overrideLibrary=\"%4$s\" to force usage",
                            getMinSdkVersion(),
                            lowerPriorityDocument.getRawMinSdkVersion(),
                            lowerPriorityDocument.getSourceLocation().print(false),
                            lowerPriorityDocument.getPackageName()
                    )
            );
            return;
        }

        // if the merged document target SDK is equal or smaller than the library's, nothing to do.
        if (thisTargetSdk <= libraryTargetSdk) {
            return;
        }

        // There is no need to add any implied permissions when targeting an old runtime.
        if (thisTargetSdk < 4) {
            return;
        }

        boolean hasWriteToExternalStoragePermission =
                lowerPriorityDocument.getByTypeAndKey(
                        USES_PERMISSION, permission("WRITE_EXTERNAL_STORAGE")).isPresent();

        if (libraryTargetSdk < 4) {
            addIfAbsent(mergingReport.getActionRecorder(),
                    USES_PERMISSION,
                    permission("WRITE_EXTERNAL_STORAGE"),
                    lowerPriorityDocument.getPackageName() + " has a targetSdkVersion < 4",
                    Pair.of("maxSdkVersion", "18") // permission became implied at 19.
            );
            hasWriteToExternalStoragePermission = true;

            addIfAbsent(mergingReport.getActionRecorder(),
                    USES_PERMISSION,
                    permission("READ_PHONE_STATE"),
                    lowerPriorityDocument.getPackageName() + " has a targetSdkVersion < 4");
        }

        // If the application has requested WRITE_EXTERNAL_STORAGE, we will
        // force them to always take READ_EXTERNAL_STORAGE as well.  We always
        // do this (regardless of target API version) because we can't have
        // an app with write permission but not read permission.
<<<<<<< HEAD
        if (hasWriteToExternalStoragePermission
                && !lowerPriorityDocument.getByTypeAndKey(
                            USES_PERMISSION, permission("READ_EXTERNAL_STORAGE")).isPresent()) {
=======
        if (hasWriteToExternalStoragePermission) {
>>>>>>> 9f6dd799

            addIfAbsent(mergingReport.getActionRecorder(),
                    USES_PERMISSION,
                    permission("READ_EXTERNAL_STORAGE"),
                    lowerPriorityDocument.getPackageName() + " requested WRITE_EXTERNAL_STORAGE",
                    // NOTE TO @xav, where can we find the list of implied permissions at versions X
                    Pair.of("maxSdkVersion", "18") // permission became implied at 19, DID IT ???
            );
        }

        // Pre-JellyBean call log permission compatibility.
<<<<<<< HEAD
        if (libraryTargetSdk < 16) {
=======
        if (thisTargetSdk >= 16 && libraryTargetSdk < 16) {
>>>>>>> 9f6dd799
            if (lowerPriorityDocument.getByTypeAndKey(
                    USES_PERMISSION, permission("READ_CONTACTS")).isPresent()) {
                addIfAbsent(mergingReport.getActionRecorder(),
                        USES_PERMISSION, permission("READ_CALL_LOG"),
                        lowerPriorityDocument.getPackageName()
                                + " has targetSdkVersion < 16 and requested READ_CONTACTS");
            }
            if (lowerPriorityDocument.getByTypeAndKey(
                    USES_PERMISSION, permission("WRITE_CONTACTS")).isPresent()) {
                addIfAbsent(mergingReport.getActionRecorder(),
                        USES_PERMISSION, permission("WRITE_CALL_LOG"),
                        lowerPriorityDocument.getPackageName()
                                + " has targetSdkVersion < 16 and requested WRITE_CONTACTS");
            }
        }
    }

    /**
     * Returns true if the minSdkVersion of the application and the library are compatible, false
     * otherwise.
     */
    private boolean checkUsesSdkMinVersion(XmlDocument lowerPriorityDocument,
            MergingReport.Builder mergingReport) {

        int thisMinSdk = getApiLevelFromAttribute(getMinSdkVersion());
        int libraryMinSdk = getApiLevelFromAttribute(
                lowerPriorityDocument.getRawMinSdkVersion());

        // the merged document minSdk cannot be lower than a library
        if (thisMinSdk < libraryMinSdk) {

            // check if this higher priority document has any tools instructions for the node
            Optional<XmlElement> xmlElementOptional = getByTypeAndKey(USES_SDK, null);
            if (!xmlElementOptional.isPresent()) {
                return false;
            }
            XmlElement xmlElement = xmlElementOptional.get();

            // if we find a selector that applies to this library. the users wants to explicitly
            // allow this higher version library to be allowed.
            for (Selector selector : xmlElement.getOverrideUsesSdkLibrarySelectors()) {
                if (selector.appliesTo(lowerPriorityDocument.getRootNode())) {
                    return true;
                }
            }
            return false;
        }
        return true;
    }

    /**
     * Adds a new element of type nodeType with a specific keyValue if the element is absent in this
     * document. Will also add attributes expressed through key value pairs.
     *
     * @param actionRecorder to records creation actions.
     * @param nodeType the node type to crete
     * @param keyValue the optional key for the element.
     * @param attributes the optional array of key value pairs for extra element attribute.
     * @return the Xml element whether it was created or existed or {@link Optional#absent()} if
     * it does not exist in this document.
     */
    private Optional<Element> addIfAbsent(
            @NonNull ActionRecorder actionRecorder,
            @NonNull ManifestModel.NodeTypes nodeType,
            @Nullable String keyValue,
            @Nullable String reason,
            @Nullable Pair<String, String>... attributes) {

        Optional<XmlElement> xmlElementOptional = getByTypeAndKey(nodeType, keyValue);
        if (xmlElementOptional.isPresent()) {
            return Optional.absent();
        }
        Element elementNS = getXml()
                .createElementNS(SdkConstants.ANDROID_URI, "android:" + nodeType.toXmlName());


        ImmutableList<String> keyAttributesNames = nodeType.getNodeKeyResolver()
                .getKeyAttributesNames();
        if (keyAttributesNames.size() == 1) {
            elementNS.setAttributeNS(
                    SdkConstants.ANDROID_URI, "android:" + keyAttributesNames.get(0), keyValue);
        }
        if (attributes != null) {
            for (Pair<String, String> attribute : attributes) {
                elementNS.setAttributeNS(
                        SdkConstants.ANDROID_URI, "android:" + attribute.getFirst(),
                        attribute.getSecond());
            }
        }

        // record creation.
        XmlElement xmlElement = new XmlElement(elementNS, this);
        actionRecorder.recordImpliedNodeAction(xmlElement, reason);

        getRootNode().getXml().appendChild(elementNS);
        return Optional.of(elementNS);
    }

    private static String permission(String permissionName) {
        return "android.permission." + permissionName;
    }
}<|MERGE_RESOLUTION|>--- conflicted
+++ resolved
@@ -16,11 +16,6 @@
 
 package com.android.manifmerger;
 
-import static com.android.manifmerger.ManifestMerger2.SystemProperty;
-import static com.android.manifmerger.ManifestModel.NodeTypes.USES_PERMISSION;
-import static com.android.manifmerger.ManifestModel.NodeTypes.USES_SDK;
-import static com.android.manifmerger.PlaceholderHandler.KeyBasedValueResolver;
-
 import com.android.SdkConstants;
 import com.android.annotations.NonNull;
 import com.android.annotations.Nullable;
@@ -34,12 +29,16 @@
 import com.google.common.base.Preconditions;
 import com.google.common.base.Strings;
 import com.google.common.collect.ImmutableList;
-
 import org.w3c.dom.Document;
 import org.w3c.dom.Element;
 import org.w3c.dom.Node;
 
 import java.util.concurrent.atomic.AtomicReference;
+
+import static com.android.manifmerger.ManifestMerger2.SystemProperty;
+import static com.android.manifmerger.ManifestModel.NodeTypes.USES_PERMISSION;
+import static com.android.manifmerger.ManifestModel.NodeTypes.USES_SDK;
+import static com.android.manifmerger.PlaceholderHandler.KeyBasedValueResolver;
 
 /**
  * Represents a loaded xml document.
@@ -494,13 +493,7 @@
         // force them to always take READ_EXTERNAL_STORAGE as well.  We always
         // do this (regardless of target API version) because we can't have
         // an app with write permission but not read permission.
-<<<<<<< HEAD
-        if (hasWriteToExternalStoragePermission
-                && !lowerPriorityDocument.getByTypeAndKey(
-                            USES_PERMISSION, permission("READ_EXTERNAL_STORAGE")).isPresent()) {
-=======
         if (hasWriteToExternalStoragePermission) {
->>>>>>> 9f6dd799
 
             addIfAbsent(mergingReport.getActionRecorder(),
                     USES_PERMISSION,
@@ -512,11 +505,7 @@
         }
 
         // Pre-JellyBean call log permission compatibility.
-<<<<<<< HEAD
-        if (libraryTargetSdk < 16) {
-=======
         if (thisTargetSdk >= 16 && libraryTargetSdk < 16) {
->>>>>>> 9f6dd799
             if (lowerPriorityDocument.getByTypeAndKey(
                     USES_PERMISSION, permission("READ_CONTACTS")).isPresent()) {
                 addIfAbsent(mergingReport.getActionRecorder(),

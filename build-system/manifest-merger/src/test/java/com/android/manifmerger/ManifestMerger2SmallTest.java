--- conflicted
+++ resolved
@@ -1061,12 +1061,8 @@
                         + "\n"
                         + "</manifest>";
 
-<<<<<<< HEAD
-        File overlayFile = inputAsFile("testAutomaticallyHandlingAttributeConflicts", overlay);
-=======
         File overlayFile =
                 TestUtils.inputAsFile("testAutomaticallyHandlingAttributeConflicts", overlay);
->>>>>>> 9762cc2c
         assertTrue(overlayFile.exists());
 
         String libraryInput =
@@ -1082,12 +1078,8 @@
                         + "</application>\n"
                         + "\n"
                         + "</manifest>";
-<<<<<<< HEAD
-        File libFile = inputAsFile("testAutomaticallyHandlingAttributeConflicts", libraryInput);
-=======
         File libFile =
                 TestUtils.inputAsFile("testAutomaticallyHandlingAttributeConflicts", libraryInput);
->>>>>>> 9762cc2c
 
         try {
             MergingReport mergingReport =

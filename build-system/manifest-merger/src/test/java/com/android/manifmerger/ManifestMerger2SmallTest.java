--- conflicted
+++ resolved
@@ -737,50 +737,6 @@
         assertEquals(
                 ".activityTwo",
                 activityList.item(1).getAttributes().getNamedItem("t:name").getNodeValue());
-<<<<<<< HEAD
-    }
-
-    @Test
-    public void testOverlayOnOverlayMerge() throws Exception {
-        String xmlInput =
-                ""
-                        + "<manifest\n"
-                        + "    xmlns:t=\"http://schemas.android.com/apk/res/android\">\n"
-                        + "    <activity t:name=\"activityOne\"/>\n"
-                        + "    <application t:name=\".applicationOne\" "
-                        + "         t:backupAgent=\"com.foo.example.myBackupAgent\"/>\n"
-                        + "</manifest>";
-
-        String xmlToMerge =
-                ""
-                        + "<manifest\n"
-                        + "    xmlns:t=\"http://schemas.android.com/apk/res/android\">\n"
-                        + "    <application>\n"
-                        + "        <activity t:name=\"activityTwo\"/>\n"
-                        + "    </application>\n"
-                        + "</manifest>";
-
-        File inputFile = TestUtils.inputAsFile("testOverlayOnOverlayMerge1", xmlInput);
-        File overlayFile = TestUtils.inputAsFile("testOverlayOnOverlayMerge2", xmlToMerge);
-
-        MockLog mockLog = new MockLog();
-        MergingReport mergingReport =
-                ManifestMerger2.newMerger(inputFile, mockLog, ManifestMerger2.MergeType.APPLICATION)
-                        .withFeatures(
-                                ManifestMerger2.Invoker.Feature.EXTRACT_FQCNS,
-                                ManifestMerger2.Invoker.Feature.NO_PLACEHOLDER_REPLACEMENT)
-                        .addFlavorAndBuildTypeManifest(overlayFile)
-                        .asType(XmlDocument.Type.OVERLAY)
-                        .merge();
-
-        assertTrue(mergingReport.getResult().isSuccess());
-        Document xmlDocument = parse(mergingReport.getMergedDocument(MergedManifestKind.MERGED));
-
-        NodeList activityList = xmlDocument.getElementsByTagName("activity");
-        assertEquals(".activityOne", activityList.item(0).getAttributes().getNamedItem("t:name").getNodeValue());
-        assertEquals(".activityTwo", activityList.item(1).getAttributes().getNamedItem("t:name").getNodeValue());
-=======
->>>>>>> 86bcd624
     }
 
     @Test
@@ -1728,50 +1684,6 @@
                         .getDocumentElement()
                         .getAttributeNS(
                                 SdkConstants.ANDROID_URI,
-                                SdkConstants.ATTR_TARGET_SANDBOX_VERSION));
-    }
-
-    @Test
-    public void testInstantAppManifestDynamicFeatureWithTargetSandboxVersionSet() throws Exception {
-        String xml =
-                ""
-                        + "<manifest\n"
-                        + "    package=\"com.foo.example\""
-                        + "    xmlns:t=\"http://schemas.android.com/apk/res/android\""
-                        + "    t:targetSandboxVersion=\"1\" >\n"
-                        + "    <application t:name=\".applicationOne\">\n"
-                        + "        <activity t:name=\"activityOne\"/>\n"
-                        + "    </application>\n"
-                        + "</manifest>";
-
-        File inputFile = TestUtils.inputAsFile("InstantAppManifestDynamicFeature", xml);
-
-        MockLog mockLog = new MockLog();
-        MergingReport mergingReport =
-                ManifestMerger2.newMerger(inputFile, mockLog, ManifestMerger2.MergeType.APPLICATION)
-                        .setFeatureName("dynamic_split")
-                        .withFeatures(ManifestMerger2.Invoker.Feature.ADD_FEATURE_SPLIT_ATTRIBUTE)
-                        .withFeatures(ManifestMerger2.Invoker.Feature.ADD_INSTANT_APP_MANIFEST)
-                        .merge();
-
-        assertTrue(mergingReport.getResult().isSuccess());
-        Document xmlDocument =
-                parse(mergingReport.getMergedDocument(MergedManifestKind.INSTANT_APP));
-        assertEquals(
-                "2",
-                xmlDocument
-                        .getDocumentElement()
-                        .getAttributeNS(
-                                SdkConstants.NS_RESOURCES,
-                                SdkConstants.ATTR_TARGET_SANDBOX_VERSION));
-
-        Document mergedDocument = parse(mergingReport.getMergedDocument(MergedManifestKind.MERGED));
-        assertEquals(
-                "1",
-                mergedDocument
-                        .getDocumentElement()
-                        .getAttributeNS(
-                                SdkConstants.NS_RESOURCES,
                                 SdkConstants.ATTR_TARGET_SANDBOX_VERSION));
     }
 
@@ -2004,84 +1916,6 @@
     }
 
     @Test
-    public void testMainAppWithDynamicFeatureAndTargetSandboxVersionSetForInstantAppManifest()
-            throws Exception {
-        MockLog mockLog = new MockLog();
-        String app =
-                ""
-                        + "<manifest\n"
-                        + "    xmlns:t=\"http://schemas.android.com/apk/res/android\"\n"
-                        + "    xmlns:tools=\"http://schemas.android.com/tools\"\n"
-                        + "    t:targetSandboxVersion = \"1\"\n"
-                        + "    package=\"com.example.app1\">\n"
-                        + "\n"
-                        + "    <application t:name=\".applicationOne\">\n"
-                        + "    </application>"
-                        + "\n"
-                        + "</manifest>";
-        File appFile =
-                TestUtils.inputAsFile("testMainAppWithDynamicFeatureForInstantAppManifest", app);
-
-        String featureInput =
-                ""
-                        + "<manifest\n"
-                        + "    package=\"com.example.app1\""
-                        + "    xmlns:t=\"http://schemas.android.com/apk/res/android\">\n"
-                        + "    <application t:name=\".applicationOne\">\n"
-                        + "        <activity t:name=\"activityOne\" t:splitName=\"feature\" />\n"
-                        + "    </application>\n"
-                        + "</manifest>";
-
-        File libFile =
-                TestUtils.inputAsFile(
-                        "testMainAppWithDynamicFeatureForInstantAppManifest", featureInput);
-        try {
-            MergingReport mergingReport =
-                    ManifestMerger2.newMerger(
-                                    appFile, mockLog, ManifestMerger2.MergeType.APPLICATION)
-                            .withFeatures(ManifestMerger2.Invoker.Feature.ADD_INSTANT_APP_MANIFEST)
-                            .withFeatures(
-                                    ManifestMerger2.Invoker.Feature.CREATE_BUNDLETOOL_MANIFEST)
-                            .addLibraryManifest(libFile)
-                            .merge();
-            assertEquals(MergingReport.Result.SUCCESS, mergingReport.getResult());
-            // ensure tools annotation removal.
-            Document xmlDocument =
-                    parse(mergingReport.getMergedDocument(MergedManifestKind.MERGED));
-            assertEquals(
-                    "1",
-                    xmlDocument
-                            .getDocumentElement()
-                            .getAttributeNS(
-                                    SdkConstants.NS_RESOURCES,
-                                    SdkConstants.ATTR_TARGET_SANDBOX_VERSION));
-
-            Document instantAppDocument =
-                    parse(mergingReport.getMergedDocument(MergedManifestKind.INSTANT_APP));
-            assertEquals(
-                    "2",
-                    instantAppDocument
-                            .getDocumentElement()
-                            .getAttributeNS(
-                                    SdkConstants.NS_RESOURCES,
-                                    SdkConstants.ATTR_TARGET_SANDBOX_VERSION));
-
-            Document bundleDocument =
-                    parse(mergingReport.getMergedDocument(MergedManifestKind.BUNDLE));
-            assertEquals(
-                    "1",
-                    bundleDocument
-                            .getDocumentElement()
-                            .getAttributeNS(
-                                    SdkConstants.NS_RESOURCES,
-                                    SdkConstants.ATTR_TARGET_SANDBOX_VERSION));
-        } finally {
-            assertTrue(appFile.delete());
-            assertTrue(libFile.delete());
-        }
-    }
-
-    @Test
     public void testAutomaticallyHandlingAttributeConflicts() throws Exception {
         MockLog mockLog = new MockLog();
         String overlay =

/*
 * Copyright (C) 2014 The Android Open Source Project
 *
 * Licensed under the Apache License, Version 2.0 (the "License");
 * you may not use this file except in compliance with the License.
 * You may obtain a copy of the License at
 *
 *      http://www.apache.org/licenses/LICENSE-2.0
 *
 * Unless required by applicable law or agreed to in writing, software
 * distributed under the License is distributed on an "AS IS" BASIS,
 * WITHOUT WARRANTIES OR CONDITIONS OF ANY KIND, either express or implied.
 * See the License for the specific language governing permissions and
 * limitations under the License.
 */

package com.android.manifmerger;

<<<<<<< HEAD
import static com.android.testutils.truth.MoreTruth.assertThat;
=======
import static org.junit.Assert.assertArrayEquals;
>>>>>>> b805f832
import static org.junit.Assert.assertEquals;
import static org.junit.Assert.assertNotEquals;
import static org.junit.Assert.assertNotNull;
import static org.junit.Assert.assertNull;
import static org.junit.Assert.assertTrue;
import static org.junit.Assert.fail;

import com.android.SdkConstants;
import com.android.annotations.NonNull;
import com.android.manifmerger.MergingReport.MergedManifestKind;
import com.android.testutils.MockLog;
import com.android.utils.XmlUtils;
import com.google.common.base.Charsets;
import com.google.common.base.Optional;
import com.google.common.collect.ImmutableMap;
import com.google.common.io.Files;
<<<<<<< HEAD

import org.junit.Test;
import org.junit.runner.RunWith;
import org.mockito.Mock;
import org.mockito.runners.MockitoJUnitRunner;
import org.w3c.dom.Attr;
import org.w3c.dom.Document;
import org.w3c.dom.Element;
import org.w3c.dom.NamedNodeMap;
import org.w3c.dom.Node;
import org.w3c.dom.NodeList;
import org.xml.sax.SAXException;

=======
>>>>>>> b805f832
import java.io.ByteArrayInputStream;
import java.io.File;
import java.io.FileNotFoundException;
import java.io.IOException;
import java.io.InputStream;
import java.util.Map;
import java.util.logging.Logger;
import javax.xml.parsers.ParserConfigurationException;
import org.junit.Rule;
import org.junit.Test;
import org.mockito.Mock;
import org.mockito.junit.MockitoJUnit;
import org.mockito.junit.MockitoRule;
import org.w3c.dom.Attr;
import org.w3c.dom.Document;
import org.w3c.dom.Element;
import org.w3c.dom.NamedNodeMap;
import org.w3c.dom.Node;
import org.w3c.dom.NodeList;
import org.xml.sax.SAXException;

/**
 * Tests for the {@link ManifestMergerTestUtil} class
 */
public class ManifestMerger2SmallTest {
    @Rule public MockitoRule rule = MockitoJUnit.rule();

    @Mock
    private ActionRecorder mActionRecorder;

    @Test
    public void testValidationFailure() throws Exception {

        MockLog mockLog = new MockLog();
        String input = ""
                + "<manifest\n"
                + "    xmlns:android=\"http://schemas.android.com/apk/res/android\"\n"
                + "    xmlns:tools=\"http://schemas.android.com/tools\"\n"
                + "    package=\"com.example.lib3\">\n"
                + "\n"
                + "    <application android:label=\"@string/lib_name\" />\n"
                + "\n"
                + "        <activity android:name=\"activityOne\" "
                + "             tools:replace=\"exported\"/>\n"
                + "\n"
                + "</manifest>";

        File tmpFile = inputAsFile("ManifestMerger2Test_testValidationFailure", input);
        assertTrue(tmpFile.exists());

        try {
            MergingReport mergingReport = ManifestMerger2.newMerger(tmpFile, mockLog,
                    ManifestMerger2.MergeType.APPLICATION).merge();
            assertEquals(MergingReport.Result.ERROR, mergingReport.getResult());
            // check the log complains about the incorrect "tools:replace"
            assertStringPresenceInLogRecords(mergingReport, "tools:replace");
            assertNull(mergingReport.getMergedDocument(MergedManifestKind.MERGED));
        } finally {
            assertTrue(tmpFile.delete());
        }
    }

    @Test
    public void testToolsAnnotationRemoval() throws Exception {

        MockLog mockLog = new MockLog();
        String input = ""
                + "<manifest\n"
                + "    xmlns:android=\"http://schemas.android.com/apk/res/android\"\n"
                + "    xmlns:tools=\"http://schemas.android.com/tools\"\n"
                + "    package=\"com.example.lib3\">\n"
                + "\n"
                + "    <application android:label=\"@string/lib_name\" "
                + "         tools:replace=\"label\"/>\n"
                + "\n"
                + "</manifest>";

        File tmpFile = inputAsFile("testToolsAnnotationRemoval", input);
        assertTrue(tmpFile.exists());

        try {
            MergingReport mergingReport = ManifestMerger2.newMerger(tmpFile, mockLog,
                    ManifestMerger2.MergeType.APPLICATION)
                    .withFeatures(ManifestMerger2.Invoker.Feature.REMOVE_TOOLS_DECLARATIONS)
                    .merge();
            assertEquals(MergingReport.Result.WARNING, mergingReport.getResult());
            // ensure tools annotation removal.
            Document xmlDocument = parse(mergingReport.getMergedDocument(MergedManifestKind.MERGED));
            NodeList applications = xmlDocument.getElementsByTagName(SdkConstants.TAG_APPLICATION);
            assertTrue(applications.getLength() == 1);
            Node replace = applications.item(0).getAttributes()
                    .getNamedItemNS(SdkConstants.TOOLS_URI, "replace");
            assertNull(replace);
        } finally {
            assertTrue(tmpFile.delete());
        }
    }

    @Test
    public void testToolsAnnotationRemovalForLibraries() throws Exception {
        MockLog mockLog = new MockLog();
        String overlay = ""
                + "<manifest\n"
                + "    xmlns:android=\"http://schemas.android.com/apk/res/android\"\n"
                + "    xmlns:tools=\"http://schemas.android.com/tools\"\n"
                + "    package=\"com.example.app1\">\n"
                + "\n"
                + "    <application android:label=\"@string/lib_name\">\n"
                + "       <activity tools:node=\"removeAll\">\n"
                + "        </activity>\n"
                + "    </application>"
                + "\n"
                + "</manifest>";

        File overlayFile = inputAsFile("testToolsAnnotationRemoval", overlay);
        assertTrue(overlayFile.exists());

        String libraryInput = ""
                + "<manifest\n"
                + "xmlns:android=\"http://schemas.android.com/apk/res/android\"\n"
                + "package=\"com.example.app1\">\n"
                + "\n"
                + "<application android:name=\"TheApp\" >\n"
                + "    <!-- Activity to configure widget -->\n"
                + "    <activity\n"
                + "            android:icon=\"@drawable/widget_icon\"\n"
                + "            android:label=\"Configure Widget\"\n"
                + "            android:name=\"com.example.lib1.WidgetConfigurationUI\"\n"
                + "            android:theme=\"@style/Theme.WidgetConfigurationUI\" >\n"
                + "        <intent-filter >\n"
                + "            <action android:name=\"android.appwidget.action.APPWIDGET_CONFIGURE\" />\n"
                + "        </intent-filter>\n"
                + "    </activity>\n"
                + "</application>\n"
                + "\n"
                + "</manifest>";
        File libFile = inputAsFile("testToolsAnnotationRemoval", libraryInput);


        try {
            MergingReport mergingReport =
                    ManifestMerger2.newMerger(libFile, mockLog, ManifestMerger2.MergeType.LIBRARY)
                            .withFeatures(ManifestMerger2.Invoker.Feature.REMOVE_TOOLS_DECLARATIONS)
                            .addFlavorAndBuildTypeManifest(overlayFile)
                            .merge();
            assertEquals(MergingReport.Result.SUCCESS, mergingReport.getResult());
            // ensure tools annotation removal.
            Document xmlDocument = parse(mergingReport.getMergedDocument(MergedManifestKind.MERGED));
            NodeList applications = xmlDocument.getElementsByTagName(SdkConstants.TAG_ACTIVITY);
            assertTrue(applications.getLength() == 0);
        } finally {
            assertTrue(overlayFile.delete());
            assertTrue(libFile.delete());
        }
    }

    @Test
    public void testToolsInLibrariesNotMain() throws Exception {
        // Test that BLAME merged document still created when tools: annotations
        // are used in library manifests but not in the main manifest.
        MockLog mockLog = new MockLog();
        String xml =
                ""
                        + "<manifest\n"
                        + "    xmlns:android=\"http://schemas.android.com/apk/res/android\"\n"
                        + "    package=\"com.example.app1\">\n"
                        + "\n"
                        + "    <application android:label=\"@string/lib_name\" />\n"
                        + "\n"
                        + "</manifest>";

        File inputFile = inputAsFile("testToolsInLibrariesNotMain", xml);

        String libraryInput =
                ""
                        + "<manifest\n"
                        + "    xmlns:android=\"http://schemas.android.com/apk/res/android\"\n"
                        + "    xmlns:tools=\"http://schemas.android.com/tools\"\n"
                        + "    package=\"com.example.lib1\">\n"
                        + "\n"
                        + "    <application android:label=\"@string/lib_name\">\n"
                        + "       <activity tools:node=\"removeAll\">\n"
                        + "        </activity>\n"
                        + "    </application>"
                        + "\n"
                        + "</manifest>";

        File libFile = inputAsFile("testToolsInLibrariesNotMain", libraryInput);

        try {
            MergingReport mergingReport =
                    ManifestMerger2.newMerger(
                                    inputFile, mockLog, ManifestMerger2.MergeType.APPLICATION)
                            .withFeatures(ManifestMerger2.Invoker.Feature.REMOVE_TOOLS_DECLARATIONS)
                            .addLibraryManifest(libFile)
                            .merge();
            assertNotNull(mergingReport.getMergedDocument(MergedManifestKind.BLAME));
        } finally {
            assertTrue(inputFile.delete());
            assertTrue(libFile.delete());
        }
    }

    @Test
    public void testToolsAnnotationPresence() throws Exception {

        MockLog mockLog = new MockLog();
        String input = ""
                + "<manifest\n"
                + "    xmlns:android=\"http://schemas.android.com/apk/res/android\"\n"
                + "    xmlns:tools=\"http://schemas.android.com/tools\"\n"
                + "    package=\"com.example.lib3\">\n"
                + "\n"
                + "    <application android:label=\"@string/lib_name\" "
                + "         tools:replace=\"label\"/>\n"
                + "\n"
                + "</manifest>";

        File tmpFile = inputAsFile("testToolsAnnotationRemoval", input);
        assertTrue(tmpFile.exists());

        try {
            MergingReport mergingReport = ManifestMerger2.newMerger(tmpFile, mockLog,
                    ManifestMerger2.MergeType.LIBRARY)
                    .merge();
            assertEquals(MergingReport.Result.WARNING, mergingReport.getResult());
            // ensure tools annotation removal.
            Document xmlDocument = parse(mergingReport.getMergedDocument(MergedManifestKind.MERGED));
            NodeList applications = xmlDocument.getElementsByTagName(SdkConstants.TAG_APPLICATION);
            assertTrue(applications.getLength() == 1);
            Node replace = applications.item(0).getAttributes()
                    .getNamedItemNS(SdkConstants.TOOLS_URI, "replace");
            assertNotNull(replace);
            assertEquals("tools:replace value not correct", "label", replace.getNodeValue());
        } finally {
            assertTrue(tmpFile.delete());
        }
    }


    @Test
    public void testPackageOverride() throws Exception {
        String xml = ""
                + "<manifest\n"
                + "    xmlns:android=\"http://schemas.android.com/apk/res/android\""
                + "    package=\"com.foo.old\" >\n"
                + "    <activity android:name=\"activityOne\"/>\n"
                + "</manifest>";

        XmlDocument refDocument = TestUtils.xmlDocumentFromString(
                TestUtils.sourceFile(getClass(), "testPackageOverride#xml"), xml);

        ManifestSystemProperty.PACKAGE.addTo(mActionRecorder, refDocument, "com.bar.new");
        // verify the package value was overridden.
        assertEquals("com.bar.new", refDocument.getRootNode().getXml().getAttribute("package"));
    }

    @Test
    public void testMissingPackageOverride() throws Exception {
        String xml = ""
                + "<manifest\n"
                + "    xmlns:android=\"http://schemas.android.com/apk/res/android\">\n"
                + "    <activity android:name=\"activityOne\"/>\n"
                + "</manifest>";

        XmlDocument refDocument = TestUtils.xmlDocumentFromString(
                TestUtils.sourceFile(getClass(), "testMissingPackageOverride#xml"), xml);

        ManifestSystemProperty.PACKAGE.addTo(mActionRecorder, refDocument, "com.bar.new");
        // verify the package value was added.
        assertEquals("com.bar.new", refDocument.getRootNode().getXml().getAttribute("package"));
    }

    @Test
    public void testAddingSystemProperties() throws Exception {
        String xml = ""
                + "<manifest\n"
                + "    xmlns:android=\"http://schemas.android.com/apk/res/android\">\n"
                + "    <activity android:name=\"activityOne\"/>\n"
                + "</manifest>";

        XmlDocument document = TestUtils.xmlDocumentFromString(
                TestUtils.sourceFile(getClass(),
                        "testAddingSystemProperties#xml"), xml);

        ManifestSystemProperty.VERSION_CODE.addTo(mActionRecorder, document, "101");
        assertEquals("101",
                document.getXml().getDocumentElement().getAttribute("android:versionCode"));

        ManifestSystemProperty.VERSION_NAME.addTo(mActionRecorder, document, "1.0.1");
        assertEquals("1.0.1",
                document.getXml().getDocumentElement().getAttribute("android:versionName"));

        ManifestSystemProperty.MIN_SDK_VERSION.addTo(mActionRecorder, document, "10");
        Element usesSdk = (Element) document.getXml().getElementsByTagName("uses-sdk").item(0);
        assertNotNull(usesSdk);
        assertEquals("10", usesSdk.getAttribute("android:minSdkVersion"));

        ManifestSystemProperty.TARGET_SDK_VERSION.addTo(mActionRecorder, document, "14");
        usesSdk = (Element) document.getXml().getElementsByTagName("uses-sdk").item(0);
        assertNotNull(usesSdk);
        assertEquals("14", usesSdk.getAttribute("android:targetSdkVersion"));

        ManifestSystemProperty.MAX_SDK_VERSION.addTo(mActionRecorder, document, "16");
        usesSdk = (Element) document.getXml().getElementsByTagName("uses-sdk").item(0);
        assertNotNull(usesSdk);
        assertEquals("16", usesSdk.getAttribute("android:maxSdkVersion"));
    }

    @Test
    public void testAddingSystemProperties_withDifferentPrefix() throws Exception {
        String xml = ""
                + "<manifest\n"
                + "    xmlns:t=\"http://schemas.android.com/apk/res/android\">\n"
                + "    <activity t:name=\"activityOne\"/>\n"
                + "</manifest>";

        XmlDocument document = TestUtils.xmlDocumentFromString(
                TestUtils.sourceFile(getClass(),
                        "testAddingSystemProperties#xml"), xml
        );

        ManifestSystemProperty.VERSION_CODE.addTo(mActionRecorder, document, "101");
        // using the non namespace aware API to make sure the prefix is the expected one.
        assertEquals("101",
                document.getXml().getDocumentElement().getAttribute("t:versionCode"));
    }

    @Test
    public void testOverridingSystemProperties() throws Exception {
        String xml = ""
                + "<manifest versionCode=\"34\" versionName=\"3.4\"\n"
                + "    xmlns:android=\"http://schemas.android.com/apk/res/android\">\n"
                + "    <uses-sdk minSdkVersion=\"9\" targetSdkVersion=\".9\"/>\n"
                + "    <activity android:name=\"activityOne\"/>\n"
                + "</manifest>";

        XmlDocument document = TestUtils.xmlDocumentFromString(
                TestUtils.sourceFile(getClass(),
                        "testAddingSystemProperties#xml"), xml);
        // check initial state.
        assertEquals("34", document.getXml().getDocumentElement().getAttribute("versionCode"));
        assertEquals("3.4", document.getXml().getDocumentElement().getAttribute("versionName"));
        Element usesSdk = (Element) document.getXml().getElementsByTagName("uses-sdk").item(0);
        assertNotNull(usesSdk);
        assertEquals("9", usesSdk.getAttribute("minSdkVersion"));
        assertEquals(".9", usesSdk.getAttribute("targetSdkVersion"));


        ManifestSystemProperty.VERSION_CODE.addTo(mActionRecorder, document, "101");
        assertEquals("101",
                document.getXml().getDocumentElement().getAttribute("android:versionCode"));

        ManifestSystemProperty.VERSION_NAME.addTo(mActionRecorder, document, "1.0.1");
        assertEquals("1.0.1",
                document.getXml().getDocumentElement().getAttribute("android:versionName"));

        ManifestSystemProperty.MIN_SDK_VERSION.addTo(mActionRecorder, document, "10");
        usesSdk = (Element) document.getXml().getElementsByTagName("uses-sdk").item(0);
        assertNotNull(usesSdk);
        assertEquals("10", usesSdk.getAttribute("android:minSdkVersion"));

        ManifestSystemProperty.TARGET_SDK_VERSION.addTo(mActionRecorder, document, "14");
        usesSdk = (Element) document.getXml().getElementsByTagName("uses-sdk").item(0);
        assertNotNull(usesSdk);
        assertEquals("14", usesSdk.getAttribute("android:targetSdkVersion"));
    }

    @Test
    public void testPlaceholderSubstitution() throws Exception {
        String xml = ""
                + "<manifest package=\"foo\" versionCode=\"34\" versionName=\"3.4\"\n"
                + "    xmlns:android=\"http://schemas.android.com/apk/res/android\">\n"
                + "    <activity android:name=\".activityOne\" android:label=\"${labelName}\"/>\n"
                + "</manifest>";

        Map<String, String> placeholders = ImmutableMap.of("labelName", "injectedLabelName");
        MockLog mockLog = new MockLog();
        File inputFile = inputAsFile("testPlaceholderSubstitution", xml);
        try {
            MergingReport mergingReport = ManifestMerger2
                    .newMerger(inputFile, mockLog, ManifestMerger2.MergeType.APPLICATION)
                    .setPlaceHolderValues(placeholders)
                    .merge();

            assertTrue(mergingReport.getResult().isSuccess());
            Document document = parse(mergingReport.getMergedDocument(MergedManifestKind.MERGED));
            assertNotNull(document);
            Optional<Element> activityOne = getElementByTypeAndKey(
                    document, "activity", "foo.activityOne");
            assertTrue(activityOne.isPresent());
            Attr label = activityOne.get().getAttributeNodeNS(SdkConstants.ANDROID_URI, "label");
            assertNotNull(label);
            assertEquals("injectedLabelName", label.getValue());
        } finally {
            //noinspection ResultOfMethodCallIgnored
            inputFile.delete();
        }
    }

    @Test
    public void testApplicationIdSubstitution() throws Exception {
        String xml = ""
                + "<manifest package=\"foo\" versionCode=\"34\" versionName=\"3.4\"\n"
                + "    xmlns:android=\"http://schemas.android.com/apk/res/android\">\n"
                + "    <activity android:name=\"${applicationId}.activityOne\"/>\n"
                + "</manifest>";

        MockLog mockLog = new MockLog();
        File inputFile = inputAsFile("testPlaceholderSubstitution", xml);
        try {
            MergingReport mergingReport = ManifestMerger2
                    .newMerger(inputFile, mockLog, ManifestMerger2.MergeType.APPLICATION)
                    .setOverride(ManifestSystemProperty.PACKAGE, "bar")
                    .merge();

            assertTrue(mergingReport.getResult().isSuccess());
            Document document = parse(mergingReport.getMergedDocument(MergedManifestKind.MERGED));
            assertEquals("bar", document.getElementsByTagName("manifest")
                    .item(0).getAttributes().getNamedItem("package").getNodeValue());
            Optional<Element> activityOne = getElementByTypeAndKey(document, "activity",
                    "bar.activityOne");
            assertTrue(activityOne.isPresent());
            assertArrayEquals(
                    new Object[] {"activity#bar.activityOne", "manifest"},
                    mergingReport
                            .getActions()
                            .getNodeKeys()
                            .stream()
                            .map(XmlNode.NodeKey::toString)
                            .sorted()
                            .toArray());
        } finally {
            //noinspection ResultOfMethodCallIgnored
            inputFile.delete();
        }
    }

    @Test
    public void testNoApplicationIdValueProvided() throws Exception {
        String xml = ""
                + "<manifest package=\"foo\" versionCode=\"34\" versionName=\"3.4\"\n"
                + "    xmlns:android=\"http://schemas.android.com/apk/res/android\">\n"
                + "    <activity android:name=\"${applicationId}.activityOne\"/>\n"
                + "</manifest>";

        MockLog mockLog = new MockLog();
        File inputFile = inputAsFile("testPlaceholderSubstitution", xml);
        try {
            MergingReport mergingReport = ManifestMerger2
                    .newMerger(inputFile, mockLog, ManifestMerger2.MergeType.APPLICATION)
                    .merge();

            assertTrue(mergingReport.getResult().isSuccess());
            assertNotNull(mergingReport.getMergedDocument(MergedManifestKind.MERGED));
            Document document = parse(mergingReport.getMergedDocument(MergedManifestKind.MERGED));
            assertEquals("foo", document.getElementsByTagName("manifest")
                    .item(0).getAttributes().getNamedItem("package").getNodeValue());
            Optional<Element> activityOne = getElementByTypeAndKey(document, "activity",
                    "foo.activityOne");
            assertTrue(activityOne.isPresent());
            assertArrayEquals(
                    new Object[] {"activity#foo.activityOne", "manifest"},
                    mergingReport
                            .getActions()
                            .getNodeKeys()
                            .stream()
                            .map(XmlNode.NodeKey::toString)
                            .sorted()
                            .toArray());
        } finally {
            //noinspection ResultOfMethodCallIgnored
            inputFile.delete();
        }
    }

    @Test
    public void testNoFqcnsExtraction() throws Exception {
        String xml = ""
                + "<manifest\n"
                + "    package=\"com.foo.example\""
                + "    xmlns:t=\"http://schemas.android.com/apk/res/android\">\n"
                + "    <activity t:name=\"activityOne\"/>\n"
                + "    <activity t:name=\"com.foo.bar.example.activityTwo\"/>\n"
                + "    <activity t:name=\"com.foo.example.activityThree\"/>\n"
                + "    <application t:name=\".applicationOne\" "
                + "         t:backupAgent=\"com.foo.example.myBackupAgent\"/>\n"
                + "</manifest>";

        File inputFile = inputAsFile("testFcqnsExtraction", xml);

        MockLog mockLog = new MockLog();
        MergingReport mergingReport = ManifestMerger2
                .newMerger(inputFile, mockLog, ManifestMerger2.MergeType.APPLICATION)
                .merge();

        assertTrue(mergingReport.getResult().isSuccess());
        Document xmlDocument = parse(mergingReport.getMergedDocument(MergedManifestKind.MERGED));
        assertEquals("com.foo.example.activityOne",
                xmlDocument.getElementsByTagName("activity").item(0).getAttributes()
                        .item(0).getNodeValue());
        assertEquals("com.foo.bar.example.activityTwo",
                xmlDocument.getElementsByTagName("activity").item(1).getAttributes()
                        .item(0).getNodeValue());
        assertEquals("com.foo.example.activityThree",
                xmlDocument.getElementsByTagName("activity").item(2).getAttributes()
                        .item(0).getNodeValue());
        assertEquals("com.foo.example.applicationOne",
                xmlDocument.getElementsByTagName("application").item(0).getAttributes()
                        .getNamedItemNS("http://schemas.android.com/apk/res/android", "name")
                        .getNodeValue());
        assertEquals("com.foo.example.myBackupAgent",
                xmlDocument.getElementsByTagName("application").item(0).getAttributes()
                        .getNamedItemNS("http://schemas.android.com/apk/res/android", "backupAgent")
                        .getNodeValue());
    }

    @Test
    public void testFqcnsExtraction() throws Exception {
        String xml = ""
                + "<manifest\n"
                + "    package=\"com.foo.example\""
                + "    xmlns:t=\"http://schemas.android.com/apk/res/android\">\n"
                + "    <activity t:name=\"activityOne\"/>\n"
                + "    <activity t:name=\"com.foo.bar.example.activityTwo\"/>\n"
                + "    <activity t:name=\"com.foo.example.activityThree\"/>\n"
                + "    <application t:name=\".applicationOne\" "
                + "         t:backupAgent=\"com.foo.example.myBackupAgent\"/>\n"
                + "</manifest>";

        File inputFile = inputAsFile("testFcqnsExtraction", xml);

        MockLog mockLog = new MockLog();
        MergingReport mergingReport = ManifestMerger2
                .newMerger(inputFile, mockLog, ManifestMerger2.MergeType.APPLICATION)
                .withFeatures(ManifestMerger2.Invoker.Feature.EXTRACT_FQCNS)
                .merge();

        assertTrue(mergingReport.getResult().isSuccess());
        Document xmlDocument = parse(mergingReport.getMergedDocument(MergedManifestKind.MERGED));
        assertEquals(".activityOne",
                xmlDocument.getElementsByTagName("activity").item(0).getAttributes()
                        .item(0).getNodeValue());
        assertEquals("com.foo.bar.example.activityTwo",
                xmlDocument.getElementsByTagName("activity").item(1).getAttributes()
                        .item(0).getNodeValue());
        assertEquals(".activityThree",
                xmlDocument.getElementsByTagName("activity").item(2).getAttributes()
                        .item(0).getNodeValue());
        assertEquals(".applicationOne",
                xmlDocument.getElementsByTagName("application").item(0).getAttributes()
                        .getNamedItemNS("http://schemas.android.com/apk/res/android", "name")
                        .getNodeValue());
        assertEquals(".myBackupAgent",
                xmlDocument.getElementsByTagName("application").item(0).getAttributes()
                        .getNamedItemNS("http://schemas.android.com/apk/res/android", "backupAgent")
                        .getNodeValue());
    }

    @Test
    public void testNoPlaceholderReplacement() throws Exception {
        String xml = ""
                + "<manifest\n"
                + "    package=\"${applicationId}\""
                + "    xmlns:t=\"http://schemas.android.com/apk/res/android\">\n"
                + "    <activity t:name=\"activityOne\"/>\n"
                + "    <application t:name=\".applicationOne\" "
                + "         t:backupAgent=\"com.foo.example.myBackupAgent\"/>\n"
                + "</manifest>";

        File inputFile = inputAsFile("testNoPlaceHolderReplacement", xml);

        MockLog mockLog = new MockLog();
        MergingReport mergingReport = ManifestMerger2
                .newMerger(inputFile, mockLog, ManifestMerger2.MergeType.APPLICATION)
                .withFeatures(ManifestMerger2.Invoker.Feature.NO_PLACEHOLDER_REPLACEMENT)
                .merge();

        assertTrue(mergingReport.getResult().isSuccess());
        Document xmlDocument = parse(mergingReport.getMergedDocument(MergedManifestKind.MERGED));
        assertEquals("${applicationId}",
                xmlDocument.getElementsByTagName("manifest")
                        .item(0).getAttributes().getNamedItem("package").getNodeValue());
    }

    @Test
    public void testReplaceInputStream() throws Exception {
        // This test is identical to testNoPlaceholderReplacement but instead
        // of reading from a string, we test the ManifestMerger's ability to
        // supply a custom input stream
        final String xml = ""
                + "<manifest\n"
                + "    package=\"${applicationId}\""
                + "    xmlns:t=\"http://schemas.android.com/apk/res/android\">\n"
                + "    <activity t:name=\"activityOne\"/>\n"
                + "    <application t:name=\".applicationOne\" "
                + "         t:backupAgent=\"com.foo.example.myBackupAgent\"/>\n"
                + "</manifest>";
        String staleContent = "<manifest />";

        // Note: disk content is wrong/stale; make sure we read the live content instead
        File inputFile = inputAsFile("testNoPlaceHolderReplacement", staleContent);

        MockLog mockLog = new MockLog();
        MergingReport mergingReport = ManifestMerger2
                .newMerger(inputFile, mockLog, ManifestMerger2.MergeType.APPLICATION)
                .withFeatures(ManifestMerger2.Invoker.Feature.NO_PLACEHOLDER_REPLACEMENT)
                .withFileStreamProvider(new ManifestMerger2.FileStreamProvider() {
                    @Override
                    protected InputStream getInputStream(@NonNull File file)
                            throws FileNotFoundException {
                        return new ByteArrayInputStream(xml.getBytes(Charsets.UTF_8));
                    }
                })
                .merge();

        assertTrue(mergingReport.getResult().isSuccess());
        Document xmlDocument = parse(mergingReport.getMergedDocument(MergedManifestKind.MERGED));
        assertEquals("${applicationId}",
                xmlDocument.getElementsByTagName("manifest")
                        .item(0).getAttributes().getNamedItem("package").getNodeValue());
    }

    @Test
    public void testOverlayMerge() throws Exception {
        String xmlInput = ""
                     + "<manifest\n"
                     + "    package=\"com.foo.example\""
                     + "    xmlns:t=\"http://schemas.android.com/apk/res/android\">\n"
                     + "    <activity t:name=\"activityOne\"/>\n"
                     + "    <application t:name=\".applicationOne\" "
                     + "         t:backupAgent=\"com.foo.example.myBackupAgent\"/>\n"
                     + "</manifest>";

        // Overlays can't have a package
        String xmlToMerge = ""
                     + "<manifest\n"
                     + "    xmlns:t=\"http://schemas.android.com/apk/res/android\">\n"
                     + "    <application>\n"
                     + "        <activity t:name=\"activityTwo\"/>\n"
                     + "    </application>\n"
                     + "</manifest>";

        File inputFile = inputAsFile("testOverlayMerge", xmlInput);
        final File tempFile = new File(inputFile.getParentFile(), "nevercreated.xml");

        MockLog mockLog = new MockLog();
        MergingReport mergingReport = ManifestMerger2
          .newMerger(inputFile, mockLog, ManifestMerger2.MergeType.APPLICATION)
          .withFeatures(ManifestMerger2.Invoker.Feature.EXTRACT_FQCNS, ManifestMerger2.Invoker.Feature.NO_PLACEHOLDER_REPLACEMENT)
          .addLibraryManifest(tempFile)
          .asType(XmlDocument.Type.OVERLAY)
          .withFileStreamProvider(new ManifestMerger2.FileStreamProvider() {
              @Override
              protected InputStream getInputStream(@NonNull File file) throws FileNotFoundException {
                  String text = (file == inputFile) ? xmlInput : xmlToMerge;
                  return new ByteArrayInputStream(text.getBytes(Charsets.UTF_8));
              }
          })
          .merge();

        assertTrue(mergingReport.getResult().isSuccess());
        Document xmlDocument = parse(mergingReport.getMergedDocument(MergedManifestKind.MERGED));
        assertEquals("com.foo.example", xmlDocument.getElementsByTagName("manifest")
          .item(0).getAttributes().getNamedItem("package").getNodeValue());

        NodeList activityList = xmlDocument.getElementsByTagName("activity");
        assertEquals(".activityOne", activityList.item(0).getAttributes().getNamedItem("t:name").getNodeValue());
        assertEquals(".activityTwo", activityList.item(1).getAttributes().getNamedItem("t:name").getNodeValue());
    }

    @Test
    public void testInstantRunReplacement() throws Exception {
        String xml = ""
                + "<manifest\n"
                + "    package=\"com.foo.bar\""
                + "    xmlns:t=\"http://schemas.android.com/apk/res/android\">\n"
                + "    <activity t:name=\"activityOne\"/>\n"
                + "    <application t:name=\".applicationOne\" "
                + "         t:backupAgent=\"com.foo.example.myBackupAgent\"/>\n"
                + "</manifest>";

        File inputFile = inputAsFile("testNoPlaceHolderReplacement", xml);

        MockLog mockLog = new MockLog();
        MergingReport mergingReport = ManifestMerger2
                .newMerger(inputFile, mockLog, ManifestMerger2.MergeType.APPLICATION)
                .withFeatures(ManifestMerger2.Invoker.Feature.INSTANT_RUN_REPLACEMENT)
                .merge();

        assertTrue(mergingReport.getResult().isSuccess());

        String merged = mergingReport.getMergedDocument(MergedManifestKind.INSTANT_RUN);
        Document xmlDocument = parse(merged);

        NodeList applications = xmlDocument.getElementsByTagName(SdkConstants.TAG_APPLICATION);
        assertEquals(1, applications.getLength());
<<<<<<< HEAD
        Optional<Node> serviceNode = getChildByName(applications.item(0), SdkConstants.TAG_SERVICE);
        assertTrue(serviceNode.isPresent());
        Node service = serviceNode.get();
        NamedNodeMap attributes = service.getAttributes();
        assertEquals(2, attributes.getLength());
        assertEquals(ManifestMerger2.BOOTSTRAP_INSTANT_RUN_SERVICE,
                attributes.getNamedItemNS(
                        SdkConstants.ANDROID_URI, SdkConstants.ATTR_NAME).getNodeValue());
        assertEquals("true",
                attributes.getNamedItemNS(
                        SdkConstants.ANDROID_URI, SdkConstants.ATTR_EXPORTED).getNodeValue());
=======
        Optional<Node> serviceNode = getChildByName(applications.item(0), SdkConstants.TAG_PROVIDER);
        assertTrue(serviceNode.isPresent());
        Node service = serviceNode.get();
        NamedNodeMap attributes = service.getAttributes();
        assertEquals(3, attributes.getLength());
        assertEquals(ManifestMerger2.BOOTSTRAP_INSTANT_RUN_CONTENT_PROVIDER,
                attributes.getNamedItemNS(
                        SdkConstants.ANDROID_URI, SdkConstants.ATTR_NAME).getNodeValue());
>>>>>>> b805f832
    }

    @Test
    public void testInstantRunReplacementWithNoAppAndFalseHasCode() throws Exception {
<<<<<<< HEAD
        String xml = ""
                + "<manifest\n"
                + "    package=\"com.foo.bar\""
                + "    xmlns:android=\"http://schemas.android.com/apk/res/android\">\n"
                + "    <activity android:name=\"activityOne\"/>\n"
                + "    <application android:hasCode=\"false\"/>\n"
                + "</manifest>";

        File inputFile = inputAsFile("testNoPlaceHolderReplacement", xml);

        MockLog mockLog = new MockLog();
        MergingReport mergingReport = ManifestMerger2
                .newMerger(inputFile, mockLog, ManifestMerger2.MergeType.APPLICATION)
                .withFeatures(ManifestMerger2.Invoker.Feature.INSTANT_RUN_REPLACEMENT)
                .merge();

        assertTrue(mergingReport.getResult().isSuccess());
        Document xmlDocument = parse(mergingReport.getMergedDocument(MergedManifestKind.INSTANT_RUN));

        NodeList applications = xmlDocument.getElementsByTagName(SdkConstants.TAG_APPLICATION);
        assertEquals(1, applications.getLength());
        Node application = applications.item(0);
        // verify hasCode has been turned to true.
        NamedNodeMap applicationAttributes = application.getAttributes();
        assertTrue(Boolean.parseBoolean(applicationAttributes.getNamedItemNS(
                SdkConstants.ANDROID_URI, SdkConstants.ATTR_HAS_CODE).getNodeValue()));
    }
    
    @Test
    public void testInstantRunReplacementWithNoAppName() throws Exception {
=======
>>>>>>> b805f832
        String xml = ""
                + "<manifest\n"
                + "    package=\"com.foo.bar\""
                + "    xmlns:android=\"http://schemas.android.com/apk/res/android\">\n"
                + "    <activity android:name=\"activityOne\"/>\n"
                + "    <application android:hasCode=\"false\"/>\n"
                + "</manifest>";

        File inputFile = inputAsFile("testNoPlaceHolderReplacement", xml);

        MockLog mockLog = new MockLog();
        MergingReport mergingReport = ManifestMerger2
                .newMerger(inputFile, mockLog, ManifestMerger2.MergeType.APPLICATION)
                .withFeatures(ManifestMerger2.Invoker.Feature.INSTANT_RUN_REPLACEMENT)
                .merge();

        assertTrue(mergingReport.getResult().isSuccess());
        Document xmlDocument = parse(mergingReport.getMergedDocument(MergedManifestKind.INSTANT_RUN));
<<<<<<< HEAD

        NodeList applications = xmlDocument.getElementsByTagName(SdkConstants.TAG_APPLICATION);
        assertEquals(1, applications.getLength());
        Optional<Node> serviceNode = getChildByName(applications.item(0), SdkConstants.TAG_SERVICE);
        assertTrue(serviceNode.isPresent());
        Node service = serviceNode.get();
        NamedNodeMap attributes = service.getAttributes();
        assertEquals(2, attributes.getLength());
        assertEquals(ManifestMerger2.BOOTSTRAP_INSTANT_RUN_SERVICE,
                attributes.getNamedItemNS(
                        SdkConstants.ANDROID_URI, SdkConstants.ATTR_NAME).getNodeValue());
        assertEquals("true",
                attributes.getNamedItemNS(
                        SdkConstants.ANDROID_URI, SdkConstants.ATTR_EXPORTED).getNodeValue());
    }

    @Test
    public void testInstantRunReplacementWithExistingServices() throws Exception {
        String xml = ""
                + "<manifest\n"
                + "    package=\"com.foo.bar\""
                + "    xmlns:android=\"http://schemas.android.com/apk/res/android\">\n"
                + "    <activity android:name=\"activityOne\"/>\n"
                + "    <application android:backupAgent=\"com.foo.example.myBackupAgent\">\n"
                + "        <service android:name=\".Foo\"/>"
                + "    </application>"
                + "</manifest>";

        File inputFile = inputAsFile("testNoPlaceHolderReplacement", xml);

        MockLog mockLog = new MockLog();
        MergingReport mergingReport = ManifestMerger2
                .newMerger(inputFile, mockLog, ManifestMerger2.MergeType.APPLICATION)
                .withFeatures(ManifestMerger2.Invoker.Feature.INSTANT_RUN_REPLACEMENT)
                .merge();

        assertTrue(mergingReport.getResult().isSuccess());
        Document xmlDocument = parse(mergingReport.getMergedDocument(MergedManifestKind.INSTANT_RUN));

        Optional<Element> serviceElement = getElementByTypeAndKey(xmlDocument,
                SdkConstants.TAG_SERVICE, ManifestMerger2.BOOTSTRAP_INSTANT_RUN_SERVICE);
        assertTrue(serviceElement.isPresent());
    }
=======
>>>>>>> b805f832

        NodeList applications = xmlDocument.getElementsByTagName(SdkConstants.TAG_APPLICATION);
        assertEquals(1, applications.getLength());
        Node application = applications.item(0);
        // verify hasCode has been turned to true.
        NamedNodeMap applicationAttributes = application.getAttributes();
        assertTrue(Boolean.parseBoolean(applicationAttributes.getNamedItemNS(
                SdkConstants.ANDROID_URI, SdkConstants.ATTR_HAS_CODE).getNodeValue()));
    }
    
    @Test
    public void testAddingTestOnlyAttribute() throws Exception {
        String xml = ""
                + "<manifest\n"
                + "    package=\"com.foo.bar\""
                + "    xmlns:t=\"http://schemas.android.com/apk/res/android\">\n"
                + "    <activity t:name=\"activityOne\"/>\n"
                + "    <application t:name=\".applicationOne\" "
                + "         t:backupAgent=\"com.foo.example.myBackupAgent\"/>\n"
                + "</manifest>";

        File inputFile = inputAsFile("testNoPlaceHolderReplacement", xml);

        MockLog mockLog = new MockLog();
        MergingReport mergingReport = ManifestMerger2
                .newMerger(inputFile, mockLog, ManifestMerger2.MergeType.APPLICATION)
                .withFeatures(ManifestMerger2.Invoker.Feature.TEST_ONLY)
                .merge();

        assertTrue(mergingReport.getResult().isSuccess());
        String xmlText = mergingReport.getMergedDocument(MergedManifestKind.MERGED);
        Document xmlDocument = parse(xmlText);
        assertEquals("true",
                xmlDocument.getElementsByTagName(SdkConstants.TAG_APPLICATION)
                        .item(0).getAttributes()
                        .getNamedItemNS(SdkConstants.ANDROID_URI, SdkConstants.ATTR_TEST_ONLY)
                        .getNodeValue());
    }

<<<<<<< HEAD
=======
    @Test
    public void testAddingDebuggableAttribute() throws Exception {
        String xml =
                ""
                        + "<manifest\n"
                        + "    package=\"com.foo.bar\""
                        + "    xmlns:t=\"http://schemas.android.com/apk/res/android\">\n"
                        + "    <activity t:name=\"activityOne\"/>\n"
                        + "    <application t:name=\".applicationOne\" "
                        + "         t:backupAgent=\"com.foo.example.myBackupAgent\"/>\n"
                        + "</manifest>";

        File inputFile = inputAsFile("testAddingDebuggableAttribute", xml);

        MockLog mockLog = new MockLog();
        MergingReport mergingReport =
                ManifestMerger2.newMerger(inputFile, mockLog, ManifestMerger2.MergeType.APPLICATION)
                        .withFeatures(ManifestMerger2.Invoker.Feature.DEBUGGABLE)
                        .merge();

        assertTrue(mergingReport.getResult().isSuccess());
        String xmlText = mergingReport.getMergedDocument(MergedManifestKind.MERGED);
        Document xmlDocument = parse(xmlText);
        assertEquals(
                "true",
                xmlDocument
                        .getElementsByTagName(SdkConstants.TAG_APPLICATION)
                        .item(0)
                        .getAttributes()
                        .getNamedItemNS(SdkConstants.ANDROID_URI, SdkConstants.ATTR_DEBUGGABLE)
                        .getNodeValue());
    }

    @Test
    public void testInternetPermissionAdded() throws Exception {
        String xml =
                ""
                        + "<manifest\n"
                        + "    package=\"${applicationId}\""
                        + "    xmlns:t=\"http://schemas.android.com/apk/res/android\">\n"
                        + "    <activity t:name=\"activityOne\"/>\n"
                        + "    <uses-permission t:name=\"android.permission.RECEIVE_SMS\"/>\n"
                        + "    <application t:name=\".applicationOne\" "
                        + "         t:backupAgent=\"com.foo.example.myBackupAgent\"/>\n"
                        + "</manifest>";

        File inputFile = inputAsFile("testInternetPermissionAdded", xml);

        MockLog mockLog = new MockLog();
        MergingReport mergingReport =
                ManifestMerger2.newMerger(inputFile, mockLog, ManifestMerger2.MergeType.APPLICATION)
                        .withFeatures(ManifestMerger2.Invoker.Feature.ADVANCED_PROFILING)
                        .merge();

        assertTrue(mergingReport.getResult().isSuccess());
        Document xmlDocument = parse(mergingReport.getMergedDocument(MergedManifestKind.MERGED));
        NodeList nodes = xmlDocument.getElementsByTagName("uses-permission");
        assertEquals(2, nodes.getLength());
        assertEquals(
                "android.permission.RECEIVE_SMS",
                nodes.item(0).getAttributes().getNamedItem("t:name").getNodeValue());
        assertEquals(
                "android.permission.INTERNET",
                nodes.item(1).getAttributes().getNamedItem("t:name").getNodeValue());
    }

    @Test
    public void testInternetPermissionNotDupped() throws Exception {
        String xml =
                ""
                        + "<manifest\n"
                        + "    package=\"${applicationId}\""
                        + "    xmlns:t=\"http://schemas.android.com/apk/res/android\">\n"
                        + "    <uses-permission t:name=\"android.permission.INTERNET\"/>\n"
                        + "    <uses-permission t:name=\"android.permission.RECEIVE_SMS\"/>\n"
                        + "    <activity t:name=\"activityOne\"/>\n"
                        + "    <application t:name=\".applicationOne\" "
                        + "         t:backupAgent=\"com.foo.example.myBackupAgent\"/>\n"
                        + "</manifest>";

        File inputFile = inputAsFile("testInternetPermissionNotDupped", xml);

        MockLog mockLog = new MockLog();
        MergingReport mergingReport =
                ManifestMerger2.newMerger(inputFile, mockLog, ManifestMerger2.MergeType.APPLICATION)
                        .withFeatures(ManifestMerger2.Invoker.Feature.ADVANCED_PROFILING)
                        .merge();

        assertTrue(mergingReport.getResult().isSuccess());
        Document xmlDocument = parse(mergingReport.getMergedDocument(MergedManifestKind.MERGED));
        NodeList nodes = xmlDocument.getElementsByTagName("uses-permission");
        assertEquals(2, nodes.getLength());
        assertEquals(
                "android.permission.INTERNET",
                nodes.item(0).getAttributes().getNamedItem("t:name").getNodeValue());
        assertEquals(
                "android.permission.RECEIVE_SMS",
                nodes.item(1).getAttributes().getNamedItem("t:name").getNodeValue());
    }

    @Test
    public void testFeatureSplitOption() throws Exception {
        String xml =
                ""
                        + "<manifest\n"
                        + "    package=\"com.foo.example\""
                        + "    xmlns:t=\"http://schemas.android.com/apk/res/android\">\n"
                        + "    <application t:name=\".applicationOne\">\n"
                        + "        <activity t:name=\"activityOne\"/>\n"
                        + "    </application>\n"
                        + "</manifest>";

        File inputFile = inputAsFile("testFeatureSplitOption", xml);

        MockLog mockLog = new MockLog();
        MergingReport mergingReport =
                ManifestMerger2.newMerger(inputFile, mockLog, ManifestMerger2.MergeType.APPLICATION)
                        .withFeatures(ManifestMerger2.Invoker.Feature.ADD_FEATURE_SPLIT_INFO)
                        .setFeatureName("feature")
                        .merge();

        assertTrue(mergingReport.getResult().isSuccess());
        Document xmlDocument = parse(mergingReport.getMergedDocument(MergedManifestKind.MERGED));
        assertEquals(
                "feature",
                xmlDocument.getDocumentElement().getAttribute(SdkConstants.ATTR_FEATURE_SPLIT));

        assertEquals(
                "feature",
                xmlDocument
                        .getElementsByTagName(SdkConstants.TAG_ACTIVITY)
                        .item(0)
                        .getAttributes()
                        .getNamedItemNS(SdkConstants.ANDROID_URI, SdkConstants.ATTR_SPLIT_NAME)
                        .getNodeValue());
    }

    @Test
    public void testFeatureSplitValidation() throws Exception {
        File inputFile = inputAsFile("testFeatureSplitOption", "</manifest>\n");
        MockLog mockLog = new MockLog();
        ManifestMerger2.Invoker invoker =
                ManifestMerger2.newMerger(
                        inputFile, mockLog, ManifestMerger2.MergeType.APPLICATION);
        validateFeatureName(invoker, "_split12", false);
        validateFeatureName(invoker, ":split12", false);
        validateFeatureName(invoker, "split12", true);
        validateFeatureName(invoker, "split-12", false);
        validateFeatureName(invoker, "split_12", true);
        validateFeatureName(invoker, "foosplit_12", true);
        validateFeatureName(invoker, "SPLIT", true);
        validateFeatureName(invoker, "_SPLIT", false);
    }

    @Test
    public void testTargetSandboxVersionOption() throws Exception {
        String xml =
                ""
                        + "<manifest\n"
                        + "    package=\"com.foo.example\""
                        + "    xmlns:t=\"http://schemas.android.com/apk/res/android\">\n"
                        + "    <application t:name=\".applicationOne\">\n"
                        + "        <activity t:name=\"activityOne\"/>\n"
                        + "    </application>\n"
                        + "</manifest>";

        File inputFile = inputAsFile("testTargetSandboxVersionOption", xml);

        MockLog mockLog = new MockLog();
        MergingReport mergingReport =
                ManifestMerger2.newMerger(inputFile, mockLog, ManifestMerger2.MergeType.APPLICATION)
                        .withFeatures(ManifestMerger2.Invoker.Feature.TARGET_SANDBOX_VERSION)
                        .merge();

        assertTrue(mergingReport.getResult().isSuccess());
        Document xmlDocument = parse(mergingReport.getMergedDocument(MergedManifestKind.MERGED));
        assertEquals(
                "2",
                xmlDocument
                        .getDocumentElement()
                        .getAttributeNS(
                                SdkConstants.NS_RESOURCES,
                                SdkConstants.ATTR_TARGET_SANDBOX_VERSION));
    }

    @Test
    public void testAutomaticallyHandlingAttributeConflicts() throws Exception {
        MockLog mockLog = new MockLog();
        String overlay =
                ""
                        + "<manifest\n"
                        + "    xmlns:android=\"http://schemas.android.com/apk/res/android\"\n"
                        + "    package=\"com.example.app1\">\n"
                        + "\n"
                        + "    <application android:label=\"@string/lib_name\">\n"
                        + "        <meta-data\n"
                        + "            android:name=\"com.google.android.wearable.standalone\"\n"
                        + "            android:value=\"true\" />\n"
                        + "    </application>"
                        + "\n"
                        + "</manifest>";

        File overlayFile = inputAsFile("testAutomaticallyHandlingAttributeConflicts", overlay);
        assertTrue(overlayFile.exists());

        String libraryInput =
                ""
                        + "<manifest\n"
                        + "xmlns:android=\"http://schemas.android.com/apk/res/android\"\n"
                        + "package=\"com.example.app1\">\n"
                        + "\n"
                        + "<application android:name=\"TheApp\" >\n"
                        + "        <meta-data\n"
                        + "            android:name=\"com.google.android.wearable.standalone\"\n"
                        + "            android:value=\"false\" />\n"
                        + "</application>\n"
                        + "\n"
                        + "</manifest>";
        File libFile = inputAsFile("testAutomaticallyHandlingAttributeConflicts", libraryInput);

        try {
            MergingReport mergingReport =
                    ManifestMerger2.newMerger(libFile, mockLog, ManifestMerger2.MergeType.LIBRARY)
                            .withFeatures(
                                    ManifestMerger2.Invoker.Feature
                                            .HANDLE_VALUE_CONFLICTS_AUTOMATICALLY)
                            .addFlavorAndBuildTypeManifest(overlayFile)
                            .merge();
            assertNotEquals(MergingReport.Result.ERROR, mergingReport.getResult());
            Document xmlDocument =
                    parse(mergingReport.getMergedDocument(MergedManifestKind.MERGED));
            Element meta =
                    (Element) xmlDocument.getElementsByTagName(SdkConstants.TAG_META_DATA).item(0);
            String standalone = meta.getAttributeNS(SdkConstants.ANDROID_URI, "value");
            assertEquals("true", standalone);
        } finally {
            assertTrue(overlayFile.delete());
            assertTrue(libFile.delete());
        }
    }

    public static void validateFeatureName(
            ManifestMerger2.Invoker invoker, String featureName, boolean isValid) throws Exception {
        try {
            invoker.setFeatureName(featureName);
        } catch (IllegalArgumentException e) {
            if (isValid) {
                fail("Unexpected exception throw " + e.getMessage());
            }
            assertTrue(e.getMessage().contains("FeatureName"));
            return;
        }
        if (!isValid) {
            fail("Expected Exception not thrown");
        }
    }

>>>>>>> b805f832
    public static Optional<Node> getChildByName(@NonNull Node parent, @NonNull String localName) {
        NodeList childNodes = parent.getChildNodes();
        for (int i=0; i<childNodes.getLength(); i++) {
            Node item = childNodes.item(i);
            if (localName.equals(item.getLocalName())) {
                return Optional.of(item);
            }
        }
        return Optional.absent();
    }

    public static Optional<Element> getElementByTypeAndKey(Document xmlDocument, String nodeType, String key) {
        NodeList elementsByTagName = xmlDocument.getElementsByTagName(nodeType);
        for (int i = 0; i < elementsByTagName.getLength(); i++) {
            Node item = elementsByTagName.item(i);
            Node name = item.getAttributes().getNamedItemNS(SdkConstants.ANDROID_URI, "name");
            if ((name == null && key == null) || (name != null && key.equals(name.getNodeValue()))) {
                return Optional.of((Element) item);
            }
        }
        return Optional.absent();
    }

    /**
     * Utility method to save a {@link String} XML into a file.
     */
    private static File inputAsFile(String testName, String input) throws IOException {
        File tmpFile = File.createTempFile(testName, ".xml");
        tmpFile.deleteOnExit();
        Files.write(input, tmpFile, Charsets.UTF_8);
        return tmpFile;
    }

    private static void assertStringPresenceInLogRecords(MergingReport mergingReport, String s) {
        for (MergingReport.Record record : mergingReport.getLoggingRecords()) {
            if (record.toString().contains(s)) {
                return;
            }
        }
        // failed, dump the records
        for (MergingReport.Record record : mergingReport.getLoggingRecords()) {
            Logger.getAnonymousLogger().info(record.toString());
        }
        fail("could not find " + s + " in logging records");
    }

    private static Document parse(String xml)
            throws IOException, SAXException, ParserConfigurationException {
        return XmlUtils.parseDocument(xml, true /* namespaceAware */);
    }
}<|MERGE_RESOLUTION|>--- conflicted
+++ resolved
@@ -16,11 +16,7 @@
 
 package com.android.manifmerger;
 
-<<<<<<< HEAD
-import static com.android.testutils.truth.MoreTruth.assertThat;
-=======
 import static org.junit.Assert.assertArrayEquals;
->>>>>>> b805f832
 import static org.junit.Assert.assertEquals;
 import static org.junit.Assert.assertNotEquals;
 import static org.junit.Assert.assertNotNull;
@@ -37,22 +33,6 @@
 import com.google.common.base.Optional;
 import com.google.common.collect.ImmutableMap;
 import com.google.common.io.Files;
-<<<<<<< HEAD
-
-import org.junit.Test;
-import org.junit.runner.RunWith;
-import org.mockito.Mock;
-import org.mockito.runners.MockitoJUnitRunner;
-import org.w3c.dom.Attr;
-import org.w3c.dom.Document;
-import org.w3c.dom.Element;
-import org.w3c.dom.NamedNodeMap;
-import org.w3c.dom.Node;
-import org.w3c.dom.NodeList;
-import org.xml.sax.SAXException;
-
-=======
->>>>>>> b805f832
 import java.io.ByteArrayInputStream;
 import java.io.File;
 import java.io.FileNotFoundException;
@@ -750,19 +730,6 @@
 
         NodeList applications = xmlDocument.getElementsByTagName(SdkConstants.TAG_APPLICATION);
         assertEquals(1, applications.getLength());
-<<<<<<< HEAD
-        Optional<Node> serviceNode = getChildByName(applications.item(0), SdkConstants.TAG_SERVICE);
-        assertTrue(serviceNode.isPresent());
-        Node service = serviceNode.get();
-        NamedNodeMap attributes = service.getAttributes();
-        assertEquals(2, attributes.getLength());
-        assertEquals(ManifestMerger2.BOOTSTRAP_INSTANT_RUN_SERVICE,
-                attributes.getNamedItemNS(
-                        SdkConstants.ANDROID_URI, SdkConstants.ATTR_NAME).getNodeValue());
-        assertEquals("true",
-                attributes.getNamedItemNS(
-                        SdkConstants.ANDROID_URI, SdkConstants.ATTR_EXPORTED).getNodeValue());
-=======
         Optional<Node> serviceNode = getChildByName(applications.item(0), SdkConstants.TAG_PROVIDER);
         assertTrue(serviceNode.isPresent());
         Node service = serviceNode.get();
@@ -771,12 +738,10 @@
         assertEquals(ManifestMerger2.BOOTSTRAP_INSTANT_RUN_CONTENT_PROVIDER,
                 attributes.getNamedItemNS(
                         SdkConstants.ANDROID_URI, SdkConstants.ATTR_NAME).getNodeValue());
->>>>>>> b805f832
     }
 
     @Test
     public void testInstantRunReplacementWithNoAppAndFalseHasCode() throws Exception {
-<<<<<<< HEAD
         String xml = ""
                 + "<manifest\n"
                 + "    package=\"com.foo.bar\""
@@ -806,84 +771,6 @@
     }
     
     @Test
-    public void testInstantRunReplacementWithNoAppName() throws Exception {
-=======
->>>>>>> b805f832
-        String xml = ""
-                + "<manifest\n"
-                + "    package=\"com.foo.bar\""
-                + "    xmlns:android=\"http://schemas.android.com/apk/res/android\">\n"
-                + "    <activity android:name=\"activityOne\"/>\n"
-                + "    <application android:hasCode=\"false\"/>\n"
-                + "</manifest>";
-
-        File inputFile = inputAsFile("testNoPlaceHolderReplacement", xml);
-
-        MockLog mockLog = new MockLog();
-        MergingReport mergingReport = ManifestMerger2
-                .newMerger(inputFile, mockLog, ManifestMerger2.MergeType.APPLICATION)
-                .withFeatures(ManifestMerger2.Invoker.Feature.INSTANT_RUN_REPLACEMENT)
-                .merge();
-
-        assertTrue(mergingReport.getResult().isSuccess());
-        Document xmlDocument = parse(mergingReport.getMergedDocument(MergedManifestKind.INSTANT_RUN));
-<<<<<<< HEAD
-
-        NodeList applications = xmlDocument.getElementsByTagName(SdkConstants.TAG_APPLICATION);
-        assertEquals(1, applications.getLength());
-        Optional<Node> serviceNode = getChildByName(applications.item(0), SdkConstants.TAG_SERVICE);
-        assertTrue(serviceNode.isPresent());
-        Node service = serviceNode.get();
-        NamedNodeMap attributes = service.getAttributes();
-        assertEquals(2, attributes.getLength());
-        assertEquals(ManifestMerger2.BOOTSTRAP_INSTANT_RUN_SERVICE,
-                attributes.getNamedItemNS(
-                        SdkConstants.ANDROID_URI, SdkConstants.ATTR_NAME).getNodeValue());
-        assertEquals("true",
-                attributes.getNamedItemNS(
-                        SdkConstants.ANDROID_URI, SdkConstants.ATTR_EXPORTED).getNodeValue());
-    }
-
-    @Test
-    public void testInstantRunReplacementWithExistingServices() throws Exception {
-        String xml = ""
-                + "<manifest\n"
-                + "    package=\"com.foo.bar\""
-                + "    xmlns:android=\"http://schemas.android.com/apk/res/android\">\n"
-                + "    <activity android:name=\"activityOne\"/>\n"
-                + "    <application android:backupAgent=\"com.foo.example.myBackupAgent\">\n"
-                + "        <service android:name=\".Foo\"/>"
-                + "    </application>"
-                + "</manifest>";
-
-        File inputFile = inputAsFile("testNoPlaceHolderReplacement", xml);
-
-        MockLog mockLog = new MockLog();
-        MergingReport mergingReport = ManifestMerger2
-                .newMerger(inputFile, mockLog, ManifestMerger2.MergeType.APPLICATION)
-                .withFeatures(ManifestMerger2.Invoker.Feature.INSTANT_RUN_REPLACEMENT)
-                .merge();
-
-        assertTrue(mergingReport.getResult().isSuccess());
-        Document xmlDocument = parse(mergingReport.getMergedDocument(MergedManifestKind.INSTANT_RUN));
-
-        Optional<Element> serviceElement = getElementByTypeAndKey(xmlDocument,
-                SdkConstants.TAG_SERVICE, ManifestMerger2.BOOTSTRAP_INSTANT_RUN_SERVICE);
-        assertTrue(serviceElement.isPresent());
-    }
-=======
->>>>>>> b805f832
-
-        NodeList applications = xmlDocument.getElementsByTagName(SdkConstants.TAG_APPLICATION);
-        assertEquals(1, applications.getLength());
-        Node application = applications.item(0);
-        // verify hasCode has been turned to true.
-        NamedNodeMap applicationAttributes = application.getAttributes();
-        assertTrue(Boolean.parseBoolean(applicationAttributes.getNamedItemNS(
-                SdkConstants.ANDROID_URI, SdkConstants.ATTR_HAS_CODE).getNodeValue()));
-    }
-    
-    @Test
     public void testAddingTestOnlyAttribute() throws Exception {
         String xml = ""
                 + "<manifest\n"
@@ -912,8 +799,6 @@
                         .getNodeValue());
     }
 
-<<<<<<< HEAD
-=======
     @Test
     public void testAddingDebuggableAttribute() throws Exception {
         String xml =
@@ -1171,7 +1056,6 @@
         }
     }
 
->>>>>>> b805f832
     public static Optional<Node> getChildByName(@NonNull Node parent, @NonNull String localName) {
         NodeList childNodes = parent.getChildNodes();
         for (int i=0; i<childNodes.getLength(); i++) {

--- conflicted
+++ resolved
@@ -131,8 +131,6 @@
     }
 
     @Test
-<<<<<<< HEAD
-=======
     public void testToolsAnnotationRemovalForLibraries() throws Exception {
         MockLog mockLog = new MockLog();
         String overlay = ""
@@ -191,7 +189,6 @@
     }
 
     @Test
->>>>>>> d4ff5ef3
     public void testToolsAnnotationPresence() throws Exception {
 
         MockLog mockLog = new MockLog();

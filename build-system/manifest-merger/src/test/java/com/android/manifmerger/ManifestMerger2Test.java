--- conflicted
+++ resolved
@@ -127,12 +127,8 @@
                 "89_remove_uses_permission_sdk_23.xml",
                 "90_main_and_library_placeholder_replacement.xml",
                 "91_tools_in_lib_but_not_main.xml",
-<<<<<<< HEAD
-                "92_do_not_duplicate_xmlns_when_injecting_into_added_application_node.xml"
-=======
                 "92_do_not_duplicate_xmlns_when_injecting_into_added_application_node.xml",
                 "93_expand_nav_graphs"
->>>>>>> 9762cc2c
             };
 
     private static final Set<String> DATA_FILES_NO_TOOLS_REMOVAL =
@@ -178,10 +174,7 @@
                                 ManifestMerger2.MergeType.APPLICATION)
                         .addLibraryManifests(testFiles.getLibs())
                         .addFlavorAndBuildTypeManifests(testFiles.getOverlayFiles())
-<<<<<<< HEAD
-=======
                         .addNavigationFiles(testFiles.getNavigationFiles())
->>>>>>> 9762cc2c
                         .withFeatures(
                                 optionalFeatures.toArray(
                                         new ManifestMerger2.Invoker.Feature

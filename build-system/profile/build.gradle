--- conflicted
+++ resolved
@@ -4,15 +4,9 @@
 dependencies {
     compile project(':base:annotations')
     compile project(':base:common')
-<<<<<<< HEAD
-    compile 'com.google.guava:guava:17.0'
-    compile 'com.google.code.gson:gson:2.2.4'
-    compile project(':analytics-library:tracker')
-=======
     compile project(':analytics-library:tracker')
     compile libs.guava
     compile libs.gson
->>>>>>> fdf07a2c
 
     testCompile libs.junit
     testCompile libs.truth

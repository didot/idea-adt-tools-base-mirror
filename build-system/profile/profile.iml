--- conflicted
+++ resolved
@@ -13,19 +13,10 @@
     <orderEntry type="library" name="gson" level="project" />
     <orderEntry type="library" name="JUnit4" level="project" />
     <orderEntry type="library" name="mockito" level="project" />
-<<<<<<< HEAD
-    <orderEntry type="module" module-name="protos" />
-    <orderEntry type="module" module-name="tracker" />
-    <orderEntry type="module" module-name="shared" />
-    <orderEntry type="module" module-name="analytics-shared" />
-    <orderEntry type="module" module-name="analytics-tracker" />
-    <orderEntry type="module" module-name="analytics-protos" />
-=======
     <orderEntry type="module" module-name="analytics-protos-base" />
     <orderEntry type="module" module-name="analytics-shared-base" />
     <orderEntry type="module" module-name="analytics-tracker-base" />
     <orderEntry type="library" scope="TEST" name="jimfs" level="project" />
     <orderEntry type="library" scope="TEST" name="truth" level="project" />
->>>>>>> fdf07a2c
   </component>
 </module>
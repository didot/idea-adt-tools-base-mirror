/*
 * Copyright (C) 2014 The Android Open Source Project
 *
 * Licensed under the Apache License, Version 2.0 (the "License");
 * you may not use this file except in compliance with the License.
 * You may obtain a copy of the License at
 *
 *      http://www.apache.org/licenses/LICENSE-2.0
 *
 * Unless required by applicable law or agreed to in writing, software
 * distributed under the License is distributed on an "AS IS" BASIS,
 * WITHOUT WARRANTIES OR CONDITIONS OF ANY KIND, either express or implied.
 * See the License for the specific language governing permissions and
 * limitations under the License.
 */

package com.android.builder.tasks;

import com.android.annotations.NonNull;
import com.android.annotations.Nullable;
import com.android.annotations.concurrency.GuardedBy;
import com.android.utils.ILogger;
import com.google.common.base.Preconditions;
import java.io.IOException;
import java.util.ArrayList;
import java.util.List;
import java.util.concurrent.LinkedBlockingQueue;
import java.util.concurrent.atomic.AtomicInteger;
import java.util.stream.Collectors;

/**
 * A work queue that accepts jobs and treat them in order.
 *
 * @author jedo@google.com (Jerome Dochez)
 */
public class WorkQueue<T> implements Runnable {

    private static final boolean VERBOSE = System.getenv("GRADLE_WORK_QUEUE_VERBOSE") != null;

    private final ILogger mLogger;

    // queue name as human would understand.
    private final String mName;

    // the user throttling has already happened before so I am using a potentially
    // infinite linked list of request.
    private final LinkedBlockingQueue<QueueTask<T>> mPendingJobs =
            new LinkedBlockingQueue<>();

    // List of working threads pumping from this queue.
    @GuardedBy("this")
    private final List<Thread> mWorkThreads = new ArrayList<>();

    @GuardedBy("this")
    private int mServerFailure = 0;

    private final float mGrowthTriggerRatio;
    private final int mMWorkforceIncrement;
    private final AtomicInteger mThreadId = new AtomicInteger(0);
    private final AtomicInteger mServerFailure = new AtomicInteger(0);
    private final QueueThreadContext<T> mQueueThreadContext;

    // we could base this on the number of processors this machine has, etc...
    private static final int MAX_WORKFORCE_SIZE = 20;


    /**
     * Private queue structure to store queue items.
     */
    private static class QueueTask<T> {

        enum ActionType { Death, Normal }
        final ActionType actionType;
        @Nullable final Job<T> job;

        private QueueTask(ActionType actionType, @Nullable Job<T> job) {
            Preconditions.checkState(
                    job != null || actionType == ActionType.Death,
                    "Job cannot be null for action type NORMAL");
            this.actionType = actionType;
            this.job = job;
        }

        @Override
        public String toString() {
            StringBuilder sb = new StringBuilder();
            sb.append("QueueTask of type ");
            sb.append(actionType.name());
            sb.append(" with job ");
            sb.append(job == null ? "null" : job.toString());
            return sb.toString();
        }
    }

    /**
     * Creates a non expanding queue, with a number of dedicated threads to process
     * the queue's jobs.
     *
     * @param logger to log messages
     * @param queueName a meaningful descriptive name.
     * @param workforce the number of dedicated threads for this queue.
     */
    public WorkQueue(
            @NonNull ILogger logger,
            @NonNull QueueThreadContext<T> queueThreadContext,
            @NonNull String queueName,
            int workforce) {
        this(logger, queueThreadContext, queueName, workforce, 0);
    }

    /**
     * Creates a new queue, with a number of dedicated threads to process
     * the queue's jobs.
     *
     * @param logger to log messages
     * @param queueName a meaningful descriptive name.
     * @param workforce the number of dedicated threads for this queue.
     * @param growthTriggerRatio the ratio between outstanding requests and worker threads that
     *                           should trigger a growth in worker threads; if {@code 0} no growth
     *                           will happen beyond the initial thread creation
     */
    public WorkQueue(
            @NonNull ILogger logger,
            @NonNull QueueThreadContext<T> queueThreadContext,
            @NonNull String queueName,
            int workforce,
            float growthTriggerRatio) {

        this.mLogger = logger;
        this.mName = queueName;
        this.mGrowthTriggerRatio = growthTriggerRatio;
        this.mMWorkforceIncrement = workforce;
        this.mQueueThreadContext = queueThreadContext;
    }

    public synchronized void push(Job<T> job) throws InterruptedException {
        _push(new QueueTask<>(QueueTask.ActionType.Normal, job));
        checkWorkforce();
    }

    private void _push(QueueTask<T> task) throws InterruptedException {
        // at this point, I am not trying to limit the number of pending jobs.
        // eventually we would want to put some limit to the size of the pending jobs
        // queue so it does not grow out of control.
        mPendingJobs.put(task);
    }

    private synchronized void checkWorkforce() {
        List<Thread> livingThreads =
                mWorkThreads.stream().filter(Thread::isAlive).collect(Collectors.toList());

        if (livingThreads.isEmpty()
                || ((mPendingJobs.size() / livingThreads.size() > mGrowthTriggerRatio)
                        && mGrowthTriggerRatio > 0)) {
            mLogger.verbose(
                    "Request to incrementing alive workforce from %1$d. "
                            + "Current workforce (dead or alive) %2$d",
                    livingThreads.size(), mWorkThreads.size());

            if (mWorkThreads.size() >= MAX_WORKFORCE_SIZE) {
                verbose("Already at max workforce %1$d, denied.", MAX_WORKFORCE_SIZE);
                return;
            }
            for (int i = 0; i < mMWorkforceIncrement; i++) {
                Thread t = new Thread(this, mName + "_" + mThreadId.incrementAndGet());
                t.setDaemon(true);
                mWorkThreads.add(t);
                t.start();
            }
            mLogger.verbose("thread-pool size=%1$d", mWorkThreads.size());
        }
    }

    private synchronized void reduceWorkforce() throws InterruptedException {
        verbose("Decrementing workforce from " + mWorkThreads.size());
        // push a the right number of kiss of death tasks to shutdown threads.
        for (int i = 0; i < mMWorkforceIncrement; i++) {
           _push(new QueueTask<>(QueueTask.ActionType.Death, null));
        }
    }

    /**
     * Shutdowns the working queue and wait until all pending requests have
     * been processed. This needs to be reviewed as jobs can still be added
     * to the queue once the shutdown process has started....
     * @throws InterruptedException if the shutdown sequence is interrupted
     */
    public synchronized void shutdown() throws InterruptedException {

        List<Thread> livingThreads =
                mWorkThreads.stream().filter(Thread::isAlive).collect(Collectors.toList());

        if (livingThreads.isEmpty() && !mPendingJobs.isEmpty()) {
            // all of our threads died without processing all the jobs, this is not good.
<<<<<<< HEAD
=======
            mLogger.verbose("Shutdown called on the work queue, but there are still jobs pending.");
            mLogger.verbose("Pending jobs:");
            for (QueueTask<T> job : mPendingJobs) {
                mLogger.verbose(job.toString());
            }
>>>>>>> 9762cc2c
            throw new RuntimeException("No slave process to process jobs, aborting");
        }

        // push as many death pills as necessary
        for (Thread t : mWorkThreads) {
            _push(new QueueTask<>(QueueTask.ActionType.Death, null));
        }
        // we could use a latch.
        for (Thread t : mWorkThreads) {
            t.join();
        }
        // All threads should have joined in the previous loop, so clear the list.
        mWorkThreads.clear();
        // In case we pushed too many DEATH jobs, clear all the pending jobs list. We can't have any
        // other jobs pending at this point, since we checked that the list was empty in the first
        // 'if' statement of this synchronized method.
        mPendingJobs.clear();
        // Finish.
        mQueueThreadContext.shutdown();
    }

    /**
     * Return a human readable queue name, mainly used for identification
     * purposes.
     *
     * @return a unique meaningful descriptive name
     */
    public String getName() {
        return mName;
    }

    /**
     * Returns the number of jobs waiting to be scheduled.
     *
     * @return the size of the queue.
     */
    public int size() {
        return mPendingJobs.size();
    }


    /**
     * each thread in the mWorkThreads will run this single infinite processing loop until a
     * death action is received.
     */
    @Override
    public void run() {
        final String threadName = Thread.currentThread().getName();
        try {
            try {
                verbose("Creating a new working thread %1$s", threadName);
                if (!mQueueThreadContext.creation(Thread.currentThread())) {
                    // Register this thread as failed and see how many failed in total.
<<<<<<< HEAD
                    int failedServers = mServerFailure.incrementAndGet();
                    // if all the threads have failed to start, pick up jobs and fail them all.
                    if (failedServers == mWorkThreads.size()) {
                        for (QueueTask<T> task : mPendingJobs) {
                            task.job.error(
                                    new RuntimeException(
                                            "No server to serve request. Check logs for details."));
                        }
                    }
                    verbose("Thread(%1$s): Could not start slave process, exiting thread.");
                    return;
                }
            } catch (IOException e) {
                verbose(
                        "Thread(%1$s): Exception while starting thread : (%2$s)",
                        threadName, e.getMessage());
                // Register this thread as failed and see how many failed in total.
                int failedServers = mServerFailure.incrementAndGet();
                // if all the threads have failed to start, pick up jobs and fail them all.
                if (failedServers == mWorkThreads.size()) {
                    for (QueueTask<T> task : mPendingJobs) {
                        task.job.error(
                                new RuntimeException(
                                        "No server to serve request. Check logs for details."));
                    }
                }
=======
                    checkFailedServers();
                    mLogger.error(
                            new Exception(),
                            "Thread(%1$s): Could not start slave process, exiting thread.");
                    return;
                }
            } catch (IOException e) {
                mLogger.verbose(
                        "Thread(%1$s): Exception while starting thread : (%2$s)",
                        threadName, e.getMessage());
                // Register this thread as failed and see how many failed in total.
                checkFailedServers();
>>>>>>> 9762cc2c
                return;
            }
            while(true) {
                final QueueTask<T> queueTask = mPendingJobs.take();
                if (queueTask.actionType== QueueTask.ActionType.Death) {
                    mLogger.verbose("Thread(%1$s): Death requested", threadName);
                    // we are done.
                    return;
                }
                final Job<T> job = queueTask.job;
                if (job == null) {
                    // this clearly should not happen.
                    mLogger.error(null, "I got a null pending job out of the priority queue");
                    return;
                }
                verbose("Thread(%1$s): scheduling %2$s", threadName, job.getJobTitle());

                try {
                    mQueueThreadContext.runTask(job);
                } catch (Throwable e) {
                    mLogger.warning("Exception while processing task %1$s", e);
                    job.error(e);
                    return;
                }
                // wait for the job completion.
                boolean result = job.await();
                verbose("Thread(%1$s): job %2$s finished, result=%3$b",
                        threadName, job.getJobTitle(), result);

                // we could potentially reduce the workforce at this point if we have little
                // queuing comparatively to the number of worker threads but at this point, the
                // overall process (gradle activity) is fairly short lived so skipping at this
                // point.
                verbose("Thread(%1$s): queue size %2$d", threadName, mPendingJobs.size());
            }
        } catch (InterruptedException e) {
            mLogger.error(e, "Thread(%1$s): Interrupted", threadName);
        } finally {
            try {
                mLogger.verbose("Thread(%1$s): destruction", threadName);
                mQueueThreadContext.destruction(Thread.currentThread());

            } catch (IOException | InterruptedException e) {
                mLogger.error(e, "Thread(%1$s): %2$s", threadName, e.getMessage());
            }
        }
    }

    /*
     * Check how many servers failed so far. If all of them failed, fail all pending jobs.
     */
    private synchronized void checkFailedServers() {
        mServerFailure++;
        // if all the threads have failed to start, pick up jobs and fail them all.
        if (mServerFailure >= mWorkThreads.size()) {
            for (QueueTask<T> task : mPendingJobs) {
                task.job.error(
                        new RuntimeException(
                                "No server to serve request. Check logs for details."));
            }
            mServerFailure = 0;
        }
    }

    private void verbose(String format, Object...args) {
        if (VERBOSE) {
            mLogger.verbose(format, args);
        }
    }
}<|MERGE_RESOLUTION|>--- conflicted
+++ resolved
@@ -57,7 +57,6 @@
     private final float mGrowthTriggerRatio;
     private final int mMWorkforceIncrement;
     private final AtomicInteger mThreadId = new AtomicInteger(0);
-    private final AtomicInteger mServerFailure = new AtomicInteger(0);
     private final QueueThreadContext<T> mQueueThreadContext;
 
     // we could base this on the number of processors this machine has, etc...
@@ -192,14 +191,11 @@
 
         if (livingThreads.isEmpty() && !mPendingJobs.isEmpty()) {
             // all of our threads died without processing all the jobs, this is not good.
-<<<<<<< HEAD
-=======
             mLogger.verbose("Shutdown called on the work queue, but there are still jobs pending.");
             mLogger.verbose("Pending jobs:");
             for (QueueTask<T> job : mPendingJobs) {
                 mLogger.verbose(job.toString());
             }
->>>>>>> 9762cc2c
             throw new RuntimeException("No slave process to process jobs, aborting");
         }
 
@@ -253,34 +249,6 @@
                 verbose("Creating a new working thread %1$s", threadName);
                 if (!mQueueThreadContext.creation(Thread.currentThread())) {
                     // Register this thread as failed and see how many failed in total.
-<<<<<<< HEAD
-                    int failedServers = mServerFailure.incrementAndGet();
-                    // if all the threads have failed to start, pick up jobs and fail them all.
-                    if (failedServers == mWorkThreads.size()) {
-                        for (QueueTask<T> task : mPendingJobs) {
-                            task.job.error(
-                                    new RuntimeException(
-                                            "No server to serve request. Check logs for details."));
-                        }
-                    }
-                    verbose("Thread(%1$s): Could not start slave process, exiting thread.");
-                    return;
-                }
-            } catch (IOException e) {
-                verbose(
-                        "Thread(%1$s): Exception while starting thread : (%2$s)",
-                        threadName, e.getMessage());
-                // Register this thread as failed and see how many failed in total.
-                int failedServers = mServerFailure.incrementAndGet();
-                // if all the threads have failed to start, pick up jobs and fail them all.
-                if (failedServers == mWorkThreads.size()) {
-                    for (QueueTask<T> task : mPendingJobs) {
-                        task.job.error(
-                                new RuntimeException(
-                                        "No server to serve request. Check logs for details."));
-                    }
-                }
-=======
                     checkFailedServers();
                     mLogger.error(
                             new Exception(),
@@ -293,7 +261,6 @@
                         threadName, e.getMessage());
                 // Register this thread as failed and see how many failed in total.
                 checkFailedServers();
->>>>>>> 9762cc2c
                 return;
             }
             while(true) {

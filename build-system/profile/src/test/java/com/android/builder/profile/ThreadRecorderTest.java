--- conflicted
+++ resolved
@@ -17,17 +17,12 @@
 package com.android.builder.profile;
 
 import com.android.annotations.NonNull;
-<<<<<<< HEAD
-import com.google.wireless.android.sdk.stats.AndroidStudioStats.GradleBuildProfileSpan.ExecutionType;
-
-=======
 import com.google.common.jimfs.Jimfs;
 import com.google.wireless.android.sdk.stats.GradleBuildProfileSpan.ExecutionType;
 import java.io.IOException;
 import java.io.UncheckedIOException;
 import java.nio.file.Path;
 import java.util.concurrent.atomic.AtomicBoolean;
->>>>>>> fdf07a2c
 import org.junit.Assert;
 import org.junit.Before;
 import org.junit.Test;
@@ -48,18 +43,8 @@
 
     @Test
     public void testBasicTracing() {
-<<<<<<< HEAD
-        Integer value = ThreadRecorder.get().record(ExecutionType.SOME_RANDOM_PROCESSING,
-                ":projectName", null, new Recorder.Block<Integer>() {
-                    @Override
-                    public Integer call() throws Exception{
-                        return 10;
-                    }
-                });
-=======
         Integer value = threadRecorder.record(ExecutionType.SOME_RANDOM_PROCESSING,
                 ":projectName", null, () -> 10);
->>>>>>> fdf07a2c
 
         Assert.assertNotNull(value);
         Assert.assertEquals(10, value.intValue());
@@ -68,11 +53,7 @@
     @Test
     public void testBasicNoExceptionHandling() {
         final AtomicBoolean handlerCalled = new AtomicBoolean(false);
-<<<<<<< HEAD
-        Integer value = ThreadRecorder.get().record(ExecutionType.SOME_RANDOM_PROCESSING,
-=======
-        Integer value = threadRecorder.record(ExecutionType.SOME_RANDOM_PROCESSING,
->>>>>>> fdf07a2c
+        Integer value = threadRecorder.record(ExecutionType.SOME_RANDOM_PROCESSING,
                 ":projectName", null, new Recorder.Block<Integer>() {
                     @Override
                     public Integer call() throws Exception {
@@ -95,11 +76,7 @@
     public void testBasicExceptionHandling() {
         final Exception toBeThrown = new Exception("random");
         final AtomicBoolean handlerCalled = new AtomicBoolean(false);
-<<<<<<< HEAD
-        Integer value = ThreadRecorder.get().record(ExecutionType.SOME_RANDOM_PROCESSING,
-=======
-        Integer value = threadRecorder.record(ExecutionType.SOME_RANDOM_PROCESSING,
->>>>>>> fdf07a2c
+        Integer value = threadRecorder.record(ExecutionType.SOME_RANDOM_PROCESSING,
                 ":projectName", null, new Recorder.Block<Integer>() {
                     @Override
                     public Integer call() throws Exception {
@@ -119,27 +96,11 @@
 
     @Test
     public void testBlocks() {
-<<<<<<< HEAD
-        Integer value = ThreadRecorder.get().record(ExecutionType.SOME_RANDOM_PROCESSING,
-                ":projectName", null, new Recorder.Block<Integer>() {
-                    @Override
-                    public Integer call() throws Exception {
-                        return ThreadRecorder.get().record(ExecutionType.SOME_RANDOM_PROCESSING,
-                                ":projectName", null, new Recorder.Block<Integer>() {
-                                    @Override
-                                    public Integer call() throws Exception {
-                                        return 10;
-                                    }
-                                });
-                    }
-                });
-=======
         Integer value = threadRecorder.record(ExecutionType.SOME_RANDOM_PROCESSING,
                 ":projectName", null, () ->
                         threadRecorder.record(
                                 ExecutionType.SOME_RANDOM_PROCESSING,
                                 ":projectName", null, () -> 10));
->>>>>>> fdf07a2c
 
         Assert.assertNotNull(value);
         Assert.assertEquals(10, value.intValue());
@@ -149,27 +110,6 @@
     public void testBlocksWithInnerException() {
         final Exception toBeThrown = new Exception("random");
         final AtomicBoolean handlerCalled = new AtomicBoolean(false);
-<<<<<<< HEAD
-        Integer value = ThreadRecorder.get().record(ExecutionType.SOME_RANDOM_PROCESSING,
-                ":projectName", null, new Recorder.Block<Integer>() {
-                    @Override
-                    public Integer call() throws Exception {
-                        return ThreadRecorder.get().record(ExecutionType.SOME_RANDOM_PROCESSING,
-                                ":projectName", null, new Recorder.Block<Integer>() {
-                                    @Override
-                                    public Integer call() throws Exception {
-                                        throw toBeThrown;
-                                    }
-
-                                    @Override
-                                    public void handleException(@NonNull Exception e) {
-                                        handlerCalled.set(true);
-                                        Assert.assertEquals(toBeThrown, e);
-                                    }
-                                });
-                    }
-                });
-=======
         Integer value = threadRecorder.record(ExecutionType.SOME_RANDOM_PROCESSING,
                 ":projectName", null, () -> threadRecorder.record(
                         ExecutionType.SOME_RANDOM_PROCESSING,
@@ -185,7 +125,6 @@
                                 Assert.assertEquals(toBeThrown, e);
                             }
                         }));
->>>>>>> fdf07a2c
         Assert.assertTrue(handlerCalled.get());
         Assert.assertNull(value);
     }
@@ -194,26 +133,12 @@
     public void testBlocksWithOuterException() {
         final Exception toBeThrown = new Exception("random");
         final AtomicBoolean handlerCalled = new AtomicBoolean(false);
-<<<<<<< HEAD
-        Integer value = ThreadRecorder.get().record(ExecutionType.SOME_RANDOM_PROCESSING,
-                ":projectName", null, new Recorder.Block<Integer>() {
-                    @Override
-                    public Integer call() throws Exception {
-                        ThreadRecorder.get().record(ExecutionType.SOME_RANDOM_PROCESSING,
-                                ":projectName", null, new Recorder.Block<Integer>() {
-                                    @Override
-                                    public Integer call() throws Exception {
-                                        return 10;
-                                    }
-                                });
-=======
         Integer value = threadRecorder.record(ExecutionType.SOME_RANDOM_PROCESSING,
                 ":projectName", null, new Recorder.Block<Integer>() {
                     @Override
                     public Integer call() throws Exception {
                         threadRecorder.record(ExecutionType.SOME_RANDOM_PROCESSING,
                                 ":projectName", null, () -> 10);
->>>>>>> fdf07a2c
                         throw toBeThrown;
                     }
 
@@ -231,19 +156,11 @@
     public void testBlocksWithInnerExceptionRepackaged() {
         final Exception toBeThrown = new Exception("random");
         final AtomicBoolean handlerCalled = new AtomicBoolean(false);
-<<<<<<< HEAD
-        Integer value = ThreadRecorder.get().record(ExecutionType.SOME_RANDOM_PROCESSING,
-                ":projectName", null, new Recorder.Block<Integer>() {
-                    @Override
-                    public Integer call() throws Exception {
-                        return ThreadRecorder.get().record(ExecutionType.SOME_RANDOM_PROCESSING,
-=======
         Integer value = threadRecorder.record(ExecutionType.SOME_RANDOM_PROCESSING,
                 ":projectName", null, new Recorder.Block<Integer>() {
                     @Override
                     public Integer call() throws Exception {
                         return threadRecorder.record(ExecutionType.SOME_RANDOM_PROCESSING,
->>>>>>> fdf07a2c
                                 ":projectName", null, new Recorder.Block<Integer>() {
                                     @Override
                                     public Integer call() throws Exception {
@@ -270,26 +187,6 @@
         // make three layers and throw an exception from the bottom layer, ensure the exception
         // is not repackaged in a RuntimeException several times as it makes its way back up
         // to the handler.
-<<<<<<< HEAD
-        Integer value = ThreadRecorder.get().record(ExecutionType.SOME_RANDOM_PROCESSING,
-                ":projectName", null, new Recorder.Block<Integer>() {
-                    @Override
-                    public Integer call() throws Exception {
-                        return ThreadRecorder.get().record(ExecutionType.SOME_RANDOM_PROCESSING,
-                                ":projectName", null, new Recorder.Block<Integer>() {
-                                    @Override
-                                    public Integer call() throws Exception {
-                                        return ThreadRecorder.get().record(
-                                                ExecutionType.SOME_RANDOM_PROCESSING,
-                                                ":projectName", null, new Recorder.Block<Integer>() {
-                                                    @Override
-                                                    public Integer call() throws Exception {
-                                                        throw toBeThrown;
-                                                    }
-                                                });
-                                    }
-                                });
-=======
         Integer value = threadRecorder.record(ExecutionType.SOME_RANDOM_PROCESSING,
                 ":projectName", null, new Recorder.Block<Integer>() {
                     @Override
@@ -305,7 +202,6 @@
                                         () -> {
                                             throw toBeThrown;
                                         }));
->>>>>>> fdf07a2c
                     }
 
                     @Override
@@ -323,11 +219,7 @@
     public void testExceptionPropagation() {
         final Exception toBeThrown = new Exception("random");
         try {
-<<<<<<< HEAD
-            ThreadRecorder.get().record(ExecutionType.SOME_RANDOM_PROCESSING,
-=======
             threadRecorder.record(ExecutionType.SOME_RANDOM_PROCESSING,
->>>>>>> fdf07a2c
                     ":projectName", null, new Recorder.Block<Integer>() {
                         @Override
                         public Integer call() throws Exception {

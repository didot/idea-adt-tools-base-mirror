--- conflicted
+++ resolved
@@ -45,12 +45,8 @@
          * The content if standard Java resources.
          */
         RESOURCES(0x04),
-<<<<<<< HEAD
-
-        CLASSES_ENHANCED(0x08);
-=======
-        NATIVE_LIBS(0x08);
->>>>>>> 029232a2
+        NATIVE_LIBS(0x08),
+        CLASSES_ENHANCED(0x10);
 
         private final int value;
 

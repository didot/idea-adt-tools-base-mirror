/*
 * Copyright (C) 2007 The Android Open Source Project
 *
 * Licensed under the Apache License, Version 2.0 (the "License");
 * you may not use this file except in compliance with the License.
 * You may obtain a copy of the License at
 *
 *      http://www.apache.org/licenses/LICENSE-2.0
 *
 * Unless required by applicable law or agreed to in writing, software
 * distributed under the License is distributed on an "AS IS" BASIS,
 * WITHOUT WARRANTIES OR CONDITIONS OF ANY KIND, either express or implied.
 * See the License for the specific language governing permissions and
 * limitations under the License.
 */

package com.android;

import java.io.File;

/**
 * Constant definition class.<br>
 * <br>
 * Most constants have a prefix defining the content.
 * <ul>
 * <li><code>OS_</code> OS path constant. These paths are different depending on the platform.</li>
 * <li><code>FN_</code> File name constant.</li>
 * <li><code>FD_</code> Folder name constant.</li>
 * <li><code>TAG_</code> XML element tag name</li>
 * <li><code>ATTR_</code> XML attribute name</li>
 * <li><code>VALUE_</code> XML attribute value</li>
 * <li><code>CLASS_</code> Class name</li>
 * <li><code>DOT_</code> File name extension, including the dot </li>
 * <li><code>EXT_</code> File name extension, without the dot </li>
 * </ul>
 */
@SuppressWarnings({"javadoc", "unused"}) // Not documenting all the fields here
public final class SdkConstants {
    public static final int PLATFORM_UNKNOWN = 0;
    public static final int PLATFORM_LINUX = 1;
    public static final int PLATFORM_WINDOWS = 2;
    public static final int PLATFORM_DARWIN = 3;

    /**
     * Returns current platform, one of {@link #PLATFORM_WINDOWS}, {@link #PLATFORM_DARWIN},
     * {@link #PLATFORM_LINUX} or {@link #PLATFORM_UNKNOWN}.
     */
    public static final int CURRENT_PLATFORM = currentPlatform();

    /** Environment variable that specifies the path of an Android SDK. */
    public static final String ANDROID_HOME_ENV = "ANDROID_HOME";

    /** Property in local.properties file that specifies the path of the Android SDK.  */
    public static final String SDK_DIR_PROPERTY = "sdk.dir";

    /** Property in local.properties file that specifies the path of the Android NDK.  */
    public static final String NDK_DIR_PROPERTY = "ndk.dir";

    /** Property in gradle-wrapper.properties file that specifies the URL to the correct Gradle distribution. */
    public static final String GRADLE_DISTRIBUTION_URL_PROPERTY = "distributionUrl";  //$NON-NLS-1$

    /**
     * The encoding we strive to use for all files we write.
     * <p>
     * When possible, use the APIs which take a {@link java.nio.charset.Charset} and pass in
     * {@link com.google.common.base.Charsets#UTF_8} instead of using the String encoding
     * method.
     */
    public static final String UTF_8 = "UTF-8";                                       //$NON-NLS-1$

    /**
     * Charset for the ini file handled by the SDK.
     */
    public static final String INI_CHARSET = UTF_8;

    /** Path separator used by Gradle */
    public static final String GRADLE_PATH_SEPARATOR = ":";                           //$NON-NLS-1$

    /** An SDK Project's AndroidManifest.xml file */
    public static final String FN_ANDROID_MANIFEST_XML= "AndroidManifest.xml";        //$NON-NLS-1$
    /** pre-dex jar filename. i.e. "classes.jar" */
    public static final String FN_CLASSES_JAR = "classes.jar";                        //$NON-NLS-1$
    /** Dex filename inside the APK. i.e. "classes.dex" */
    public static final String FN_APK_CLASSES_DEX = "classes.dex";                    //$NON-NLS-1$
    /** Dex filename inside the APK. i.e. "classes.dex" */
    public static final String FN_APK_CLASSES_N_DEX = "classes%d.dex";                //$NON-NLS-1$

    /** An SDK Project's build.xml file */
    public static final String FN_BUILD_XML = "build.xml";                            //$NON-NLS-1$
    /** An SDK Project's build.gradle file */
    public static final String FN_BUILD_GRADLE = "build.gradle";                      //$NON-NLS-1$
    /** An SDK Project's settings.gradle file */
    public static final String FN_SETTINGS_GRADLE = "settings.gradle";                //$NON-NLS-1$
    /** An SDK Project's gradle.properties file */
    public static final String FN_GRADLE_PROPERTIES = "gradle.properties";            //$NON-NLS-1$
    /** An SDK Project's gradle daemon executable */
    public static final String FN_GRADLE_UNIX = "gradle";                             //$NON-NLS-1$
    /** An SDK Project's gradle.bat daemon executable (gradle for windows) */
    public static final String FN_GRADLE_WIN = FN_GRADLE_UNIX + ".bat";               //$NON-NLS-1$
    /** An SDK Project's gradlew file */
    public static final String FN_GRADLE_WRAPPER_UNIX = "gradlew";                    //$NON-NLS-1$
    /** An SDK Project's gradlew.bat file (gradlew for windows) */
    public static final String FN_GRADLE_WRAPPER_WIN = FN_GRADLE_WRAPPER_UNIX + ".bat"; //$NON-NLS-1$
    /** An SDK Project's gradle wrapper library */
    public static final String FN_GRADLE_WRAPPER_JAR = "gradle-wrapper.jar";          //$NON-NLS-1$
    /** Name of the framework library, i.e. "android.jar" */
    public static final String FN_FRAMEWORK_LIBRARY = "android.jar";                  //$NON-NLS-1$
    /** Name of the framework library, i.e. "uiautomator.jar" */
    public static final String FN_UI_AUTOMATOR_LIBRARY = "uiautomator.jar";           //$NON-NLS-1$
    /** Name of the layout attributes, i.e. "attrs.xml" */
    public static final String FN_ATTRS_XML = "attrs.xml";                            //$NON-NLS-1$
    /** Name of the layout attributes, i.e. "attrs_manifest.xml" */
    public static final String FN_ATTRS_MANIFEST_XML = "attrs_manifest.xml";          //$NON-NLS-1$
    /** framework aidl import file */
    public static final String FN_FRAMEWORK_AIDL = "framework.aidl";                  //$NON-NLS-1$
    /** framework renderscript folder */
    public static final String FN_FRAMEWORK_RENDERSCRIPT = "renderscript";            //$NON-NLS-1$
    /** framework include folder */
    public static final String FN_FRAMEWORK_INCLUDE = "include";                      //$NON-NLS-1$
    /** framework include (clang) folder */
    public static final String FN_FRAMEWORK_INCLUDE_CLANG = "clang-include";          //$NON-NLS-1$
    /** layoutlib.jar file */
    public static final String FN_LAYOUTLIB_JAR = "layoutlib.jar";                    //$NON-NLS-1$
    /** widget list file */
    public static final String FN_WIDGETS = "widgets.txt";                            //$NON-NLS-1$
    /** Intent activity actions list file */
    public static final String FN_INTENT_ACTIONS_ACTIVITY = "activity_actions.txt";   //$NON-NLS-1$
    /** Intent broadcast actions list file */
    public static final String FN_INTENT_ACTIONS_BROADCAST = "broadcast_actions.txt"; //$NON-NLS-1$
    /** Intent service actions list file */
    public static final String FN_INTENT_ACTIONS_SERVICE = "service_actions.txt";     //$NON-NLS-1$
    /** Intent category list file */
    public static final String FN_INTENT_CATEGORIES = "categories.txt";               //$NON-NLS-1$

    /** annotations support jar */
    public static final String FN_ANNOTATIONS_JAR = "annotations.jar";                //$NON-NLS-1$

    /** platform build property file */
    public static final String FN_BUILD_PROP = "build.prop";                          //$NON-NLS-1$
    /** plugin properties file */
    public static final String FN_PLUGIN_PROP = "plugin.prop";                        //$NON-NLS-1$
    /** add-on manifest file */
    public static final String FN_MANIFEST_INI = "manifest.ini";                      //$NON-NLS-1$
    /** add-on layout device XML file. */
    public static final String FN_DEVICES_XML = "devices.xml";                        //$NON-NLS-1$
    /** hardware properties definition file */
    public static final String FN_HARDWARE_INI = "hardware-properties.ini";           //$NON-NLS-1$

    /** project property file */
    public static final String FN_PROJECT_PROPERTIES = "project.properties";          //$NON-NLS-1$

    /** project local property file */
    public static final String FN_LOCAL_PROPERTIES = "local.properties";              //$NON-NLS-1$

    /** project ant property file */
    public static final String FN_ANT_PROPERTIES = "ant.properties";                  //$NON-NLS-1$

    /** project local property file */
    public static final String FN_GRADLE_WRAPPER_PROPERTIES = "gradle-wrapper.properties"; //$NON-NLS-1$

    /** Skin layout file */
    public static final String FN_SKIN_LAYOUT = "layout";                             //$NON-NLS-1$

    /** dx.jar file */
    public static final String FN_DX_JAR = "dx.jar";                                  //$NON-NLS-1$

    /** dx executable (with extension for the current OS) */
    public static final String FN_DX =
        "dx" + ext(".bat", "");                           //$NON-NLS-1$ //$NON-NLS-2$ //$NON-NLS-3$

    /** aapt executable (with extension for the current OS) */
    public static final String FN_AAPT =
        "aapt" + ext(".exe", "");                         //$NON-NLS-1$ //$NON-NLS-2$ //$NON-NLS-3$

    /** aidl executable (with extension for the current OS) */
    public static final String FN_AIDL =
        "aidl" + ext(".exe", "");                         //$NON-NLS-1$ //$NON-NLS-2$ //$NON-NLS-3$

    /** renderscript executable (with extension for the current OS) */
    public static final String FN_RENDERSCRIPT =
        "llvm-rs-cc" + ext(".exe", "");                   //$NON-NLS-1$ //$NON-NLS-2$ //$NON-NLS-3$

    /** renderscript support exe (with extension for the current OS) */
    public static final String FN_BCC_COMPAT =
            "bcc_compat" + ext(".exe", "");               //$NON-NLS-1$ //$NON-NLS-2$ //$NON-NLS-3$

    /** renderscript support linker for ARM (with extension for the current OS) */
    public static final String FN_LD_ARM =
            "arm-linux-androideabi-ld" + ext(".exe", ""); //$NON-NLS-1$ //$NON-NLS-2$ //$NON-NLS-3$

    /** renderscript support linker for X86 (with extension for the current OS) */
    public static final String FN_LD_X86 =
            "i686-linux-android-ld" + ext(".exe", "");   //$NON-NLS-1$ //$NON-NLS-2$ //$NON-NLS-3$

    /** renderscript support linker for MIPS (with extension for the current OS) */
    public static final String FN_LD_MIPS =
            "mipsel-linux-android-ld" + ext(".exe", ""); //$NON-NLS-1$ //$NON-NLS-2$ //$NON-NLS-3$

    /** adb executable (with extension for the current OS) */
    public static final String FN_ADB =
        "adb" + ext(".exe", "");                          //$NON-NLS-1$ //$NON-NLS-2$ //$NON-NLS-3$

    /** emulator executable for the current OS */
    public static final String FN_EMULATOR =
        "emulator" + ext(".exe", "");                     //$NON-NLS-1$ //$NON-NLS-2$ //$NON-NLS-3$

    /** zipalign executable (with extension for the current OS) */
    public static final String FN_ZIPALIGN =
        "zipalign" + ext(".exe", "");                     //$NON-NLS-1$ //$NON-NLS-2$ //$NON-NLS-3$

    /** dexdump executable (with extension for the current OS) */
    public static final String FN_DEXDUMP =
        "dexdump" + ext(".exe", "");                      //$NON-NLS-1$ //$NON-NLS-2$ //$NON-NLS-3$

    /** proguard executable (with extension for the current OS) */
    public static final String FN_PROGUARD =
        "proguard" + ext(".bat", ".sh");                  //$NON-NLS-1$ //$NON-NLS-2$ //$NON-NLS-3$

    /** find_lock for Windows (with extension for the current OS) */
    public static final String FN_FIND_LOCK =
        "find_lock" + ext(".exe", "");                    //$NON-NLS-1$ //$NON-NLS-2$ //$NON-NLS-3$

    /** hprof-conv executable (with extension for the current OS) */
    public static final String FN_HPROF_CONV =
        "hprof-conv" + ext(".exe", "");                   //$NON-NLS-1$ //$NON-NLS-2$ //$NON-NLS-3$

    /** jack.jar */
    public static final String FN_JACK = "jack.jar";                                  //$NON-NLS-1$
    /** jill.jar */
    public static final String FN_JILL = "jill.jar";                                  //$NON-NLS-1$

    /** split-select */
    public static final String FN_SPLIT_SELECT = "split-select" + ext(".exe", "");


    /** properties file for SDK Updater packages */
    public static final String FN_SOURCE_PROP = "source.properties";                  //$NON-NLS-1$
    /** properties file for content hash of installed packages */
    public static final String FN_CONTENT_HASH_PROP = "content_hash.properties";      //$NON-NLS-1$
    /** properties file for the SDK */
    public static final String FN_SDK_PROP = "sdk.properties";                        //$NON-NLS-1$


    public static final String FN_RENDERSCRIPT_V8_JAR = "renderscript-v8.jar"; //$NON-NLS-1$

    /**
     * filename for gdbserver.
     */
    public static final String FN_GDBSERVER = "gdbserver";              //$NON-NLS-1$
    public static final String FN_GDB_SETUP = "gdb.setup";              //$NON-NLS-1$

    /** global Android proguard config file */
    public static final String FN_ANDROID_PROGUARD_FILE = "proguard-android.txt";   //$NON-NLS-1$
    /** global Android proguard config file with optimization enabled */
    public static final String FN_ANDROID_OPT_PROGUARD_FILE = "proguard-android-optimize.txt";  //$NON-NLS-1$
    /** default proguard config file with new file extension (for project specific stuff) */
    public static final String FN_PROJECT_PROGUARD_FILE = "proguard-project.txt";   //$NON-NLS-1$

    /* Folder Names for Android Projects . */

    /** Resources folder name, i.e. "res". */
    public static final String FD_RESOURCES = "res";                    //$NON-NLS-1$
    /** Assets folder name, i.e. "assets" */
    public static final String FD_ASSETS = "assets";                    //$NON-NLS-1$
    /** Default source folder name in an SDK project, i.e. "src".
     * <p/>
     * Note: this is not the same as {@link #FD_PKG_SOURCES}
     * which is an SDK sources folder for packages. */
    public static final String FD_SOURCES = "src";                      //$NON-NLS-1$
    /** Default main source set folder name, i.e. "main" */
    public static final String FD_MAIN = "main";                        //$NON-NLS-1$
    /** Default test source set folder name, i.e. "androidTest" */
    public static final String FD_TEST = "androidTest";                 //$NON-NLS-1$
    /** Default java code folder name, i.e. "java" */
    public static final String FD_JAVA = "java";                        //$NON-NLS-1$
    /** Default native code folder name, i.e. "jni" */
    public static final String FD_JNI = "jni";                          //$NON-NLS-1$
    /** Default gradle folder name, i.e. "gradle" */
    public static final String FD_GRADLE = "gradle";                    //$NON-NLS-1$
    /** Default gradle wrapper folder name, i.e. "gradle/wrapper" */
    public static final String FD_GRADLE_WRAPPER = FD_GRADLE + File.separator + "wrapper"; //$NON-NLS-1$
    /** Default generated source folder name, i.e. "gen" */
    public static final String FD_GEN_SOURCES = "gen";                  //$NON-NLS-1$
    /** Default native library folder name inside the project, i.e. "libs"
     * While the folder inside the .apk is "lib", we call that one libs because
     * that's what we use in ant for both .jar and .so and we need to make the 2 development ways
     * compatible. */
    public static final String FD_NATIVE_LIBS = "libs";                 //$NON-NLS-1$
    /** Native lib folder inside the APK: "lib" */
    public static final String FD_APK_NATIVE_LIBS = "lib";              //$NON-NLS-1$
    /** Default output folder name, i.e. "bin" */
    public static final String FD_OUTPUT = "bin";                       //$NON-NLS-1$
    /** Classes output folder name, i.e. "classes" */
    public static final String FD_CLASSES_OUTPUT = "classes";           //$NON-NLS-1$
    /** proguard output folder for mapping, etc.. files */
    public static final String FD_PROGUARD = "proguard";                //$NON-NLS-1$
    /** aidl output folder for copied aidl files */
    public static final String FD_AIDL = "aidl";                        //$NON-NLS-1$

    /** rs Libs output folder for support mode */
    public static final String FD_RS_LIBS = "rsLibs";                   //$NON-NLS-1$
    /** rs Libs output folder for support mode */
    public static final String FD_RS_OBJ = "rsObj";                     //$NON-NLS-1$

    /** jars folder */
    public static final String FD_JARS = "jars";                        //$NON-NLS-1$

    /* Folder Names for the Android SDK */

    /** Name of the SDK platforms folder. */
    public static final String FD_PLATFORMS = "platforms";              //$NON-NLS-1$
    /** Name of the SDK addons folder. */
    public static final String FD_ADDONS = "add-ons";                   //$NON-NLS-1$
    /** Name of the SDK system-images folder. */
    public static final String FD_SYSTEM_IMAGES = "system-images";      //$NON-NLS-1$
    /** Name of the SDK sources folder where source packages are installed.
     * <p/>
     * Note this is not the same as {@link #FD_SOURCES} which is the folder name where sources
     * are installed inside a project. */
    public static final String FD_PKG_SOURCES = "sources";              //$NON-NLS-1$
    /** Name of the SDK tools folder. */
    public static final String FD_TOOLS = "tools";                      //$NON-NLS-1$
    /** Name of the SDK tools/support folder. */
    public static final String FD_SUPPORT = "support";                  //$NON-NLS-1$
    /** Name of the SDK platform tools folder. */
    public static final String FD_PLATFORM_TOOLS = "platform-tools";    //$NON-NLS-1$
    /** Name of the SDK build tools folder. */
    public static final String FD_BUILD_TOOLS = "build-tools";          //$NON-NLS-1$
    /** Name of the SDK tools/lib folder. */
    public static final String FD_LIB = "lib";                          //$NON-NLS-1$
    /** Name of the SDK docs folder. */
    public static final String FD_DOCS = "docs";                        //$NON-NLS-1$
    /** Name of the doc folder containing API reference doc (javadoc) */
    public static final String FD_DOCS_REFERENCE = "reference";         //$NON-NLS-1$
    /** Name of the SDK images folder. */
    public static final String FD_IMAGES = "images";                    //$NON-NLS-1$
    /** Name of the ABI to support. */
    public static final String ABI_ARMEABI      = "armeabi";            //$NON-NLS-1$
    public static final String ABI_ARMEABI_V7A  = "armeabi-v7a";        //$NON-NLS-1$
    public static final String ABI_ARM64_V8A    = "arm64-v8a";          //$NON-NLS-1$
    public static final String ABI_INTEL_ATOM   = "x86";                //$NON-NLS-1$
    public static final String ABI_INTEL_ATOM64 = "x86_64";             //$NON-NLS-1$
    public static final String ABI_MIPS         = "mips";               //$NON-NLS-1$
    public static final String ABI_MIPS64       = "mips64";             //$NON-NLS-1$
    /** Name of the CPU arch to support. */
    public static final String CPU_ARCH_ARM          = "arm";           //$NON-NLS-1$
    public static final String CPU_ARCH_ARM64        = "arm64";         //$NON-NLS-1$
    public static final String CPU_ARCH_INTEL_ATOM   = "x86";           //$NON-NLS-1$
    public static final String CPU_ARCH_INTEL_ATOM64 = "x86_64";        //$NON-NLS-1$
    public static final String CPU_ARCH_MIPS         = "mips";          //$NON-NLS-1$
    /** TODO double-check this is appropriate value for mips64 */
    public static final String CPU_ARCH_MIPS64       = "mips64";        //$NON-NLS-1$
    /** Name of the CPU model to support. */
    public static final String CPU_MODEL_CORTEX_A8 = "cortex-a8";       //$NON-NLS-1$

    /** Name of the SDK skins folder. */
    public static final String FD_SKINS = "skins";                      //$NON-NLS-1$
    /** Name of the SDK samples folder. */
    public static final String FD_SAMPLES = "samples";                  //$NON-NLS-1$
    /** Name of the SDK extras folder. */
    public static final String FD_EXTRAS = "extras";                    //$NON-NLS-1$
    public static final String FD_M2_REPOSITORY = "m2repository";       //$NON-NLS-1$
    public static final String FD_NDK = "ndk-bundle";                   //$NON-NLS-1$
    /**
     * Name of an extra's sample folder.
     * Ideally extras should have one {@link #FD_SAMPLES} folder containing
     * one or more sub-folders (one per sample). However some older extras
     * might contain a single "sample" folder with directly the samples files
     * in it. When possible we should encourage extras' owners to move to the
     * multi-samples format.
     */
    public static final String FD_SAMPLE = "sample";                    //$NON-NLS-1$
    /** Name of the SDK templates folder, i.e. "templates" */
    public static final String FD_TEMPLATES = "templates";              //$NON-NLS-1$
    /** Name of the SDK Ant folder, i.e. "ant" */
    public static final String FD_ANT = "ant";                          //$NON-NLS-1$
    /** Name of the SDK data folder, i.e. "data" */
    public static final String FD_DATA = "data";                        //$NON-NLS-1$
    /** Name of the SDK renderscript folder, i.e. "rs" */
    public static final String FD_RENDERSCRIPT = "rs";                  //$NON-NLS-1$
    /** Name of the Java resources folder, i.e. "resources" */
    public static final String FD_JAVA_RES = "resources";               //$NON-NLS-1$
    /** Name of the SDK resources folder, i.e. "res" */
    public static final String FD_RES = "res";                          //$NON-NLS-1$
    /** Name of the SDK font folder, i.e. "fonts" */
    public static final String FD_FONTS = "fonts";                      //$NON-NLS-1$
    /** Name of the android sources directory and the root of the SDK sources package folder. */
    public static final String FD_ANDROID_SOURCES = "sources";          //$NON-NLS-1$
    /** Name of the addon libs folder. */
    public static final String FD_ADDON_LIBS = "libs";                  //$NON-NLS-1$

    /** Name of the cache folder in the $HOME/.android. */
    public static final String FD_CACHE = "cache";                      //$NON-NLS-1$

    /** API codename of a release (non preview) system image or platform. **/
    public static final String CODENAME_RELEASE = "REL";                //$NON-NLS-1$

    /** Namespace for the resource XML, i.e. "http://schemas.android.com/apk/res/android" */
    public static final String NS_RESOURCES =
        "http://schemas.android.com/apk/res/android";                   //$NON-NLS-1$

    /**
     * Namespace pattern for the custom resource XML, i.e. "http://schemas.android.com/apk/res/%s"
     * <p/>
     * This string contains a %s. It must be combined with the desired Java package, e.g.:
     * <pre>
     *    String.format(SdkConstants.NS_CUSTOM_RESOURCES_S, "android");
     *    String.format(SdkConstants.NS_CUSTOM_RESOURCES_S, "com.test.mycustomapp");
     * </pre>
     *
     * Note: if you need an URI specifically for the "android" namespace, consider using
     * {@link SdkConstants#NS_RESOURCES} instead.
     */
    public final static String NS_CUSTOM_RESOURCES_S = "http://schemas.android.com/apk/res/%1$s"; //$NON-NLS-1$


    /** The name of the uses-library that provides "android.test.runner" */
    public static final String ANDROID_TEST_RUNNER_LIB =
        "android.test.runner";                                          //$NON-NLS-1$

    /* Folder path relative to the SDK root */
    /** Path of the documentation directory relative to the sdk folder.
     *  This is an OS path, ending with a separator. */
    public static final String OS_SDK_DOCS_FOLDER = FD_DOCS + File.separator;

    /** Path of the tools directory relative to the sdk folder, or to a platform folder.
     *  This is an OS path, ending with a separator. */
    public static final String OS_SDK_TOOLS_FOLDER = FD_TOOLS + File.separator;

    /** Path of the lib directory relative to the sdk folder, or to a platform folder.
     *  This is an OS path, ending with a separator. */
    public static final String OS_SDK_TOOLS_LIB_FOLDER =
            OS_SDK_TOOLS_FOLDER + FD_LIB + File.separator;

    /**
     * Path of the lib directory relative to the sdk folder, or to a platform
     * folder. This is an OS path, ending with a separator.
     */
    public static final String OS_SDK_TOOLS_LIB_EMULATOR_FOLDER = OS_SDK_TOOLS_LIB_FOLDER
            + "emulator" + File.separator;                              //$NON-NLS-1$

    /** Path of the platform tools directory relative to the sdk folder.
     *  This is an OS path, ending with a separator. */
    public static final String OS_SDK_PLATFORM_TOOLS_FOLDER = FD_PLATFORM_TOOLS + File.separator;

    /** Path of the build tools directory relative to the sdk folder.
     *  This is an OS path, ending with a separator. */
    public static final String OS_SDK_BUILD_TOOLS_FOLDER = FD_BUILD_TOOLS + File.separator;

    /** Path of the Platform tools Lib directory relative to the sdk folder.
     *  This is an OS path, ending with a separator. */
    public static final String OS_SDK_PLATFORM_TOOLS_LIB_FOLDER =
            OS_SDK_PLATFORM_TOOLS_FOLDER + FD_LIB + File.separator;

    /** Path of the bin folder of proguard folder relative to the sdk folder.
     *  This is an OS path, ending with a separator. */
    public static final String OS_SDK_TOOLS_PROGUARD_BIN_FOLDER =
        OS_SDK_TOOLS_FOLDER +
        "proguard" + File.separator +                                   //$NON-NLS-1$
        "bin" + File.separator;                                         //$NON-NLS-1$

    /** Path of the template gradle wrapper folder relative to the sdk folder.
     *  This is an OS path, ending with a separator. */
    public static final String OS_SDK_TOOLS_TEMPLATES_GRADLE_WRAPPER_FOLDER =
      OS_SDK_TOOLS_FOLDER + FD_TEMPLATES + File.separator + FD_GRADLE_WRAPPER + File.separator;

    /* Folder paths relative to a platform or add-on folder */

    /** Path of the images directory relative to a platform or addon folder.
     *  This is an OS path, ending with a separator. */
    public static final String OS_IMAGES_FOLDER = FD_IMAGES + File.separator;

    /** Path of the skin directory relative to a platform or addon folder.
     *  This is an OS path, ending with a separator. */
    public static final String OS_SKINS_FOLDER = FD_SKINS + File.separator;

    /* Folder paths relative to a Platform folder */

    /** Path of the data directory relative to a platform folder.
     *  This is an OS path, ending with a separator. */
    public static final String OS_PLATFORM_DATA_FOLDER = FD_DATA + File.separator;

    /** Path of the renderscript directory relative to a platform folder.
     *  This is an OS path, ending with a separator. */
    public static final String OS_PLATFORM_RENDERSCRIPT_FOLDER = FD_RENDERSCRIPT + File.separator;


    /** Path of the samples directory relative to a platform folder.
     *  This is an OS path, ending with a separator. */
    public static final String OS_PLATFORM_SAMPLES_FOLDER = FD_SAMPLES + File.separator;

    /** Path of the resources directory relative to a platform folder.
     *  This is an OS path, ending with a separator. */
    public static final String OS_PLATFORM_RESOURCES_FOLDER =
            OS_PLATFORM_DATA_FOLDER + FD_RES + File.separator;

    /** Path of the fonts directory relative to a platform folder.
     *  This is an OS path, ending with a separator. */
    public static final String OS_PLATFORM_FONTS_FOLDER =
            OS_PLATFORM_DATA_FOLDER + FD_FONTS + File.separator;

    /** Path of the android source directory relative to a platform folder.
     *  This is an OS path, ending with a separator. */
    public static final String OS_PLATFORM_SOURCES_FOLDER = FD_ANDROID_SOURCES + File.separator;

    /** Path of the android templates directory relative to a platform folder.
     *  This is an OS path, ending with a separator. */
    public static final String OS_PLATFORM_TEMPLATES_FOLDER = FD_TEMPLATES + File.separator;

    /** Path of the Ant build rules directory relative to a platform folder.
     *  This is an OS path, ending with a separator. */
    public static final String OS_PLATFORM_ANT_FOLDER = FD_ANT + File.separator;

    /** Path of the attrs.xml file relative to a platform folder. */
    public static final String OS_PLATFORM_ATTRS_XML =
            OS_PLATFORM_RESOURCES_FOLDER + SdkConstants.FD_RES_VALUES + File.separator +
            FN_ATTRS_XML;

    /** Path of the attrs_manifest.xml file relative to a platform folder. */
    public static final String OS_PLATFORM_ATTRS_MANIFEST_XML =
            OS_PLATFORM_RESOURCES_FOLDER + SdkConstants.FD_RES_VALUES + File.separator +
            FN_ATTRS_MANIFEST_XML;

    /** Path of the layoutlib.jar file relative to a platform folder. */
    public static final String OS_PLATFORM_LAYOUTLIB_JAR =
            OS_PLATFORM_DATA_FOLDER + FN_LAYOUTLIB_JAR;

    /** Path of the renderscript include folder relative to a platform folder. */
    public static final String OS_FRAMEWORK_RS =
            FN_FRAMEWORK_RENDERSCRIPT + File.separator + FN_FRAMEWORK_INCLUDE;
    /** Path of the renderscript (clang) include folder relative to a platform folder. */
    public static final String OS_FRAMEWORK_RS_CLANG =
            FN_FRAMEWORK_RENDERSCRIPT + File.separator + FN_FRAMEWORK_INCLUDE_CLANG;

    /* Folder paths relative to a addon folder */
    /** Path of the images directory relative to a folder folder.
     *  This is an OS path, ending with a separator. */
    public static final String OS_ADDON_LIBS_FOLDER = FD_ADDON_LIBS + File.separator;

    /** Skin default **/
    public static final String SKIN_DEFAULT = "default";                    //$NON-NLS-1$

    /** SDK property: ant templates revision */
    public static final String PROP_SDK_ANT_TEMPLATES_REVISION =
        "sdk.ant.templates.revision";                                       //$NON-NLS-1$

    /** SDK property: default skin */
    public static final String PROP_SDK_DEFAULT_SKIN = "sdk.skin.default"; //$NON-NLS-1$

    /* Android Class Constants */
    public static final String CLASS_ACTIVITY = "android.app.Activity"; //$NON-NLS-1$
    public static final String CLASS_APPLICATION = "android.app.Application"; //$NON-NLS-1$
    public static final String CLASS_SERVICE = "android.app.Service"; //$NON-NLS-1$
    public static final String CLASS_BROADCASTRECEIVER = "android.content.BroadcastReceiver"; //$NON-NLS-1$
    public static final String CLASS_CONTENTPROVIDER = "android.content.ContentProvider"; //$NON-NLS-1$
    public static final String CLASS_ATTRIBUTE_SET = "android.util.AttributeSet"; //$NON-NLS-1$
    public static final String CLASS_INSTRUMENTATION = "android.app.Instrumentation"; //$NON-NLS-1$
    public static final String CLASS_INSTRUMENTATION_RUNNER =
        "android.test.InstrumentationTestRunner"; //$NON-NLS-1$
    public static final String CLASS_BUNDLE = "android.os.Bundle"; //$NON-NLS-1$
    public static final String CLASS_R = "android.R"; //$NON-NLS-1$
    public static final String CLASS_R_PREFIX = CLASS_R + "."; //$NON-NLS-1$
    public static final String CLASS_MANIFEST_PERMISSION = "android.Manifest$permission"; //$NON-NLS-1$
    public static final String CLASS_INTENT = "android.content.Intent"; //$NON-NLS-1$
    public static final String CLASS_CONTEXT = "android.content.Context"; //$NON-NLS-1$
    public static final String CLASS_VIEW = "android.view.View"; //$NON-NLS-1$
    public static final String CLASS_VIEWGROUP = "android.view.ViewGroup"; //$NON-NLS-1$
    public static final String CLASS_NAME_LAYOUTPARAMS = "LayoutParams"; //$NON-NLS-1$
    public static final String CLASS_VIEWGROUP_LAYOUTPARAMS =
        CLASS_VIEWGROUP + "$" + CLASS_NAME_LAYOUTPARAMS; //$NON-NLS-1$
    public static final String CLASS_NAME_FRAMELAYOUT = "FrameLayout"; //$NON-NLS-1$
    public static final String CLASS_FRAMELAYOUT =
        "android.widget." + CLASS_NAME_FRAMELAYOUT; //$NON-NLS-1$
    public static final String CLASS_PREFERENCE = "android.preference.Preference"; //$NON-NLS-1$
    public static final String CLASS_NAME_PREFERENCE_SCREEN = "PreferenceScreen"; //$NON-NLS-1$
    public static final String CLASS_PREFERENCES =
        "android.preference." + CLASS_NAME_PREFERENCE_SCREEN; //$NON-NLS-1$
    public static final String CLASS_PREFERENCEGROUP = "android.preference.PreferenceGroup"; //$NON-NLS-1$
    public static final String CLASS_PARCELABLE = "android.os.Parcelable"; //$NON-NLS-1$
    public static final String CLASS_PARCEL = "android.os.Parcel"; //$NON-NLS-1$
    public static final String CLASS_FRAGMENT = "android.app.Fragment"; //$NON-NLS-1$
    public static final String CLASS_V4_FRAGMENT = "android.support.v4.app.Fragment"; //$NON-NLS-1$
    public static final String CLASS_ACTION_PROVIDER = "android.view.ActionProvider"; //$NON-NLS-1$
    public static final String CLASS_BACKUP_AGENT = "android.app.backup.BackupAgent"; //$NON-NLS-1$
    /** MockView is part of the layoutlib bridge and used to display classes that have
     * no rendering in the graphical layout editor. */
    public static final String CLASS_MOCK_VIEW = "com.android.layoutlib.bridge.MockView"; //$NON-NLS-1$
    public static final String CLASS_LAYOUT_INFLATER = "android.view.LayoutInflater"; //$NON-NLS-1$

    /* Android Design Support Class Constants */
    public static final String CLASS_COORDINATOR_LAYOUT = "android.support.design.widget.CoordinatorLayout"; //$NON-NLS-1$
    public static final String CLASS_APP_BAR_LAYOUT = "android.support.design.widget.AppBarLayout"; //$NON-NLS-1$
    public static final String CLASS_FLOATING_ACTION_BUTTON = "android.support.design.widget.FloatingActionButton"; //$NON-NLS-1$
    public static final String CLASS_COLLAPSING_TOOLBAR_LAYOUT = "android.support.design.widget.CollapsingToolbarLayout"; //$NON-NLS-1$
    public static final String CLASS_NAVIGATION_VIEW = "android.support.design.widget.NavigationView"; //$NON-NLS-1$
    public static final String CLASS_SNACKBAR = "android.support.design.widget.Snackbar"; //$NON-NLS-1$
    public static final String CLASS_TAB_LAYOUT = "android.support.design.widget.TabLayout"; //$NON-NLS-1$
    public static final String CLASS_TEXT_INPUT_LAYOUT = "android.support.design.widget.TextInputLayout"; //$NON-NLS-1$
    public static final String CLASS_NESTED_SCROLL_VIEW = "android.support.v4.widget.NestedScrollView";  //$NON-NLS-1$

    /** Returns the appropriate name for the 'android' command, which is 'android.exe' for
     * Windows and 'android' for all other platforms. */
    public static String androidCmdName() {
        String os = System.getProperty("os.name");          //$NON-NLS-1$
        String cmd = "android";                             //$NON-NLS-1$
        if (os.startsWith("Windows")) {                     //$NON-NLS-1$
            cmd += ".bat";                                  //$NON-NLS-1$
        }
        return cmd;
    }

    /** Returns the appropriate name for the 'mksdcard' command, which is 'mksdcard.exe' for
     * Windows and 'mkdsdcard' for all other platforms. */
    public static String mkSdCardCmdName() {
        String os = System.getProperty("os.name");          //$NON-NLS-1$
        String cmd = "mksdcard";                            //$NON-NLS-1$
        if (os.startsWith("Windows")) {                     //$NON-NLS-1$
            cmd += ".exe";                                  //$NON-NLS-1$
        }
        return cmd;
    }

    /**
     * Returns current platform
     *
     * @return one of {@link #PLATFORM_WINDOWS}, {@link #PLATFORM_DARWIN},
     * {@link #PLATFORM_LINUX} or {@link #PLATFORM_UNKNOWN}.
     */
    public static int currentPlatform() {
        String os = System.getProperty("os.name");          //$NON-NLS-1$
        if (os.startsWith("Mac OS")) {                      //$NON-NLS-1$
            return PLATFORM_DARWIN;
        } else if (os.startsWith("Windows")) {              //$NON-NLS-1$
            return PLATFORM_WINDOWS;
        } else if (os.startsWith("Linux")) {                //$NON-NLS-1$
            return PLATFORM_LINUX;
        }

        return PLATFORM_UNKNOWN;
    }

    /**
     * Returns current platform's UI name
     *
     * @return one of "Windows", "Mac OS X", "Linux" or "other".
     */
    public static String currentPlatformName() {
        String os = System.getProperty("os.name");          //$NON-NLS-1$
        if (os.startsWith("Mac OS")) {                      //$NON-NLS-1$
            return "Mac OS X";                              //$NON-NLS-1$
        } else if (os.startsWith("Windows")) {              //$NON-NLS-1$
            return "Windows";                               //$NON-NLS-1$
        } else if (os.startsWith("Linux")) {                //$NON-NLS-1$
            return "Linux";                                 //$NON-NLS-1$
        }

        return "Other";
    }

    private static String ext(String windowsExtension, String nonWindowsExtension) {
        if (CURRENT_PLATFORM == PLATFORM_WINDOWS) {
            return windowsExtension;
        } else {
            return nonWindowsExtension;
        }
    }

    /** Default anim resource folder name, i.e. "anim" */
    public static final String FD_RES_ANIM = "anim"; //$NON-NLS-1$
    /** Default animator resource folder name, i.e. "animator" */
    public static final String FD_RES_ANIMATOR = "animator"; //$NON-NLS-1$
    /** Default color resource folder name, i.e. "color" */
    public static final String FD_RES_COLOR = "color"; //$NON-NLS-1$
    /** Default drawable resource folder name, i.e. "drawable" */
    public static final String FD_RES_DRAWABLE = "drawable"; //$NON-NLS-1$
    /** Default interpolator resource folder name, i.e. "interpolator" */
    public static final String FD_RES_INTERPOLATOR = "interpolator"; //$NON-NLS-1$
    /** Default layout resource folder name, i.e. "layout" */
    public static final String FD_RES_LAYOUT = "layout"; //$NON-NLS-1$
    /** Default menu resource folder name, i.e. "menu" */
    public static final String FD_RES_MENU = "menu"; //$NON-NLS-1$
    /** Default menu resource folder name, i.e. "mipmap" */
    public static final String FD_RES_MIPMAP = "mipmap"; //$NON-NLS-1$
    /** Default values resource folder name, i.e. "values" */
    public static final String FD_RES_VALUES = "values"; //$NON-NLS-1$
    /** Default xml resource folder name, i.e. "xml" */
    public static final String FD_RES_XML = "xml"; //$NON-NLS-1$
    /** Default raw resource folder name, i.e. "raw" */
    public static final String FD_RES_RAW = "raw"; //$NON-NLS-1$
    /** Separator between the resource folder qualifier. */
    public static final String RES_QUALIFIER_SEP = "-"; //$NON-NLS-1$
    /** Namespace used in XML files for Android attributes */

    // ---- XML ----

    /** URI of the reserved "xmlns"  prefix */
    public static final String XMLNS_URI = "http://www.w3.org/2000/xmlns/";  //$NON-NLS-1$
    /** The "xmlns" attribute name */
    public static final String XMLNS = "xmlns";                              //$NON-NLS-1$
    /** The default prefix used for the {@link #XMLNS_URI} */
    public static final String XMLNS_PREFIX = "xmlns:";                      //$NON-NLS-1$
    /** Qualified name of the xmlns android declaration element */
    public static final String XMLNS_ANDROID = "xmlns:android";              //$NON-NLS-1$
    /** The default prefix used for the {@link #ANDROID_URI} name space */
    public static final String ANDROID_NS_NAME = "android";                  //$NON-NLS-1$
    /** The default prefix used for the {@link #ANDROID_URI} name space including the colon  */
    public static final String ANDROID_NS_NAME_PREFIX = "android:";          //$NON-NLS-1$
    public static final int ANDROID_NS_NAME_PREFIX_LEN = ANDROID_NS_NAME_PREFIX.length();

    /** The default prefix used for the app */
    public static final String APP_PREFIX = "app";                          //$NON-NLS-1$
    /** The entity for the ampersand character */
    public static final String AMP_ENTITY = "&amp;";                         //$NON-NLS-1$
    /** The entity for the quote character */
    public static final String QUOT_ENTITY = "&quot;";                       //$NON-NLS-1$
    /** The entity for the apostrophe character */
    public static final String APOS_ENTITY = "&apos;";                       //$NON-NLS-1$
    /** The entity for the less than character */
    public static final String LT_ENTITY = "&lt;";                           //$NON-NLS-1$
    /** The entity for the greater than character */
    public static final String GT_ENTITY = "&gt;";                           //$NON-NLS-1$

    // ---- Elements and Attributes ----

    /** Namespace prefix used for all resources */
    public static final String URI_PREFIX =
            "http://schemas.android.com/apk/res/";                     //$NON-NLS-1$
    /** Namespace used in XML files for Android attributes */
    public static final String ANDROID_URI =
            "http://schemas.android.com/apk/res/android";              //$NON-NLS-1$
    /** Namespace used in XML files for Android Tooling attributes */
    public static final String TOOLS_URI =
            "http://schemas.android.com/tools";                        //$NON-NLS-1$
    /** Namespace used for auto-adjusting namespaces */
    public static final String AUTO_URI =
            "http://schemas.android.com/apk/res-auto";                 //$NON-NLS-1$
    /** Default prefix used for tools attributes */
    public static final String TOOLS_PREFIX = "tools";                 //$NON-NLS-1$
    public static final String R_CLASS = "R";                          //$NON-NLS-1$
    public static final String ANDROID_PKG = "android";                //$NON-NLS-1$

    // Tags: Manifest
    public static final String TAG_SERVICE = "service";                //$NON-NLS-1$
    public static final String TAG_PERMISSION = "permission";          //$NON-NLS-1$
    public static final String TAG_USES_FEATURE = "uses-feature";      //$NON-NLS-1$
    public static final String TAG_USES_PERMISSION = "uses-permission";//$NON-NLS-1$
    public static final String TAG_USES_LIBRARY = "uses-library";      //$NON-NLS-1$
    public static final String TAG_APPLICATION = "application";        //$NON-NLS-1$
    public static final String TAG_INTENT_FILTER = "intent-filter";    //$NON-NLS-1$
    public static final String TAG_USES_SDK = "uses-sdk";              //$NON-NLS-1$
    public static final String TAG_ACTIVITY = "activity";              //$NON-NLS-1$
    public static final String TAG_RECEIVER = "receiver";              //$NON-NLS-1$
    public static final String TAG_PROVIDER = "provider";              //$NON-NLS-1$
    public static final String TAG_GRANT_PERMISSION = "grant-uri-permission"; //$NON-NLS-1$
    public static final String TAG_PATH_PERMISSION = "path-permission"; //$NON-NLS-1$

    // Tags: Resources
    public static final String TAG_RESOURCES = "resources";            //$NON-NLS-1$
    public static final String TAG_STRING = "string";                  //$NON-NLS-1$
    public static final String TAG_ARRAY = "array";                    //$NON-NLS-1$
    public static final String TAG_STYLE = "style";                    //$NON-NLS-1$
    public static final String TAG_ITEM = "item";                      //$NON-NLS-1$
    public static final String TAG_GROUP = "group";                    //$NON-NLS-1$
    public static final String TAG_STRING_ARRAY = "string-array";      //$NON-NLS-1$
    public static final String TAG_PLURALS = "plurals";                //$NON-NLS-1$
    public static final String TAG_INTEGER_ARRAY = "integer-array";    //$NON-NLS-1$
    public static final String TAG_COLOR = "color";                    //$NON-NLS-1$
    public static final String TAG_DIMEN = "dimen";                    //$NON-NLS-1$
    public static final String TAG_DRAWABLE = "drawable";              //$NON-NLS-1$
    public static final String TAG_MENU = "menu";                      //$NON-NLS-1$
    public static final String TAG_ENUM = "enum";                      //$NON-NLS-1$
    public static final String TAG_FLAG = "flag";                      //$NON-NLS-1$
    public static final String TAG_ATTR = "attr";                      //$NON-NLS-1$
    public static final String TAG_DECLARE_STYLEABLE = "declare-styleable"; //$NON-NLS-1$
    public static final String TAG_EAT_COMMENT = "eat-comment";        //$NON-NLS-1$
    public static final String TAG_SKIP = "skip";                      //$NON-NLS-1$

    // Tags: XML
    public static final String TAG_HEADER = "header";                  //$NON-NLS-1$
    public static final String TAG_APPWIDGET_PROVIDER = "appwidget-provider"; //$NON-NLS-1$
    public static final String TAG_PREFERENCE_SCREEN = "PreferenceScreen"; //$NON-NLS-1$

    // Tags: Layouts
    public static final String VIEW_TAG = "view";                      //$NON-NLS-1$
    public static final String VIEW_INCLUDE = "include";               //$NON-NLS-1$
    public static final String VIEW_MERGE = "merge";                   //$NON-NLS-1$
    public static final String VIEW_FRAGMENT = "fragment";             //$NON-NLS-1$
    public static final String REQUEST_FOCUS = "requestFocus";         //$NON-NLS-1$
    public static final String TAG = "tag";                            //$NON-NLS-1$

    public static final String VIEW = "View";                          //$NON-NLS-1$
    public static final String VIEW_GROUP = "ViewGroup";               //$NON-NLS-1$
    public static final String FRAME_LAYOUT = "FrameLayout";           //$NON-NLS-1$
    public static final String LINEAR_LAYOUT = "LinearLayout";         //$NON-NLS-1$
    public static final String RELATIVE_LAYOUT = "RelativeLayout";     //$NON-NLS-1$
    public static final String GRID_LAYOUT = "GridLayout";             //$NON-NLS-1$
    public static final String SCROLL_VIEW = "ScrollView";             //$NON-NLS-1$
    public static final String BUTTON = "Button";                      //$NON-NLS-1$
    public static final String COMPOUND_BUTTON = "CompoundButton";     //$NON-NLS-1$
    public static final String ADAPTER_VIEW = "AdapterView";           //$NON-NLS-1$
    public static final String GALLERY = "Gallery";                    //$NON-NLS-1$
    public static final String GRID_VIEW = "GridView";                 //$NON-NLS-1$
    public static final String TAB_HOST = "TabHost";                   //$NON-NLS-1$
    public static final String RADIO_GROUP = "RadioGroup";             //$NON-NLS-1$
    public static final String RADIO_BUTTON = "RadioButton";           //$NON-NLS-1$
    public static final String SWITCH = "Switch";                      //$NON-NLS-1$
    public static final String EDIT_TEXT = "EditText";                 //$NON-NLS-1$
    public static final String LIST_VIEW = "ListView";                 //$NON-NLS-1$
    public static final String TEXT_VIEW = "TextView";                 //$NON-NLS-1$
    public static final String CHECKED_TEXT_VIEW = "CheckedTextView";  //$NON-NLS-1$
    public static final String IMAGE_VIEW = "ImageView";               //$NON-NLS-1$
    public static final String SURFACE_VIEW = "SurfaceView";           //$NON-NLS-1$
    public static final String ABSOLUTE_LAYOUT = "AbsoluteLayout";     //$NON-NLS-1$
    public static final String TABLE_LAYOUT = "TableLayout";           //$NON-NLS-1$
    public static final String TABLE_ROW = "TableRow";                 //$NON-NLS-1$
    public static final String TAB_WIDGET = "TabWidget";               //$NON-NLS-1$
    public static final String IMAGE_BUTTON = "ImageButton";           //$NON-NLS-1$
    public static final String SEEK_BAR = "SeekBar";                   //$NON-NLS-1$
    public static final String VIEW_STUB = "ViewStub";                 //$NON-NLS-1$
    public static final String SPINNER = "Spinner";                    //$NON-NLS-1$
    public static final String WEB_VIEW = "WebView";                   //$NON-NLS-1$
    public static final String TOGGLE_BUTTON = "ToggleButton";         //$NON-NLS-1$
    public static final String CHECK_BOX = "CheckBox";                 //$NON-NLS-1$
    public static final String ABS_LIST_VIEW = "AbsListView";          //$NON-NLS-1$
    public static final String PROGRESS_BAR = "ProgressBar";           //$NON-NLS-1$
    public static final String ABS_SPINNER = "AbsSpinner";             //$NON-NLS-1$
    public static final String ABS_SEEK_BAR = "AbsSeekBar";            //$NON-NLS-1$
    public static final String VIEW_ANIMATOR = "ViewAnimator";         //$NON-NLS-1$
    public static final String VIEW_SWITCHER = "ViewSwitcher";         //$NON-NLS-1$
    public static final String EXPANDABLE_LIST_VIEW = "ExpandableListView";    //$NON-NLS-1$
    public static final String HORIZONTAL_SCROLL_VIEW = "HorizontalScrollView"; //$NON-NLS-1$
    public static final String MULTI_AUTO_COMPLETE_TEXT_VIEW = "MultiAutoCompleteTextView"; //$NON-NLS-1$
    public static final String AUTO_COMPLETE_TEXT_VIEW = "AutoCompleteTextView"; //$NON-NLS-1$
    public static final String CHECKABLE = "Checkable";                //$NON-NLS-1$
    public static final String TEXTURE_VIEW = "TextureView";           //$NON-NLS-1$

    /* Android Design Support Tag Constants */
    public static final String COORDINATOR_LAYOUT = CLASS_COORDINATOR_LAYOUT;
    public static final String APP_BAR_LAYOUT = CLASS_APP_BAR_LAYOUT;
    public static final String FLOATING_ACTION_BUTTON = CLASS_FLOATING_ACTION_BUTTON;
    public static final String COLLAPSING_TOOLBAR_LAYOUT = CLASS_COLLAPSING_TOOLBAR_LAYOUT;
    public static final String NAVIGATION_VIEW = CLASS_NAVIGATION_VIEW;
    public static final String SNACKBAR = CLASS_SNACKBAR;
    public static final String TAB_LAYOUT = CLASS_TAB_LAYOUT;
    public static final String TEXT_INPUT_LAYOUT = CLASS_TEXT_INPUT_LAYOUT;

    // Tags: Drawables
    public static final String TAG_BITMAP = "bitmap";                  //$NON-NLS-1$

    // Tags: Data-Binding
    public static final String TAG_LAYOUT = "layout";                  //$NON-NLS-1$
    public static final String TAG_DATA = "data";                      //$NON-NLS-1$
    public static final String TAG_VARIABLE = "variable";              //$NON-NLS-1$
    public static final String TAG_IMPORT = "import";                  //$NON-NLS-1$

    // Attributes: Manifest
    public static final String ATTR_EXPORTED = "exported";             //$NON-NLS-1$
    public static final String ATTR_PERMISSION = "permission";         //$NON-NLS-1$
    public static final String ATTR_MIN_SDK_VERSION = "minSdkVersion"; //$NON-NLS-1$
    public static final String ATTR_TARGET_SDK_VERSION = "targetSdkVersion"; //$NON-NLS-1$
    public static final String ATTR_ICON = "icon";                     //$NON-NLS-1$
    public static final String ATTR_PACKAGE = "package";               //$NON-NLS-1$
    public static final String ATTR_CORE_APP = "coreApp";              //$NON-NLS-1$
    public static final String ATTR_THEME = "theme";                   //$NON-NLS-1$
    public static final String ATTR_SCHEME = "scheme";                 //$NON_NLS-1$
    public static final String ATTR_HOST = "host";                     //$NON_NLS-1$
    public static final String ATTR_PATH = "path";                     //$NON-NLS-1$
    public static final String ATTR_PATH_PREFIX = "pathPrefix";        //$NON-NLS-1$
    public static final String ATTR_PATH_PATTERN = "pathPattern";      //$NON-NLS-1$
    public static final String ATTR_ALLOW_BACKUP = "allowBackup";      //$NON_NLS-1$
    public static final String ATTR_DEBUGGABLE = "debuggable";         //$NON-NLS-1$
    public static final String ATTR_READ_PERMISSION = "readPermission"; //$NON_NLS-1$
    public static final String ATTR_WRITE_PERMISSION = "writePermission"; //$NON_NLS-1$
    public static final String ATTR_VERSION_CODE = "versionCode";      //$NON_NLS-1$
    public static final String ATTR_VERSION_NAME = "versionName";      //$NON_NLS-1$

    // Attributes: Resources
    public static final String ATTR_NAME = "name";                     //$NON-NLS-1$
    public static final String ATTR_FRAGMENT = "fragment";             //$NON-NLS-1$
    public static final String ATTR_TYPE = "type";                     //$NON-NLS-1$
    public static final String ATTR_PARENT = "parent";                 //$NON-NLS-1$
    public static final String ATTR_TRANSLATABLE = "translatable";     //$NON-NLS-1$
    public static final String ATTR_COLOR = "color";                   //$NON-NLS-1$
    public static final String ATTR_DRAWABLE = "drawable";             //$NON-NLS-1$
    public static final String ATTR_VALUE = "value";                   //$NON-NLS-1$
    public static final String ATTR_QUANTITY = "quantity";             //$NON-NLS-1$
    public static final String ATTR_FORMAT = "format";                 //$NON-NLS-1$

    // Attributes: Data-Binding
    public static final String ATTR_ALIAS = "alias";                  //$NON-NLS-1$

    // Attributes: Layout
    public static final String ATTR_LAYOUT_RESOURCE_PREFIX = "layout_";//$NON-NLS-1$
    public static final String ATTR_CLASS = "class";                   //$NON-NLS-1$
    public static final String ATTR_STYLE = "style";                   //$NON-NLS-1$
    public static final String ATTR_CONTEXT = "context";               //$NON-NLS-1$
    public static final String ATTR_ID = "id";                         //$NON-NLS-1$
    public static final String ATTR_TEXT = "text";                     //$NON-NLS-1$
    public static final String ATTR_TEXT_SIZE = "textSize";            //$NON-NLS-1$
    public static final String ATTR_LABEL = "label";                   //$NON-NLS-1$
    public static final String ATTR_HINT = "hint";                     //$NON-NLS-1$
    public static final String ATTR_PROMPT = "prompt";                 //$NON-NLS-1$
    public static final String ATTR_ON_CLICK = "onClick";              //$NON-NLS-1$
    public static final String ATTR_INPUT_TYPE = "inputType";          //$NON-NLS-1$
    public static final String ATTR_INPUT_METHOD = "inputMethod";      //$NON-NLS-1$
    public static final String ATTR_LAYOUT_GRAVITY = "layout_gravity"; //$NON-NLS-1$
    public static final String ATTR_LAYOUT_WIDTH = "layout_width";     //$NON-NLS-1$
    public static final String ATTR_LAYOUT_HEIGHT = "layout_height";   //$NON-NLS-1$
    public static final String ATTR_LAYOUT_WEIGHT = "layout_weight";   //$NON-NLS-1$
    public static final String ATTR_PADDING = "padding";               //$NON-NLS-1$
    public static final String ATTR_PADDING_BOTTOM = "paddingBottom";  //$NON-NLS-1$
    public static final String ATTR_PADDING_TOP = "paddingTop";        //$NON-NLS-1$
    public static final String ATTR_PADDING_RIGHT = "paddingRight";    //$NON-NLS-1$
    public static final String ATTR_PADDING_LEFT = "paddingLeft";      //$NON-NLS-1$
    public static final String ATTR_PADDING_START = "paddingStart";    //$NON-NLS-1$
    public static final String ATTR_PADDING_END = "paddingEnd";        //$NON-NLS-1$
    public static final String ATTR_FOREGROUND = "foreground";         //$NON-NLS-1$
    public static final String ATTR_BACKGROUND = "background";         //$NON-NLS-1$
    public static final String ATTR_ORIENTATION = "orientation";       //$NON-NLS-1$
    public static final String ATTR_LAYOUT = "layout";                 //$NON-NLS-1$
    public static final String ATTR_ROW_COUNT = "rowCount";            //$NON-NLS-1$
    public static final String ATTR_COLUMN_COUNT = "columnCount";      //$NON-NLS-1$
    public static final String ATTR_LABEL_FOR = "labelFor";            //$NON-NLS-1$
    public static final String ATTR_BASELINE_ALIGNED = "baselineAligned";       //$NON-NLS-1$
    public static final String ATTR_CONTENT_DESCRIPTION = "contentDescription"; //$NON-NLS-1$
    public static final String ATTR_IME_ACTION_LABEL = "imeActionLabel";        //$NON-NLS-1$
    public static final String ATTR_PRIVATE_IME_OPTIONS = "privateImeOptions";  //$NON-NLS-1$
    public static final String VALUE_NONE = "none";                    //$NON-NLS-1$
    public static final String VALUE_NO = "no";                        //$NON-NLS-1$
    public static final String ATTR_NUMERIC = "numeric";               //$NON-NLS-1$
    public static final String ATTR_IME_ACTION_ID = "imeActionId";     //$NON-NLS-1$
    public static final String ATTR_IME_OPTIONS = "imeOptions";        //$NON-NLS-1$
    public static final String ATTR_FREEZES_TEXT = "freezesText";      //$NON-NLS-1$
    public static final String ATTR_EDITOR_EXTRAS = "editorExtras";    //$NON-NLS-1$
    public static final String ATTR_EDITABLE = "editable";             //$NON-NLS-1$
    public static final String ATTR_DIGITS = "digits";                 //$NON-NLS-1$
    public static final String ATTR_CURSOR_VISIBLE = "cursorVisible";  //$NON-NLS-1$
    public static final String ATTR_CAPITALIZE = "capitalize";         //$NON-NLS-1$
    public static final String ATTR_PHONE_NUMBER = "phoneNumber";      //$NON-NLS-1$
    public static final String ATTR_PASSWORD = "password";             //$NON-NLS-1$
    public static final String ATTR_BUFFER_TYPE = "bufferType";        //$NON-NLS-1$
    public static final String ATTR_AUTO_TEXT = "autoText";            //$NON-NLS-1$
    public static final String ATTR_ENABLED = "enabled";               //$NON-NLS-1$
    public static final String ATTR_SINGLE_LINE = "singleLine";        //$NON-NLS-1$
    public static final String ATTR_SCALE_TYPE = "scaleType";          //$NON-NLS-1$
    public static final String ATTR_VISIBILITY = "visibility";         //$NON-NLS-1$
    public static final String ATTR_TEXT_IS_SELECTABLE =
            "textIsSelectable";                                        //$NON-NLS-1$
    public static final String ATTR_IMPORTANT_FOR_ACCESSIBILITY =
            "importantForAccessibility";                               //$NON-NLS-1$
    public static final String ATTR_LIST_PREFERRED_ITEM_PADDING_LEFT =
            "listPreferredItemPaddingLeft";                            //$NON-NLS-1$
    public static final String ATTR_LIST_PREFERRED_ITEM_PADDING_RIGHT =
            "listPreferredItemPaddingRight";                           //$NON-NLS-1$
    public static final String ATTR_LIST_PREFERRED_ITEM_PADDING_START =
            "listPreferredItemPaddingStart";                           //$NON-NLS-1$
    public static final String ATTR_LIST_PREFERRED_ITEM_PADDING_END =
            "listPreferredItemPaddingEnd";                             //$NON-NLS-1$
    public static final String ATTR_INDEX = "index";                   //$NON-NLS-1$

    // AbsoluteLayout layout params
    public static final String ATTR_LAYOUT_Y = "layout_y";             //$NON-NLS-1$
    public static final String ATTR_LAYOUT_X = "layout_x";             //$NON-NLS-1$

    // GridLayout layout params
    public static final String ATTR_LAYOUT_ROW = "layout_row";         //$NON-NLS-1$
    public static final String ATTR_LAYOUT_ROW_SPAN = "layout_rowSpan";//$NON-NLS-1$
    public static final String ATTR_LAYOUT_COLUMN = "layout_column";   //$NON-NLS-1$
    public static final String ATTR_LAYOUT_COLUMN_SPAN = "layout_columnSpan";       //$NON-NLS-1$

    // TableRow
    public static final String ATTR_LAYOUT_SPAN = "layout_span";       //$NON-NLS-1$

    // RelativeLayout layout params:
    public static final String ATTR_LAYOUT_ALIGN_LEFT = "layout_alignLeft";        //$NON-NLS-1$
    public static final String ATTR_LAYOUT_ALIGN_RIGHT = "layout_alignRight";      //$NON-NLS-1$
    public static final String ATTR_LAYOUT_ALIGN_START = "layout_alignStart";      //$NON-NLS-1$
    public static final String ATTR_LAYOUT_ALIGN_END = "layout_alignEnd";          //$NON-NLS-1$
    public static final String ATTR_LAYOUT_ALIGN_TOP = "layout_alignTop";          //$NON-NLS-1$
    public static final String ATTR_LAYOUT_ALIGN_BOTTOM = "layout_alignBottom";    //$NON-NLS-1$
    public static final String ATTR_LAYOUT_ALIGN_PARENT_LEFT = "layout_alignParentLeft";        //$NON-NLS-1$
    public static final String ATTR_LAYOUT_ALIGN_PARENT_RIGHT = "layout_alignParentRight";      //$NON-NLS-1$
    public static final String ATTR_LAYOUT_ALIGN_PARENT_START = "layout_alignParentStart";      //$NON-NLS-1$
    public static final String ATTR_LAYOUT_ALIGN_PARENT_END = "layout_alignParentEnd";          //$NON-NLS-1$
    public static final String ATTR_LAYOUT_ALIGN_PARENT_TOP = "layout_alignParentTop";          //$NON-NLS-1$
    public static final String ATTR_LAYOUT_ALIGN_PARENT_BOTTOM = "layout_alignParentBottom";    //$NON-NLS-1$
    public static final String ATTR_LAYOUT_ALIGN_WITH_PARENT_MISSING = "layout_alignWithParentIfMissing";   //$NON-NLS-1$
    public static final String ATTR_LAYOUT_ALIGN_BASELINE = "layout_alignBaseline";             //$NON-NLS-1$
    public static final String ATTR_LAYOUT_CENTER_IN_PARENT = "layout_centerInParent";          //$NON-NLS-1$
    public static final String ATTR_LAYOUT_CENTER_VERTICAL = "layout_centerVertical";           //$NON-NLS-1$
    public static final String ATTR_LAYOUT_CENTER_HORIZONTAL = "layout_centerHorizontal";       //$NON-NLS-1$
    public static final String ATTR_LAYOUT_TO_RIGHT_OF = "layout_toRightOf";        //$NON-NLS-1$
    public static final String ATTR_LAYOUT_TO_LEFT_OF = "layout_toLeftOf";          //$NON-NLS-1$
    public static final String ATTR_LAYOUT_TO_START_OF = "layout_toStartOf";        //$NON-NLS-1$
    public static final String ATTR_LAYOUT_TO_END_OF = "layout_toEndOf";            //$NON-NLS-1$
    public static final String ATTR_LAYOUT_BELOW = "layout_below";                  //$NON-NLS-1$
    public static final String ATTR_LAYOUT_ABOVE = "layout_above";                  //$NON-NLS-1$

    // Margins
    public static final String ATTR_LAYOUT_MARGIN = "layout_margin";               //$NON-NLS-1$
    public static final String ATTR_LAYOUT_MARGIN_LEFT = "layout_marginLeft";      //$NON-NLS-1$
    public static final String ATTR_LAYOUT_MARGIN_RIGHT = "layout_marginRight";    //$NON-NLS-1$
    public static final String ATTR_LAYOUT_MARGIN_START = "layout_marginStart";    //$NON-NLS-1$
    public static final String ATTR_LAYOUT_MARGIN_END = "layout_marginEnd";        //$NON-NLS-1$
    public static final String ATTR_LAYOUT_MARGIN_TOP = "layout_marginTop";        //$NON-NLS-1$
    public static final String ATTR_LAYOUT_MARGIN_BOTTOM = "layout_marginBottom";  //$NON-NLS-1$

    // Attributes: Drawables
    public static final String ATTR_TILE_MODE = "tileMode";            //$NON-NLS-1$

    // Attributes: CoordinatorLayout
    public static final String ATTR_LAYOUT_ANCHOR = "layout_anchor";                //$NON-NLS-1$
    public static final String ATTR_LAYOUT_ANCHOR_GRAVITY = "layout_anchorGravity"; //$NON-NLS-1$
    public static final String ATTR_LAYOUT_BEHAVIOR = "layout_behavior";            //$NON-NLS-1$
    public static final String ATTR_LAYOUT_KEYLINE = "layout_keyline";              //$NON-NLS-1$

    // Values: Manifest
    public static final String VALUE_SPLIT_ACTION_BAR_WHEN_NARROW = "splitActionBarWhenNarrow"; // NON-NLS-$1

    // Values: Layouts
    public static final String VALUE_FILL_PARENT = "fill_parent";       //$NON-NLS-1$
    public static final String VALUE_MATCH_PARENT = "match_parent";     //$NON-NLS-1$
    public static final String VALUE_VERTICAL = "vertical";             //$NON-NLS-1$
    public static final String VALUE_TRUE = "true";                     //$NON-NLS-1$
    public static final String VALUE_EDITABLE = "editable";             //$NON-NLS-1$
    public static final String VALUE_AUTO_FIT = "auto_fit";             //$NON-NLS-1$
    public static final String VALUE_SELECTABLE_ITEM_BACKGROUND =
            "?android:attr/selectableItemBackground";                   //$NON-NLS-1$

    // Values: Resources
    public static final String VALUE_ID = "id";                        //$NON-NLS-1$

    // Values: Drawables
    public static final String VALUE_DISABLED = "disabled";            //$NON-NLS-1$
    public static final String VALUE_CLAMP = "clamp";                  //$NON-NLS-1$

    // Menus
    public static final String ATTR_SHOW_AS_ACTION = "showAsAction";   //$NON-NLS-1$
    public static final String ATTR_TITLE = "title";                   //$NON-NLS-1$
    public static final String ATTR_VISIBLE = "visible";               //$NON-NLS-1$
    public static final String VALUE_IF_ROOM = "ifRoom";               //$NON-NLS-1$
    public static final String VALUE_ALWAYS = "always";                //$NON-NLS-1$

    // Units
    public static final String UNIT_DP = "dp";                         //$NON-NLS-1$
    public static final String UNIT_DIP = "dip";                       //$NON-NLS-1$
    public static final String UNIT_SP = "sp";                         //$NON-NLS-1$
    public static final String UNIT_PX = "px";                         //$NON-NLS-1$
    public static final String UNIT_IN = "in";                         //$NON-NLS-1$
    public static final String UNIT_MM = "mm";                         //$NON-NLS-1$
    public static final String UNIT_PT = "pt";                         //$NON-NLS-1$

    // Filenames and folder names
    public static final String ANDROID_MANIFEST_XML = "AndroidManifest.xml"; //$NON-NLS-1$
    public static final String OLD_PROGUARD_FILE = "proguard.cfg";     //$NON-NLS-1$
    public static final String CLASS_FOLDER =
            "bin" + File.separator + "classes";                        //$NON-NLS-1$ //$NON-NLS-2$
    public static final String GEN_FOLDER = "gen";                     //$NON-NLS-1$
    public static final String SRC_FOLDER = "src";                     //$NON-NLS-1$
    public static final String LIBS_FOLDER = "libs";                   //$NON-NLS-1$
    public static final String BIN_FOLDER = "bin";                     //$NON-NLS-1$

    public static final String RES_FOLDER = "res";                     //$NON-NLS-1$
    public static final String DOT_XML = ".xml";                       //$NON-NLS-1$
    public static final String DOT_XSD = ".xsd";                       //$NON-NLS-1$
    public static final String DOT_GIF = ".gif";                       //$NON-NLS-1$
    public static final String DOT_JPG = ".jpg";                       //$NON-NLS-1$
    public static final String DOT_JPEG = ".jpeg";                     //$NON-NLS-1$
    public static final String DOT_WEBP = ".webp";                     //$NON-NLS-1$
    public static final String DOT_PNG = ".png";                       //$NON-NLS-1$
    public static final String DOT_9PNG = ".9.png";                    //$NON-NLS-1$
    public static final String DOT_JAVA = ".java";                     //$NON-NLS-1$
    public static final String DOT_CLASS = ".class";                   //$NON-NLS-1$
    public static final String DOT_JAR = ".jar";                       //$NON-NLS-1$
    public static final String DOT_GRADLE = ".gradle";                 //$NON-NLS-1$
    public static final String DOT_PROPERTIES = ".properties";         //$NON-NLS-1$

    /** Extension of the Application package Files, i.e. "apk". */
    public static final String EXT_ANDROID_PACKAGE = "apk"; //$NON-NLS-1$
    /** Extension of java files, i.e. "java" */
    public static final String EXT_JAVA = "java"; //$NON-NLS-1$
    /** Extension of compiled java files, i.e. "class" */
    public static final String EXT_CLASS = "class"; //$NON-NLS-1$
    /** Extension of xml files, i.e. "xml" */
    public static final String EXT_XML = "xml"; //$NON-NLS-1$
    /** Extension of gradle files, i.e. "gradle" */
    public static final String EXT_GRADLE = "gradle"; //$NON-NLS-1$
    /** Extension of jar files, i.e. "jar" */
    public static final String EXT_JAR = "jar"; //$NON-NLS-1$
    /** Extension of ZIP files, i.e. "zip" */
    public static final String EXT_ZIP = "zip"; //$NON-NLS-1$
    /** Extension of aidl files, i.e. "aidl" */
    public static final String EXT_AIDL = "aidl"; //$NON-NLS-1$
    /** Extension of Renderscript files, i.e. "rs" */
    public static final String EXT_RS = "rs"; //$NON-NLS-1$
    /** Extension of Renderscript files, i.e. "rsh" */
    public static final String EXT_RSH = "rsh"; //$NON-NLS-1$
    /** Extension of FilterScript files, i.e. "fs" */
    public static final String EXT_FS = "fs"; //$NON-NLS-1$
    /** Extension of Renderscript bitcode files, i.e. "bc" */
    public static final String EXT_BC = "bc"; //$NON-NLS-1$
    /** Extension of dependency files, i.e. "d" */
    public static final String EXT_DEP = "d"; //$NON-NLS-1$
    /** Extension of native libraries, i.e. "so" */
    public static final String EXT_NATIVE_LIB = "so"; //$NON-NLS-1$
    /** Extension of dex files, i.e. "dex" */
    public static final String EXT_DEX = "dex"; //$NON-NLS-1$
    /** Extension for temporary resource files, ie "ap_ */
    public static final String EXT_RES = "ap_"; //$NON-NLS-1$
    /** Extension for pre-processable images. Right now pngs */
    public static final String EXT_PNG = "png"; //$NON-NLS-1$
    /** Extension for Android archive files */
    public static final String EXT_AAR = "aar"; //$NON-NLS-1$
    /** Extension for Java heap dumps. */
    public static final String EXT_HPROF = "hprof"; //$NON-NLS-1$

    private static final String DOT = "."; //$NON-NLS-1$

    /** Dot-Extension of the Application package Files, i.e. ".apk". */
    public static final String DOT_ANDROID_PACKAGE = DOT + EXT_ANDROID_PACKAGE;
    /** Dot-Extension of aidl files, i.e. ".aidl" */
    public static final String DOT_AIDL = DOT + EXT_AIDL;
    /** Dot-Extension of renderscript files, i.e. ".rs" */
    public static final String DOT_RS = DOT + EXT_RS;
    /** Dot-Extension of renderscript header files, i.e. ".rsh" */
    public static final String DOT_RSH = DOT + EXT_RSH;
    /** Dot-Extension of FilterScript files, i.e. ".fs" */
    public static final String DOT_FS = DOT + EXT_FS;
    /** Dot-Extension of renderscript bitcode files, i.e. ".bc" */
    public static final String DOT_BC = DOT + EXT_BC;
    /** Dot-Extension of dependency files, i.e. ".d" */
    public static final String DOT_DEP = DOT + EXT_DEP;
    /** Dot-Extension of dex files, i.e. ".dex" */
    public static final String DOT_DEX = DOT + EXT_DEX;
    /** Dot-Extension for temporary resource files, ie "ap_ */
    public static final String DOT_RES = DOT + EXT_RES;
    /** Dot-Extension for BMP files, i.e. ".bmp" */
    public static final String DOT_BMP = ".bmp"; //$NON-NLS-1$
    /** Dot-Extension for SVG files, i.e. ".svg" */
    public static final String DOT_SVG = ".svg"; //$NON-NLS-1$
    /** Dot-Extension for template files */
    public static final String DOT_FTL = ".ftl"; //$NON-NLS-1$
    /** Dot-Extension of text files, i.e. ".txt" */
    public static final String DOT_TXT = ".txt"; //$NON-NLS-1$
    /** Dot-Extension for Android archive files */
    public static final String DOT_AAR = DOT + EXT_AAR; //$NON-NLS-1$
    /** Dot-Extension for Java heap dumps. */
    public static final String DOT_HPROF = DOT + EXT_HPROF; //$NON-NLS-1$

    /** Resource base name for java files and classes */
    public static final String FN_RESOURCE_BASE = "R"; //$NON-NLS-1$
    /** Resource java class  filename, i.e. "R.java" */
    public static final String FN_RESOURCE_CLASS = FN_RESOURCE_BASE + DOT_JAVA;
    /** Resource class file  filename, i.e. "R.class" */
    public static final String FN_COMPILED_RESOURCE_CLASS = FN_RESOURCE_BASE + DOT_CLASS;
    /** Resource text filename, i.e. "R.txt" */
    public static final String FN_RESOURCE_TEXT = FN_RESOURCE_BASE + DOT_TXT;
    /** Filename for public resources in AAR archives */
    public static final String FN_PUBLIC_TXT = "public.txt";
    /** Generated manifest class name */
    public static final String FN_MANIFEST_BASE = "Manifest";          //$NON-NLS-1$
    /** Generated BuildConfig class name */
    public static final String FN_BUILD_CONFIG_BASE = "BuildConfig";   //$NON-NLS-1$
    /** Manifest java class filename, i.e. "Manifest.java" */
    public static final String FN_MANIFEST_CLASS = FN_MANIFEST_BASE + DOT_JAVA;
    /** BuildConfig java class filename, i.e. "BuildConfig.java" */
    public static final String FN_BUILD_CONFIG = FN_BUILD_CONFIG_BASE + DOT_JAVA;

    public static final String DRAWABLE_FOLDER = "drawable";           //$NON-NLS-1$
    public static final String DRAWABLE_XHDPI = "drawable-xhdpi";      //$NON-NLS-1$
    public static final String DRAWABLE_XXHDPI = "drawable-xxhdpi";    //$NON-NLS-1$
    public static final String DRAWABLE_XXXHDPI = "drawable-xxxhdpi";    //$NON-NLS-1$
    public static final String DRAWABLE_HDPI = "drawable-hdpi";        //$NON-NLS-1$
    public static final String DRAWABLE_MDPI = "drawable-mdpi";        //$NON-NLS-1$
    public static final String DRAWABLE_LDPI = "drawable-ldpi";        //$NON-NLS-1$

    // Resources
    public static final String PREFIX_RESOURCE_REF = "@";               //$NON-NLS-1$
    public static final String PREFIX_THEME_REF = "?";                  //$NON-NLS-1$
    public static final String PREFIX_BINDING_EXPR = "@{";              //$NON-NLS-1$
    public static final String ANDROID_PREFIX = "@android:";            //$NON-NLS-1$
    public static final String ANDROID_THEME_PREFIX = "?android:";      //$NON-NLS-1$
    public static final String LAYOUT_RESOURCE_PREFIX = "@layout/";     //$NON-NLS-1$
    public static final String STYLE_RESOURCE_PREFIX = "@style/";       //$NON-NLS-1$
    public static final String COLOR_RESOURCE_PREFIX = "@color/";       //$NON-NLS-1$
    public static final String NEW_ID_PREFIX = "@+id/";                 //$NON-NLS-1$
    public static final String ID_PREFIX = "@id/";                      //$NON-NLS-1$
    public static final String DRAWABLE_PREFIX = "@drawable/";          //$NON-NLS-1$
    public static final String STRING_PREFIX = "@string/";              //$NON-NLS-1$
    public static final String DIMEN_PREFIX = "@dimen/";                //$NON-NLS-1$
    public static final String MIPMAP_PREFIX = "@mipmap/";              //$NON-NLS-1$

    public static final String ANDROID_LAYOUT_RESOURCE_PREFIX = "@android:layout/"; //$NON-NLS-1$
    public static final String ANDROID_STYLE_RESOURCE_PREFIX = "@android:style/";   //$NON-NLS-1$
    public static final String ANDROID_COLOR_RESOURCE_PREFIX = "@android:color/";   //$NON-NLS-1$
    public static final String ANDROID_NEW_ID_PREFIX = "@android:+id/";             //$NON-NLS-1$
    public static final String ANDROID_ID_PREFIX = "@android:id/";                  //$NON-NLS-1$
    public static final String ANDROID_DRAWABLE_PREFIX = "@android:drawable/";      //$NON-NLS-1$
    public static final String ANDROID_STRING_PREFIX = "@android:string/";          //$NON-NLS-1$

    public static final String RESOURCE_CLZ_ID = "id";                  //$NON-NLS-1$
    public static final String RESOURCE_CLZ_COLOR = "color";            //$NON-NLS-1$
    public static final String RESOURCE_CLZ_ARRAY = "array";            //$NON-NLS-1$
    public static final String RESOURCE_CLZ_ATTR = "attr";              //$NON-NLS-1$
    public static final String RESOURCE_CLR_STYLEABLE = "styleable";    //$NON-NLS-1$
    public static final String NULL_RESOURCE = "@null";                 //$NON-NLS-1$
    public static final String TRANSPARENT_COLOR = "@android:color/transparent";      //$NON-NLS-1$
    public static final String REFERENCE_STYLE = "style/";                     //$NON-NLS-1$
    public static final String PREFIX_ANDROID = "android:";                    //$NON-NLS-1$

    // Resource Types
    public static final String DRAWABLE_TYPE = "drawable";              //$NON-NLS-1$
    public static final String MENU_TYPE = "menu";                      //$NON-NLS-1$

    // Packages
    public static final String ANDROID_PKG_PREFIX = "android.";         //$NON-NLS-1$
    public static final String WIDGET_PKG_PREFIX = "android.widget.";   //$NON-NLS-1$
    public static final String VIEW_PKG_PREFIX = "android.view.";       //$NON-NLS-1$

    // Project properties
    public static final String ANDROID_LIBRARY = "android.library";     //$NON-NLS-1$
    public static final String PROGUARD_CONFIG = "proguard.config";     //$NON-NLS-1$
    public static final String ANDROID_LIBRARY_REFERENCE_FORMAT = "android.library.reference.%1$d";//$NON-NLS-1$
    public static final String PROJECT_PROPERTIES = "project.properties";//$NON-NLS-1$

    // Java References
    public static final String ATTR_REF_PREFIX = "?attr/";               //$NON-NLS-1$
    public static final String R_PREFIX = "R.";                          //$NON-NLS-1$
    public static final String R_ID_PREFIX = "R.id.";                    //$NON-NLS-1$
    public static final String R_LAYOUT_RESOURCE_PREFIX = "R.layout.";   //$NON-NLS-1$
    public static final String R_DRAWABLE_PREFIX = "R.drawable.";        //$NON-NLS-1$
    public static final String R_STYLEABLE_PREFIX = "R.styleable.";      //$NON-NLS-1$
    public static final String R_ATTR_PREFIX = "R.attr.";                //$NON-NLS-1$

    // Attributes related to tools
    public static final String ATTR_IGNORE = "ignore";                   //$NON-NLS-1$
    public static final String ATTR_LOCALE = "locale";                   //$NON-NLS-1$

    // SuppressLint
    public static final String SUPPRESS_ALL = "all";                     //$NON-NLS-1$
    public static final String SUPPRESS_LINT = "SuppressLint";           //$NON-NLS-1$
    public static final String TARGET_API = "TargetApi";                 //$NON-NLS-1$
    public static final String ATTR_TARGET_API = "targetApi";            //$NON-NLS-1$
    public static final String FQCN_SUPPRESS_LINT = "android.annotation." + SUPPRESS_LINT; //$NON-NLS-1$
    public static final String FQCN_TARGET_API = "android.annotation." + TARGET_API; //$NON-NLS-1$

    // Class Names
    public static final String CONSTRUCTOR_NAME = "<init>";                          //$NON-NLS-1$
    public static final String CLASS_CONSTRUCTOR = "<clinit>";                       //$NON-NLS-1$
    public static final String FRAGMENT = "android/app/Fragment";                    //$NON-NLS-1$
    public static final String FRAGMENT_V4 = "android/support/v4/app/Fragment";      //$NON-NLS-1$
    public static final String ANDROID_APP_ACTIVITY = "android/app/Activity";        //$NON-NLS-1$
    public static final String ANDROID_APP_SERVICE = "android/app/Service";          //$NON-NLS-1$
    public static final String ANDROID_CONTENT_CONTENT_PROVIDER =
            "android/content/ContentProvider";                                       //$NON-NLS-1$
    public static final String ANDROID_CONTENT_BROADCAST_RECEIVER =
            "android/content/BroadcastReceiver";                                     //$NON-NLS-1$
    public static final String ANDROID_VIEW_VIEW = "android/view/View";              //$NON-NLS-1$

    // Method Names
    public static final String FORMAT_METHOD = "format";                             //$NON-NLS-1$
    public static final String GET_STRING_METHOD = "getString";                      //$NON-NLS-1$




    public static final String ATTR_TAG = "tag";                        //$NON-NLS-1$
    public static final String ATTR_NUM_COLUMNS = "numColumns";         //$NON-NLS-1$

    // Some common layout element names
    public static final String CALENDAR_VIEW = "CalendarView";          //$NON-NLS-1$
    public static final String SPACE = "Space";                         //$NON-NLS-1$
    public static final String GESTURE_OVERLAY_VIEW = "GestureOverlayView";//$NON-NLS-1$

    public static final String ATTR_HANDLE = "handle";                  //$NON-NLS-1$
    public static final String ATTR_CONTENT = "content";                //$NON-NLS-1$
    public static final String ATTR_CHECKED = "checked";                //$NON-NLS-1$

    // TextView
    public static final String ATTR_DRAWABLE_RIGHT = "drawableRight";              //$NON-NLS-1$
    public static final String ATTR_DRAWABLE_LEFT = "drawableLeft";                //$NON-NLS-1$
    public static final String ATTR_DRAWABLE_START = "drawableStart";              //$NON-NLS-1$
    public static final String ATTR_DRAWABLE_END = "drawableEnd";                  //$NON-NLS-1$
    public static final String ATTR_DRAWABLE_BOTTOM = "drawableBottom";            //$NON-NLS-1$
    public static final String ATTR_DRAWABLE_TOP = "drawableTop";                  //$NON-NLS-1$
    public static final String ATTR_DRAWABLE_PADDING = "drawablePadding";          //$NON-NLS-1$

    public static final String ATTR_USE_DEFAULT_MARGINS = "useDefaultMargins";      //$NON-NLS-1$
    public static final String ATTR_MARGINS_INCLUDED_IN_ALIGNMENT = "marginsIncludedInAlignment"; //$NON-NLS-1$

    public static final String VALUE_WRAP_CONTENT = "wrap_content";             //$NON-NLS-1$
    public static final String VALUE_FALSE= "false";                            //$NON-NLS-1$
    public static final String VALUE_N_DP = "%ddp";                             //$NON-NLS-1$
    public static final String VALUE_ZERO_DP = "0dp";                           //$NON-NLS-1$
    public static final String VALUE_ONE_DP = "1dp";                            //$NON-NLS-1$
    public static final String VALUE_TOP = "top";                               //$NON-NLS-1$
    public static final String VALUE_BOTTOM = "bottom";                         //$NON-NLS-1$
    public static final String VALUE_CENTER_VERTICAL = "center_vertical";       //$NON-NLS-1$
    public static final String VALUE_CENTER_HORIZONTAL = "center_horizontal";   //$NON-NLS-1$
    public static final String VALUE_FILL_HORIZONTAL = "fill_horizontal";       //$NON-NLS-1$
    public static final String VALUE_FILL_VERTICAL = "fill_vertical";           //$NON-NLS-1$
    public static final String VALUE_0 = "0";                                   //$NON-NLS-1$
    public static final String VALUE_1 = "1";                                   //$NON-NLS-1$

    // Gravity values. These have the GRAVITY_ prefix in front of value because we already
    // have VALUE_CENTER_HORIZONTAL defined for layouts, and its definition conflicts
    // (centerHorizontal versus center_horizontal)
    public static final String GRAVITY_VALUE_ = "center";                             //$NON-NLS-1$
    public static final String GRAVITY_VALUE_CENTER = "center";                       //$NON-NLS-1$
    public static final String GRAVITY_VALUE_LEFT = "left";                           //$NON-NLS-1$
    public static final String GRAVITY_VALUE_RIGHT = "right";                         //$NON-NLS-1$
    public static final String GRAVITY_VALUE_START = "start";                         //$NON-NLS-1$
    public static final String GRAVITY_VALUE_END = "end";                             //$NON-NLS-1$
    public static final String GRAVITY_VALUE_BOTTOM = "bottom";                       //$NON-NLS-1$
    public static final String GRAVITY_VALUE_TOP = "top";                             //$NON-NLS-1$
    public static final String GRAVITY_VALUE_FILL_HORIZONTAL = "fill_horizontal";     //$NON-NLS-1$
    public static final String GRAVITY_VALUE_FILL_VERTICAL = "fill_vertical";         //$NON-NLS-1$
    public static final String GRAVITY_VALUE_CENTER_HORIZONTAL = "center_horizontal"; //$NON-NLS-1$
    public static final String GRAVITY_VALUE_CENTER_VERTICAL = "center_vertical";     //$NON-NLS-1$
    public static final String GRAVITY_VALUE_FILL = "fill";                           //$NON-NLS-1$

    /**
     * The top level android package as a prefix, "android.".
     */
    public static final String ANDROID_SUPPORT_PKG_PREFIX = ANDROID_PKG_PREFIX + "support."; //$NON-NLS-1$

    /** The android.view. package prefix */
    public static final String ANDROID_VIEW_PKG = ANDROID_PKG_PREFIX + "view."; //$NON-NLS-1$

    /** The android.widget. package prefix */
    public static final String ANDROID_WIDGET_PREFIX = ANDROID_PKG_PREFIX + "widget."; //$NON-NLS-1$

    /** The android.webkit. package prefix */
    public static final String ANDROID_WEBKIT_PKG = ANDROID_PKG_PREFIX + "webkit."; //$NON-NLS-1$

    /** The LayoutParams inner-class name suffix, .LayoutParams */
    public static final String DOT_LAYOUT_PARAMS = ".LayoutParams"; //$NON-NLS-1$

    /** The fully qualified class name of an EditText view */
    public static final String FQCN_EDIT_TEXT = "android.widget.EditText"; //$NON-NLS-1$

    /** The fully qualified class name of a LinearLayout view */
    public static final String FQCN_LINEAR_LAYOUT = "android.widget.LinearLayout"; //$NON-NLS-1$

    /** The fully qualified class name of a RelativeLayout view */
    public static final String FQCN_RELATIVE_LAYOUT = "android.widget.RelativeLayout"; //$NON-NLS-1$

    /** The fully qualified class name of a RelativeLayout view */
    public static final String FQCN_GRID_LAYOUT = "android.widget.GridLayout"; //$NON-NLS-1$
    public static final String FQCN_GRID_LAYOUT_V7 = "android.support.v7.widget.GridLayout"; //$NON-NLS-1$

    /** The fully qualified class name of a FrameLayout view */
    public static final String FQCN_FRAME_LAYOUT = "android.widget.FrameLayout"; //$NON-NLS-1$

    /** The fully qualified class name of a TableRow view */
    public static final String FQCN_TABLE_ROW = "android.widget.TableRow"; //$NON-NLS-1$

    /** The fully qualified class name of a TableLayout view */
    public static final String FQCN_TABLE_LAYOUT = "android.widget.TableLayout"; //$NON-NLS-1$

    /** The fully qualified class name of a GridView view */
    public static final String FQCN_GRID_VIEW = "android.widget.GridView"; //$NON-NLS-1$

    /** The fully qualified class name of a TabWidget view */
    public static final String FQCN_TAB_WIDGET = "android.widget.TabWidget"; //$NON-NLS-1$

    /** The fully qualified class name of a Button view */
    public static final String FQCN_BUTTON = "android.widget.Button"; //$NON-NLS-1$

    /** The fully qualified class name of a RadioButton view */
    public static final String FQCN_RADIO_BUTTON = "android.widget.RadioButton"; //$NON-NLS-1$

    /** The fully qualified class name of a ToggleButton view */
    public static final String FQCN_TOGGLE_BUTTON = "android.widget.ToggleButton"; //$NON-NLS-1$

    /** The fully qualified class name of a Spinner view */
    public static final String FQCN_SPINNER = "android.widget.Spinner"; //$NON-NLS-1$

    /** The fully qualified class name of an AdapterView */
    public static final String FQCN_ADAPTER_VIEW = "android.widget.AdapterView"; //$NON-NLS-1$

    /** The fully qualified class name of a ListView */
    public static final String FQCN_LIST_VIEW = "android.widget.ListView"; //$NON-NLS-1$

    /** The fully qualified class name of an ExpandableListView */
    public static final String FQCN_EXPANDABLE_LIST_VIEW = "android.widget.ExpandableListView"; //$NON-NLS-1$

    /** The fully qualified class name of a GestureOverlayView */
    public static final String FQCN_GESTURE_OVERLAY_VIEW = "android.gesture.GestureOverlayView"; //$NON-NLS-1$

    /** The fully qualified class name of a DatePicker */
    public static final String FQCN_DATE_PICKER = "android.widget.DatePicker"; //$NON-NLS-1$

    /** The fully qualified class name of a TimePicker */
    public static final String FQCN_TIME_PICKER = "android.widget.TimePicker"; //$NON-NLS-1$

    /** The fully qualified class name of a RadioGroup */
    public static final String FQCN_RADIO_GROUP = "android.widgets.RadioGroup";  //$NON-NLS-1$

    /** The fully qualified class name of a Space */
    public static final String FQCN_SPACE = "android.widget.Space"; //$NON-NLS-1$
    public static final String FQCN_SPACE_V7 = "android.support.v7.widget.Space"; //$NON-NLS-1$

    /** The fully qualified class name of a TextView view */
    public static final String FQCN_TEXT_VIEW = "android.widget.TextView"; //$NON-NLS-1$

    /** The fully qualified class name of an ImageView view */
    public static final String FQCN_IMAGE_VIEW = "android.widget.ImageView"; //$NON-NLS-1$

    public static final String ATTR_SRC = "src"; //$NON-NLS-1$

    public static final String ATTR_GRAVITY = "gravity";        //$NON-NLS-1$

    public static final String ATTR_WEIGHT_SUM = "weightSum"; //$NON-NLS-1$
    public static final String ATTR_EMS = "ems"; //$NON-NLS-1$

    public static final String VALUE_HORIZONTAL = "horizontal"; //$NON-NLS-1$

    public static final String GRADLE_PLUGIN_NAME = "com.android.tools.build:gradle:";
    public static final String GRADLE_MINIMUM_VERSION = "2.2.1";
    public static final String GRADLE_LATEST_VERSION = "2.4";
    public static final String GRADLE_PLUGIN_MINIMUM_VERSION = "1.0.0";
<<<<<<< HEAD
    public static final String GRADLE_PLUGIN_RECOMMENDED_VERSION = "1.1.1";
=======
    public static final String GRADLE_PLUGIN_RECOMMENDED_VERSION = "1.2.3";
>>>>>>> 878ea9dd
    public static final String GRADLE_PLUGIN_LATEST_VERSION = GRADLE_PLUGIN_RECOMMENDED_VERSION;
    public static final String MIN_BUILD_TOOLS_VERSION = "19.1.0";
    public static final String SUPPORT_LIB_ARTIFACT = "com.android.support:support-v4";
    public static final String APPCOMPAT_LIB_ARTIFACT = "com.android.support:appcompat-v7";

    // Annotations
    public static final String SUPPORT_ANNOTATIONS_PREFIX = "android.support.annotation.";
    public static final String INT_DEF_ANNOTATION = SUPPORT_ANNOTATIONS_PREFIX + "IntDef";
    public static final String STRING_DEF_ANNOTATION = SUPPORT_ANNOTATIONS_PREFIX + "StringDef";
    public static final String TYPE_DEF_VALUE_ATTRIBUTE = "value";
    public static final String TYPE_DEF_FLAG_ATTRIBUTE = "flag";
    public static final String FN_ANNOTATIONS_ZIP = "annotations.zip";

    // Data Binding MISC
    public static final String DATA_BINDING_LIB_ARTIFACT = "com.android.databinding:library";
    public static final String[] TAGS_DATA_BINDING = new String[]{TAG_VARIABLE,
        TAG_IMPORT, TAG_LAYOUT, TAG_DATA};
    public static final String[] ATTRS_DATA_BINDING = new String[]{ATTR_NAME,
        ATTR_TYPE, ATTR_CLASS, ATTR_ALIAS};
}<|MERGE_RESOLUTION|>--- conflicted
+++ resolved
@@ -1420,11 +1420,7 @@
     public static final String GRADLE_MINIMUM_VERSION = "2.2.1";
     public static final String GRADLE_LATEST_VERSION = "2.4";
     public static final String GRADLE_PLUGIN_MINIMUM_VERSION = "1.0.0";
-<<<<<<< HEAD
-    public static final String GRADLE_PLUGIN_RECOMMENDED_VERSION = "1.1.1";
-=======
     public static final String GRADLE_PLUGIN_RECOMMENDED_VERSION = "1.2.3";
->>>>>>> 878ea9dd
     public static final String GRADLE_PLUGIN_LATEST_VERSION = GRADLE_PLUGIN_RECOMMENDED_VERSION;
     public static final String MIN_BUILD_TOOLS_VERSION = "19.1.0";
     public static final String SUPPORT_LIB_ARTIFACT = "com.android.support:support-v4";

/*
 * Copyright (C) 2007 The Android Open Source Project
 *
 * Licensed under the Apache License, Version 2.0 (the "License");
 * you may not use this file except in compliance with the License.
 * You may obtain a copy of the License at
 *
 *      http://www.apache.org/licenses/LICENSE-2.0
 *
 * Unless required by applicable law or agreed to in writing, software
 * distributed under the License is distributed on an "AS IS" BASIS,
 * WITHOUT WARRANTIES OR CONDITIONS OF ANY KIND, either express or implied.
 * See the License for the specific language governing permissions and
 * limitations under the License.
 */

package com.android;

import java.io.File;

/**
 * Constant definition class.<br>
 * <br>
 * Most constants have a prefix defining the content.
 * <ul>
 * <li><code>OS_</code> OS path constant. These paths are different depending on the platform.</li>
 * <li><code>FN_</code> File name constant.</li>
 * <li><code>FD_</code> Folder name constant.</li>
 * <li><code>TAG_</code> XML element tag name</li>
 * <li><code>ATTR_</code> XML attribute name</li>
 * <li><code>VALUE_</code> XML attribute value</li>
 * <li><code>CLASS_</code> Class name</li>
 * <li><code>DOT_</code> File name extension, including the dot </li>
 * <li><code>EXT_</code> File name extension, without the dot </li>
 * </ul>
 */
@SuppressWarnings({"javadoc", "unused"}) // Not documenting all the fields here
public final class SdkConstants {
    public static final int PLATFORM_UNKNOWN = 0;
    public static final int PLATFORM_LINUX = 1;
    public static final int PLATFORM_WINDOWS = 2;
    public static final int PLATFORM_DARWIN = 3;

    /**
     * Returns current platform, one of {@link #PLATFORM_WINDOWS}, {@link #PLATFORM_DARWIN}, {@link
     * #PLATFORM_LINUX} or {@link #PLATFORM_UNKNOWN}.
     */
    public static final int CURRENT_PLATFORM = currentPlatform();

    /** Environment variable that specifies the path of an Android SDK. */
    public static final String ANDROID_HOME_ENV = "ANDROID_HOME";

    /** Property in local.properties file that specifies the path of the Android SDK. */
    public static final String SDK_DIR_PROPERTY = "sdk.dir";

    /** Property in local.properties file that specifies the path of the Android NDK. */
    public static final String NDK_DIR_PROPERTY = "ndk.dir";

    /**
     * Property in gradle-wrapper.properties file that specifies the URL to the correct Gradle
     * distribution.
     */
    public static final String GRADLE_DISTRIBUTION_URL_PROPERTY = "distributionUrl"; //$NON-NLS-1$

    /**
     * The encoding we strive to use for all files we write.
     *
     * <p>When possible, use the APIs which take a {@link java.nio.charset.Charset} and pass in
     * {@link com.google.common.base.Charsets#UTF_8} instead of using the String encoding method.
     */
    public static final String UTF_8 = "UTF-8"; //$NON-NLS-1$

    /** Charset for the ini file handled by the SDK. */
    public static final String INI_CHARSET = UTF_8;

    /** Path separator used by Gradle */
    public static final String GRADLE_PATH_SEPARATOR = ":"; //$NON-NLS-1$

    /** An SDK Project's AndroidManifest.xml file */
    public static final String FN_ANDROID_MANIFEST_XML = "AndroidManifest.xml"; //$NON-NLS-1$
    /** pre-dex jar filename. i.e. "classes.jar" */
    public static final String FN_CLASSES_JAR = "classes.jar"; //$NON-NLS-1$
    /** Dex filename inside the APK. i.e. "classes.dex" */
    public static final String FN_APK_CLASSES_DEX = "classes.dex"; //$NON-NLS-1$
    /** Dex filename inside the APK. i.e. "classes.dex" */
    public static final String FN_APK_CLASSES_N_DEX = "classes%d.dex"; //$NON-NLS-1$

    /** intermediate publishing between projects */
    public static final String FN_INTERMEDIATE_RES_JAR = "res.jar";                   //$NON-NLS-1$
    public static final String FN_INTERMEDIATE_FULL_JAR = "full.jar"; //$NON-NLS-1$

    /** list of splits for a variant */
    public static final String FN_SPLIT_LIST = "split-list.gson";                     //$NON-NLS-1$

    /** An SDK Project's build.xml file */
    public static final String FN_BUILD_XML = "build.xml"; //$NON-NLS-1$
    /** An SDK Project's build.gradle file */
    public static final String FN_BUILD_GRADLE = "build.gradle"; //$NON-NLS-1$
    /** An SDK Project's settings.gradle file */
    public static final String FN_SETTINGS_GRADLE = "settings.gradle"; //$NON-NLS-1$
    /** An SDK Project's gradle.properties file */
    public static final String FN_GRADLE_PROPERTIES = "gradle.properties"; //$NON-NLS-1$
    /** An SDK Project's gradle daemon executable */
    public static final String FN_GRADLE_UNIX = "gradle"; //$NON-NLS-1$
    /** An SDK Project's gradle.bat daemon executable (gradle for windows) */
    public static final String FN_GRADLE_WIN = FN_GRADLE_UNIX + ".bat"; //$NON-NLS-1$
    /** An SDK Project's gradlew file */
    public static final String FN_GRADLE_WRAPPER_UNIX = "gradlew"; //$NON-NLS-1$
    /** An SDK Project's gradlew.bat file (gradlew for windows) */
    public static final String FN_GRADLE_WRAPPER_WIN =
            FN_GRADLE_WRAPPER_UNIX + ".bat"; //$NON-NLS-1$
    /** An SDK Project's gradle wrapper library */
    public static final String FN_GRADLE_WRAPPER_JAR = "gradle-wrapper.jar"; //$NON-NLS-1$
    /** Name of the framework library, i.e. "android.jar" */
    public static final String FN_FRAMEWORK_LIBRARY = "android.jar"; //$NON-NLS-1$
    /** Name of the framework library, i.e. "uiautomator.jar" */
    public static final String FN_UI_AUTOMATOR_LIBRARY = "uiautomator.jar"; //$NON-NLS-1$
    /** Name of the layout attributes, i.e. "attrs.xml" */
    public static final String FN_ATTRS_XML = "attrs.xml"; //$NON-NLS-1$
    /** Name of the layout attributes, i.e. "attrs_manifest.xml" */
    public static final String FN_ATTRS_MANIFEST_XML = "attrs_manifest.xml"; //$NON-NLS-1$
    /** framework aidl import file */
    public static final String FN_FRAMEWORK_AIDL = "framework.aidl"; //$NON-NLS-1$
    /** framework renderscript folder */
    public static final String FN_FRAMEWORK_RENDERSCRIPT = "renderscript"; //$NON-NLS-1$
    /** framework include folder */
    public static final String FN_FRAMEWORK_INCLUDE = "include"; //$NON-NLS-1$
    /** framework include (clang) folder */
    public static final String FN_FRAMEWORK_INCLUDE_CLANG = "clang-include"; //$NON-NLS-1$
    /** layoutlib.jar file */
    public static final String FN_LAYOUTLIB_JAR = "layoutlib.jar"; //$NON-NLS-1$
    /** widget list file */
    public static final String FN_WIDGETS = "widgets.txt"; //$NON-NLS-1$
    /** Intent activity actions list file */
    public static final String FN_INTENT_ACTIONS_ACTIVITY = "activity_actions.txt"; //$NON-NLS-1$
    /** Intent broadcast actions list file */
    public static final String FN_INTENT_ACTIONS_BROADCAST = "broadcast_actions.txt"; //$NON-NLS-1$
    /** Intent service actions list file */
    public static final String FN_INTENT_ACTIONS_SERVICE = "service_actions.txt"; //$NON-NLS-1$
    /** Intent category list file */
    public static final String FN_INTENT_CATEGORIES = "categories.txt"; //$NON-NLS-1$
    /** Name of the lint library, i.e. "lint.jar" */
    public static final String FN_LINT_JAR = "lint.jar"; //$NON-NLS-1$

    /** annotations support jar */
    public static final String FN_ANNOTATIONS_JAR = "annotations.jar"; //$NON-NLS-1$

    /** platform build property file */
    public static final String FN_BUILD_PROP = "build.prop"; //$NON-NLS-1$
    /** plugin properties file */
    public static final String FN_PLUGIN_PROP = "plugin.prop"; //$NON-NLS-1$
    /** add-on manifest file */
    public static final String FN_MANIFEST_INI = "manifest.ini"; //$NON-NLS-1$
    /** add-on layout device XML file. */
    public static final String FN_DEVICES_XML = "devices.xml"; //$NON-NLS-1$
    /** hardware properties definition file */
    public static final String FN_HARDWARE_INI = "hardware-properties.ini"; //$NON-NLS-1$

    /** project property file */
    public static final String FN_PROJECT_PROPERTIES = "project.properties"; //$NON-NLS-1$

    /** project local property file */
    public static final String FN_LOCAL_PROPERTIES = "local.properties"; //$NON-NLS-1$

    /** project ant property file */
    public static final String FN_ANT_PROPERTIES = "ant.properties"; //$NON-NLS-1$

    /** project local property file */
    public static final String FN_GRADLE_WRAPPER_PROPERTIES =
            "gradle-wrapper.properties"; //$NON-NLS-1$

    /** Skin layout file */
    public static final String FN_SKIN_LAYOUT = "layout"; //$NON-NLS-1$

    /** dx.jar file */
    public static final String FN_DX_JAR = "dx.jar"; //$NON-NLS-1$

    /** dx executable (with extension for the current OS) */
    public static final String FN_DX =
            "dx" + ext(".bat", ""); //$NON-NLS-1$ //$NON-NLS-2$ //$NON-NLS-3$

    /** aapt executable (with extension for the current OS) */
    public static final String FN_AAPT =
            "aapt" + ext(".exe", ""); //$NON-NLS-1$ //$NON-NLS-2$ //$NON-NLS-3$

    /** aapt2 executable (with extension for the current OS) */
    public static final String FN_AAPT2 =
            "aapt2" + ext(".exe", ""); //$NON-NLS-1$ //$NON-NLS-2$ //$NON-NLS-3$

    /** aidl executable (with extension for the current OS) */
    public static final String FN_AIDL =
            "aidl" + ext(".exe", ""); //$NON-NLS-1$ //$NON-NLS-2$ //$NON-NLS-3$

    /** renderscript executable (with extension for the current OS) */
    public static final String FN_RENDERSCRIPT =
            "llvm-rs-cc" + ext(".exe", ""); //$NON-NLS-1$ //$NON-NLS-2$ //$NON-NLS-3$

    /** renderscript support exe (with extension for the current OS) */
    public static final String FN_BCC_COMPAT =
            "bcc_compat" + ext(".exe", ""); //$NON-NLS-1$ //$NON-NLS-2$ //$NON-NLS-3$

    /** renderscript support linker for ARM (with extension for the current OS) */
    public static final String FN_LD_ARM =
            "arm-linux-androideabi-ld" + ext(".exe", ""); //$NON-NLS-1$ //$NON-NLS-2$ //$NON-NLS-3$

    /** renderscript support linker for ARM64 (with extension for the current OS) */
    public static final String FN_LD_ARM64 =
            "aarch64-linux-android-ld" + ext(".exe", ""); //$NON-NLS-1$ //$NON-NLS-2$ //$NON-NLS-3$

    /** renderscript support linker for X86 (with extension for the current OS) */
    public static final String FN_LD_X86 =
            "i686-linux-android-ld" + ext(".exe", ""); //$NON-NLS-1$ //$NON-NLS-2$ //$NON-NLS-3$

    /** renderscript support linker for X86_64 (with extension for the current OS) */
    public static final String FN_LD_X86_64 =
            "x86_64-linux-android-ld" + ext(".exe", ""); //$NON-NLS-1$ //$NON-NLS-2$ //$NON-NLS-3$

    /** renderscript support linker for MIPS (with extension for the current OS) */
    public static final String FN_LD_MIPS =
            "mipsel-linux-android-ld" + ext(".exe", ""); //$NON-NLS-1$ //$NON-NLS-2$ //$NON-NLS-3$

    /** adb executable (with extension for the current OS) */
    public static final String FN_ADB =
            "adb" + ext(".exe", ""); //$NON-NLS-1$ //$NON-NLS-2$ //$NON-NLS-3$

    /** emulator executable for the current OS */
    public static final String FN_EMULATOR =
            "emulator" + ext(".exe", ""); //$NON-NLS-1$ //$NON-NLS-2$ //$NON-NLS-3$

    /** emulator-check executable for the current OS */
    public static final String FN_EMULATOR_CHECK =
            "emulator-check" + ext(".exe", ""); //$NON-NLS-1$ //$NON-NLS-2$ //$NON-NLS-3$

    /** zipalign executable (with extension for the current OS) */
    public static final String FN_ZIPALIGN =
            "zipalign" + ext(".exe", ""); //$NON-NLS-1$ //$NON-NLS-2$ //$NON-NLS-3$

    /** dexdump executable (with extension for the current OS) */
    public static final String FN_DEXDUMP =
            "dexdump" + ext(".exe", ""); //$NON-NLS-1$ //$NON-NLS-2$ //$NON-NLS-3$

    /** proguard executable (with extension for the current OS) */
    public static final String FN_PROGUARD =
            "proguard" + ext(".bat", ".sh"); //$NON-NLS-1$ //$NON-NLS-2$ //$NON-NLS-3$

    /** find_lock for Windows (with extension for the current OS) */
    public static final String FN_FIND_LOCK =
            "find_lock" + ext(".exe", ""); //$NON-NLS-1$ //$NON-NLS-2$ //$NON-NLS-3$

    /** hprof-conv executable (with extension for the current OS) */
    public static final String FN_HPROF_CONV =
            "hprof-conv" + ext(".exe", ""); //$NON-NLS-1$ //$NON-NLS-2$ //$NON-NLS-3$

    /** jack.jar */
    public static final String FN_JACK = "jack.jar"; //$NON-NLS-1$
    /** jill.jar */
    public static final String FN_JILL = "jill.jar"; //$NON-NLS-1$
    /** code coverage plugin for jack */
    public static final String FN_JACK_COVERAGE_PLUGIN = "jack-coverage-plugin.jar"; //$NON-NLS-1$
    /** jack-jacoco-report.jar */
    public static final String FN_JACK_JACOCO_REPORTER = "jack-jacoco-reporter.jar"; //$NON-NLS-1$

    /** split-select */
    public static final String FN_SPLIT_SELECT = "split-select" + ext(".exe", "");

    /** glslc */
    public static final String FD_SHADER_TOOLS = "shader-tools";

    public static final String FN_GLSLC = "glslc" + ext(".exe", "");

    /** properties file for SDK Updater packages */
    public static final String FN_SOURCE_PROP = "source.properties"; //$NON-NLS-1$
    /** properties file for content hash of installed packages */
    public static final String FN_CONTENT_HASH_PROP = "content_hash.properties"; //$NON-NLS-1$
    /** properties file for the SDK */
    public static final String FN_SDK_PROP = "sdk.properties"; //$NON-NLS-1$

    public static final String FN_RENDERSCRIPT_V8_JAR = "renderscript-v8.jar"; //$NON-NLS-1$

    /** filename for gdbserver. */
    public static final String FN_GDBSERVER = "gdbserver"; //$NON-NLS-1$

    public static final String FN_GDB_SETUP = "gdb.setup"; //$NON-NLS-1$

    /** proguard config file in a bundle. */
    public static final String FN_PROGUARD_TXT = "proguard.txt"; //$NON-NLS-1$
    /** global Android proguard config file */
    public static final String FN_ANDROID_PROGUARD_FILE = "proguard-android.txt"; //$NON-NLS-1$
    /** global Android proguard config file with optimization enabled */
    public static final String FN_ANDROID_OPT_PROGUARD_FILE =
            "proguard-android-optimize.txt"; //$NON-NLS-1$
    /** default proguard config file with new file extension (for project specific stuff) */
    public static final String FN_PROJECT_PROGUARD_FILE = "proguard-project.txt"; //$NON-NLS-1$
    /** File holding a list of advanced features */
    public static final String FN_ADVANCED_FEATURES = "advancedFeatures.ini";

    /* Folder Names for Android Projects . */

    /** Resources folder name, i.e. "res". */
    public static final String FD_RESOURCES = "res"; //$NON-NLS-1$
    /** Assets folder name, i.e. "assets" */
    public static final String FD_ASSETS = "assets"; //$NON-NLS-1$
    /**
     * Default source folder name in an SDK project, i.e. "src".
     *
     * <p>Note: this is not the same as {@link #FD_PKG_SOURCES} which is an SDK sources folder for
     * packages.
     */
    public static final String FD_SOURCES = "src"; //$NON-NLS-1$
    /** Default main source set folder name, i.e. "main" */
    public static final String FD_MAIN = "main"; //$NON-NLS-1$
    /** Default test source set folder name, i.e. "androidTest" */
    public static final String FD_TEST = "androidTest"; //$NON-NLS-1$
    /** Default java code folder name, i.e. "java" */
    public static final String FD_JAVA = "java"; //$NON-NLS-1$
    /** Default native code folder name, i.e. "jni" */
    public static final String FD_JNI = "jni"; //$NON-NLS-1$
    /** Default gradle folder name, i.e. "gradle" */
    public static final String FD_GRADLE = "gradle"; //$NON-NLS-1$
    /** Default gradle wrapper folder name, i.e. "gradle/wrapper" */
    public static final String FD_GRADLE_WRAPPER =
            FD_GRADLE + File.separator + "wrapper"; //$NON-NLS-1$
    /** Default generated source folder name, i.e. "gen" */
    public static final String FD_GEN_SOURCES = "gen"; //$NON-NLS-1$
    /**
     * Default native library folder name inside the project, i.e. "libs" While the folder inside
     * the .apk is "lib", we call that one libs because that's what we use in ant for both .jar and
     * .so and we need to make the 2 development ways compatible.
     */
    public static final String FD_NATIVE_LIBS = "libs"; //$NON-NLS-1$
    /** Native lib folder inside the APK: "lib" */
    public static final String FD_APK_NATIVE_LIBS = "lib"; //$NON-NLS-1$
    /** Default output folder name, i.e. "bin" */
    public static final String FD_OUTPUT = "bin"; //$NON-NLS-1$
    /** Classes output folder name, i.e. "classes" */
    public static final String FD_CLASSES_OUTPUT = "classes"; //$NON-NLS-1$
    /** proguard output folder for mapping, etc.. files */
    public static final String FD_PROGUARD = "proguard"; //$NON-NLS-1$
    /** aidl output folder for copied aidl files */
    public static final String FD_AIDL = "aidl"; //$NON-NLS-1$
    /** aar libs folder */
    public static final String FD_AAR_LIBS = "libs"; //$NON-NLS-1$
    /** symbols output folder */
    public static final String FD_SYMBOLS = "symbols"; //$NON-NLS-1$
    /** resource blame output folder */
    public static final String FD_BLAME = "blame"; //$NON-NLS-1$
    /** atom files output folder */
    public static final String FD_ATOMS = "atoms"; //$NON-NLS-1$

    /** rs Libs output folder for support mode */
    public static final String FD_RS_LIBS = "rsLibs"; //$NON-NLS-1$
    /** rs Libs output folder for support mode */
    public static final String FD_RS_OBJ = "rsObj"; //$NON-NLS-1$

    /** jars folder */
    public static final String FD_JARS = "jars"; //$NON-NLS-1$

    /* Folder Names for the Android SDK */

    /** Name of the SDK platforms folder. */
    public static final String FD_PLATFORMS = "platforms"; //$NON-NLS-1$
    /** Name of the SDK addons folder. */
    public static final String FD_ADDONS = "add-ons"; //$NON-NLS-1$
    /** Name of the SDK system-images folder. */
    public static final String FD_SYSTEM_IMAGES = "system-images"; //$NON-NLS-1$
    /**
     * Name of the SDK sources folder where source packages are installed.
     *
     * <p>Note this is not the same as {@link #FD_SOURCES} which is the folder name where sources
     * are installed inside a project.
     */
    public static final String FD_PKG_SOURCES = "sources"; //$NON-NLS-1$
    /** Name of the SDK tools folder. */
    public static final String FD_TOOLS = "tools"; //$NON-NLS-1$
    /** Name of the SDK emulator folder. */
    public static final String FD_EMULATOR = "emulator"; //$NON-NLS-1$
    /** Name of the SDK tools/support folder. */
    public static final String FD_SUPPORT = "support"; //$NON-NLS-1$
    /** Name of the SDK platform tools folder. */
    public static final String FD_PLATFORM_TOOLS = "platform-tools"; //$NON-NLS-1$
    /** Name of the SDK build tools folder. */
    public static final String FD_BUILD_TOOLS = "build-tools"; //$NON-NLS-1$
    /** Name of the SDK tools/lib folder. */
    public static final String FD_LIB = "lib"; //$NON-NLS-1$
    /** Name of the SDK docs folder. */
    public static final String FD_DOCS = "docs"; //$NON-NLS-1$
    /** Name of the doc folder containing API reference doc (javadoc) */
    public static final String FD_DOCS_REFERENCE = "reference"; //$NON-NLS-1$
    /** Name of the SDK images folder. */
    public static final String FD_IMAGES = "images"; //$NON-NLS-1$
    /** Name of the ABI to support. */
    public static final String ABI_ARMEABI = "armeabi"; //$NON-NLS-1$

    public static final String ABI_ARMEABI_V7A = "armeabi-v7a"; //$NON-NLS-1$
    public static final String ABI_ARM64_V8A = "arm64-v8a"; //$NON-NLS-1$
    public static final String ABI_INTEL_ATOM = "x86"; //$NON-NLS-1$
    public static final String ABI_INTEL_ATOM64 = "x86_64"; //$NON-NLS-1$
    public static final String ABI_MIPS = "mips"; //$NON-NLS-1$
    public static final String ABI_MIPS64 = "mips64"; //$NON-NLS-1$
    /** Name of the CPU arch to support. */
    public static final String CPU_ARCH_ARM = "arm"; //$NON-NLS-1$

    public static final String CPU_ARCH_ARM64 = "arm64"; //$NON-NLS-1$
    public static final String CPU_ARCH_INTEL_ATOM = "x86"; //$NON-NLS-1$
    public static final String CPU_ARCH_INTEL_ATOM64 = "x86_64"; //$NON-NLS-1$
    public static final String CPU_ARCH_MIPS = "mips"; //$NON-NLS-1$
    /** TODO double-check this is appropriate value for mips64 */
    public static final String CPU_ARCH_MIPS64 = "mips64"; //$NON-NLS-1$
    /** Name of the CPU model to support. */
    public static final String CPU_MODEL_CORTEX_A8 = "cortex-a8"; //$NON-NLS-1$

    /** Name of the SDK skins folder. */
    public static final String FD_SKINS = "skins"; //$NON-NLS-1$
    /** Name of the SDK samples folder. */
    public static final String FD_SAMPLES = "samples"; //$NON-NLS-1$
    /** Name of the SDK extras folder. */
    public static final String FD_EXTRAS = "extras"; //$NON-NLS-1$

    public static final String FD_ANDROID_EXTRAS = "android"; //$NON-NLS-1$
    public static final String FD_M2_REPOSITORY = "m2repository"; //$NON-NLS-1$
    public static final String FD_NDK = "ndk-bundle"; //$NON-NLS-1$
    public static final String FD_LLDB = "lldb"; //$NON-NLS-1$
    public static final String FD_CMAKE = "cmake"; //$NON-NLS-1$
    public static final String FD_GAPID = "gapid"; //$NON-NLS-1$
    /** Sample data for the project sample data */
    public static final String FD_SAMPLE_DATA = "sampledata";

    /**
     * Name of an extra's sample folder. Ideally extras should have one {@link #FD_SAMPLES} folder
     * containing one or more sub-folders (one per sample). However some older extras might contain
     * a single "sample" folder with directly the samples files in it. When possible we should
     * encourage extras' owners to move to the multi-samples format.
     */
    public static final String FD_SAMPLE = "sample"; //$NON-NLS-1$
    /** Name of the SDK templates folder, i.e. "templates" */
    public static final String FD_TEMPLATES = "templates"; //$NON-NLS-1$
    /** Name of the SDK Ant folder, i.e. "ant" */
    public static final String FD_ANT = "ant"; //$NON-NLS-1$
    /** Name of the SDK data folder, i.e. "data" */
    public static final String FD_DATA = "data"; //$NON-NLS-1$
    /** Name of the SDK renderscript folder, i.e. "rs" */
    public static final String FD_RENDERSCRIPT = "rs"; //$NON-NLS-1$
    /** Name of the Java resources folder, i.e. "resources" */
    public static final String FD_JAVA_RES = "resources"; //$NON-NLS-1$
    /** Name of the SDK resources folder, i.e. "res" */
    public static final String FD_RES = "res"; //$NON-NLS-1$
    /** Name of the SDK font folder, i.e. "fonts" */
    public static final String FD_FONTS = "fonts"; //$NON-NLS-1$
    /** Name of the android sources directory and the root of the SDK sources package folder. */
    public static final String FD_ANDROID_SOURCES = "sources"; //$NON-NLS-1$
    /** Name of the addon libs folder. */
    public static final String FD_ADDON_LIBS = "libs"; //$NON-NLS-1$
    /** Name of the merged resources folder. */
    public static final String FD_MERGED = "merged"; //$NON-NLS-1$
    /** Name of the compiled resources folder. */
    public static final String FD_COMPILED = "compiled"; //$NON-NLS-1$
    /** Name of the output dex folder. */
    public static final String FD_DEX = "dex"; //$NON-NLS-1$
    /** Name of the generated source folder. */
    public static final String FD_SOURCE_GEN = "source";
    /** Name of the generated R.class source folder */
    public static final String FD_RES_CLASS = "r";

    /** Name of the cache folder in the $HOME/.android. */
    public static final String FD_CACHE = "cache"; //$NON-NLS-1$

    /** API codename of a release (non preview) system image or platform. */
    public static final String CODENAME_RELEASE = "REL"; //$NON-NLS-1$

    /** Namespace for the resource XML, i.e. "http://schemas.android.com/apk/res/android" */
    public static final String NS_RESOURCES =
            "http://schemas.android.com/apk/res/android"; //$NON-NLS-1$

    /**
     * Namespace pattern for the custom resource XML, i.e. "http://schemas.android.com/apk/res/%s"
     *
     * <p>This string contains a %s. It must be combined with the desired Java package, e.g.:
     *
     * <pre>
     *    String.format(SdkConstants.NS_CUSTOM_RESOURCES_S, "android");
     *    String.format(SdkConstants.NS_CUSTOM_RESOURCES_S, "com.test.mycustomapp");
     * </pre>
     *
     * Note: if you need an URI specifically for the "android" namespace, consider using {@link
     * SdkConstants#NS_RESOURCES} instead.
     */
    public static final String NS_CUSTOM_RESOURCES_S =
            "http://schemas.android.com/apk/res/%1$s"; //$NON-NLS-1$

    /** The name of the uses-library that provides "android.test.runner" */
    public static final String ANDROID_TEST_RUNNER_LIB = "android.test.runner"; //$NON-NLS-1$

    /* Folder path relative to the SDK root */
    /**
     * Path of the documentation directory relative to the sdk folder. This is an OS path, ending
     * with a separator.
     */
    public static final String OS_SDK_DOCS_FOLDER = FD_DOCS + File.separator;

    /**
     * Path of the tools directory relative to the sdk folder, or to a platform folder. This is an
     * OS path, ending with a separator.
     */
    public static final String OS_SDK_TOOLS_FOLDER = FD_TOOLS + File.separator;

    /**
     * Path of the lib directory relative to the sdk folder, or to a platform folder. This is an OS
     * path, ending with a separator.
     */
    public static final String OS_SDK_TOOLS_LIB_FOLDER =
            OS_SDK_TOOLS_FOLDER + FD_LIB + File.separator;

    /**
     * Path of the lib directory relative to the sdk folder, or to a platform folder. This is an OS
     * path, ending with a separator.
     */
    public static final String OS_SDK_TOOLS_LIB_EMULATOR_FOLDER =
            OS_SDK_TOOLS_LIB_FOLDER + "emulator" + File.separator; //$NON-NLS-1$

    /**
     * Path of the platform tools directory relative to the sdk folder. This is an OS path, ending
     * with a separator.
     */
    public static final String OS_SDK_PLATFORM_TOOLS_FOLDER = FD_PLATFORM_TOOLS + File.separator;

    /**
     * Path of the build tools directory relative to the sdk folder. This is an OS path, ending with
     * a separator.
     */
    public static final String OS_SDK_BUILD_TOOLS_FOLDER = FD_BUILD_TOOLS + File.separator;

    /**
     * Path of the Platform tools Lib directory relative to the sdk folder. This is an OS path,
     * ending with a separator.
     */
    public static final String OS_SDK_PLATFORM_TOOLS_LIB_FOLDER =
            OS_SDK_PLATFORM_TOOLS_FOLDER + FD_LIB + File.separator;

    /**
     * Path of the bin folder of proguard folder relative to the sdk folder. This is an OS path,
     * ending with a separator.
     */
    public static final String OS_SDK_TOOLS_PROGUARD_BIN_FOLDER =
            OS_SDK_TOOLS_FOLDER
                    + "proguard" //$NON-NLS-1$
                    + File.separator
                    + "bin" //$NON-NLS-1$
                    + File.separator;

    /**
     * Path of the template gradle wrapper folder relative to the sdk folder. This is an OS path,
     * ending with a separator.
     */
    public static final String OS_SDK_TOOLS_TEMPLATES_GRADLE_WRAPPER_FOLDER =
            OS_SDK_TOOLS_FOLDER
                    + FD_TEMPLATES
                    + File.separator
                    + FD_GRADLE_WRAPPER
                    + File.separator;

    /* Folder paths relative to a platform or add-on folder */

    /**
     * Path of the images directory relative to a platform or addon folder. This is an OS path,
     * ending with a separator.
     */
    public static final String OS_IMAGES_FOLDER = FD_IMAGES + File.separator;

    /**
     * Path of the skin directory relative to a platform or addon folder. This is an OS path, ending
     * with a separator.
     */
    public static final String OS_SKINS_FOLDER = FD_SKINS + File.separator;

    /* Folder paths relative to a Platform folder */

    /**
     * Path of the data directory relative to a platform folder. This is an OS path, ending with a
     * separator.
     */
    public static final String OS_PLATFORM_DATA_FOLDER = FD_DATA + File.separator;

    /**
     * Path of the renderscript directory relative to a platform folder. This is an OS path, ending
     * with a separator.
     */
    public static final String OS_PLATFORM_RENDERSCRIPT_FOLDER = FD_RENDERSCRIPT + File.separator;

    /**
     * Path of the samples directory relative to a platform folder. This is an OS path, ending with
     * a separator.
     */
    public static final String OS_PLATFORM_SAMPLES_FOLDER = FD_SAMPLES + File.separator;

    /**
     * Path of the resources directory relative to a platform folder. This is an OS path, ending
     * with a separator.
     */
    public static final String OS_PLATFORM_RESOURCES_FOLDER =
            OS_PLATFORM_DATA_FOLDER + FD_RES + File.separator;

    /**
     * Path of the fonts directory relative to a platform folder. This is an OS path, ending with a
     * separator.
     */
    public static final String OS_PLATFORM_FONTS_FOLDER =
            OS_PLATFORM_DATA_FOLDER + FD_FONTS + File.separator;

    /**
     * Path of the android source directory relative to a platform folder. This is an OS path,
     * ending with a separator.
     */
    public static final String OS_PLATFORM_SOURCES_FOLDER = FD_ANDROID_SOURCES + File.separator;

    /**
     * Path of the android templates directory relative to a platform folder. This is an OS path,
     * ending with a separator.
     */
    public static final String OS_PLATFORM_TEMPLATES_FOLDER = FD_TEMPLATES + File.separator;

    /**
     * Path of the Ant build rules directory relative to a platform folder. This is an OS path,
     * ending with a separator.
     */
    public static final String OS_PLATFORM_ANT_FOLDER = FD_ANT + File.separator;

    /** Path of the attrs.xml file relative to a platform folder. */
    public static final String OS_PLATFORM_ATTRS_XML =
            OS_PLATFORM_RESOURCES_FOLDER
                    + SdkConstants.FD_RES_VALUES
                    + File.separator
                    + FN_ATTRS_XML;

    /** Path of the attrs_manifest.xml file relative to a platform folder. */
    public static final String OS_PLATFORM_ATTRS_MANIFEST_XML =
            OS_PLATFORM_RESOURCES_FOLDER
                    + SdkConstants.FD_RES_VALUES
                    + File.separator
                    + FN_ATTRS_MANIFEST_XML;

    /** Path of the layoutlib.jar file relative to a platform folder. */
    public static final String OS_PLATFORM_LAYOUTLIB_JAR =
            OS_PLATFORM_DATA_FOLDER + FN_LAYOUTLIB_JAR;

    /** Path of the renderscript include folder relative to a platform folder. */
    public static final String OS_FRAMEWORK_RS =
            FN_FRAMEWORK_RENDERSCRIPT + File.separator + FN_FRAMEWORK_INCLUDE;
    /** Path of the renderscript (clang) include folder relative to a platform folder. */
    public static final String OS_FRAMEWORK_RS_CLANG =
            FN_FRAMEWORK_RENDERSCRIPT + File.separator + FN_FRAMEWORK_INCLUDE_CLANG;

    /* Folder paths relative to a addon folder */

    /**
     * Path of the images directory relative to a folder folder. This is an OS path, ending with a
     * separator.
     */
    public static final String OS_ADDON_LIBS_FOLDER = FD_ADDON_LIBS + File.separator;

    /** Skin default */
    public static final String SKIN_DEFAULT = "default"; //$NON-NLS-1$

    /** SDK property: ant templates revision */
    public static final String PROP_SDK_ANT_TEMPLATES_REVISION =
            "sdk.ant.templates.revision"; //$NON-NLS-1$

    /** SDK property: default skin */
    public static final String PROP_SDK_DEFAULT_SKIN = "sdk.skin.default"; //$NON-NLS-1$

    /* Android Class Constants */
    public static final String CLASS_ACTIVITY = "android.app.Activity"; //$NON-NLS-1$
    public static final String CLASS_APPLICATION = "android.app.Application"; //$NON-NLS-1$
    public static final String CLASS_SERVICE = "android.app.Service"; //$NON-NLS-1$
    public static final String CLASS_BROADCASTRECEIVER =
            "android.content.BroadcastReceiver"; //$NON-NLS-1$
    public static final String CLASS_CONTENTPROVIDER =
            "android.content.ContentProvider"; //$NON-NLS-1$
    public static final String CLASS_ATTRIBUTE_SET = "android.util.AttributeSet"; //$NON-NLS-1$
    public static final String CLASS_INSTRUMENTATION = "android.app.Instrumentation"; //$NON-NLS-1$
    public static final String CLASS_INSTRUMENTATION_RUNNER =
            "android.test.InstrumentationTestRunner"; //$NON-NLS-1$
    public static final String CLASS_BUNDLE = "android.os.Bundle"; //$NON-NLS-1$
    public static final String CLASS_R = "android.R"; //$NON-NLS-1$
    public static final String CLASS_R_PREFIX = CLASS_R + "."; //$NON-NLS-1$
    public static final String CLASS_MANIFEST_PERMISSION =
            "android.Manifest$permission"; //$NON-NLS-1$
    public static final String CLASS_INTENT = "android.content.Intent"; //$NON-NLS-1$
    public static final String CLASS_CONTEXT = "android.content.Context"; //$NON-NLS-1$
    public static final String CLASS_RESOURCES = "android.content.res.Resources"; //$NON-NLS-1$
    public static final String CLS_TYPED_ARRAY = "android.content.res.TypedArray"; //$NON-NLS-1$
    public static final String CLASS_VIEW = "android.view.View"; //$NON-NLS-1$
    public static final String CLASS_VIEWGROUP = "android.view.ViewGroup"; //$NON-NLS-1$
    public static final String CLASS_NAME_LAYOUTPARAMS = "LayoutParams"; //$NON-NLS-1$
    public static final String CLASS_VIEWGROUP_LAYOUTPARAMS =
            CLASS_VIEWGROUP + "$" + CLASS_NAME_LAYOUTPARAMS; //$NON-NLS-1$
    public static final String CLASS_NAME_FRAMELAYOUT = "FrameLayout"; //$NON-NLS-1$
    public static final String CLASS_FRAMELAYOUT =
            "android.widget." + CLASS_NAME_FRAMELAYOUT; //$NON-NLS-1$
    public static final String CLASS_PREFERENCE = "android.preference.Preference"; //$NON-NLS-1$
    public static final String CLASS_NAME_PREFERENCE_SCREEN = "PreferenceScreen"; //$NON-NLS-1$
    public static final String CLASS_PREFERENCES =
            "android.preference." + CLASS_NAME_PREFERENCE_SCREEN; //$NON-NLS-1$
    public static final String CLASS_PREFERENCEGROUP =
            "android.preference.PreferenceGroup"; //$NON-NLS-1$
    public static final String CLASS_PARCELABLE = "android.os.Parcelable"; //$NON-NLS-1$
    public static final String CLASS_PARCEL = "android.os.Parcel"; //$NON-NLS-1$
    public static final String CLASS_FRAGMENT = "android.app.Fragment"; //$NON-NLS-1$
    public static final String CLASS_V4_FRAGMENT = "android.support.v4.app.Fragment"; //$NON-NLS-1$
    public static final String CLASS_ACTION_PROVIDER = "android.view.ActionProvider"; //$NON-NLS-1$
    public static final String CLASS_BACKUP_AGENT = "android.app.backup.BackupAgent"; //$NON-NLS-1$
    /**
     * MockView is part of the layoutlib bridge and used to display classes that have no rendering
     * in the graphical layout editor.
     */
    public static final String CLASS_MOCK_VIEW =
            "com.android.layoutlib.bridge.MockView"; //$NON-NLS-1$

    public static final String CLASS_LAYOUT_INFLATER = "android.view.LayoutInflater"; //$NON-NLS-1$
    public static final String CLASS_DATA_BINDING_COMPONENT =
            "android.databinding.DataBindingComponent"; //$NON-NLS-1$
    public static final String CLASS_NAME_DATA_BINDING_COMPONENT =
            "DataBindingComponent"; //$NON-NLS-1$
    public static final String CLASS_DATA_BINDING_BASE_BINDING =
            "android.databinding.ViewDataBinding";

    /* Android Support Class Constants */
    public static final String CLASS_APP_COMPAT_ACTIVITY =
            "android.support.v7.app.AppCompatActivity"; //$NON-NLS-1$
    public static final String CLASS_COORDINATOR_LAYOUT =
            "android.support.design.widget.CoordinatorLayout"; //$NON-NLS-1$
    public static final String CLASS_APP_BAR_LAYOUT =
            "android.support.design.widget.AppBarLayout"; //$NON-NLS-1$
    public static final String CLASS_FLOATING_ACTION_BUTTON =
            "android.support.design.widget.FloatingActionButton"; //$NON-NLS-1$
    public static final String CLASS_COLLAPSING_TOOLBAR_LAYOUT =
            "android.support.design.widget.CollapsingToolbarLayout"; //$NON-NLS-1$
    public static final String CLASS_NAVIGATION_VIEW =
            "android.support.design.widget.NavigationView"; //$NON-NLS-1$
    public static final String CLASS_SNACKBAR =
            "android.support.design.widget.Snackbar"; //$NON-NLS-1$
    public static final String CLASS_TAB_LAYOUT =
            "android.support.design.widget.TabLayout"; //$NON-NLS-1$
    public static final String CLASS_TAB_ITEM =
            "android.support.design.widget.TabItem"; //$NON-NLS-1$
    public static final String CLASS_TEXT_INPUT_LAYOUT =
            "android.support.design.widget.TextInputLayout"; //$NON-NLS-1$
    public static final String CLASS_TEXT_INPUT_EDIT_TEXT =
            "android.support.design.widget.TextInputEditText"; //$NON-NLS-1$
    public static final String CLASS_NESTED_SCROLL_VIEW =
            "android.support.v4.widget.NestedScrollView"; //$NON-NLS-1$
    public static final String CLASS_VIEW_PAGER = "android.support.v4.view.ViewPager"; //$NON-NLS-1$
    public static final String CLASS_DRAWER_LAYOUT =
            "android.support.v4.widget.DrawerLayout"; //$NON-NLS-1$
    public static final String CLASS_GRID_LAYOUT_V7 =
            "android.support.v7.widget.GridLayout"; //$NON-NLS-1$
    public static final String CLASS_TOOLBAR_V7 = "android.support.v7.widget.Toolbar"; //$NON-NLS-1$
    public static final String CLASS_RECYCLER_VIEW =
            "android.support.v7.widget.RecyclerView"; //$NON-NLS-1$
    public static final String CLASS_CARD_VIEW = "android.support.v7.widget.CardView"; //$NON-NLS-1$
    public static final String CLASS_ACTION_MENU_VIEW =
            "android.support.v7.widget.ActionMenuView"; //$NON-NLS-1$
    public static final String CLASS_AD_VIEW = "com.google.android.gms.ads.AdView"; //$NON-NLS-1$
    public static final String CLASS_MAP_FRAGMENT =
            "com.google.android.gms.maps.MapFragment"; //$NON-NLS-1$
    public static final String CLASS_MAP_VIEW = "com.google.android.gms.maps.MapView"; //$NON-NLS-1$
    public static final String CLASS_BROWSE_FRAGMENT =
            "android.support.v17.leanback.app.BrowseFragment"; //$NON-NLS-1$
    public static final String CLASS_DETAILS_FRAGMENT =
            "android.support.v17.leanback.app.DetailsFragment"; //$NON-NLS-1$
    public static final String CLASS_PLAYBACK_OVERLAY_FRAGMENT =
            "android.support.v17.leanback.app.PlaybackOverlayFragment"; //$NON-NLS-1$
    public static final String CLASS_SEARCH_FRAGMENT =
            "android.support.v17.leanback.app.SearchFragment"; //$NON-NLS-1$
    public static final String CLASS_PERCENT_RELATIVE_LAYOUT =
            "android.support.percent.PercentRelativeLayout"; //$NON-NLS-1$
    public static final String CLASS_PERCENT_FRAME_LAYOUT =
            "android.support.percent.PercentFrameLayout"; //$NON-NLS-1$

    /* Android ConstraintLayout Constants */
    public static final String CLASS_CONSTRAINT_LAYOUT =
            "android.support.constraint.ConstraintLayout"; //$NON-NLS-1$
    public static final String CLASS_CONSTRAINT_LAYOUT_HELPER =
            "android.support.constraint.ConstraintHelper"; //$NON-NLS-1$
    public static final String CLASS_CONSTRAINT_LAYOUT_BARRIER =
            "android.support.constraint.Barrier"; //$NON-NLS-1$
    public static final String CLASS_CONSTRAINT_LAYOUT_GROUP =
      "android.support.constraint.Group"; //$NON-NLS-1$
    public static final String CLASS_CONSTRAINT_LAYOUT_CHAIN =
            "android.support.constraint.Chain"; //$NON-NLS-1$
    public static final String CLASS_CONSTRAINT_LAYOUT_LAYER =
            "android.support.constraint.Layer"; //$NON-NLS-1$
    public static final String CLASS_CONSTRAINT_LAYOUT_CONSTRAINTS =
            "android.support.constraint.Constraints"; //$NON-NLS-1$
    public static final String CLASS_CONSTRAINT_LAYOUT_REFERENCE =
            "android.support.constraint.Reference"; //$NON-NLS-1$
    public static final String CLASS_CONSTRAINT_LAYOUT_PARAMS =
            "android.support.constraint.ConstraintLayout$LayoutParams"; //$NON-NLS-1$
    public static final String CLASS_TABLE_CONSTRAINT_LAYOUT =
            "android.support.constraint.TableConstraintLayout"; //$NON-NLS-1$
    public static final String CLASS_CONSTRAINT_LAYOUT_GUIDELINE =
            "android.support.constraint.Guideline"; //$NON-NLS-1$

    public static final String CONSTRAINT_LAYOUT_LIB_GROUP_ID = "com.android.support.constraint";
    public static final String CONSTRAINT_LAYOUT_LIB_ARTIFACT_ID = "constraint-layout";
    public static final String CONSTRAINT_LAYOUT_LIB_ARTIFACT =
            CONSTRAINT_LAYOUT_LIB_GROUP_ID + ":" + CONSTRAINT_LAYOUT_LIB_ARTIFACT_ID;
    /** Latest known version of the ConstraintLayout library (as a string) */
    public static final String LATEST_CONSTRAINT_LAYOUT_VERSION = "1.0.2";

    /* FlexboxLayout constants */
    public static final String CLASS_FLEXBOX_LAYOUT = "com.google.android.flexbox.FlexboxLayout";
    public static final String FLEXBOX_LAYOUT = CLASS_FLEXBOX_LAYOUT;
    public static final String FLEXBOX_LAYOUT_LIB_GROUP_ID = "com.google.android";
    public static final String FLEXBOX_LAYOUT_LIB_ARTIFACT_ID = "flexbox";
    public static final String FLEXBOX_LAYOUT_LIB_ARTIFACT =
            FLEXBOX_LAYOUT_LIB_GROUP_ID + ":" + FLEXBOX_LAYOUT_LIB_ARTIFACT_ID;
    public static final String LATEST_FLEXBOX_LAYOUT_VERSION = "0.2.3";

    public static final String CLASS_SIMPLE_EXO_PLAYER_VIEW =
            "com.google.android.exoplayer2.ui.SimpleExoPlayerView";
    public static final String CLASS_EXO_PLAYBACK_CONTROL_VIEW =
            "com.google.android.exoplayer2.ui.PlaybackControlView";
    public static final String SIMPLE_EXO_PLAYER_VIEW = CLASS_SIMPLE_EXO_PLAYER_VIEW;
    public static final String EXO_PLAYBACK_CONTROL_VIEW = CLASS_EXO_PLAYBACK_CONTROL_VIEW;
    public static final String EXO_PLAYER_GROUP_ID = "com.google.android.exoplayer";
    public static final String EXO_PLAYER_ARTIFACT_ID = "exoplayer";
    public static final String EXO_PLAYER_ARTIFACT =
            EXO_PLAYER_GROUP_ID + ":" + EXO_PLAYER_ARTIFACT_ID;

    /**
     * Returns the appropriate name for the 'mksdcard' command, which is 'mksdcard.exe' for Windows
     * and 'mksdcard' for all other platforms.
     */
    public static String mkSdCardCmdName() {
        String os = System.getProperty("os.name"); //$NON-NLS-1$
        String cmd = "mksdcard"; //$NON-NLS-1$
        if (os.startsWith("Windows")) { //$NON-NLS-1$
            cmd += ".exe"; //$NON-NLS-1$
        }
        return cmd;
    }

    /**
     * Returns current platform
     *
     * @return one of {@link #PLATFORM_WINDOWS}, {@link #PLATFORM_DARWIN}, {@link #PLATFORM_LINUX}
     *     or {@link #PLATFORM_UNKNOWN}.
     */
    public static int currentPlatform() {
        String os = System.getProperty("os.name"); //$NON-NLS-1$
        if (os.startsWith("Mac OS")) { //$NON-NLS-1$
            return PLATFORM_DARWIN;
        } else if (os.startsWith("Windows")) { //$NON-NLS-1$
            return PLATFORM_WINDOWS;
        } else if (os.startsWith("Linux")) { //$NON-NLS-1$
            return PLATFORM_LINUX;
        }

        return PLATFORM_UNKNOWN;
    }

    /**
     * Returns current platform's UI name
     *
     * @return one of "Windows", "Mac OS X", "Linux" or "other".
     */
    public static String currentPlatformName() {
        String os = System.getProperty("os.name"); //$NON-NLS-1$
        if (os.startsWith("Mac OS")) { //$NON-NLS-1$
            return "Mac OS X"; //$NON-NLS-1$
        } else if (os.startsWith("Windows")) { //$NON-NLS-1$
            return "Windows"; //$NON-NLS-1$
        } else if (os.startsWith("Linux")) { //$NON-NLS-1$527
            return "Linux"; //$NON-NLS-1$
        }

        return "Other";
    }

    private static String ext(String windowsExtension, String nonWindowsExtension) {
        if (CURRENT_PLATFORM == PLATFORM_WINDOWS) {
            return windowsExtension;
        } else {
            return nonWindowsExtension;
        }
    }

    /** Default anim resource folder name, i.e. "anim" */
    public static final String FD_RES_ANIM = "anim"; //$NON-NLS-1$
    /** Default animator resource folder name, i.e. "animator" */
    public static final String FD_RES_ANIMATOR = "animator"; //$NON-NLS-1$
    /** Default color resource folder name, i.e. "color" */
    public static final String FD_RES_COLOR = "color"; //$NON-NLS-1$
    /** Default drawable resource folder name, i.e. "drawable" */
    public static final String FD_RES_DRAWABLE = "drawable"; //$NON-NLS-1$
    /** Default interpolator resource folder name, i.e. "interpolator" */
    public static final String FD_RES_INTERPOLATOR = "interpolator"; //$NON-NLS-1$
    /** Default layout resource folder name, i.e. "layout" */
    public static final String FD_RES_LAYOUT = "layout"; //$NON-NLS-1$
    /** Default menu resource folder name, i.e. "menu" */
    public static final String FD_RES_MENU = "menu"; //$NON-NLS-1$
    /** Default menu resource folder name, i.e. "mipmap" */
    public static final String FD_RES_MIPMAP = "mipmap"; //$NON-NLS-1$
    /** Default values resource folder name, i.e. "values" */
    public static final String FD_RES_VALUES = "values"; //$NON-NLS-1$
    /** Default xml resource folder name, i.e. "xml" */
    public static final String FD_RES_XML = "xml"; //$NON-NLS-1$
    /** Default raw resource folder name, i.e. "raw" */
    public static final String FD_RES_RAW = "raw"; //$NON-NLS-1$
    /** Base name for the resource package files */
    public static final String FN_RES_BASE = "resources"; //$NON-NLS-1$
    /** Separator between the resource folder qualifier. */
    public static final String RES_QUALIFIER_SEP = "-"; //$NON-NLS-1$

    // ---- XML ----

    /** URI of the reserved "xmlns" prefix */
    public static final String XMLNS_URI = "http://www.w3.org/2000/xmlns/"; //$NON-NLS-1$
    /** The "xmlns" attribute name */
    public static final String XMLNS = "xmlns"; //$NON-NLS-1$
    /** The default prefix used for the {@link #XMLNS_URI} */
    public static final String XMLNS_PREFIX = "xmlns:"; //$NON-NLS-1$
    /** Qualified name of the xmlns android declaration element */
    public static final String XMLNS_ANDROID = "xmlns:android"; //$NON-NLS-1$
    /** The default prefix used for the {@link #ANDROID_URI} name space */
    public static final String ANDROID_NS_NAME = "android"; //$NON-NLS-1$
    /** The default prefix used for the {@link #ANDROID_URI} name space including the colon */
    public static final String ANDROID_NS_NAME_PREFIX = "android:"; //$NON-NLS-1$

    public static final int ANDROID_NS_NAME_PREFIX_LEN = ANDROID_NS_NAME_PREFIX.length();
    /** The default prefix used for the {@link #TOOLS_URI} name space */
    public static final String TOOLS_NS_NAME = "tools"; //$NON-NLS-1$
    /** The default prefix used for the {@link #TOOLS_URI} name space including the colon */
    public static final String TOOLS_NS_NAME_PREFIX = "tools:"; //$NON-NLS-1$

    /** The default prefix used for the app */
    public static final String APP_PREFIX = "app"; //$NON-NLS-1$
    /** The entity for the ampersand character */
    public static final String AMP_ENTITY = "&amp;"; //$NON-NLS-1$
    /** The entity for the quote character */
    public static final String QUOT_ENTITY = "&quot;"; //$NON-NLS-1$
    /** The entity for the apostrophe character */
    public static final String APOS_ENTITY = "&apos;"; //$NON-NLS-1$
    /** The entity for the less than character */
    public static final String LT_ENTITY = "&lt;"; //$NON-NLS-1$
    /** The entity for the greater than character */
    public static final String GT_ENTITY = "&gt;"; //$NON-NLS-1$
    /** The entity for a newline */
    public static final String NEWLINE_ENTITY = "&#xA;"; //$NON-NLS-1$

    // ---- Elements and Attributes ----

    /** Namespace prefix used for all resources */
    public static final String URI_PREFIX = "http://schemas.android.com/apk/res/"; //$NON-NLS-1$
    /** Namespace used in XML files for Android attributes */
    public static final String ANDROID_URI =
            "http://schemas.android.com/apk/res/android"; //$NON-NLS-1$
    /** Namespace used in XML files for Android Tooling attributes */
    public static final String TOOLS_URI = "http://schemas.android.com/tools"; //$NON-NLS-1$
    /** Namespace used for auto-adjusting namespaces */
    public static final String AUTO_URI = "http://schemas.android.com/apk/res-auto"; //$NON-NLS-1$

    public static final String AAPT_URI = "http://schemas.android.com/aapt"; //$NON-NLS-1$
    /** Namespace for xliff in string resources. */
    public static final String XLIFF_URI = "urn:oasis:names:tc:xliff:document:1.2";
    /** Default prefix used for tools attributes */
    public static final String TOOLS_PREFIX = "tools"; //$NON-NLS-1$
    /** Default prefix used for xliff tags. */
    public static final String XLIFF_PREFIX = "xliff"; //$NON-NLS-1$
    /** Default prefix used for aapt attributes */
    public static final String AAPT_PREFIX = "aapt"; //$NON-NLS-1$

    public static final String R_CLASS = "R"; //$NON-NLS-1$
    public static final String ANDROID_PKG = "android"; //$NON-NLS-1$

    public static final String SHERPA_PREFIX = "app"; //$NON-NLS-1$
    public static final String SHERPA_URI = "http://schemas.android.com/apk/res-auto"; //$NON-NLS-1$
    /** Namespace for Instant App attributes in manifest files */

    // Tags: Manifest
<<<<<<< HEAD
    public static final String TAG_SERVICE = "service";                //$NON-NLS-1$
    public static final String TAG_PERMISSION = "permission";          //$NON-NLS-1$
    public static final String TAG_USES_FEATURE = "uses-feature";      //$NON-NLS-1$
    public static final String TAG_USES_PERMISSION = "uses-permission";//$NON-NLS-1$
    public static final String TAG_USES_PERMISSION_SDK_23 = "uses-permission-sdk-23";//$NON-NLS-1$
    public static final String TAG_USES_PERMISSION_SDK_M = "uses-permission-sdk-m";//$NON-NLS-1$
    public static final String TAG_USES_LIBRARY = "uses-library";      //$NON-NLS-1$
    public static final String TAG_APPLICATION = "application";        //$NON-NLS-1$
    public static final String TAG_INTENT_FILTER = "intent-filter";    //$NON-NLS-1$
    public static final String TAG_USES_SDK = "uses-sdk";              //$NON-NLS-1$
    public static final String TAG_ACTIVITY = "activity";              //$NON-NLS-1$
    public static final String TAG_ACTIVITY_ALIAS = "activity-alias";  //$NON-NLS-1$
    public static final String TAG_RECEIVER = "receiver";              //$NON-NLS-1$
    public static final String TAG_PROVIDER = "provider";              //$NON-NLS-1$
=======
    public static final String TAG_MANIFEST = "manifest";
    public static final String TAG_SERVICE = "service"; //$NON-NLS-1$
    public static final String TAG_PERMISSION = "permission"; //$NON-NLS-1$
    public static final String TAG_USES_FEATURE = "uses-feature"; //$NON-NLS-1$
    public static final String TAG_USES_PERMISSION = "uses-permission"; //$NON-NLS-1$
    public static final String TAG_USES_PERMISSION_SDK_23 = "uses-permission-sdk-23"; //$NON-NLS-1$
    public static final String TAG_USES_PERMISSION_SDK_M = "uses-permission-sdk-m"; //$NON-NLS-1$
    public static final String TAG_USES_LIBRARY = "uses-library"; //$NON-NLS-1$
    public static final String TAG_APPLICATION = "application"; //$NON-NLS-1$
    public static final String TAG_INTENT_FILTER = "intent-filter"; //$NON-NLS-1$
    public static final String TAG_CATEGORY = "category"; //$NON-NLS-1$
    public static final String TAG_USES_SDK = "uses-sdk"; //$NON-NLS-1$
    public static final String TAG_ACTIVITY = "activity"; //$NON-NLS-1$
    public static final String TAG_ACTIVITY_ALIAS = "activity-alias"; //$NON-NLS-1$
    public static final String TAG_RECEIVER = "receiver"; //$NON-NLS-1$
    public static final String TAG_PROVIDER = "provider"; //$NON-NLS-1$
>>>>>>> b805f832
    public static final String TAG_GRANT_PERMISSION = "grant-uri-permission"; //$NON-NLS-1$
    public static final String TAG_PATH_PERMISSION = "path-permission"; //$NON-NLS-1$
    public static final String TAG_ACTION = "action"; //$NON-NLS-1$
    public static final String TAG_INSTRUMENTATION = "instrumentation";
    public static final String TAG_META_DATA = "meta-data";
    public static final String TAG_RESOURCE = "resource";

    // Tags: Resources
    public static final String TAG_RESOURCES = "resources"; //$NON-NLS-1$
    public static final String TAG_STRING = "string"; //$NON-NLS-1$
    public static final String TAG_ARRAY = "array"; //$NON-NLS-1$
    public static final String TAG_STYLE = "style"; //$NON-NLS-1$
    public static final String TAG_ITEM = "item"; //$NON-NLS-1$
    public static final String TAG_GROUP = "group"; //$NON-NLS-1$
    public static final String TAG_STRING_ARRAY = "string-array"; //$NON-NLS-1$
    public static final String TAG_PLURALS = "plurals"; //$NON-NLS-1$
    public static final String TAG_INTEGER_ARRAY = "integer-array"; //$NON-NLS-1$
    public static final String TAG_COLOR = "color"; //$NON-NLS-1$
    public static final String TAG_DIMEN = "dimen"; //$NON-NLS-1$
    public static final String TAG_DRAWABLE = "drawable"; //$NON-NLS-1$
    public static final String TAG_MENU = "menu"; //$NON-NLS-1$
    public static final String TAG_ENUM = "enum"; //$NON-NLS-1$
    public static final String TAG_FLAG = "flag"; //$NON-NLS-1$
    public static final String TAG_ATTR = "attr"; //$NON-NLS-1$
    public static final String TAG_DECLARE_STYLEABLE = "declare-styleable"; //$NON-NLS-1$
    public static final String TAG_EAT_COMMENT = "eat-comment"; //$NON-NLS-1$
    public static final String TAG_SKIP = "skip"; //$NON-NLS-1$
    public static final String TAG_SELECTOR = "selector"; //$NON-NLS-1$
    public static final String TAG_PUBLIC = "public"; //$NON-NLS-1$

    // Tags: Adaptive icon
    public static final String TAG_ADAPTIVE_ICON = "adaptive-icon";
    public static final String TAG_MASKABLE_ICON = "maskable-icon";

    // Font family tag
    public static final String TAG_FONT_FAMILY = "font-family";
    public static final String TAG_FONT = "font";

    // Tags: XML
    public static final String TAG_HEADER = "header"; //$NON-NLS-1$
    public static final String TAG_APPWIDGET_PROVIDER = "appwidget-provider"; //$NON-NLS-1$
    public static final String TAG_PREFERENCE_SCREEN = "PreferenceScreen"; //$NON-NLS-1$

    // Tags: Layouts
    public static final String VIEW_TAG = "view"; //$NON-NLS-1$
    public static final String VIEW_INCLUDE = "include"; //$NON-NLS-1$
    public static final String VIEW_MERGE = "merge"; //$NON-NLS-1$
    public static final String VIEW_FRAGMENT = "fragment"; //$NON-NLS-1$
    public static final String REQUEST_FOCUS = "requestFocus"; //$NON-NLS-1$
    public static final String TAG = "tag"; //$NON-NLS-1$

    public static final String VIEW = "View"; //$NON-NLS-1$
    public static final String VIEW_GROUP = "ViewGroup"; //$NON-NLS-1$
    public static final String FRAME_LAYOUT = "FrameLayout"; //$NON-NLS-1$
    public static final String LINEAR_LAYOUT = "LinearLayout"; //$NON-NLS-1$
    public static final String RELATIVE_LAYOUT = "RelativeLayout"; //$NON-NLS-1$
    public static final String GRID_LAYOUT = "GridLayout"; //$NON-NLS-1$
    public static final String SCROLL_VIEW = "ScrollView"; //$NON-NLS-1$
    public static final String BUTTON = "Button"; //$NON-NLS-1$
    public static final String COMPOUND_BUTTON = "CompoundButton"; //$NON-NLS-1$
    public static final String ADAPTER_VIEW = "AdapterView"; //$NON-NLS-1$
    public static final String STACK_VIEW = "StackView"; //$NON-NLS-1$
    public static final String GALLERY = "Gallery"; //$NON-NLS-1$
    public static final String GRID_VIEW = "GridView"; //$NON-NLS-1$
    public static final String TAB_HOST = "TabHost"; //$NON-NLS-1$
    public static final String RADIO_GROUP = "RadioGroup"; //$NON-NLS-1$
    public static final String RADIO_BUTTON = "RadioButton"; //$NON-NLS-1$
    public static final String SWITCH = "Switch"; //$NON-NLS-1$
    public static final String EDIT_TEXT = "EditText"; //$NON-NLS-1$
    public static final String LIST_VIEW = "ListView"; //$NON-NLS-1$
    public static final String TEXT_VIEW = "TextView"; //$NON-NLS-1$
    public static final String CHECKED_TEXT_VIEW = "CheckedTextView"; //$NON-NLS-1$
    public static final String IMAGE_VIEW = "ImageView"; //$NON-NLS-1$
    public static final String SURFACE_VIEW = "SurfaceView"; //$NON-NLS-1$
    public static final String ABSOLUTE_LAYOUT = "AbsoluteLayout"; //$NON-NLS-1$
    public static final String TABLE_LAYOUT = "TableLayout"; //$NON-NLS-1$
    public static final String TABLE_ROW = "TableRow"; //$NON-NLS-1$
    public static final String TAB_WIDGET = "TabWidget"; //$NON-NLS-1$
    public static final String IMAGE_BUTTON = "ImageButton"; //$NON-NLS-1$
    public static final String ZOOM_BUTTON = "ZoomButton"; //$NON-NLS-1$
    public static final String SEEK_BAR = "SeekBar"; //$NON-NLS-1$
    public static final String VIEW_STUB = "ViewStub"; //$NON-NLS-1$
    public static final String SPINNER = "Spinner"; //$NON-NLS-1$
    public static final String WEB_VIEW = "WebView"; //$NON-NLS-1$
    public static final String TOGGLE_BUTTON = "ToggleButton"; //$NON-NLS-1$
    public static final String CHECK_BOX = "CheckBox"; //$NON-NLS-1$
    public static final String ABS_LIST_VIEW = "AbsListView"; //$NON-NLS-1$
    public static final String PROGRESS_BAR = "ProgressBar"; //$NON-NLS-1$
    public static final String RATING_BAR = "RatingBar"; //$NON-NLS-1$
    public static final String ABS_SPINNER = "AbsSpinner"; //$NON-NLS-1$
    public static final String ABS_SEEK_BAR = "AbsSeekBar"; //$NON-NLS-1$
    public static final String VIEW_ANIMATOR = "ViewAnimator"; //$NON-NLS-1$
    public static final String VIEW_FLIPPER = "ViewFlipper"; //$NON-NLS-1$
    public static final String VIEW_SWITCHER = "ViewSwitcher"; //$NON-NLS-1$
    public static final String TEXT_SWITCHER = "TextSwitcher"; //$NON-NLS-1$
    public static final String IMAGE_SWITCHER = "ImageSwitcher"; //$NON-NLS-1$
    public static final String EXPANDABLE_LIST_VIEW = "ExpandableListView"; //$NON-NLS-1$
    public static final String HORIZONTAL_SCROLL_VIEW = "HorizontalScrollView"; //$NON-NLS-1$
    public static final String MULTI_AUTO_COMPLETE_TEXT_VIEW =
            "MultiAutoCompleteTextView"; //$NON-NLS-1$
    public static final String AUTO_COMPLETE_TEXT_VIEW = "AutoCompleteTextView"; //$NON-NLS-1$
    public static final String CHECKABLE = "Checkable"; //$NON-NLS-1$
    public static final String TEXTURE_VIEW = "TextureView"; //$NON-NLS-1$
    public static final String DIALER_FILTER = "DialerFilter"; //$NON-NLS-1$
    public static final String ADAPTER_VIEW_FLIPPER = "AdapterViewFlipper"; //$NON-NLS-1$
    public static final String ADAPTER_VIEW_ANIMATOR = "AdapterViewAnimator"; //$NON-NLS-1$
    public static final String VIDEO_VIEW = "VideoView"; //$NON-NLS-1$
    public static final String SEARCH_VIEW = "SearchView"; //$NON-NLS-1$

    /* Android Support Tag Constants */
    public static final String COORDINATOR_LAYOUT = CLASS_COORDINATOR_LAYOUT;
    public static final String APP_BAR_LAYOUT = CLASS_APP_BAR_LAYOUT;
    public static final String FLOATING_ACTION_BUTTON = CLASS_FLOATING_ACTION_BUTTON;
    public static final String COLLAPSING_TOOLBAR_LAYOUT = CLASS_COLLAPSING_TOOLBAR_LAYOUT;
    public static final String NAVIGATION_VIEW = CLASS_NAVIGATION_VIEW;
    public static final String SNACKBAR = CLASS_SNACKBAR;
    public static final String TAB_LAYOUT = CLASS_TAB_LAYOUT;
    public static final String TAB_ITEM = CLASS_TAB_ITEM;
    public static final String TEXT_INPUT_LAYOUT = CLASS_TEXT_INPUT_LAYOUT;
    public static final String TEXT_INPUT_EDIT_TEXT = CLASS_TEXT_INPUT_EDIT_TEXT;
    public static final String NESTED_SCROLL_VIEW = CLASS_NESTED_SCROLL_VIEW;
    public static final String DRAWER_LAYOUT = CLASS_DRAWER_LAYOUT;
    public static final String VIEW_PAGER = CLASS_VIEW_PAGER;
    public static final String GRID_LAYOUT_V7 = CLASS_GRID_LAYOUT_V7;
    public static final String TOOLBAR_V7 = CLASS_TOOLBAR_V7;
    public static final String RECYCLER_VIEW = CLASS_RECYCLER_VIEW;
    public static final String CARD_VIEW = CLASS_CARD_VIEW;
    public static final String ACTION_MENU_VIEW = CLASS_ACTION_MENU_VIEW;
    public static final String AD_VIEW = CLASS_AD_VIEW;
    public static final String MAP_FRAGMENT = CLASS_MAP_FRAGMENT;
    public static final String MAP_VIEW = CLASS_MAP_VIEW;
    public static final String BROWSE_FRAGMENT = CLASS_BROWSE_FRAGMENT;
    public static final String DETAILS_FRAGMENT = CLASS_DETAILS_FRAGMENT;
    public static final String PLAYBACK_OVERLAY_FRAGMENT = CLASS_PLAYBACK_OVERLAY_FRAGMENT;
    public static final String SEARCH_FRAGMENT = CLASS_SEARCH_FRAGMENT;

    /* Android ConstraintLayout Tag Constants */
    public static final String CONSTRAINT_LAYOUT = CLASS_CONSTRAINT_LAYOUT;
    public static final String TABLE_CONSTRAINT_LAYOUT = CLASS_TABLE_CONSTRAINT_LAYOUT;
    public static final String CONSTRAINT_LAYOUT_GUIDELINE = CLASS_CONSTRAINT_LAYOUT_GUIDELINE;
    public static final String CONSTRAINT_LAYOUT_BARRIER = CLASS_CONSTRAINT_LAYOUT_BARRIER;
    public static final String CONSTRAINT_BARRIER_TOP = "top";
    public static final String CONSTRAINT_BARRIER_BOTTOM = "bottom";
    public static final String CONSTRAINT_BARRIER_LEFT = "left";
    public static final String CONSTRAINT_BARRIER_RIGHT = "right";
    public static final String CONSTRAINT_BARRIER_START = "start";
    public static final String CONSTRAINT_BARRIER_END = "end";
    public static final String CONSTRAINT_REFERENCED_IDS = "constraint_referenced_ids";

    // Tags: Drawables
    public static final String TAG_BITMAP = "bitmap"; //$NON-NLS-1$
    public static final String TAG_VECTOR = "vector"; //$NON-NLS-1$

    // Tags: Data-Binding
    public static final String TAG_LAYOUT = "layout"; //$NON-NLS-1$
    public static final String TAG_DATA = "data"; //$NON-NLS-1$
    public static final String TAG_VARIABLE = "variable"; //$NON-NLS-1$
    public static final String TAG_IMPORT = "import"; //$NON-NLS-1$

    // Attributes: Manifest
    public static final String ATTR_EXPORTED = "exported"; //$NON-NLS-1$
    public static final String ATTR_PERMISSION = "permission"; //$NON-NLS-1$
    public static final String ATTR_PROCESS = "process"; //$NON-NLS-1$
    public static final String ATTR_MIN_SDK_VERSION = "minSdkVersion"; //$NON-NLS-1$
    public static final String ATTR_TARGET_SDK_VERSION = "targetSdkVersion"; //$NON-NLS-1$
<<<<<<< HEAD
    public static final String ATTR_ICON = "icon";                     //$NON-NLS-1$
    public static final String ATTR_ROUND_ICON = "roundIcon";          //$NON-NLS-1$
    public static final String ATTR_PACKAGE = "package";               //$NON-NLS-1$
    public static final String ATTR_CORE_APP = "coreApp";              //$NON-NLS-1$
    public static final String ATTR_THEME = "theme";                   //$NON-NLS-1$
    public static final String ATTR_SCHEME = "scheme";                 //$NON_NLS-1$
    public static final String ATTR_HOST = "host";                     //$NON_NLS-1$
    public static final String ATTR_PATH = "path";                     //$NON-NLS-1$
    public static final String ATTR_PATH_PREFIX = "pathPrefix";        //$NON-NLS-1$
    public static final String ATTR_PATH_PATTERN = "pathPattern";      //$NON-NLS-1$
    public static final String ATTR_ALLOW_BACKUP = "allowBackup";      //$NON_NLS-1$
    public static final String ATTR_DEBUGGABLE = "debuggable";         //$NON-NLS-1$
=======
    public static final String ATTR_ICON = "icon"; //$NON-NLS-1$
    public static final String ATTR_ROUND_ICON = "roundIcon"; //$NON-NLS-1$
    public static final String ATTR_PACKAGE = "package"; //$NON-NLS-1$
    public static final String ATTR_CORE_APP = "coreApp"; //$NON-NLS-1$
    public static final String ATTR_THEME = "theme"; //$NON-NLS-1$
    public static final String ATTR_SCHEME = "scheme"; //$NON_NLS-1$
    public static final String ATTR_MIME_TYPE = "mimeType"; //$NON_NLS-1$
    public static final String ATTR_HOST = "host"; //$NON_NLS-1$
    public static final String ATTR_PORT = "port"; //$NON_NLS-1$
    public static final String ATTR_PATH = "path"; //$NON-NLS-1$
    public static final String ATTR_PATH_PREFIX = "pathPrefix"; //$NON-NLS-1$
    public static final String ATTR_PATH_PATTERN = "pathPattern"; //$NON-NLS-1$
    public static final String ATTR_ALLOW_BACKUP = "allowBackup"; //$NON_NLS-1$
    public static final String ATTR_DEBUGGABLE = "debuggable"; //$NON-NLS-1$
>>>>>>> b805f832
    public static final String ATTR_READ_PERMISSION = "readPermission"; //$NON_NLS-1$
    public static final String ATTR_WRITE_PERMISSION = "writePermission"; //$NON_NLS-1$
    public static final String ATTR_VERSION_CODE = "versionCode"; //$NON_NLS-1$
    public static final String ATTR_VERSION_NAME = "versionName"; //$NON_NLS-1$
    public static final String ATTR_FULL_BACKUP_CONTENT = "fullBackupContent"; //$NON_NLS-1$
<<<<<<< HEAD
    public static final String ATTR_TEST_ONLY = "testOnly";            //$NON-NLS-1$
    public static final String ATTR_HAS_CODE = "hasCode";              //$NON-NLS-1$
=======
    public static final String ATTR_TEST_ONLY = "testOnly"; //$NON-NLS-1$
    public static final String ATTR_HAS_CODE = "hasCode"; //$NON-NLS-1$
    public static final String ATTR_AUTHORITIES = "authorities"; //$NON-NLS-1$
    public static final String ATTR_MULTIPROCESS = "multiprocess"; //$NON-NLS-1$
    public static final String ATTR_SPLIT = "split";
    public static final String ATTR_FUNCTIONAL_TEST = "functionalTest";
    public static final String ATTR_HANDLE_PROFILING = "handleProfiling";
    public static final String ATTR_TARGET_PACKAGE = "targetPackage";
    public static final String ATTR_EXTRACT_NATIVE_LIBS = "extractNativeLibs";
    public static final String ATTR_SPLIT_NAME = "splitName";
    public static final String ATTR_FEATURE_SPLIT = "featureSplit";
    public static final String ATTR_TARGET_SANDBOX_VERSION = "targetSandboxVersion";
>>>>>>> b805f832

    // Attributes: Resources
    public static final String ATTR_ATTR = "attr";
    public static final String ATTR_NAME = "name"; //$NON-NLS-1$
    public static final String ATTR_FRAGMENT = "fragment"; //$NON-NLS-1$
    public static final String ATTR_TYPE = "type"; //$NON-NLS-1$
    public static final String ATTR_PARENT = "parent"; //$NON-NLS-1$
    public static final String ATTR_TRANSLATABLE = "translatable"; //$NON-NLS-1$
    public static final String ATTR_COLOR = "color"; //$NON-NLS-1$
    public static final String ATTR_DRAWABLE = "drawable"; //$NON-NLS-1$
    public static final String ATTR_VALUE = "value"; //$NON-NLS-1$
    public static final String ATTR_QUANTITY = "quantity"; //$NON-NLS-1$
    public static final String ATTR_FORMAT = "format"; //$NON-NLS-1$
    public static final String ATTR_PREPROCESSING = "preprocessing"; //$NON-NLS-1$

    // Attributes: Data-Binding
    public static final String ATTR_ALIAS = "alias"; //$NON-NLS-1$

    // Attributes: Layout
    public static final String ATTR_LAYOUT_RESOURCE_PREFIX = "layout_"; //$NON-NLS-1$
    public static final String ATTR_CLASS = "class"; //$NON-NLS-1$
    public static final String ATTR_STYLE = "style"; //$NON-NLS-1$
    public static final String ATTR_CONTEXT = "context"; //$NON-NLS-1$
    public static final String ATTR_ID = "id"; //$NON-NLS-1$
    public static final String ATTR_TEXT = "text"; //$NON-NLS-1$
    public static final String ATTR_TEXT_SIZE = "textSize"; //$NON-NLS-1$
    public static final String ATTR_LABEL = "label"; //$NON-NLS-1$
    public static final String ATTR_HINT = "hint"; //$NON-NLS-1$
    public static final String ATTR_PROMPT = "prompt"; //$NON-NLS-1$
    public static final String ATTR_ON_CLICK = "onClick"; //$NON-NLS-1$
    public static final String ATTR_INPUT_TYPE = "inputType"; //$NON-NLS-1$
    public static final String ATTR_INPUT_METHOD = "inputMethod"; //$NON-NLS-1$
    public static final String ATTR_LAYOUT_GRAVITY = "layout_gravity"; //$NON-NLS-1$
    public static final String ATTR_LAYOUT_WIDTH = "layout_width"; //$NON-NLS-1$
    public static final String ATTR_LAYOUT_HEIGHT = "layout_height"; //$NON-NLS-1$
    public static final String ATTR_LAYOUT_WEIGHT = "layout_weight"; //$NON-NLS-1$
    public static final String ATTR_PADDING = "padding"; //$NON-NLS-1$
    public static final String ATTR_PADDING_BOTTOM = "paddingBottom"; //$NON-NLS-1$
    public static final String ATTR_PADDING_TOP = "paddingTop"; //$NON-NLS-1$
    public static final String ATTR_PADDING_RIGHT = "paddingRight"; //$NON-NLS-1$
    public static final String ATTR_PADDING_LEFT = "paddingLeft"; //$NON-NLS-1$
    public static final String ATTR_PADDING_START = "paddingStart"; //$NON-NLS-1$
    public static final String ATTR_PADDING_END = "paddingEnd"; //$NON-NLS-1$
    public static final String ATTR_FOREGROUND = "foreground"; //$NON-NLS-1$
    public static final String ATTR_BACKGROUND = "background"; //$NON-NLS-1$
    public static final String ATTR_ORIENTATION = "orientation"; //$NON-NLS-1$
    public static final String ATTR_BARRIER_DIRECTION = "barrierDirection"; //$NON-NLS-1$
    public static final String ATTR_LAYOUT = "layout"; //$NON-NLS-1$
    public static final String ATTR_ROW_COUNT = "rowCount"; //$NON-NLS-1$
    public static final String ATTR_COLUMN_COUNT = "columnCount"; //$NON-NLS-1$
    public static final String ATTR_LABEL_FOR = "labelFor"; //$NON-NLS-1$
    public static final String ATTR_BASELINE_ALIGNED = "baselineAligned"; //$NON-NLS-1$
    public static final String ATTR_CONTENT_DESCRIPTION = "contentDescription"; //$NON-NLS-1$
    public static final String ATTR_IME_ACTION_LABEL = "imeActionLabel"; //$NON-NLS-1$
    public static final String ATTR_PRIVATE_IME_OPTIONS = "privateImeOptions"; //$NON-NLS-1$
    public static final String VALUE_NONE = "none"; //$NON-NLS-1$
    public static final String VALUE_NO = "no"; //$NON-NLS-1$
    public static final String ATTR_NUMERIC = "numeric"; //$NON-NLS-1$
    public static final String ATTR_IME_ACTION_ID = "imeActionId"; //$NON-NLS-1$
    public static final String ATTR_IME_OPTIONS = "imeOptions"; //$NON-NLS-1$
    public static final String ATTR_FREEZES_TEXT = "freezesText"; //$NON-NLS-1$
    public static final String ATTR_EDITOR_EXTRAS = "editorExtras"; //$NON-NLS-1$
    public static final String ATTR_EDITABLE = "editable"; //$NON-NLS-1$
    public static final String ATTR_DIGITS = "digits"; //$NON-NLS-1$
    public static final String ATTR_CURSOR_VISIBLE = "cursorVisible"; //$NON-NLS-1$
    public static final String ATTR_CAPITALIZE = "capitalize"; //$NON-NLS-1$
    public static final String ATTR_PHONE_NUMBER = "phoneNumber"; //$NON-NLS-1$
    public static final String ATTR_PASSWORD = "password"; //$NON-NLS-1$
    public static final String ATTR_BUFFER_TYPE = "bufferType"; //$NON-NLS-1$
    public static final String ATTR_AUTO_TEXT = "autoText"; //$NON-NLS-1$
    public static final String ATTR_ENABLED = "enabled"; //$NON-NLS-1$
    public static final String ATTR_SINGLE_LINE = "singleLine"; //$NON-NLS-1$
    public static final String ATTR_SELECT_ALL_ON_FOCUS = "selectAllOnFocus"; //$NON-NLS-1$
    public static final String ATTR_SCALE_TYPE = "scaleType"; //$NON-NLS-1$
    public static final String ATTR_VISIBILITY = "visibility"; //$NON-NLS-1$
    public static final String ATTR_TEXT_IS_SELECTABLE = "textIsSelectable"; //$NON-NLS-1$
    public static final String ATTR_IMPORTANT_FOR_ACCESSIBILITY =
            "importantForAccessibility"; //$NON-NLS-1$
    public static final String ATTR_ACCESSIBILITY_TRAVERSAL_BEFORE =
            "accessibilityTraversalBefore"; //$NON-NLS-1$
    public static final String ATTR_ACCESSIBILITY_TRAVERSAL_AFTER =
            "accessibilityTraversalAfter"; //$NON-NLS-1$
    public static final String ATTR_LIST_PREFERRED_ITEM_PADDING_LEFT =
            "listPreferredItemPaddingLeft"; //$NON-NLS-1$
    public static final String ATTR_LIST_PREFERRED_ITEM_PADDING_RIGHT =
            "listPreferredItemPaddingRight"; //$NON-NLS-1$
    public static final String ATTR_LIST_PREFERRED_ITEM_PADDING_START =
            "listPreferredItemPaddingStart"; //$NON-NLS-1$
    public static final String ATTR_LIST_PREFERRED_ITEM_PADDING_END =
            "listPreferredItemPaddingEnd"; //$NON-NLS-1$
    public static final String ATTR_INDEX = "index"; //$NON-NLS-1$
    public static final String ATTR_ACTION_BAR_NAV_MODE = "actionBarNavMode"; //$NON-NLS-1$
    public static final String ATTR_MENU = "menu"; //$NON-NLS-1$
    public static final String ATTR_OPEN_DRAWER = "openDrawer"; //$NON-NLS-1$
    public static final String ATTR_SHOW_IN = "showIn"; //$NON-NLS-1$
    public static final String ATTR_PARENT_TAG = "parentTag"; //$NON-NLS-1$
    public static final String ATTR_WIDTH = "width"; //$NON-NLS-1$
    public static final String ATTR_HEIGHT = "height"; //$NON-NLS-1$

    // TextView attributes
    public static final String ATTR_TEXT_APPEARANCE = "textAppearance"; //$NON-NLS-1$
    public static final String ATTR_FONT_FAMILY = "fontFamily"; //$NON-NLS-1$
    public static final String ATTR_TYPEFACE = "typeface"; //$NON-NLS-1$
    public static final String ATTR_LINE_SPACING_EXTRA = "lineSpacingExtra"; //$NON-NLS-1$
    public static final String ATTR_TEXT_STYLE = "textStyle"; //$NON-NLS-1$
    public static final String ATTR_TEXT_ALIGNMENT = "textAlignment"; //$NON-NLS-1$
    public static final String ATTR_TEXT_COLOR = "textColor"; //$NON-NLS-1$
    public static final String ATTR_TEXT_COLOR_HINT = "textColorHint"; //$NON-NLS-1$
    public static final String ATTR_TEXT_ALL_CAPS = "textAllCaps"; //$NON-NLS-1$

    // Tools attributes for AdapterView inheritors
    public static final String ATTR_LISTFOOTER = "listfooter"; //$NON-NLS-1$
    public static final String ATTR_LISTHEADER = "listheader"; //$NON-NLS-1$
    public static final String ATTR_LISTITEM = "listitem"; //$NON-NLS-1$

    // Tools attributes for scrolling
    public static final String ATTR_SCROLLX = "scrollX"; //$NON-NLS-1$
    public static final String ATTR_SCROLLY = "scrollY"; //$NON-NLS-1$

    // Tools attribute for using a different view at design time
    public static final String ATTR_USE_HANDLER = "useHandler";

    // AbsoluteLayout layout params
    public static final String ATTR_LAYOUT_Y = "layout_y"; //$NON-NLS-1$
    public static final String ATTR_LAYOUT_X = "layout_x"; //$NON-NLS-1$

    // GridLayout layout params
    public static final String ATTR_LAYOUT_ROW = "layout_row"; //$NON-NLS-1$
    public static final String ATTR_LAYOUT_ROW_SPAN = "layout_rowSpan"; //$NON-NLS-1$
    public static final String ATTR_LAYOUT_COLUMN = "layout_column"; //$NON-NLS-1$
    public static final String ATTR_LAYOUT_COLUMN_SPAN = "layout_columnSpan"; //$NON-NLS-1$

    // ProgressBar/RatingBar attributes
    public static final String ATTR_MAXIMUM = "max"; //$NON-NLS-1$
    public static final String ATTR_PROGRESS = "progress"; //$NON-NLS-1$
    public static final String ATTR_PROGRESS_DRAWABLE = "progressDrawable"; //$NON-NLS-1$
    public static final String ATTR_PROGRESS_TINT = "progressTint"; //$NON-NLS-1$
    public static final String ATTR_INDETERMINATE = "indeterminate"; //$NON-NLS-1$
    public static final String ATTR_INDETERMINATE_DRAWABLE = "indeterminateDrawable"; //$NON-NLS-1$
    public static final String ATTR_INDETERMINATE_TINT = "indeterminateTint"; //$NON-NLS-1$
    public static final String ATTR_RATING = "rating"; //$NON-NLS-1$
    public static final String ATTR_NUM_STARS = "numStars"; //$NON-NLS-1$
    public static final String ATTR_STEP_SIZE = "stepSize"; //$NON-NLS-1$
    public static final String ATTR_IS_INDICATOR = "isIndicator"; //$NON-NLS-1$
    public static final String ATTR_THUMB = "thumb"; //$NON-NLS-1$

    // ImageView attributes
    public static final String ATTR_ADJUST_VIEW_BOUNDS = "adjustViewBounds"; //$NON-NLS-1$
    public static final String ATTR_CROP_TO_PADDING = "cropToPadding"; //$NON-NLS-1$

    // Font attributes of a TAG_FONT_FAMILY element
    public static final String ATTR_FONT_PROVIDER_AUTHORITY = "fontProviderAuthority";
    public static final String ATTR_FONT_PROVIDER_QUERY = "fontProviderQuery";
    public static final String ATTR_FONT_PROVIDER_PACKAGE = "fontProviderPackage";
    public static final String ATTR_FONT_PROVIDER_CERTS = "fontProviderCerts";

    // Font attributes of a TAG_FONT element
    public static final String ATTR_FONT_STYLE = "fontStyle";
    public static final String ATTR_FONT_WEIGHT = "fontWeight";
    public static final String ATTR_FONT = "font";

    // ConstraintLayout layout params
    public static final String ATTR_LAYOUT_EDITOR_ABSOLUTE_X =
            "layout_editor_absoluteX"; //$NON-NLS-1$
    public static final String ATTR_LAYOUT_EDITOR_ABSOLUTE_Y =
            "layout_editor_absoluteY"; //$NON-NLS-1$
    public static final String ATTR_LAYOUT_LEFT_CREATOR =
            "layout_constraintLeft_creator"; //$NON-NLS-1$
    public static final String ATTR_LAYOUT_RIGHT_CREATOR =
            "layout_constraintRight_creator"; //$NON-NLS-1$
    public static final String ATTR_LAYOUT_TOP_CREATOR =
            "layout_constraintTop_creator"; //$NON-NLS-1$
    public static final String ATTR_LAYOUT_BOTTOM_CREATOR =
            "layout_constraintBottom_creator"; //$NON-NLS-1$
    public static final String ATTR_LAYOUT_BASELINE_CREATOR =
            "layout_constraintBaseline_creator"; //$NON-NLS-1$
    public static final String ATTR_LAYOUT_CENTER_CREATOR =
            "layout_constraintCenter_creator"; //$NON-NLS-1$
    public static final String ATTR_LAYOUT_CENTER_X_CREATOR =
            "layout_constraintCenterX_creator"; //$NON-NLS-1$
    public static final String ATTR_LAYOUT_CENTER_Y_CREATOR =
            "layout_constraintCenterY_creator"; //$NON-NLS-1$
    public static final String ATTR_LAYOUT_LEFT_TO_LEFT_OF =
            "layout_constraintLeft_toLeftOf"; //$NON-NLS-1$
    public static final String ATTR_LAYOUT_LEFT_TO_RIGHT_OF =
            "layout_constraintLeft_toRightOf"; //$NON-NLS-1$
    public static final String ATTR_LAYOUT_RIGHT_TO_LEFT_OF =
            "layout_constraintRight_toLeftOf"; //$NON-NLS-1$
    public static final String ATTR_LAYOUT_RIGHT_TO_RIGHT_OF =
            "layout_constraintRight_toRightOf"; //$NON-NLS-1$
    public static final String ATTR_LAYOUT_TOP_TO_TOP_OF =
            "layout_constraintTop_toTopOf"; //$NON-NLS-1$
    public static final String ATTR_LAYOUT_TOP_TO_BOTTOM_OF =
            "layout_constraintTop_toBottomOf"; //$NON-NLS-1$
    public static final String ATTR_LAYOUT_BOTTOM_TO_TOP_OF =
            "layout_constraintBottom_toTopOf"; //$NON-NLS-1$
    public static final String ATTR_LAYOUT_BOTTOM_TO_BOTTOM_OF =
            "layout_constraintBottom_toBottomOf"; //$NON-NLS-1$
    public static final String ATTR_LAYOUT_BASELINE_TO_BASELINE_OF =
            "layout_constraintBaseline_toBaselineOf"; //$NON-NLS-1$

    public static final String ATTR_LAYOUT_START_TO_END_OF =
            "layout_constraintStart_toEndOf"; //$NON-NLS-1$
    public static final String ATTR_LAYOUT_START_TO_START_OF =
            "layout_constraintStart_toStartOf"; //$NON-NLS-1$
    public static final String ATTR_LAYOUT_END_TO_START_OF =
            "layout_constraintEnd_toStartOf"; //$NON-NLS-1$
    public static final String ATTR_LAYOUT_END_TO_END_OF =
            "layout_constraintEnd_toEndOf"; //$NON-NLS-1$
    public static final String ATTR_LAYOUT_GONE_MARGIN_LEFT = "layout_goneMarginLeft"; //$NON-NLS-1$
    public static final String ATTR_LAYOUT_GONE_MARGIN_TOP = "layout_goneMarginTop"; //$NON-NLS-1$
    public static final String ATTR_LAYOUT_GONE_MARGIN_RIGHT =
            "layout_goneMarginRight"; //$NON-NLS-1$
    public static final String ATTR_LAYOUT_GONE_MARGIN_BOTTOM =
            "layout_goneMarginBottom"; //$NON-NLS-1$
    public static final String ATTR_LAYOUT_GONE_MARGIN_START =
            "layout_goneMarginStart"; //$NON-NLS-1$
    public static final String ATTR_LAYOUT_GONE_MARGIN_END = "layout_goneMarginEnd"; //$NON-NLS-1$

    public static final String ATTR_LAYOUT_HORIZONTAL_BIAS =
            "layout_constraintHorizontal_bias"; //$NON-NLS-1$
    public static final String ATTR_LAYOUT_VERTICAL_BIAS =
            "layout_constraintVertical_bias"; //$NON-NLS-1$

    public static final String ATTR_LAYOUT_WIDTH_DEFAULT =
            "layout_constraintWidth_default"; //$NON-NLS-1$
    public static final String ATTR_LAYOUT_HEIGHT_DEFAULT =
            "layout_constraintHeight_default"; //$NON-NLS-1$
    public static final String ATTR_LAYOUT_WIDTH_MIN = "layout_constraintWidth_min"; //$NON-NLS-1$
    public static final String ATTR_LAYOUT_WIDTH_MAX = "layout_constraintWidth_max"; //$NON-NLS-1$
    public static final String ATTR_LAYOUT_HEIGHT_MIN = "layout_constraintHeight_min"; //$NON-NLS-1$
    public static final String ATTR_LAYOUT_HEIGHT_MAX = "layout_constraintHeight_max"; //$NON-NLS-1$

    public static final String ATTR_LAYOUT_DIMENSION_RATIO =
            "layout_constraintDimensionRatio"; //$NON-NLS-1$
    public static final String ATTR_LAYOUT_VERTICAL_CHAIN_STYLE =
            "layout_constraintVertical_chainStyle"; //$NON-NLS-1$
    public static final String ATTR_LAYOUT_HORIZONTAL_CHAIN_STYLE =
            "layout_constraintHorizontal_chainStyle"; //$NON-NLS-1$
    public static final String ATTR_LAYOUT_VERTICAL_WEIGHT =
            "layout_constraintVertical_weight"; //$NON-NLS-1$
    public static final String ATTR_LAYOUT_HORIZONTAL_WEIGHT =
            "layout_constraintHorizontal_weight"; //$NON-NLS-1$
    public static final String ATTR_LAYOUT_CHAIN_SPREAD = "spread"; //$NON_NLS-1$
    public static final String ATTR_LAYOUT_CHAIN_SPREAD_INSIDE = "spread_inside"; //$NON_NLS-1$
    public static final String ATTR_LAYOUT_CHAIN_PACKED = "packed"; //$NON_NLS-1$
    public static final String ATTR_LAYOUT_CHAIN_HELPER_USE_RTL = "chainUseRtl"; //$NON_NLS-1$
    public static final String ATTR_LAYOUT_CONSTRAINTSET = "constraintSet"; //$NON_NLS-1$

    public static final String ATTR_GUIDELINE_ORIENTATION_HORIZONTAL = "horizontal"; //$NON-NLS-1$
    public static final String ATTR_GUIDELINE_ORIENTATION_VERTICAL = "vertical"; //$NON-NLS-1$
    public static final String LAYOUT_CONSTRAINT_GUIDE_BEGIN =
            "layout_constraintGuide_begin"; //$NON-NLS-1$
    public static final String LAYOUT_CONSTRAINT_GUIDE_END =
            "layout_constraintGuide_end"; //$NON-NLS-1$
    public static final String LAYOUT_CONSTRAINT_GUIDE_PERCENT =
            "layout_constraintGuide_percent"; //$NON-NLS-1$
    public static final String LAYOUT_CONSTRAINT_DEPRECATED_GUIDE_PERCENT =
            "layout_constraintGuide_Percent"; //$NON-NLS-1$
    public static final String ATTR_LOCKED = "locked"; //$NON-NLS-1$

    // SimpleExoPlayerView
    public static final String ATTR_RESIZE_MODE = "resize_mode";
    public static final String ATTR_FAST_FORWARD_INCREMENT = "fastforward_increment";
    public static final String ATTR_REWIND_INCREMENT = "rewind_increment";

    // FlexboxLayout params
    public static final String ATTR_FLEX_DIRECTION = "flexDirection";
    public static final String ATTR_FLEX_WRAP = "flexWrap";
    public static final String ATTR_JUSTIFY_CONTENT = "justifyContent";
    public static final String ATTR_ALIGN_ITEMS = "alignItems";
    public static final String ATTR_ALIGN_CONTENT = "alignContent";

    // FlexboxLayout layout params
    public static final String ATTR_LAYOUT_ORDER = "layout_order";
    public static final String ATTR_LAYOUT_FLEX_GROW = "layout_flexGrow";
    public static final String ATTR_LAYOUT_FLEX_SHRINK = "layout_flexShrink";
    public static final String ATTR_LAYOUT_ALIGN_SELF = "layout_alignSelf";
    public static final String ATTR_LAYOUT_FLEX_BASIS_PERCENT = "layout_flexBasisPercent";
    public static final String ATTR_LAYOUT_MIN_WIDTH = "layout_minWidth";
    public static final String ATTR_LAYOUT_MIN_HEIGHT = "layout_minHeight";
    public static final String ATTR_LAYOUT_MAX_WIDTH = "layout_maxWidth";
    public static final String ATTR_LAYOUT_MAX_HEIGHT = "layout_maxHeight";
    public static final String ATTR_LAYOUT_WRAP_BEFORE = "layout_wrapBefore";

    // TableRow
    public static final String ATTR_LAYOUT_SPAN = "layout_span"; //$NON-NLS-1$

    // RelativeLayout layout params:
    public static final String ATTR_LAYOUT_ALIGN_LEFT = "layout_alignLeft"; //$NON-NLS-1$
    public static final String ATTR_LAYOUT_ALIGN_RIGHT = "layout_alignRight"; //$NON-NLS-1$
    public static final String ATTR_LAYOUT_ALIGN_START = "layout_alignStart"; //$NON-NLS-1$
    public static final String ATTR_LAYOUT_ALIGN_END = "layout_alignEnd"; //$NON-NLS-1$
    public static final String ATTR_LAYOUT_ALIGN_TOP = "layout_alignTop"; //$NON-NLS-1$
    public static final String ATTR_LAYOUT_ALIGN_BOTTOM = "layout_alignBottom"; //$NON-NLS-1$
    public static final String ATTR_LAYOUT_ALIGN_PARENT_LEFT =
            "layout_alignParentLeft"; //$NON-NLS-1$
    public static final String ATTR_LAYOUT_ALIGN_PARENT_RIGHT =
            "layout_alignParentRight"; //$NON-NLS-1$
    public static final String ATTR_LAYOUT_ALIGN_PARENT_START =
            "layout_alignParentStart"; //$NON-NLS-1$
    public static final String ATTR_LAYOUT_ALIGN_PARENT_END = "layout_alignParentEnd"; //$NON-NLS-1$
    public static final String ATTR_LAYOUT_ALIGN_PARENT_TOP = "layout_alignParentTop"; //$NON-NLS-1$
    public static final String ATTR_LAYOUT_ALIGN_PARENT_BOTTOM =
            "layout_alignParentBottom"; //$NON-NLS-1$
    public static final String ATTR_LAYOUT_ALIGN_WITH_PARENT_MISSING =
            "layout_alignWithParentIfMissing"; //$NON-NLS-1$
    public static final String ATTR_LAYOUT_ALIGN_BASELINE = "layout_alignBaseline"; //$NON-NLS-1$
    public static final String ATTR_LAYOUT_CENTER_IN_PARENT = "layout_centerInParent"; //$NON-NLS-1$
    public static final String ATTR_LAYOUT_CENTER_VERTICAL = "layout_centerVertical"; //$NON-NLS-1$
    public static final String ATTR_LAYOUT_CENTER_HORIZONTAL =
            "layout_centerHorizontal"; //$NON-NLS-1$
    public static final String ATTR_LAYOUT_TO_RIGHT_OF = "layout_toRightOf"; //$NON-NLS-1$
    public static final String ATTR_LAYOUT_TO_LEFT_OF = "layout_toLeftOf"; //$NON-NLS-1$
    public static final String ATTR_LAYOUT_TO_START_OF = "layout_toStartOf"; //$NON-NLS-1$
    public static final String ATTR_LAYOUT_TO_END_OF = "layout_toEndOf"; //$NON-NLS-1$
    public static final String ATTR_LAYOUT_BELOW = "layout_below"; //$NON-NLS-1$
    public static final String ATTR_LAYOUT_ABOVE = "layout_above"; //$NON-NLS-1$

    // Margins
    public static final String ATTR_LAYOUT_MARGIN = "layout_margin"; //$NON-NLS-1$
    public static final String ATTR_LAYOUT_MARGIN_LEFT = "layout_marginLeft"; //$NON-NLS-1$
    public static final String ATTR_LAYOUT_MARGIN_RIGHT = "layout_marginRight"; //$NON-NLS-1$
    public static final String ATTR_LAYOUT_MARGIN_START = "layout_marginStart"; //$NON-NLS-1$
    public static final String ATTR_LAYOUT_MARGIN_END = "layout_marginEnd"; //$NON-NLS-1$
    public static final String ATTR_LAYOUT_MARGIN_TOP = "layout_marginTop"; //$NON-NLS-1$
    public static final String ATTR_LAYOUT_MARGIN_BOTTOM = "layout_marginBottom"; //$NON-NLS-1$

    // Attributes: Drawables
    public static final String ATTR_TILE_MODE = "tileMode"; //$NON-NLS-1$

    // Attributes: Design and support lib
    public static final String ATTR_LAYOUT_ANCHOR = "layout_anchor"; //$NON-NLS-1$
    public static final String ATTR_LAYOUT_ANCHOR_GRAVITY = "layout_anchorGravity"; //$NON-NLS-1$
    public static final String ATTR_LAYOUT_BEHAVIOR = "layout_behavior"; //$NON-NLS-1$
    public static final String ATTR_LAYOUT_KEYLINE = "layout_keyline"; //$NON-NLS-1$
    public static final String ATTR_BACKGROUND_TINT = "backgroundTint"; //$NON-NLS-1$
    public static final String ATTR_RIPPLE_COLOR = "rippleColor"; //$NON-NLS-1$
    public static final String ATTR_TINT = "tint"; //$NON-NLS-1$
    public static final String ATTR_FAB_SIZE = "fabSize"; //$NON-NLS-1$
    public static final String ATTR_ELEVATION = "elevation"; //$NON-NLS-1$
    public static final String ATTR_FITS_SYSTEM_WINDOWS = "fitsSystemWindows"; //$NON-NLS-1$
    public static final String ATTR_EXPANDED = "expanded"; //$NON-NLS-1$
    public static final String ATTR_LAYOUT_SCROLL_FLAGS = "layout_scrollFlags"; //$NON-NLS-1$
    public static final String ATTR_LAYOUT_COLLAPSE_MODE = "layout_collapseMode"; //$NON-NLS-1$
    public static final String ATTR_COLLAPSE_PARALLAX_MULTIPLIER =
            "layout_collapseParallaxMultiplier"; //$NON-NLS-1$
    public static final String ATTR_SCROLLBAR_STYLE = "scrollbarStyle"; //$NON-NLS-1$
    public static final String ATTR_FILL_VIEWPORT = "fillViewport"; //$NON-NLS-1$
    public static final String ATTR_CLIP_TO_PADDING = "clipToPadding"; //$NON-NLS-1$
    public static final String ATTR_CLIP_CHILDREN = "clipChildren"; //$NON-NLS-1$
    public static final String ATTR_HEADER_LAYOUT = "headerLayout"; //$NON-NLS-1$
    public static final String ATTR_ITEM_BACKGROUND = "itemBackground"; //$NON-NLS-1$
    public static final String ATTR_ITEM_ICON_TINT = "itemIconTint"; //$NON-NLS-1$
    public static final String ATTR_ITEM_TEXT_APPEARANCE = "itemTextAppearance"; //$NON-NLS-1$
    public static final String ATTR_ITEM_TEXT_COLOR = "itemTextColor"; //$NON-NLS-1$
    public static final String ATTR_POPUP_THEME = "popupTheme"; //$NON-NLS-1$
    public static final String ATTR_MIN_HEIGHT = "minHeight"; //$NON-NLS-1$
    public static final String ATTR_MAX_HEIGHT = "maxHeight"; //$NON-NLS-1$
    public static final String ATTR_ACTION_BAR = "actionBar"; //$NON-NLS-1$
    public static final String ATTR_CONTENT_SCRIM = "contentScrim"; //$NON-NLS-1$
    public static final String ATTR_TOOLBAR_ID = "toolbarId"; //$NON-NLS-1$
    public static final String ATTR_CACHE_COLOR_HINT = "cacheColorHint"; //$NON-NLS-1$
    public static final String ATTR_DIVIDER = "divider"; //$NON-NLS-1$
    public static final String ATTR_DIVIDER_PADDING = "dividerPadding"; //$NON-NLS-1$
    public static final String ATTR_DIVIDER_HEIGHT = "dividerHeight"; //$NON-NLS-1$
    public static final String ATTR_FOOTER_DIVIDERS_ENABLED = "footerDividersEnabled"; //$NON-NLS-1$
    public static final String ATTR_HEADER_DIVIDERS_ENABLED = "headerDividersEnabled"; //$NON-NLS-1$
    public static final String ATTR_CARD_BACKGROUND_COLOR = "cardBackgroundColor"; //$NON-NLS-1$
    public static final String ATTR_CARD_CORNER_RADIUS = "cardCornerRadius"; //$NON-NLS-1$
    public static final String ATTR_CONTENT_PADDING = "contentPadding"; //$NON-NLS-1$
    public static final String ATTR_CARD_ELEVATION = "cardElevation"; //$NON-NLS-1$
    public static final String ATTR_CARD_PREVENT_CORNER_OVERLAP =
            "cardPreventCornerOverlap"; //$NON-NLS-1$
    public static final String ATTR_CARD_USE_COMPAT_PADDING = "cardUseCompatPadding"; //$NON-NLS-1$
    public static final String ATTR_SPINNER_MODE = "spinnerMode"; //$NON-NLS-1$
    public static final String ATTR_ENTRIES = "entries"; //$NON-NLS-1$
    public static final String ATTR_POPUP_BACKGROUND = "popupBackground"; //$NON-NLS-1$
    public static final String ATTR_MIN_WIDTH = "minWidth"; //$NON-NLS-1$
    public static final String ATTR_MAX_WIDTH = "maxWidth"; //$NON-NLS-1$
    public static final String ATTR_DROPDOWN_HEIGHT = "dropDownHeight"; //$NON-NLS-1$
    public static final String ATTR_DROPDOWN_WIDTH = "dropDownWidth"; //$NON-NLS-1$
    public static final String ATTR_DRAW_SELECTOR_ON_TOP = "drawSelectorOnTop"; //$NON-NLS-1$
    public static final String ATTR_SCROLLBARS = "scrollbars"; //$NON-NLS-1$
    public static final String ATTR_COMPLETION_HINT = "completionHint"; //$NON-NLS-1$
    public static final String ATTR_TAB_MODE = "tabMode"; //$NON-NLS-1$
    public static final String ATTR_TAB_GRAVITY = "tabGravity"; //$NON-NLS-1$
    public static final String ATTR_TAB_CONTENT_START = "tabContentStart"; //$NON-NLS-1$
    public static final String ATTR_TAB_INDICATOR_COLOR = "tabIndicatorColor"; //$NON-NLS-1$
    public static final String ATTR_TAB_SELECTED_TEXT_COLOR = "tabSelectedTextColor"; //$NON-NLS-1$
    public static final String ATTR_TAB_TEXT_APPEARANCE = "tabTextAppearance"; //$NON-NLS-1$

    // Values: Manifest
    public static final String VALUE_SPLIT_ACTION_BAR_WHEN_NARROW =
            "splitActionBarWhenNarrow"; // NON-NLS-$1

    // Values: Layouts
    public static final String VALUE_FILL_PARENT = "fill_parent"; //$NON-NLS-1$
    public static final String VALUE_MATCH_PARENT = "match_parent"; //$NON-NLS-1$
    public static final String VALUE_MATCH_CONSTRAINT = "0dp"; //$NON-NLS-1$
    public static final String VALUE_VERTICAL = "vertical"; //$NON-NLS-1$
    public static final String VALUE_TRUE = "true"; //$NON-NLS-1$
    public static final String VALUE_EDITABLE = "editable"; //$NON-NLS-1$
    public static final String VALUE_AUTO_FIT = "auto_fit"; //$NON-NLS-1$
    public static final String VALUE_SELECTABLE_ITEM_BACKGROUND =
            "?android:attr/selectableItemBackground"; //$NON-NLS-1$

    // Values: Resources
    public static final String VALUE_ID = "id"; //$NON-NLS-1$

    // Values: Drawables
    public static final String VALUE_DISABLED = "disabled"; //$NON-NLS-1$
    public static final String VALUE_CLAMP = "clamp"; //$NON-NLS-1$

    // Value delimiters: Manifest
    public static final String VALUE_DELIMITER_PIPE = "|"; //$NON-NLS-1$

    // Menus
    public static final String ATTR_CHECKABLE = "checkable";
    public static final String ATTR_CHECKABLE_BEHAVIOR = "checkableBehavior";
    public static final String ATTR_ORDER_IN_CATEGORY = "orderInCategory";
    public static final String ATTR_SHOW_AS_ACTION = "showAsAction";
    public static final String ATTR_TITLE = "title";
    public static final String ATTR_VISIBLE = "visible";
    public static final String VALUE_IF_ROOM = "ifRoom"; //$NON-NLS-1$
    public static final String VALUE_ALWAYS = "always"; //$NON-NLS-1$

    // Units
    public static final String UNIT_DP = "dp"; //$NON-NLS-1$
    public static final String UNIT_DIP = "dip"; //$NON-NLS-1$
    public static final String UNIT_SP = "sp"; //$NON-NLS-1$
    public static final String UNIT_PX = "px"; //$NON-NLS-1$
    public static final String UNIT_IN = "in"; //$NON-NLS-1$
    public static final String UNIT_MM = "mm"; //$NON-NLS-1$
    public static final String UNIT_PT = "pt"; //$NON-NLS-1$

    // Filenames and folder names
    public static final String ANDROID_MANIFEST_XML = "AndroidManifest.xml"; //$NON-NLS-1$
    public static final String OLD_PROGUARD_FILE = "proguard.cfg"; //$NON-NLS-1$
    public static final String CLASS_FOLDER =
            "bin" + File.separator + "classes"; //$NON-NLS-1$ //$NON-NLS-2$
    public static final String GEN_FOLDER = "gen"; //$NON-NLS-1$
    public static final String SRC_FOLDER = "src"; //$NON-NLS-1$
    public static final String LIBS_FOLDER = "libs"; //$NON-NLS-1$
    public static final String BIN_FOLDER = "bin"; //$NON-NLS-1$

    public static final String RES_FOLDER = "res"; //$NON-NLS-1$
    public static final String DOT_XML = ".xml"; //$NON-NLS-1$
    public static final String DOT_XSD = ".xsd"; //$NON-NLS-1$
    public static final String DOT_GIF = ".gif"; //$NON-NLS-1$
    public static final String DOT_JPG = ".jpg"; //$NON-NLS-1$
    public static final String DOT_JPEG = ".jpeg"; //$NON-NLS-1$
    public static final String DOT_WEBP = ".webp"; //$NON-NLS-1$
    public static final String DOT_PNG = ".png"; //$NON-NLS-1$
    public static final String DOT_9PNG = ".9.png"; //$NON-NLS-1$
    public static final String DOT_JAVA = ".java"; //$NON-NLS-1$
    public static final String DOT_KT = ".kt"; //$NON-NLS-1$
    public static final String DOT_CLASS = ".class"; //$NON-NLS-1$
    public static final String DOT_JAR = ".jar"; //$NON-NLS-1$
    public static final String DOT_GRADLE = ".gradle"; //$NON-NLS-1$
    public static final String DOT_PROPERTIES = ".properties"; //$NON-NLS-1$
    public static final String DOT_JSON = ".json"; //$NON-NLS-1$
    public static final String DOT_PSD = ".psd"; //$NON-NLS-1$
    public static final String DOT_TTF = ".ttf"; //$NON-NLS-1$
    public static final String DOT_TTC = ".ttc"; //$NON-NLS-1$
    public static final String DOT_OTF = ".otf"; //$NON-NLS-1$

    /** Extension of the Application package Files, i.e. "apk". */
    public static final String EXT_ANDROID_PACKAGE = "apk"; //$NON-NLS-1$
    /** Extension of the InstantApp package Files, i.e. "iapk". */
    public static final String EXT_INSTANTAPP_PACKAGE = "iapk"; //$NON-NLS-1$
    /** Extension for Android archive files */
    public static final String EXT_AAR = "aar"; //$NON-NLS-1$
    /** Extension for Android atom files. */
    public static final String EXT_ATOM = "atom"; //$NON-NLS-1$
    /** Extension for Android atombundle files. */
    public static final String EXT_ATOMBUNDLE = "atombundle"; //$NON-NLS-1$
    /** Extension of java files, i.e. "java" */
    public static final String EXT_JAVA = "java"; //$NON-NLS-1$
    /** Extension of compiled java files, i.e. "class" */
    public static final String EXT_CLASS = "class"; //$NON-NLS-1$
    /** Extension of xml files, i.e. "xml" */
    public static final String EXT_XML = "xml"; //$NON-NLS-1$
    /** Extension of gradle files, i.e. "gradle" */
    public static final String EXT_GRADLE = "gradle"; //$NON-NLS-1$
    /** Extension of jar files, i.e. "jar" */
    public static final String EXT_JAR = "jar"; //$NON-NLS-1$
    /** Extension of ZIP files, i.e. "zip" */
    public static final String EXT_ZIP = "zip"; //$NON-NLS-1$
    /** Extension of aidl files, i.e. "aidl" */
    public static final String EXT_AIDL = "aidl"; //$NON-NLS-1$
    /** Extension of Renderscript files, i.e. "rs" */
    public static final String EXT_RS = "rs"; //$NON-NLS-1$
    /** Extension of Renderscript files, i.e. "rsh" */
    public static final String EXT_RSH = "rsh"; //$NON-NLS-1$
    /** Extension of FilterScript files, i.e. "fs" */
    public static final String EXT_FS = "fs"; //$NON-NLS-1$
    /** Extension of Renderscript bitcode files, i.e. "bc" */
    public static final String EXT_BC = "bc"; //$NON-NLS-1$
    /** Extension of dependency files, i.e. "d" */
    public static final String EXT_DEP = "d"; //$NON-NLS-1$
    /** Extension of native libraries, i.e. "so" */
    public static final String EXT_NATIVE_LIB = "so"; //$NON-NLS-1$
    /** Extension of dex files, i.e. "dex" */
    public static final String EXT_DEX = "dex"; //$NON-NLS-1$
    /** Extension for temporary resource files, ie "ap_ */
    public static final String EXT_RES = "ap_"; //$NON-NLS-1$
    /** Extension for pre-processable images. Right now pngs */
    public static final String EXT_PNG = "png"; //$NON-NLS-1$

    public static final String EXT_HPROF = "hprof"; //$NON-NLS-1$
    public static final String EXT_GZ = "gz"; //$NON-NLS-1$

    public static final String EXT_JSON = "json";

    public static final String EXT_CSV = "csv";

    private static final String DOT = "."; //$NON-NLS-1$

    /** Dot-Extension of the Application package Files, i.e. ".apk". */
    public static final String DOT_ANDROID_PACKAGE = DOT + EXT_ANDROID_PACKAGE;
    /** Dot-Extension for Android archive files */
    public static final String DOT_AAR = DOT + EXT_AAR; //$NON-NLS-1$
    /** Dot-Extension for Android atombundle files. */
    public static final String DOT_ATOMBUNDLE = DOT + EXT_ATOMBUNDLE; //$NON-NLS-1$
    /** Dot-Extension of zip files, i.e. ".zip" */
    public static final String DOT_ZIP = DOT + EXT_ZIP;
    /** Dot-Extension of aidl files, i.e. ".aidl" */
    public static final String DOT_AIDL = DOT + EXT_AIDL;
    /** Dot-Extension of renderscript files, i.e. ".rs" */
    public static final String DOT_RS = DOT + EXT_RS;
    /** Dot-Extension of renderscript header files, i.e. ".rsh" */
    public static final String DOT_RSH = DOT + EXT_RSH;
    /** Dot-Extension of FilterScript files, i.e. ".fs" */
    public static final String DOT_FS = DOT + EXT_FS;
    /** Dot-Extension of renderscript bitcode files, i.e. ".bc" */
    public static final String DOT_BC = DOT + EXT_BC;
    /** Dot-Extension of dependency files, i.e. ".d" */
    public static final String DOT_DEP = DOT + EXT_DEP;
    /** Dot-Extension of native dynamic libraries, i.e. ".so" */
    public static final String DOT_NATIVE_LIBS = DOT + EXT_NATIVE_LIB;
    /** Dot-Extension of dex files, i.e. ".dex" */
    public static final String DOT_DEX = DOT + EXT_DEX;
    /** Dot-Extension for temporary resource files, ie "ap_ */
    public static final String DOT_RES = DOT + EXT_RES;
    /** Dot-Extension for BMP files, i.e. ".bmp" */
    public static final String DOT_BMP = ".bmp"; //$NON-NLS-1$
    /** Dot-Extension for SVG files, i.e. ".svg" */
    public static final String DOT_SVG = ".svg"; //$NON-NLS-1$
    /** Dot-Extension for template files */
    public static final String DOT_FTL = ".ftl"; //$NON-NLS-1$
    /** Dot-Extension of text files, i.e. ".txt" */
    public static final String DOT_TXT = ".txt"; //$NON-NLS-1$
    /** Dot-Extension for Java heap dumps. */
    public static final String DOT_HPROF = DOT + EXT_HPROF; //$NON-NLS-1$

    /** Resource base name for java files and classes */
    public static final String FN_RESOURCE_BASE = "R"; //$NON-NLS-1$
    /** Resource java class filename, i.e. "R.java" */
    public static final String FN_RESOURCE_CLASS = FN_RESOURCE_BASE + DOT_JAVA;
    /** Resource class file filename, i.e. "R.class" */
    public static final String FN_COMPILED_RESOURCE_CLASS = FN_RESOURCE_BASE + DOT_CLASS;
    /** Resource text filename, i.e. "R.txt" */
    public static final String FN_RESOURCE_TEXT = FN_RESOURCE_BASE + DOT_TXT;
    /** Filename for public resources in AAR archives */
    public static final String FN_PUBLIC_TXT = "public.txt";
    /** Generated manifest class name */
    public static final String FN_MANIFEST_BASE = "Manifest"; //$NON-NLS-1$
    /** Generated BuildConfig class name */
    public static final String FN_BUILD_CONFIG_BASE = "BuildConfig"; //$NON-NLS-1$
    /** Manifest java class filename, i.e. "Manifest.java" */
    public static final String FN_MANIFEST_CLASS = FN_MANIFEST_BASE + DOT_JAVA;
    /** BuildConfig java class filename, i.e. "BuildConfig.java" */
    public static final String FN_BUILD_CONFIG = FN_BUILD_CONFIG_BASE + DOT_JAVA;

    public static final String DRAWABLE_FOLDER = "drawable"; //$NON-NLS-1$
    public static final String MIPMAP_FOLDER = "mipmap"; //$NON-NLS-1$
    public static final String DRAWABLE_XHDPI = "drawable-xhdpi"; //$NON-NLS-1$
    public static final String DRAWABLE_XXHDPI = "drawable-xxhdpi"; //$NON-NLS-1$
    public static final String DRAWABLE_XXXHDPI = "drawable-xxxhdpi"; //$NON-NLS-1$
    public static final String DRAWABLE_HDPI = "drawable-hdpi"; //$NON-NLS-1$
    public static final String DRAWABLE_MDPI = "drawable-mdpi"; //$NON-NLS-1$
    public static final String DRAWABLE_LDPI = "drawable-ldpi"; //$NON-NLS-1$

    // Resources
    public static final String PREFIX_RESOURCE_REF = "@"; //$NON-NLS-1$
    public static final String PREFIX_THEME_REF = "?"; //$NON-NLS-1$
    public static final String PREFIX_BINDING_EXPR = "@{"; //$NON-NLS-1$
    public static final String PREFIX_TWOWAY_BINDING_EXPR = "@={"; //$NON-NLS-1$
    public static final String MANIFEST_PLACEHOLDER_PREFIX = "${"; //$NON-NLS-1$
    public static final String MANIFEST_PLACEHOLDER_SUFFIX = "}"; //$NON-NLS-1$
    public static final String ANDROID_PREFIX = "@android:"; //$NON-NLS-1$
    public static final String ANDROID_THEME_PREFIX = "?android:"; //$NON-NLS-1$
    public static final String LAYOUT_RESOURCE_PREFIX = "@layout/"; //$NON-NLS-1$
    public static final String STYLE_RESOURCE_PREFIX = "@style/"; //$NON-NLS-1$
    public static final String COLOR_RESOURCE_PREFIX = "@color/"; //$NON-NLS-1$
    public static final String NEW_ID_PREFIX = "@+id/"; //$NON-NLS-1$
    public static final String ID_PREFIX = "@id/"; //$NON-NLS-1$
    public static final String DRAWABLE_PREFIX = "@drawable/"; //$NON-NLS-1$
    public static final String STRING_PREFIX = "@string/"; //$NON-NLS-1$
    public static final String DIMEN_PREFIX = "@dimen/"; //$NON-NLS-1$
    public static final String MIPMAP_PREFIX = "@mipmap/"; //$NON-NLS-1$
    public static final String FONT_PREFIX = "@font/"; //$NON-NLS-1$
    public static final String AAPT_ATTR_PREFIX = "@aapt:_aapt/";
    public static final String SAMPLE_PREFIX = "@sample/";

    public static final String TOOLS_SAMPLE_PREFIX = "@tools:sample/";

    public static final String ANDROID_LAYOUT_RESOURCE_PREFIX = "@android:layout/"; //$NON-NLS-1$
    public static final String ANDROID_STYLE_RESOURCE_PREFIX = "@android:style/"; //$NON-NLS-1$
    public static final String ANDROID_COLOR_RESOURCE_PREFIX = "@android:color/"; //$NON-NLS-1$
    public static final String ANDROID_NEW_ID_PREFIX = "@android:+id/"; //$NON-NLS-1$
    public static final String ANDROID_ID_PREFIX = "@android:id/"; //$NON-NLS-1$
    public static final String ANDROID_DRAWABLE_PREFIX = "@android:drawable/"; //$NON-NLS-1$
    public static final String ANDROID_STRING_PREFIX = "@android:string/"; //$NON-NLS-1$

    public static final String RESOURCE_CLZ_ID = "id"; //$NON-NLS-1$
    public static final String RESOURCE_CLZ_COLOR = "color"; //$NON-NLS-1$
    public static final String RESOURCE_CLZ_ARRAY = "array"; //$NON-NLS-1$
    public static final String RESOURCE_CLZ_ATTR = "attr"; //$NON-NLS-1$
    public static final String RESOURCE_CLR_STYLEABLE = "styleable"; //$NON-NLS-1$
    public static final String NULL_RESOURCE = "@null"; //$NON-NLS-1$
    public static final String TRANSPARENT_COLOR = "@android:color/transparent"; //$NON-NLS-1$
    public static final String REFERENCE_STYLE = "style/"; //$NON-NLS-1$
    public static final String PREFIX_ANDROID = "android:"; //$NON-NLS-1$
    public static final String PREFIX_APP = "app:"; //$NON-NLS-1$

    // Resource Types
    public static final String DRAWABLE_TYPE = "drawable"; //$NON-NLS-1$
    public static final String MENU_TYPE = "menu"; //$NON-NLS-1$

    // Packages
    public static final String ANDROID_PKG_PREFIX = "android."; //$NON-NLS-1$
    public static final String WIDGET_PKG_PREFIX = "android.widget."; //$NON-NLS-1$
    public static final String VIEW_PKG_PREFIX = "android.view."; //$NON-NLS-1$

    // Project properties
    public static final String ANDROID_LIBRARY = "android.library"; //$NON-NLS-1$
    public static final String PROGUARD_CONFIG = "proguard.config"; //$NON-NLS-1$
    public static final String ANDROID_LIBRARY_REFERENCE_FORMAT =
            "android.library.reference.%1$d"; //$NON-NLS-1$
    public static final String PROJECT_PROPERTIES = "project.properties"; //$NON-NLS-1$

    // Java References
    public static final String ATTR_REF_PREFIX = "?attr/"; //$NON-NLS-1$
    public static final String R_PREFIX = "R."; //$NON-NLS-1$
    public static final String R_ID_PREFIX = "R.id."; //$NON-NLS-1$
    public static final String R_LAYOUT_RESOURCE_PREFIX = "R.layout."; //$NON-NLS-1$
    public static final String R_DRAWABLE_PREFIX = "R.drawable."; //$NON-NLS-1$
    public static final String R_STYLEABLE_PREFIX = "R.styleable."; //$NON-NLS-1$
    public static final String R_ATTR_PREFIX = "R.attr."; //$NON-NLS-1$

    // Attributes related to tools
    public static final String ATTR_IGNORE = "ignore"; //$NON-NLS-1$
    public static final String ATTR_LOCALE = "locale"; //$NON-NLS-1$

    // SuppressLint
    public static final String SUPPRESS_ALL = "all"; //$NON-NLS-1$
    public static final String SUPPRESS_LINT = "SuppressLint"; //$NON-NLS-1$
    public static final String TARGET_API = "TargetApi"; //$NON-NLS-1$
    public static final String ATTR_TARGET_API = "targetApi"; //$NON-NLS-1$
    public static final String FQCN_SUPPRESS_LINT =
            "android.annotation." + SUPPRESS_LINT; //$NON-NLS-1$
    public static final String FQCN_TARGET_API = "android.annotation." + TARGET_API; //$NON-NLS-1$

    // Class Names
    public static final String CONSTRUCTOR_NAME = "<init>"; //$NON-NLS-1$
    public static final String CLASS_CONSTRUCTOR = "<clinit>"; //$NON-NLS-1$
    public static final String ANDROID_VIEW_VIEW = "android/view/View"; //$NON-NLS-1$

    // Method Names
    public static final String FORMAT_METHOD = "format"; //$NON-NLS-1$
    public static final String GET_STRING_METHOD = "getString"; //$NON-NLS-1$

    public static final String ATTR_TAG = "tag"; //$NON-NLS-1$
    public static final String ATTR_NUM_COLUMNS = "numColumns"; //$NON-NLS-1$

    // Some common layout element names
    public static final String CALENDAR_VIEW = "CalendarView"; //$NON-NLS-1$
    public static final String CHRONOMETER = "Chronometer"; //$NON-NLS-1$
    public static final String TEXT_CLOCK = "TextClock"; //$NON-NLS-1$
    public static final String SPACE = "Space"; //$NON-NLS-1$
    public static final String GESTURE_OVERLAY_VIEW = "GestureOverlayView"; //$NON-NLS-1$
    public static final String QUICK_CONTACT_BADGE = "QuickContactBadge"; //$NON-NLS-1$

    public static final String ATTR_HANDLE = "handle"; //$NON-NLS-1$
    public static final String ATTR_BUTTON = "button"; //$NON-NLS-1$
    public static final String ATTR_BUTTON_TINT = "buttonTint"; //$NON-NLS-1$
    public static final String ATTR_CONTENT = "content"; //$NON-NLS-1$
    public static final String ATTR_CHECKED = "checked"; //$NON-NLS-1$
    public static final String ATTR_CHECK_MARK = "checkMark"; //$NON-NLS-1$
    public static final String ATTR_CHECK_MARK_TINT = "checkMarkTint"; //$NON-NLS-1$
    public static final String ATTR_DUPLICATE_PARENT_STATE = "duplicateParentState"; //$NON-NLS-1$
    public static final String ATTR_FOCUSABLE = "focusable"; //$NON-NLS-1$
    public static final String ATTR_CLICKABLE = "clickable"; //$NON-NLS-1$
    public static final String ATTR_TEXT_OFF = "textOff"; //$NON-NLS-1$
    public static final String ATTR_TEXT_ON = "textOn"; //$NON-NLS-1$
    public static final String ATTR_CHECKED_BUTTON = "checkedButton"; //$NON-NLS-1$
    public static final String ATTR_SWITCH_TEXT_APPEARANCE = "switchTextAppearance"; //$NON-NLS-1$
    public static final String ATTR_SWITCH_MIN_WIDTH = "switchMinWidth"; //$NON-NLS-1$
    public static final String ATTR_SWITCH_PADDING = "switchPadding"; //$NON-NLS-1$
    public static final String ATTR_THUMB_TINT = "thumbTint"; //$NON-NLS-1$
    public static final String ATTR_TRACK = "track"; //$NON-NLS-1$
    public static final String ATTR_TRACK_TINT = "trackTint"; //$NON-NLS-1$
    public static final String ATTR_SHOW_TEXT = "showText"; //$NON-NLS-1$
    public static final String ATTR_SPLIT_TRACK = "splitTrack"; //$NON-NLS-1$
    public static final String ATTR_STATE_LIST_ANIMATOR = "stateListAnimator"; //$NON-NLS-1$

    // TextView
    public static final String ATTR_DRAWABLE_RIGHT = "drawableRight"; //$NON-NLS-1$
    public static final String ATTR_DRAWABLE_LEFT = "drawableLeft"; //$NON-NLS-1$
    public static final String ATTR_DRAWABLE_START = "drawableStart"; //$NON-NLS-1$
    public static final String ATTR_DRAWABLE_END = "drawableEnd"; //$NON-NLS-1$
    public static final String ATTR_DRAWABLE_BOTTOM = "drawableBottom"; //$NON-NLS-1$
    public static final String ATTR_DRAWABLE_TOP = "drawableTop"; //$NON-NLS-1$
    public static final String ATTR_DRAWABLE_PADDING = "drawablePadding"; //$NON-NLS-1$

    public static final String ATTR_USE_DEFAULT_MARGINS = "useDefaultMargins"; //$NON-NLS-1$
    public static final String ATTR_MARGINS_INCLUDED_IN_ALIGNMENT =
            "marginsIncludedInAlignment"; //$NON-NLS-1$

    public static final String VALUE_WRAP_CONTENT = "wrap_content"; //$NON-NLS-1$
    public static final String VALUE_FALSE = "false"; //$NON-NLS-1$
    public static final String VALUE_N_DP = "%ddp"; //$NON-NLS-1$
    public static final String VALUE_ZERO_DP = "0dp"; //$NON-NLS-1$
    public static final String VALUE_ONE_DP = "1dp"; //$NON-NLS-1$
    public static final String VALUE_TOP = "top"; //$NON-NLS-1$
    public static final String VALUE_BOTTOM = "bottom"; //$NON-NLS-1$
    public static final String VALUE_CENTER_VERTICAL = "center_vertical"; //$NON-NLS-1$
    public static final String VALUE_CENTER_HORIZONTAL = "center_horizontal"; //$NON-NLS-1$
    public static final String VALUE_FILL_HORIZONTAL = "fill_horizontal"; //$NON-NLS-1$
    public static final String VALUE_FILL_VERTICAL = "fill_vertical"; //$NON-NLS-1$
    public static final String VALUE_0 = "0"; //$NON-NLS-1$
    public static final String VALUE_1 = "1"; //$NON-NLS-1$

    // Gravity values. These have the GRAVITY_ prefix in front of value because we already
    // have VALUE_CENTER_HORIZONTAL defined for layouts, and its definition conflicts
    // (centerHorizontal versus center_horizontal)
    public static final String GRAVITY_VALUE_ = "center"; //$NON-NLS-1$
    public static final String GRAVITY_VALUE_CENTER = "center"; //$NON-NLS-1$
    public static final String GRAVITY_VALUE_LEFT = "left"; //$NON-NLS-1$
    public static final String GRAVITY_VALUE_RIGHT = "right"; //$NON-NLS-1$
    public static final String GRAVITY_VALUE_START = "start"; //$NON-NLS-1$
    public static final String GRAVITY_VALUE_END = "end"; //$NON-NLS-1$
    public static final String GRAVITY_VALUE_BOTTOM = "bottom"; //$NON-NLS-1$
    public static final String GRAVITY_VALUE_TOP = "top"; //$NON-NLS-1$
    public static final String GRAVITY_VALUE_FILL_HORIZONTAL = "fill_horizontal"; //$NON-NLS-1$
    public static final String GRAVITY_VALUE_FILL_VERTICAL = "fill_vertical"; //$NON-NLS-1$
    public static final String GRAVITY_VALUE_CENTER_HORIZONTAL = "center_horizontal"; //$NON-NLS-1$
    public static final String GRAVITY_VALUE_CENTER_VERTICAL = "center_vertical"; //$NON-NLS-1$
    public static final String GRAVITY_VALUE_CLIP_HORIZONTAL = "clip_horizontal"; //$NON-NLS-1$
    public static final String GRAVITY_VALUE_CLIP_VERTICAL = "clip_vertical"; //$NON-NLS-1$
    public static final String GRAVITY_VALUE_FILL = "fill"; //$NON-NLS-1$

    // Mockup
    public static final String ATTR_MOCKUP = "mockup"; //$NON-NLS-1$
    public static final String ATTR_MOCKUP_CROP = "mockup_crop"; //$NON-NLS-1$
    public static final String ATTR_MOCKUP_POSITION = "mockup_crop"; //$NON-NLS-1$
    public static final String ATTR_MOCKUP_OPACITY = "mockup_opacity"; //$NON-NLS-1$

    public static final class ImageViewAttributes {
        public static final String TINT = "tint";
    }

    public static final class PreferenceTags {
        public static final String CHECK_BOX_PREFERENCE = "CheckBoxPreference";
        public static final String EDIT_TEXT_PREFERENCE = "EditTextPreference";
        public static final String LIST_PREFERENCE = "ListPreference";
        public static final String MULTI_SELECT_LIST_PREFERENCE = "MultiSelectListPreference";
        public static final String PREFERENCE_CATEGORY = "PreferenceCategory";
        public static final String PREFERENCE_SCREEN = "PreferenceScreen";
        public static final String RINGTONE_PREFERENCE = "RingtonePreference";
        public static final String SWITCH_PREFERENCE = "SwitchPreference";
    }

    public static final class PreferenceAttributes {
        public static final String ATTR_DEFAULT_VALUE = "defaultValue";
        public static final String ATTR_DEPENDENCY = "dependency";
        public static final String ATTR_DIALOG_ICON = "dialogIcon";
        public static final String ATTR_DISABLE_DEPENDENTS_STATE = "disableDependentsState";
        public static final String ATTR_ENTRIES = "entries";
        public static final String ATTR_ENTRY_VALUES = "entryValues";
        public static final String ATTR_ICON = "icon";
        public static final String ATTR_KEY = "key";
        public static final String ATTR_PERSISTENT = "persistent";
        public static final String ATTR_RINGTONE_TYPE = "ringtoneType";
        public static final String ATTR_SHOW_DEFAULT = "showDefault";
        public static final String ATTR_SHOW_SILENT = "showSilent";
        public static final String ATTR_SINGLE_LINE = "singleLine";
        public static final String ATTR_SUMMARY = "summary";
        public static final String ATTR_SUMMARY_ON = "summaryOn";
        public static final String ATTR_SUMMARY_OFF = "summaryOff";
        public static final String ATTR_SWITCH_TEXT_ON = "switchTextOn";
        public static final String ATTR_SWITCH_TEXT_OFF = "switchTextOff";
    }

    // Text Alignment values.
    public static class TextAlignment {
        public static final String NONE = "none"; //$NON-NLS-1$
        public static final String INHERIT = "inherit"; //$NON-NLS-1$
        public static final String GRAVITY = "gravity"; //$NON-NLS-1$
        public static final String TEXT_START = "textStart"; //$NON-NLS-1$
        public static final String TEXT_END = "textEnd"; //$NON-NLS-1$
        public static final String CENTER = "center"; //$NON-NLS-1$
        public static final String VIEW_START = "viewStart"; //$NON-NLS-1$
        public static final String VIEW_END = "viewEnd"; //$NON-NLS-1$
    }

    public static class TextStyle {
        public static final String VALUE_NORMAL = "normal"; //$NON-NLS-1$
        public static final String VALUE_BOLD = "bold"; //$NON-NLS-1$
        public static final String VALUE_ITALIC = "italic"; //$NON-NLS-1$
    }

    public static final class ViewAttributes {
        public static final String MIN_HEIGHT = "minHeight";
    }

    /** The top level android package as a prefix, "android.". */
    public static final String ANDROID_SUPPORT_PKG_PREFIX =
            ANDROID_PKG_PREFIX + "support."; //$NON-NLS-1$

    /** The android.view. package prefix */
    public static final String ANDROID_VIEW_PKG = ANDROID_PKG_PREFIX + "view."; //$NON-NLS-1$

    /** The android.widget. package prefix */
    public static final String ANDROID_WIDGET_PREFIX = ANDROID_PKG_PREFIX + "widget."; //$NON-NLS-1$

    /** The android.webkit. package prefix */
    public static final String ANDROID_WEBKIT_PKG = ANDROID_PKG_PREFIX + "webkit."; //$NON-NLS-1$

    /** The android.app. package prefix */
    public static final String ANDROID_APP_PKG = ANDROID_PKG_PREFIX + "app."; //$NON-NLS-1$

    /** The android.support.v4. package prefix */
    public static final String ANDROID_SUPPORT_V4_PKG =
            ANDROID_SUPPORT_PKG_PREFIX + "v4."; //$NON-NLS-1$

    /** The android.support.v7. package prefix */
    public static final String ANDROID_SUPPORT_V7_PKG =
            ANDROID_SUPPORT_PKG_PREFIX + "v7."; //$NON-NLS-1$

    /** The android.support.design. package prefix */
    public static final String ANDROID_SUPPORT_DESIGN_PKG =
            ANDROID_SUPPORT_PKG_PREFIX + "design."; //$NON-NLS-1$

    /** The android.support.v17.leanback. package prefix */
    public static final String ANDROID_SUPPORT_LEANBACK_V17_PKG =
            ANDROID_SUPPORT_PKG_PREFIX + "v17.leanback."; //$NON-NLS-1$

    /** The com.google.android.gms. package prefix */
    public static final String GOOGLE_PLAY_SERVICES_PKG = "com.google.android.gms."; //$NON-NLS-1$

    /** The com.google.android.gms.ads. package prefix */
    public static final String GOOGLE_PLAY_SERVICES_ADS_PKG =
            GOOGLE_PLAY_SERVICES_PKG + "ads."; //$NON-NLS-1$

    /** The com.google.android.gms.ads. package prefix */
    public static final String GOOGLE_PLAY_SERVICES_MAPS_PKG =
            GOOGLE_PLAY_SERVICES_PKG + "maps."; //$NON-NLS-1$

    /** The LayoutParams inner-class name suffix, .LayoutParams */
    public static final String DOT_LAYOUT_PARAMS = ".LayoutParams"; //$NON-NLS-1$

    /** The fully qualified class name of an EditText view */
    public static final String FQCN_EDIT_TEXT = "android.widget.EditText"; //$NON-NLS-1$

    /** The fully qualified class name of a LinearLayout view */
    public static final String FQCN_LINEAR_LAYOUT = "android.widget.LinearLayout"; //$NON-NLS-1$

    /** The fully qualified class name of a RelativeLayout view */
    public static final String FQCN_RELATIVE_LAYOUT = "android.widget.RelativeLayout"; //$NON-NLS-1$

    /** The fully qualified class name of a GridLayout view */
    public static final String FQCN_GRID_LAYOUT = "android.widget.GridLayout"; //$NON-NLS-1$

    public static final String FQCN_GRID_LAYOUT_V7 =
            "android.support.v7.widget.GridLayout"; //$NON-NLS-1$

    /** The fully qualified class name of a FrameLayout view */
    public static final String FQCN_FRAME_LAYOUT = "android.widget.FrameLayout"; //$NON-NLS-1$

    /** The fully qualified class name of a TableRow view */
    public static final String FQCN_TABLE_ROW = "android.widget.TableRow"; //$NON-NLS-1$

    /** The fully qualified class name of a TableLayout view */
    public static final String FQCN_TABLE_LAYOUT = "android.widget.TableLayout"; //$NON-NLS-1$

    /** The fully qualified class name of a GridView view */
    public static final String FQCN_GRID_VIEW = "android.widget.GridView"; //$NON-NLS-1$

    /** The fully qualified class name of a TabWidget view */
    public static final String FQCN_TAB_WIDGET = "android.widget.TabWidget"; //$NON-NLS-1$

    /** The fully qualified class name of a Button view */
    public static final String FQCN_BUTTON = "android.widget.Button"; //$NON-NLS-1$

    /** The fully qualified class name of a CheckBox view */
    public static final String FQCN_CHECK_BOX = "android.widget.CheckBox"; //$NON-NLS-1$

    /** The fully qualified class name of a CheckedTextView view */
    public static final String FQCN_CHECKED_TEXT_VIEW =
            "android.widget.CheckedTextView"; //$NON-NLS-1$

    /** The fully qualified class name of an ImageButton view */
    public static final String FQCN_IMAGE_BUTTON = "android.widget.ImageButton"; //$NON-NLS-1$

    /** The fully qualified class name of a RatingBar view */
    public static final String FQCN_RATING_BAR = "android.widget.RatingBar"; //$NON-NLS-1$

    /** The fully qualified class name of a SeekBar view */
    public static final String FQCN_SEEK_BAR = "android.widget.SeekBar"; //$NON-NLS-1$

    /** The fully qualified class name of a MultiAutoCompleteTextView view */
    public static final String FQCN_AUTO_COMPLETE_TEXT_VIEW =
            "android.widget.AutoCompleteTextView"; //$NON-NLS-1$

    /** The fully qualified class name of a MultiAutoCompleteTextView view */
    public static final String FQCN_MULTI_AUTO_COMPLETE_TEXT_VIEW =
            "android.widget.MultiAutoCompleteTextView"; //$NON-NLS-1$

    /** The fully qualified class name of a RadioButton view */
    public static final String FQCN_RADIO_BUTTON = "android.widget.RadioButton"; //$NON-NLS-1$

    /** The fully qualified class name of a ToggleButton view */
    public static final String FQCN_TOGGLE_BUTTON = "android.widget.ToggleButton"; //$NON-NLS-1$

    /** The fully qualified class name of a Spinner view */
    public static final String FQCN_SPINNER = "android.widget.Spinner"; //$NON-NLS-1$

    /** The fully qualified class name of an AdapterView */
    public static final String FQCN_ADAPTER_VIEW = "android.widget.AdapterView"; //$NON-NLS-1$

    /** The fully qualified class name of a ListView */
    public static final String FQCN_LIST_VIEW = "android.widget.ListView"; //$NON-NLS-1$

    /** The fully qualified class name of an ExpandableListView */
    public static final String FQCN_EXPANDABLE_LIST_VIEW =
            "android.widget.ExpandableListView"; //$NON-NLS-1$

    /** The fully qualified class name of a GestureOverlayView */
    public static final String FQCN_GESTURE_OVERLAY_VIEW =
            "android.gesture.GestureOverlayView"; //$NON-NLS-1$

    /** The fully qualified class name of a DatePicker */
    public static final String FQCN_DATE_PICKER = "android.widget.DatePicker"; //$NON-NLS-1$

    /** The fully qualified class name of a TimePicker */
    public static final String FQCN_TIME_PICKER = "android.widget.TimePicker"; //$NON-NLS-1$

    /** The fully qualified class name of a RadioGroup */
    public static final String FQCN_RADIO_GROUP = "android.widgets.RadioGroup"; //$NON-NLS-1$

    /** The fully qualified class name of a Space */
    public static final String FQCN_SPACE = "android.widget.Space"; //$NON-NLS-1$

    public static final String FQCN_SPACE_V7 = "android.support.v7.widget.Space"; //$NON-NLS-1$

    /** The fully qualified class name of a TextView view */
    public static final String FQCN_TEXT_VIEW = "android.widget.TextView"; //$NON-NLS-1$

    /** The fully qualified class name of an ImageView view */
    public static final String FQCN_IMAGE_VIEW = "android.widget.ImageView"; //$NON-NLS-1$

    public static final String ATTR_SRC = "src"; //$NON-NLS-1$
    public static final String ATTR_SRC_COMPAT = "srcCompat"; //$NON-NLS-1$

    public static final String ATTR_GRAVITY = "gravity"; //$NON-NLS-1$

    public static final String ATTR_WEIGHT_SUM = "weightSum"; //$NON-NLS-1$
    public static final String ATTR_EMS = "ems"; //$NON-NLS-1$

    public static final String VALUE_HORIZONTAL = "horizontal"; //$NON-NLS-1$

    public static final String GRADLE_PLUGIN_NAME = "com.android.tools.build:gradle:";
<<<<<<< HEAD
    public static final String GRADLE_EXPERIMENTAL_PLUGIN_NAME = "com.android.tools.build:gradle-experimental:";
    public static final String GRADLE_MINIMUM_VERSION = "3.3";
    public static final String GRADLE_LATEST_VERSION = GRADLE_MINIMUM_VERSION;
    public static final String GRADLE_PLUGIN_MINIMUM_VERSION = "1.0.0";
    // Always update GRADLE_PLUGIN_RECOMMENDED_VERSION and GRADLE_EXPERIMENTAL_PLUGIN_RECOMMENDED_VERSION together.
    public static final String GRADLE_PLUGIN_RECOMMENDED_VERSION = "2.3.0";
    public static final String GRADLE_EXPERIMENTAL_PLUGIN_RECOMMENDED_VERSION = "0.9.0";
    // Temporary - can be removed once 2.3 is the recommended version.
    public static final String GRADLE_PLUGIN_WH_VERSION = "2.3.0-dev";
=======
    public static final String GRADLE_EXPERIMENTAL_PLUGIN_NAME =
            "com.android.tools.build:gradle-experimental:";
    public static final String GRADLE_MINIMUM_VERSION = "4.1";
    public static final String GRADLE_LATEST_VERSION = GRADLE_MINIMUM_VERSION;
    public static final String GRADLE_PLUGIN_MINIMUM_VERSION = "1.0.0";
    // Always update GRADLE_PLUGIN_RECOMMENDED_VERSION and GRADLE_EXPERIMENTAL_PLUGIN_RECOMMENDED_VERSION together.
    public static final String GRADLE_PLUGIN_RECOMMENDED_VERSION = "2.3.2";
    public static final String GRADLE_EXPERIMENTAL_PLUGIN_RECOMMENDED_VERSION = "0.9.0";
    // Temporary - can be removed once the recommended version supports AIA (with splits).
>>>>>>> b805f832
    public static final String GRADLE_PLUGIN_LATEST_VERSION = GRADLE_PLUGIN_RECOMMENDED_VERSION;
    public static final String GRADLE_EXPERIMENTAL_PLUGIN_LATEST_VERSION =
            GRADLE_EXPERIMENTAL_PLUGIN_RECOMMENDED_VERSION;
    public static final String GRADLE_COMPILE_CONFIGURATION = "compile";
    public static final String GRADLE_TEST_COMPILE_CONFIGURATION = "testCompile";
    public static final String GRADLE_ANDROID_TEST_COMPILE_CONFIGURATION = "androidTestCompile";
    public static final String GRADLE_ANDROID_TEST_UTIL_CONFIGURATION = "androidTestUtil";
    public static final String CURRENT_BUILD_TOOLS_VERSION = "26.0.2";
    public static final String SUPPORT_LIB_GROUP_ID = "com.android.support";
    public static final String SUPPORT_LIB_ARTIFACT = "com.android.support:support-v4";
    public static final String DESIGN_LIB_ARTIFACT = "com.android.support:design";
    public static final String APPCOMPAT_LIB_ARTIFACT_ID = "appcompat-v7";
    public static final String APPCOMPAT_LIB_ARTIFACT =
            SUPPORT_LIB_GROUP_ID + ":" + APPCOMPAT_LIB_ARTIFACT_ID;
    public static final String CARD_VIEW_LIB_ARTIFACT = "com.android.support:cardview-v7";
    public static final String GRID_LAYOUT_LIB_ARTIFACT = "com.android.support:gridlayout-v7";
    public static final String RECYCLER_VIEW_LIB_ARTIFACT = "com.android.support:recyclerview-v7";
    public static final String MAPS_ARTIFACT = "com.google.android.gms:play-services-maps";
    public static final String ADS_ARTIFACT = "com.google.android.gms:play-services-ads";
    public static final String LEANBACK_V17_ARTIFACT = "com.android.support:leanback-v17";
    public static final String ANNOTATIONS_LIB_ARTIFACT = "com.android.support:support-annotations";

    // Annotations
    public static final String SUPPORT_ANNOTATIONS_PREFIX = "android.support.annotation.";
    public static final String INT_DEF_ANNOTATION = SUPPORT_ANNOTATIONS_PREFIX + "IntDef";
    public static final String STRING_DEF_ANNOTATION = SUPPORT_ANNOTATIONS_PREFIX + "StringDef";
    public static final String TYPE_DEF_VALUE_ATTRIBUTE = "value";
    public static final String TYPE_DEF_FLAG_ATTRIBUTE = "flag";
    public static final String FN_ANNOTATIONS_ZIP = "annotations.zip";
    public static final String BINDING_ADAPTER_ANNOTATION = "android.databinding.BindingAdapter";

    // Data Binding MISC
    public static final String DATA_BINDING_LIB_ARTIFACT = "com.android.databinding:library";
    public static final String DATA_BINDING_BASELIB_ARTIFACT =
            "com.android.databinding:baseLibrary";
    public static final String DATA_BINDING_ANNOTATION_PROCESSOR_ARTIFACT =
            "com.android.databinding:compiler";
    public static final String DATA_BINDING_ADAPTER_LIB_ARTIFACT =
            "com.android.databinding:adapters";
    public static final String[] TAGS_DATA_BINDING =
            new String[] {TAG_VARIABLE, TAG_IMPORT, TAG_LAYOUT, TAG_DATA};
    public static final String[] ATTRS_DATA_BINDING =
            new String[] {ATTR_NAME, ATTR_TYPE, ATTR_CLASS, ATTR_ALIAS};
    public static final String DATA_BINDING_VIEW_STUB_PROXY = "android.databinding.ViewStubProxy";

    /** Name of keep attribute in XML */
    public static final String ATTR_KEEP = "keep";
    /** Name of discard attribute in XML (to mark resources as not referenced, despite guesses) */
    public static final String ATTR_DISCARD = "discard";
    /** Name of attribute in XML to control whether we should guess resources to keep */
    public static final String ATTR_SHRINK_MODE = "shrinkMode";
    /** {@linkplain #ATTR_SHRINK_MODE} value to only shrink explicitly encountered resources */
    public static final String VALUE_STRICT = "strict";
    /** {@linkplain #ATTR_SHRINK_MODE} value to keep possibly referenced resources */
    public static final String VALUE_SAFE = "safe";

    /** Prefix of the Android Support Repository path */
    public static final String ANDROID_SUPPORT_ARTIFACT_PREFIX = "com.android.";
    /** Prefix of the Google Repository path */
    public static final String GOOGLE_SUPPORT_ARTIFACT_PREFIX = "com.google.android.";
    /** Prefix of firebase groupIds */
    public static final String FIREBASE_ARTIFACT_PREFIX = "com.google.firebase.";

<<<<<<< HEAD

=======
>>>>>>> b805f832
    @Deprecated
    public static String androidCmdName() {
        throw new UnsupportedOperationException(
                "The \"android\" command is no longer included in the SDK. Any references to it (e.g. "
                        + "by third-party plugins) should be removed.");
    }
}<|MERGE_RESOLUTION|>--- conflicted
+++ resolved
@@ -978,22 +978,6 @@
     /** Namespace for Instant App attributes in manifest files */
 
     // Tags: Manifest
-<<<<<<< HEAD
-    public static final String TAG_SERVICE = "service";                //$NON-NLS-1$
-    public static final String TAG_PERMISSION = "permission";          //$NON-NLS-1$
-    public static final String TAG_USES_FEATURE = "uses-feature";      //$NON-NLS-1$
-    public static final String TAG_USES_PERMISSION = "uses-permission";//$NON-NLS-1$
-    public static final String TAG_USES_PERMISSION_SDK_23 = "uses-permission-sdk-23";//$NON-NLS-1$
-    public static final String TAG_USES_PERMISSION_SDK_M = "uses-permission-sdk-m";//$NON-NLS-1$
-    public static final String TAG_USES_LIBRARY = "uses-library";      //$NON-NLS-1$
-    public static final String TAG_APPLICATION = "application";        //$NON-NLS-1$
-    public static final String TAG_INTENT_FILTER = "intent-filter";    //$NON-NLS-1$
-    public static final String TAG_USES_SDK = "uses-sdk";              //$NON-NLS-1$
-    public static final String TAG_ACTIVITY = "activity";              //$NON-NLS-1$
-    public static final String TAG_ACTIVITY_ALIAS = "activity-alias";  //$NON-NLS-1$
-    public static final String TAG_RECEIVER = "receiver";              //$NON-NLS-1$
-    public static final String TAG_PROVIDER = "provider";              //$NON-NLS-1$
-=======
     public static final String TAG_MANIFEST = "manifest";
     public static final String TAG_SERVICE = "service"; //$NON-NLS-1$
     public static final String TAG_PERMISSION = "permission"; //$NON-NLS-1$
@@ -1010,7 +994,6 @@
     public static final String TAG_ACTIVITY_ALIAS = "activity-alias"; //$NON-NLS-1$
     public static final String TAG_RECEIVER = "receiver"; //$NON-NLS-1$
     public static final String TAG_PROVIDER = "provider"; //$NON-NLS-1$
->>>>>>> b805f832
     public static final String TAG_GRANT_PERMISSION = "grant-uri-permission"; //$NON-NLS-1$
     public static final String TAG_PATH_PERMISSION = "path-permission"; //$NON-NLS-1$
     public static final String TAG_ACTION = "action"; //$NON-NLS-1$
@@ -1176,20 +1159,6 @@
     public static final String ATTR_PROCESS = "process"; //$NON-NLS-1$
     public static final String ATTR_MIN_SDK_VERSION = "minSdkVersion"; //$NON-NLS-1$
     public static final String ATTR_TARGET_SDK_VERSION = "targetSdkVersion"; //$NON-NLS-1$
-<<<<<<< HEAD
-    public static final String ATTR_ICON = "icon";                     //$NON-NLS-1$
-    public static final String ATTR_ROUND_ICON = "roundIcon";          //$NON-NLS-1$
-    public static final String ATTR_PACKAGE = "package";               //$NON-NLS-1$
-    public static final String ATTR_CORE_APP = "coreApp";              //$NON-NLS-1$
-    public static final String ATTR_THEME = "theme";                   //$NON-NLS-1$
-    public static final String ATTR_SCHEME = "scheme";                 //$NON_NLS-1$
-    public static final String ATTR_HOST = "host";                     //$NON_NLS-1$
-    public static final String ATTR_PATH = "path";                     //$NON-NLS-1$
-    public static final String ATTR_PATH_PREFIX = "pathPrefix";        //$NON-NLS-1$
-    public static final String ATTR_PATH_PATTERN = "pathPattern";      //$NON-NLS-1$
-    public static final String ATTR_ALLOW_BACKUP = "allowBackup";      //$NON_NLS-1$
-    public static final String ATTR_DEBUGGABLE = "debuggable";         //$NON-NLS-1$
-=======
     public static final String ATTR_ICON = "icon"; //$NON-NLS-1$
     public static final String ATTR_ROUND_ICON = "roundIcon"; //$NON-NLS-1$
     public static final String ATTR_PACKAGE = "package"; //$NON-NLS-1$
@@ -1204,16 +1173,11 @@
     public static final String ATTR_PATH_PATTERN = "pathPattern"; //$NON-NLS-1$
     public static final String ATTR_ALLOW_BACKUP = "allowBackup"; //$NON_NLS-1$
     public static final String ATTR_DEBUGGABLE = "debuggable"; //$NON-NLS-1$
->>>>>>> b805f832
     public static final String ATTR_READ_PERMISSION = "readPermission"; //$NON_NLS-1$
     public static final String ATTR_WRITE_PERMISSION = "writePermission"; //$NON_NLS-1$
     public static final String ATTR_VERSION_CODE = "versionCode"; //$NON_NLS-1$
     public static final String ATTR_VERSION_NAME = "versionName"; //$NON_NLS-1$
     public static final String ATTR_FULL_BACKUP_CONTENT = "fullBackupContent"; //$NON_NLS-1$
-<<<<<<< HEAD
-    public static final String ATTR_TEST_ONLY = "testOnly";            //$NON-NLS-1$
-    public static final String ATTR_HAS_CODE = "hasCode";              //$NON-NLS-1$
-=======
     public static final String ATTR_TEST_ONLY = "testOnly"; //$NON-NLS-1$
     public static final String ATTR_HAS_CODE = "hasCode"; //$NON-NLS-1$
     public static final String ATTR_AUTHORITIES = "authorities"; //$NON-NLS-1$
@@ -1226,7 +1190,6 @@
     public static final String ATTR_SPLIT_NAME = "splitName";
     public static final String ATTR_FEATURE_SPLIT = "featureSplit";
     public static final String ATTR_TARGET_SANDBOX_VERSION = "targetSandboxVersion";
->>>>>>> b805f832
 
     // Attributes: Resources
     public static final String ATTR_ATTR = "attr";
@@ -2202,17 +2165,6 @@
     public static final String VALUE_HORIZONTAL = "horizontal"; //$NON-NLS-1$
 
     public static final String GRADLE_PLUGIN_NAME = "com.android.tools.build:gradle:";
-<<<<<<< HEAD
-    public static final String GRADLE_EXPERIMENTAL_PLUGIN_NAME = "com.android.tools.build:gradle-experimental:";
-    public static final String GRADLE_MINIMUM_VERSION = "3.3";
-    public static final String GRADLE_LATEST_VERSION = GRADLE_MINIMUM_VERSION;
-    public static final String GRADLE_PLUGIN_MINIMUM_VERSION = "1.0.0";
-    // Always update GRADLE_PLUGIN_RECOMMENDED_VERSION and GRADLE_EXPERIMENTAL_PLUGIN_RECOMMENDED_VERSION together.
-    public static final String GRADLE_PLUGIN_RECOMMENDED_VERSION = "2.3.0";
-    public static final String GRADLE_EXPERIMENTAL_PLUGIN_RECOMMENDED_VERSION = "0.9.0";
-    // Temporary - can be removed once 2.3 is the recommended version.
-    public static final String GRADLE_PLUGIN_WH_VERSION = "2.3.0-dev";
-=======
     public static final String GRADLE_EXPERIMENTAL_PLUGIN_NAME =
             "com.android.tools.build:gradle-experimental:";
     public static final String GRADLE_MINIMUM_VERSION = "4.1";
@@ -2222,7 +2174,6 @@
     public static final String GRADLE_PLUGIN_RECOMMENDED_VERSION = "2.3.2";
     public static final String GRADLE_EXPERIMENTAL_PLUGIN_RECOMMENDED_VERSION = "0.9.0";
     // Temporary - can be removed once the recommended version supports AIA (with splits).
->>>>>>> b805f832
     public static final String GRADLE_PLUGIN_LATEST_VERSION = GRADLE_PLUGIN_RECOMMENDED_VERSION;
     public static final String GRADLE_EXPERIMENTAL_PLUGIN_LATEST_VERSION =
             GRADLE_EXPERIMENTAL_PLUGIN_RECOMMENDED_VERSION;
@@ -2286,10 +2237,6 @@
     /** Prefix of firebase groupIds */
     public static final String FIREBASE_ARTIFACT_PREFIX = "com.google.firebase.";
 
-<<<<<<< HEAD
-
-=======
->>>>>>> b805f832
     @Deprecated
     public static String androidCmdName() {
         throw new UnsupportedOperationException(

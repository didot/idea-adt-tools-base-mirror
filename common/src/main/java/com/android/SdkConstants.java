/*
 * Copyright (C) 2007 The Android Open Source Project
 *
 * Licensed under the Apache License, Version 2.0 (the "License");
 * you may not use this file except in compliance with the License.
 * You may obtain a copy of the License at
 *
 *      http://www.apache.org/licenses/LICENSE-2.0
 *
 * Unless required by applicable law or agreed to in writing, software
 * distributed under the License is distributed on an "AS IS" BASIS,
 * WITHOUT WARRANTIES OR CONDITIONS OF ANY KIND, either express or implied.
 * See the License for the specific language governing permissions and
 * limitations under the License.
 */

package com.android;

import java.io.File;

/**
 * Constant definition class.<br>
 * <br>
 * Most constants have a prefix defining the content.
 * <ul>
 * <li><code>OS_</code> OS path constant. These paths are different depending on the platform.</li>
 * <li><code>FN_</code> File name constant.</li>
 * <li><code>FD_</code> Folder name constant.</li>
 * <li><code>TAG_</code> XML element tag name</li>
 * <li><code>ATTR_</code> XML attribute name</li>
 * <li><code>VALUE_</code> XML attribute value</li>
 * <li><code>CLASS_</code> Class name</li>
 * <li><code>DOT_</code> File name extension, including the dot </li>
 * <li><code>EXT_</code> File name extension, without the dot </li>
 * </ul>
 */
@SuppressWarnings({"javadoc", "unused"}) // Not documenting all the fields here
public final class SdkConstants {
    public static final int PLATFORM_UNKNOWN = 0;
    public static final int PLATFORM_LINUX = 1;
    public static final int PLATFORM_WINDOWS = 2;
    public static final int PLATFORM_DARWIN = 3;

    /**
     * Returns current platform, one of {@link #PLATFORM_WINDOWS}, {@link #PLATFORM_DARWIN},
     * {@link #PLATFORM_LINUX} or {@link #PLATFORM_UNKNOWN}.
     */
    public static final int CURRENT_PLATFORM = currentPlatform();

    /** Environment variable that specifies the path of an Android SDK. */
    public static final String ANDROID_HOME_ENV = "ANDROID_HOME";

    /** Property in local.properties file that specifies the path of the Android SDK.  */
    public static final String SDK_DIR_PROPERTY = "sdk.dir";

    /** Property in local.properties file that specifies the path of the Android NDK.  */
    public static final String NDK_DIR_PROPERTY = "ndk.dir";

    /** Property in gradle-wrapper.properties file that specifies the URL to the correct Gradle distribution. */
    public static final String GRADLE_DISTRIBUTION_URL_PROPERTY = "distributionUrl";  //$NON-NLS-1$

    /**
     * The encoding we strive to use for all files we write.
     * <p>
     * When possible, use the APIs which take a {@link java.nio.charset.Charset} and pass in
     * {@link com.google.common.base.Charsets#UTF_8} instead of using the String encoding
     * method.
     */
    public static final String UTF_8 = "UTF-8";                                       //$NON-NLS-1$

    /**
     * Charset for the ini file handled by the SDK.
     */
    public static final String INI_CHARSET = UTF_8;

    /** Path separator used by Gradle */
    public static final String GRADLE_PATH_SEPARATOR = ":";                           //$NON-NLS-1$

    /** An SDK Project's AndroidManifest.xml file */
    public static final String FN_ANDROID_MANIFEST_XML= "AndroidManifest.xml";        //$NON-NLS-1$
    /** pre-dex jar filename. i.e. "classes.jar" */
    public static final String FN_CLASSES_JAR = "classes.jar";                        //$NON-NLS-1$
    /** Dex filename inside the APK. i.e. "classes.dex" */
    public static final String FN_APK_CLASSES_DEX = "classes.dex";                    //$NON-NLS-1$
    /** Dex filename inside the APK. i.e. "classes.dex" */
    public static final String FN_APK_CLASSES_N_DEX = "classes%d.dex";                //$NON-NLS-1$
    /** Atom metadata filename inside the atom. i.e. "atom-metadata" */
    public static final String FN_ATOM_METADATA = "atom-metadata";                    //$NON-NLS-1$
    /** Atom metadata filename inside the iapk. i.e. "instantapp-metadata" */
    public static final String FN_INSTANTAPP_METADATA = "instantapp-metadata";        //$NON-NLS-1$

    /** An SDK Project's build.xml file */
    public static final String FN_BUILD_XML = "build.xml";                            //$NON-NLS-1$
    /** An SDK Project's build.gradle file */
    public static final String FN_BUILD_GRADLE = "build.gradle";                      //$NON-NLS-1$
    /** An SDK Project's settings.gradle file */
    public static final String FN_SETTINGS_GRADLE = "settings.gradle";                //$NON-NLS-1$
    /** An SDK Project's gradle.properties file */
    public static final String FN_GRADLE_PROPERTIES = "gradle.properties";            //$NON-NLS-1$
    /** An SDK Project's gradle daemon executable */
    public static final String FN_GRADLE_UNIX = "gradle";                             //$NON-NLS-1$
    /** An SDK Project's gradle.bat daemon executable (gradle for windows) */
    public static final String FN_GRADLE_WIN = FN_GRADLE_UNIX + ".bat";               //$NON-NLS-1$
    /** An SDK Project's gradlew file */
    public static final String FN_GRADLE_WRAPPER_UNIX = "gradlew";                    //$NON-NLS-1$
    /** An SDK Project's gradlew.bat file (gradlew for windows) */
    public static final String FN_GRADLE_WRAPPER_WIN = FN_GRADLE_WRAPPER_UNIX + ".bat"; //$NON-NLS-1$
    /** An SDK Project's gradle wrapper library */
    public static final String FN_GRADLE_WRAPPER_JAR = "gradle-wrapper.jar";          //$NON-NLS-1$
    /** Name of the framework library, i.e. "android.jar" */
    public static final String FN_FRAMEWORK_LIBRARY = "android.jar";                  //$NON-NLS-1$
    /** Name of the framework library, i.e. "uiautomator.jar" */
    public static final String FN_UI_AUTOMATOR_LIBRARY = "uiautomator.jar";           //$NON-NLS-1$
    /** Name of the layout attributes, i.e. "attrs.xml" */
    public static final String FN_ATTRS_XML = "attrs.xml";                            //$NON-NLS-1$
    /** Name of the layout attributes, i.e. "attrs_manifest.xml" */
    public static final String FN_ATTRS_MANIFEST_XML = "attrs_manifest.xml";          //$NON-NLS-1$
    /** framework aidl import file */
    public static final String FN_FRAMEWORK_AIDL = "framework.aidl";                  //$NON-NLS-1$
    /** framework renderscript folder */
    public static final String FN_FRAMEWORK_RENDERSCRIPT = "renderscript";            //$NON-NLS-1$
    /** framework include folder */
    public static final String FN_FRAMEWORK_INCLUDE = "include";                      //$NON-NLS-1$
    /** framework include (clang) folder */
    public static final String FN_FRAMEWORK_INCLUDE_CLANG = "clang-include";          //$NON-NLS-1$
    /** layoutlib.jar file */
    public static final String FN_LAYOUTLIB_JAR = "layoutlib.jar";                    //$NON-NLS-1$
    /** widget list file */
    public static final String FN_WIDGETS = "widgets.txt";                            //$NON-NLS-1$
    /** Intent activity actions list file */
    public static final String FN_INTENT_ACTIONS_ACTIVITY = "activity_actions.txt";   //$NON-NLS-1$
    /** Intent broadcast actions list file */
    public static final String FN_INTENT_ACTIONS_BROADCAST = "broadcast_actions.txt"; //$NON-NLS-1$
    /** Intent service actions list file */
    public static final String FN_INTENT_ACTIONS_SERVICE = "service_actions.txt";     //$NON-NLS-1$
    /** Intent category list file */
    public static final String FN_INTENT_CATEGORIES = "categories.txt";               //$NON-NLS-1$
    /** Name of the lint library, i.e. "lint.jar" */
    public static final String FN_LINT_JAR = "lint.jar";                              //$NON-NLS-1$

    /** annotations support jar */
    public static final String FN_ANNOTATIONS_JAR = "annotations.jar";                //$NON-NLS-1$

    /** platform build property file */
    public static final String FN_BUILD_PROP = "build.prop";                          //$NON-NLS-1$
    /** plugin properties file */
    public static final String FN_PLUGIN_PROP = "plugin.prop";                        //$NON-NLS-1$
    /** add-on manifest file */
    public static final String FN_MANIFEST_INI = "manifest.ini";                      //$NON-NLS-1$
    /** add-on layout device XML file. */
    public static final String FN_DEVICES_XML = "devices.xml";                        //$NON-NLS-1$
    /** hardware properties definition file */
    public static final String FN_HARDWARE_INI = "hardware-properties.ini";           //$NON-NLS-1$

    /** project property file */
    public static final String FN_PROJECT_PROPERTIES = "project.properties";          //$NON-NLS-1$

    /** project local property file */
    public static final String FN_LOCAL_PROPERTIES = "local.properties";              //$NON-NLS-1$

    /** project ant property file */
    public static final String FN_ANT_PROPERTIES = "ant.properties";                  //$NON-NLS-1$

    /** project local property file */
    public static final String FN_GRADLE_WRAPPER_PROPERTIES = "gradle-wrapper.properties"; //$NON-NLS-1$

    /** Skin layout file */
    public static final String FN_SKIN_LAYOUT = "layout";                             //$NON-NLS-1$

    /** dx.jar file */
    public static final String FN_DX_JAR = "dx.jar";                                  //$NON-NLS-1$

    /** dx executable (with extension for the current OS) */
    public static final String FN_DX =
        "dx" + ext(".bat", "");                           //$NON-NLS-1$ //$NON-NLS-2$ //$NON-NLS-3$

    /** aapt executable (with extension for the current OS) */
    public static final String FN_AAPT =
        "aapt" + ext(".exe", "");                         //$NON-NLS-1$ //$NON-NLS-2$ //$NON-NLS-3$

    /** aapt2 executable (with extension for the current OS) */
    public static final String FN_AAPT2 =
            "aapt2" + ext(".exe", "");                    //$NON-NLS-1$ //$NON-NLS-2$ //$NON-NLS-3$

    /** aidl executable (with extension for the current OS) */
    public static final String FN_AIDL =
        "aidl" + ext(".exe", "");                         //$NON-NLS-1$ //$NON-NLS-2$ //$NON-NLS-3$

    /** renderscript executable (with extension for the current OS) */
    public static final String FN_RENDERSCRIPT =
        "llvm-rs-cc" + ext(".exe", "");                   //$NON-NLS-1$ //$NON-NLS-2$ //$NON-NLS-3$

    /** renderscript support exe (with extension for the current OS) */
    public static final String FN_BCC_COMPAT =
            "bcc_compat" + ext(".exe", "");               //$NON-NLS-1$ //$NON-NLS-2$ //$NON-NLS-3$

    /** renderscript support linker for ARM (with extension for the current OS) */
    public static final String FN_LD_ARM =
            "arm-linux-androideabi-ld" + ext(".exe", ""); //$NON-NLS-1$ //$NON-NLS-2$ //$NON-NLS-3$

    /** renderscript support linker for ARM64 (with extension for the current OS) */
    public static final String FN_LD_ARM64 =
            "aarch64-linux-android-ld" + ext(".exe", ""); //$NON-NLS-1$ //$NON-NLS-2$ //$NON-NLS-3$

    /** renderscript support linker for X86 (with extension for the current OS) */
    public static final String FN_LD_X86 =
            "i686-linux-android-ld" + ext(".exe", "");   //$NON-NLS-1$ //$NON-NLS-2$ //$NON-NLS-3$

    /** renderscript support linker for X86_64 (with extension for the current OS) */
    public static final String FN_LD_X86_64 =
            "x86_64-linux-android-ld" + ext(".exe", "");   //$NON-NLS-1$ //$NON-NLS-2$ //$NON-NLS-3$

    /** renderscript support linker for MIPS (with extension for the current OS) */
    public static final String FN_LD_MIPS =
            "mipsel-linux-android-ld" + ext(".exe", ""); //$NON-NLS-1$ //$NON-NLS-2$ //$NON-NLS-3$

    /** adb executable (with extension for the current OS) */
    public static final String FN_ADB =
        "adb" + ext(".exe", "");                          //$NON-NLS-1$ //$NON-NLS-2$ //$NON-NLS-3$

    /** emulator executable for the current OS */
    public static final String FN_EMULATOR =
        "emulator" + ext(".exe", "");                     //$NON-NLS-1$ //$NON-NLS-2$ //$NON-NLS-3$

    /** emulator-check executable for the current OS */
    public static final String FN_EMULATOR_CHECK =
      "emulator-check" + ext(".exe", "");                 //$NON-NLS-1$ //$NON-NLS-2$ //$NON-NLS-3$

    /** zipalign executable (with extension for the current OS) */
    public static final String FN_ZIPALIGN =
        "zipalign" + ext(".exe", "");                     //$NON-NLS-1$ //$NON-NLS-2$ //$NON-NLS-3$

    /** dexdump executable (with extension for the current OS) */
    public static final String FN_DEXDUMP =
        "dexdump" + ext(".exe", "");                      //$NON-NLS-1$ //$NON-NLS-2$ //$NON-NLS-3$

    /** proguard executable (with extension for the current OS) */
    public static final String FN_PROGUARD =
        "proguard" + ext(".bat", ".sh");                  //$NON-NLS-1$ //$NON-NLS-2$ //$NON-NLS-3$

    /** find_lock for Windows (with extension for the current OS) */
    public static final String FN_FIND_LOCK =
        "find_lock" + ext(".exe", "");                    //$NON-NLS-1$ //$NON-NLS-2$ //$NON-NLS-3$

    /** hprof-conv executable (with extension for the current OS) */
    public static final String FN_HPROF_CONV =
        "hprof-conv" + ext(".exe", "");                   //$NON-NLS-1$ //$NON-NLS-2$ //$NON-NLS-3$

    /** jack.jar */
    public static final String FN_JACK = "jack.jar";                                  //$NON-NLS-1$
    /** jill.jar */
    public static final String FN_JILL = "jill.jar";                                  //$NON-NLS-1$
    /** code coverage plugin for jack */
    public static final String FN_JACK_COVERAGE_PLUGIN = "jack-coverage-plugin.jar";  //$NON-NLS-1$
    /** jack-jacoco-report.jar */
    public static final String FN_JACK_JACOCO_REPORTER = "jack-jacoco-reporter.jar";  //$NON-NLS-1$

    /** split-select */
    public static final String FN_SPLIT_SELECT = "split-select" + ext(".exe", "");

    /** glslc */
    public static final String FD_SHADER_TOOLS = "shader-tools";
    public static final String FN_GLSLC = "glslc" + ext(".exe", "");


    /** properties file for SDK Updater packages */
    public static final String FN_SOURCE_PROP = "source.properties";                  //$NON-NLS-1$
    /** properties file for content hash of installed packages */
    public static final String FN_CONTENT_HASH_PROP = "content_hash.properties";      //$NON-NLS-1$
    /** properties file for the SDK */
    public static final String FN_SDK_PROP = "sdk.properties";                        //$NON-NLS-1$


    public static final String FN_RENDERSCRIPT_V8_JAR = "renderscript-v8.jar"; //$NON-NLS-1$

    /**
     * filename for gdbserver.
     */
    public static final String FN_GDBSERVER = "gdbserver";              //$NON-NLS-1$
    public static final String FN_GDB_SETUP = "gdb.setup";              //$NON-NLS-1$

    /** proguard config file in a bundle. */
    public static final String FN_PROGUARD_TXT = "proguard.txt";        //$NON-NLS-1$
    /** global Android proguard config file */
    public static final String FN_ANDROID_PROGUARD_FILE = "proguard-android.txt";   //$NON-NLS-1$
    /** global Android proguard config file with optimization enabled */
    public static final String FN_ANDROID_OPT_PROGUARD_FILE = "proguard-android-optimize.txt";  //$NON-NLS-1$
    /** default proguard config file with new file extension (for project specific stuff) */
    public static final String FN_PROJECT_PROGUARD_FILE = "proguard-project.txt";   //$NON-NLS-1$

    /* Folder Names for Android Projects . */

    /** Resources folder name, i.e. "res". */
    public static final String FD_RESOURCES = "res";                    //$NON-NLS-1$
    /** Assets folder name, i.e. "assets" */
    public static final String FD_ASSETS = "assets";                    //$NON-NLS-1$
    /**
     * Default source folder name in an SDK project, i.e. "src".
     * <p>
     * Note: this is not the same as {@link #FD_PKG_SOURCES}
     * which is an SDK sources folder for packages. */
    public static final String FD_SOURCES = "src";                      //$NON-NLS-1$
    /** Default main source set folder name, i.e. "main" */
    public static final String FD_MAIN = "main";                        //$NON-NLS-1$
    /** Default test source set folder name, i.e. "androidTest" */
    public static final String FD_TEST = "androidTest";                 //$NON-NLS-1$
    /** Default java code folder name, i.e. "java" */
    public static final String FD_JAVA = "java";                        //$NON-NLS-1$
    /** Default native code folder name, i.e. "jni" */
    public static final String FD_JNI = "jni";                          //$NON-NLS-1$
    /** Default gradle folder name, i.e. "gradle" */
    public static final String FD_GRADLE = "gradle";                    //$NON-NLS-1$
    /** Default gradle wrapper folder name, i.e. "gradle/wrapper" */
    public static final String FD_GRADLE_WRAPPER = FD_GRADLE + File.separator + "wrapper"; //$NON-NLS-1$
    /** Default generated source folder name, i.e. "gen" */
    public static final String FD_GEN_SOURCES = "gen";                  //$NON-NLS-1$
    /** Default native library folder name inside the project, i.e. "libs"
     * While the folder inside the .apk is "lib", we call that one libs because
     * that's what we use in ant for both .jar and .so and we need to make the 2 development ways
     * compatible. */
    public static final String FD_NATIVE_LIBS = "libs";                 //$NON-NLS-1$
    /** Native lib folder inside the APK: "lib" */
    public static final String FD_APK_NATIVE_LIBS = "lib";              //$NON-NLS-1$
    /** Default output folder name, i.e. "bin" */
    public static final String FD_OUTPUT = "bin";                       //$NON-NLS-1$
    /** Classes output folder name, i.e. "classes" */
    public static final String FD_CLASSES_OUTPUT = "classes";           //$NON-NLS-1$
    /** proguard output folder for mapping, etc.. files */
    public static final String FD_PROGUARD = "proguard";                //$NON-NLS-1$
    /** aidl output folder for copied aidl files */
    public static final String FD_AIDL = "aidl";                        //$NON-NLS-1$
    /** aar libs folder */
    public static final String FD_AAR_LIBS = "libs";

    /** rs Libs output folder for support mode */
    public static final String FD_RS_LIBS = "rsLibs";                   //$NON-NLS-1$
    /** rs Libs output folder for support mode */
    public static final String FD_RS_OBJ = "rsObj";                     //$NON-NLS-1$

    /** jars folder */
    public static final String FD_JARS = "jars";                        //$NON-NLS-1$

    /* Folder Names for the Android SDK */

    /** Name of the SDK platforms folder. */
    public static final String FD_PLATFORMS = "platforms";              //$NON-NLS-1$
    /** Name of the SDK addons folder. */
    public static final String FD_ADDONS = "add-ons";                   //$NON-NLS-1$
    /** Name of the SDK system-images folder. */
    public static final String FD_SYSTEM_IMAGES = "system-images";      //$NON-NLS-1$
    /** Name of the SDK sources folder where source packages are installed.
     * <p>
     * Note this is not the same as {@link #FD_SOURCES} which is the folder name where sources
     * are installed inside a project. */
    public static final String FD_PKG_SOURCES = "sources";              //$NON-NLS-1$
    /** Name of the SDK tools folder. */
    public static final String FD_TOOLS = "tools";                      //$NON-NLS-1$
    /** Name of the SDK emulator folder. */
    public static final String FD_EMULATOR = "emulator";                //$NON-NLS-1$
    /** Name of the SDK tools/support folder. */
    public static final String FD_SUPPORT = "support";                  //$NON-NLS-1$
    /** Name of the SDK platform tools folder. */
    public static final String FD_PLATFORM_TOOLS = "platform-tools";    //$NON-NLS-1$
    /** Name of the SDK build tools folder. */
    public static final String FD_BUILD_TOOLS = "build-tools";          //$NON-NLS-1$
    /** Name of the SDK tools/lib folder. */
    public static final String FD_LIB = "lib";                          //$NON-NLS-1$
    /** Name of the SDK docs folder. */
    public static final String FD_DOCS = "docs";                        //$NON-NLS-1$
    /** Name of the doc folder containing API reference doc (javadoc) */
    public static final String FD_DOCS_REFERENCE = "reference";         //$NON-NLS-1$
    /** Name of the SDK images folder. */
    public static final String FD_IMAGES = "images";                    //$NON-NLS-1$
    /** Name of the ABI to support. */
    public static final String ABI_ARMEABI      = "armeabi";            //$NON-NLS-1$
    public static final String ABI_ARMEABI_V7A  = "armeabi-v7a";        //$NON-NLS-1$
    public static final String ABI_ARM64_V8A    = "arm64-v8a";          //$NON-NLS-1$
    public static final String ABI_INTEL_ATOM   = "x86";                //$NON-NLS-1$
    public static final String ABI_INTEL_ATOM64 = "x86_64";             //$NON-NLS-1$
    public static final String ABI_MIPS         = "mips";               //$NON-NLS-1$
    public static final String ABI_MIPS64       = "mips64";             //$NON-NLS-1$
    /** Name of the CPU arch to support. */
    public static final String CPU_ARCH_ARM          = "arm";           //$NON-NLS-1$
    public static final String CPU_ARCH_ARM64        = "arm64";         //$NON-NLS-1$
    public static final String CPU_ARCH_INTEL_ATOM   = "x86";           //$NON-NLS-1$
    public static final String CPU_ARCH_INTEL_ATOM64 = "x86_64";        //$NON-NLS-1$
    public static final String CPU_ARCH_MIPS         = "mips";          //$NON-NLS-1$
    /** TODO double-check this is appropriate value for mips64 */
    public static final String CPU_ARCH_MIPS64       = "mips64";        //$NON-NLS-1$
    /** Name of the CPU model to support. */
    public static final String CPU_MODEL_CORTEX_A8 = "cortex-a8";       //$NON-NLS-1$

    /** Name of the SDK skins folder. */
    public static final String FD_SKINS = "skins";                      //$NON-NLS-1$
    /** Name of the SDK samples folder. */
    public static final String FD_SAMPLES = "samples";                  //$NON-NLS-1$
    /** Name of the SDK extras folder. */
    public static final String FD_EXTRAS = "extras";                    //$NON-NLS-1$
    public static final String FD_ANDROID_EXTRAS = "android";           //$NON-NLS-1$
    public static final String FD_M2_REPOSITORY = "m2repository";       //$NON-NLS-1$
    public static final String FD_NDK = "ndk-bundle";                   //$NON-NLS-1$
    public static final String FD_LLDB = "lldb";                        //$NON-NLS-1$
    public static final String FD_CMAKE = "cmake";                      //$NON-NLS-1$
    public static final String FD_GAPID = "gapid";                      //$NON-NLS-1$

    /**
     * Name of an extra's sample folder.
     * Ideally extras should have one {@link #FD_SAMPLES} folder containing
     * one or more sub-folders (one per sample). However some older extras
     * might contain a single "sample" folder with directly the samples files
     * in it. When possible we should encourage extras' owners to move to the
     * multi-samples format.
     */
    public static final String FD_SAMPLE = "sample";                    //$NON-NLS-1$
    /** Name of the SDK templates folder, i.e. "templates" */
    public static final String FD_TEMPLATES = "templates";              //$NON-NLS-1$
    /** Name of the SDK Ant folder, i.e. "ant" */
    public static final String FD_ANT = "ant";                          //$NON-NLS-1$
    /** Name of the SDK data folder, i.e. "data" */
    public static final String FD_DATA = "data";                        //$NON-NLS-1$
    /** Name of the SDK renderscript folder, i.e. "rs" */
    public static final String FD_RENDERSCRIPT = "rs";                  //$NON-NLS-1$
    /** Name of the Java resources folder, i.e. "resources" */
    public static final String FD_JAVA_RES = "resources";               //$NON-NLS-1$
    /** Name of the SDK resources folder, i.e. "res" */
    public static final String FD_RES = "res";                          //$NON-NLS-1$
    /** Name of the SDK font folder, i.e. "fonts" */
    public static final String FD_FONTS = "fonts";                      //$NON-NLS-1$
    /** Name of the android sources directory and the root of the SDK sources package folder. */
    public static final String FD_ANDROID_SOURCES = "sources";          //$NON-NLS-1$
    /** Name of the addon libs folder. */
    public static final String FD_ADDON_LIBS = "libs";                  //$NON-NLS-1$
    /** Name of the merged resources folder. */
    public static final String FD_MERGED = "merged";                    //$NON-NLS-1$
    /** Name of the output dex folder. */
    public static final String FD_DEX = "dex";                          //$NON-NLS-1$
    /** Name of the generated source folder. */
    public static final String FD_SOURCE_GEN = "source";
    /** Name of the generated R.class source folder */
    public static final String FD_RES_CLASS = "r";

    /** Name of the cache folder in the $HOME/.android. */
    public static final String FD_CACHE = "cache";                      //$NON-NLS-1$

    /** Name of the atom and instant-app metadata folder. */
    public static final String FD_INSTANTAPP_METADATA = "metadata";     //$NON-NLS-1$

    /** API codename of a release (non preview) system image or platform. **/
    public static final String CODENAME_RELEASE = "REL";                //$NON-NLS-1$

    /** Namespace for the resource XML, i.e. "http://schemas.android.com/apk/res/android" */
    public static final String NS_RESOURCES =
        "http://schemas.android.com/apk/res/android";                   //$NON-NLS-1$

    /**
     * Namespace pattern for the custom resource XML, i.e. "http://schemas.android.com/apk/res/%s"
     * <p>
     * This string contains a %s. It must be combined with the desired Java package, e.g.:
     * <pre>
     *    String.format(SdkConstants.NS_CUSTOM_RESOURCES_S, "android");
     *    String.format(SdkConstants.NS_CUSTOM_RESOURCES_S, "com.test.mycustomapp");
     * </pre>
     *
     * Note: if you need an URI specifically for the "android" namespace, consider using
     * {@link SdkConstants#NS_RESOURCES} instead.
     */
    public static final String NS_CUSTOM_RESOURCES_S = "http://schemas.android.com/apk/res/%1$s"; //$NON-NLS-1$


    /** The name of the uses-library that provides "android.test.runner" */
    public static final String ANDROID_TEST_RUNNER_LIB =
        "android.test.runner";                                          //$NON-NLS-1$

    /* Folder path relative to the SDK root */
    /** Path of the documentation directory relative to the sdk folder.
     *  This is an OS path, ending with a separator. */
    public static final String OS_SDK_DOCS_FOLDER = FD_DOCS + File.separator;

    /** Path of the tools directory relative to the sdk folder, or to a platform folder.
     *  This is an OS path, ending with a separator. */
    public static final String OS_SDK_TOOLS_FOLDER = FD_TOOLS + File.separator;

    /** Path of the lib directory relative to the sdk folder, or to a platform folder.
     *  This is an OS path, ending with a separator. */
    public static final String OS_SDK_TOOLS_LIB_FOLDER =
            OS_SDK_TOOLS_FOLDER + FD_LIB + File.separator;

    /**
     * Path of the lib directory relative to the sdk folder, or to a platform
     * folder. This is an OS path, ending with a separator.
     */
    public static final String OS_SDK_TOOLS_LIB_EMULATOR_FOLDER = OS_SDK_TOOLS_LIB_FOLDER
            + "emulator" + File.separator;                              //$NON-NLS-1$

    /** Path of the platform tools directory relative to the sdk folder.
     *  This is an OS path, ending with a separator. */
    public static final String OS_SDK_PLATFORM_TOOLS_FOLDER = FD_PLATFORM_TOOLS + File.separator;

    /** Path of the build tools directory relative to the sdk folder.
     *  This is an OS path, ending with a separator. */
    public static final String OS_SDK_BUILD_TOOLS_FOLDER = FD_BUILD_TOOLS + File.separator;

    /** Path of the Platform tools Lib directory relative to the sdk folder.
     *  This is an OS path, ending with a separator. */
    public static final String OS_SDK_PLATFORM_TOOLS_LIB_FOLDER =
            OS_SDK_PLATFORM_TOOLS_FOLDER + FD_LIB + File.separator;

    /** Path of the bin folder of proguard folder relative to the sdk folder.
     *  This is an OS path, ending with a separator. */
    public static final String OS_SDK_TOOLS_PROGUARD_BIN_FOLDER =
        OS_SDK_TOOLS_FOLDER +
        "proguard" + File.separator +                                   //$NON-NLS-1$
        "bin" + File.separator;                                         //$NON-NLS-1$

    /** Path of the template gradle wrapper folder relative to the sdk folder.
     *  This is an OS path, ending with a separator. */
    public static final String OS_SDK_TOOLS_TEMPLATES_GRADLE_WRAPPER_FOLDER =
      OS_SDK_TOOLS_FOLDER + FD_TEMPLATES + File.separator + FD_GRADLE_WRAPPER + File.separator;

    /* Folder paths relative to a platform or add-on folder */

    /** Path of the images directory relative to a platform or addon folder.
     *  This is an OS path, ending with a separator. */
    public static final String OS_IMAGES_FOLDER = FD_IMAGES + File.separator;

    /** Path of the skin directory relative to a platform or addon folder.
     *  This is an OS path, ending with a separator. */
    public static final String OS_SKINS_FOLDER = FD_SKINS + File.separator;

    /* Folder paths relative to a Platform folder */

    /** Path of the data directory relative to a platform folder.
     *  This is an OS path, ending with a separator. */
    public static final String OS_PLATFORM_DATA_FOLDER = FD_DATA + File.separator;

    /** Path of the renderscript directory relative to a platform folder.
     *  This is an OS path, ending with a separator. */
    public static final String OS_PLATFORM_RENDERSCRIPT_FOLDER = FD_RENDERSCRIPT + File.separator;


    /** Path of the samples directory relative to a platform folder.
     *  This is an OS path, ending with a separator. */
    public static final String OS_PLATFORM_SAMPLES_FOLDER = FD_SAMPLES + File.separator;

    /** Path of the resources directory relative to a platform folder.
     *  This is an OS path, ending with a separator. */
    public static final String OS_PLATFORM_RESOURCES_FOLDER =
            OS_PLATFORM_DATA_FOLDER + FD_RES + File.separator;

    /** Path of the fonts directory relative to a platform folder.
     *  This is an OS path, ending with a separator. */
    public static final String OS_PLATFORM_FONTS_FOLDER =
            OS_PLATFORM_DATA_FOLDER + FD_FONTS + File.separator;

    /** Path of the android source directory relative to a platform folder.
     *  This is an OS path, ending with a separator. */
    public static final String OS_PLATFORM_SOURCES_FOLDER = FD_ANDROID_SOURCES + File.separator;

    /** Path of the android templates directory relative to a platform folder.
     *  This is an OS path, ending with a separator. */
    public static final String OS_PLATFORM_TEMPLATES_FOLDER = FD_TEMPLATES + File.separator;

    /** Path of the Ant build rules directory relative to a platform folder.
     *  This is an OS path, ending with a separator. */
    public static final String OS_PLATFORM_ANT_FOLDER = FD_ANT + File.separator;

    /** Path of the attrs.xml file relative to a platform folder. */
    public static final String OS_PLATFORM_ATTRS_XML =
            OS_PLATFORM_RESOURCES_FOLDER + SdkConstants.FD_RES_VALUES + File.separator +
            FN_ATTRS_XML;

    /** Path of the attrs_manifest.xml file relative to a platform folder. */
    public static final String OS_PLATFORM_ATTRS_MANIFEST_XML =
            OS_PLATFORM_RESOURCES_FOLDER + SdkConstants.FD_RES_VALUES + File.separator +
            FN_ATTRS_MANIFEST_XML;

    /** Path of the layoutlib.jar file relative to a platform folder. */
    public static final String OS_PLATFORM_LAYOUTLIB_JAR =
            OS_PLATFORM_DATA_FOLDER + FN_LAYOUTLIB_JAR;

    /** Path of the renderscript include folder relative to a platform folder. */
    public static final String OS_FRAMEWORK_RS =
            FN_FRAMEWORK_RENDERSCRIPT + File.separator + FN_FRAMEWORK_INCLUDE;
    /** Path of the renderscript (clang) include folder relative to a platform folder. */
    public static final String OS_FRAMEWORK_RS_CLANG =
            FN_FRAMEWORK_RENDERSCRIPT + File.separator + FN_FRAMEWORK_INCLUDE_CLANG;

    /* Folder paths relative to a addon folder */
    /** Path of the images directory relative to a folder folder.
     *  This is an OS path, ending with a separator. */
    public static final String OS_ADDON_LIBS_FOLDER = FD_ADDON_LIBS + File.separator;

    /** Skin default **/
    public static final String SKIN_DEFAULT = "default";                    //$NON-NLS-1$

    /** SDK property: ant templates revision */
    public static final String PROP_SDK_ANT_TEMPLATES_REVISION =
        "sdk.ant.templates.revision";                                       //$NON-NLS-1$

    /** SDK property: default skin */
    public static final String PROP_SDK_DEFAULT_SKIN = "sdk.skin.default"; //$NON-NLS-1$

    /* Android Class Constants */
    public static final String CLASS_ACTIVITY = "android.app.Activity"; //$NON-NLS-1$
    public static final String CLASS_APPLICATION = "android.app.Application"; //$NON-NLS-1$
    public static final String CLASS_SERVICE = "android.app.Service"; //$NON-NLS-1$
    public static final String CLASS_BROADCASTRECEIVER = "android.content.BroadcastReceiver"; //$NON-NLS-1$
    public static final String CLASS_CONTENTPROVIDER = "android.content.ContentProvider"; //$NON-NLS-1$
    public static final String CLASS_ATTRIBUTE_SET = "android.util.AttributeSet"; //$NON-NLS-1$
    public static final String CLASS_INSTRUMENTATION = "android.app.Instrumentation"; //$NON-NLS-1$
    public static final String CLASS_INSTRUMENTATION_RUNNER =
        "android.test.InstrumentationTestRunner"; //$NON-NLS-1$
    public static final String CLASS_BUNDLE = "android.os.Bundle"; //$NON-NLS-1$
    public static final String CLASS_R = "android.R"; //$NON-NLS-1$
    public static final String CLASS_R_PREFIX = CLASS_R + "."; //$NON-NLS-1$
    public static final String CLASS_MANIFEST_PERMISSION = "android.Manifest$permission"; //$NON-NLS-1$
    public static final String CLASS_INTENT = "android.content.Intent"; //$NON-NLS-1$
    public static final String CLASS_CONTEXT = "android.content.Context"; //$NON-NLS-1$
    public static final String CLASS_RESOURCES = "android.content.res.Resources"; //$NON-NLS-1$
    public static final String CLS_TYPED_ARRAY = "android.content.res.TypedArray";   //$NON-NLS-1$
    public static final String CLASS_VIEW = "android.view.View"; //$NON-NLS-1$
    public static final String CLASS_VIEWGROUP = "android.view.ViewGroup"; //$NON-NLS-1$
    public static final String CLASS_NAME_LAYOUTPARAMS = "LayoutParams"; //$NON-NLS-1$
    public static final String CLASS_VIEWGROUP_LAYOUTPARAMS =
        CLASS_VIEWGROUP + "$" + CLASS_NAME_LAYOUTPARAMS; //$NON-NLS-1$
    public static final String CLASS_NAME_FRAMELAYOUT = "FrameLayout"; //$NON-NLS-1$
    public static final String CLASS_FRAMELAYOUT =
        "android.widget." + CLASS_NAME_FRAMELAYOUT; //$NON-NLS-1$
    public static final String CLASS_PREFERENCE = "android.preference.Preference"; //$NON-NLS-1$
    public static final String CLASS_NAME_PREFERENCE_SCREEN = "PreferenceScreen"; //$NON-NLS-1$
    public static final String CLASS_PREFERENCES =
        "android.preference." + CLASS_NAME_PREFERENCE_SCREEN; //$NON-NLS-1$
    public static final String CLASS_PREFERENCEGROUP = "android.preference.PreferenceGroup"; //$NON-NLS-1$
    public static final String CLASS_PARCELABLE = "android.os.Parcelable"; //$NON-NLS-1$
    public static final String CLASS_PARCEL = "android.os.Parcel"; //$NON-NLS-1$
    public static final String CLASS_FRAGMENT = "android.app.Fragment"; //$NON-NLS-1$
    public static final String CLASS_V4_FRAGMENT = "android.support.v4.app.Fragment"; //$NON-NLS-1$
    public static final String CLASS_ACTION_PROVIDER = "android.view.ActionProvider"; //$NON-NLS-1$
    public static final String CLASS_BACKUP_AGENT = "android.app.backup.BackupAgent"; //$NON-NLS-1$
    /** MockView is part of the layoutlib bridge and used to display classes that have
     * no rendering in the graphical layout editor. */
    public static final String CLASS_MOCK_VIEW = "com.android.layoutlib.bridge.MockView"; //$NON-NLS-1$
    public static final String CLASS_LAYOUT_INFLATER = "android.view.LayoutInflater"; //$NON-NLS-1$
    public static final String CLASS_DATA_BINDING_COMPONENT = "android.databinding.DataBindingComponent"; //$NON-NLS-1$
    public static final String CLASS_NAME_DATA_BINDING_COMPONENT = "DataBindingComponent"; //$NON-NLS-1$
    public static final String CLASS_DATA_BINDING_BASE_BINDING = "android.databinding.ViewDataBinding";

    /* Android Support Class Constants */
    public static final String CLASS_APP_COMPAT_ACTIVITY = "android.support.v7.app.AppCompatActivity"; //$NON-NLS-1$
    public static final String CLASS_COORDINATOR_LAYOUT = "android.support.design.widget.CoordinatorLayout"; //$NON-NLS-1$
    public static final String CLASS_APP_BAR_LAYOUT = "android.support.design.widget.AppBarLayout"; //$NON-NLS-1$
    public static final String CLASS_FLOATING_ACTION_BUTTON = "android.support.design.widget.FloatingActionButton"; //$NON-NLS-1$
    public static final String CLASS_COLLAPSING_TOOLBAR_LAYOUT = "android.support.design.widget.CollapsingToolbarLayout"; //$NON-NLS-1$
    public static final String CLASS_NAVIGATION_VIEW = "android.support.design.widget.NavigationView"; //$NON-NLS-1$
    public static final String CLASS_SNACKBAR = "android.support.design.widget.Snackbar"; //$NON-NLS-1$
    public static final String CLASS_TAB_LAYOUT = "android.support.design.widget.TabLayout"; //$NON-NLS-1$
    public static final String CLASS_TAB_ITEM = "android.support.design.widget.TabItem"; //$NON-NLS-1$
    public static final String CLASS_TEXT_INPUT_LAYOUT = "android.support.design.widget.TextInputLayout"; //$NON-NLS-1$
    public static final String CLASS_NESTED_SCROLL_VIEW = "android.support.v4.widget.NestedScrollView";  //$NON-NLS-1$
    public static final String CLASS_VIEW_PAGER = "android.support.v4.view.ViewPager";  //$NON-NLS-1$
    public static final String CLASS_DRAWER_LAYOUT = "android.support.v4.widget.DrawerLayout";  //$NON-NLS-1$
    public static final String CLASS_GRID_LAYOUT_V7 = "android.support.v7.widget.GridLayout";  //$NON-NLS-1$
    public static final String CLASS_TOOLBAR_V7 = "android.support.v7.widget.Toolbar";  //$NON-NLS-1$
    public static final String CLASS_RECYCLER_VIEW = "android.support.v7.widget.RecyclerView";  //$NON-NLS-1$
    public static final String CLASS_CARD_VIEW = "android.support.v7.widget.CardView";  //$NON-NLS-1$
    public static final String CLASS_ACTION_MENU_VIEW = "android.support.v7.widget.ActionMenuView";  //$NON-NLS-1$
    public static final String CLASS_AD_VIEW = "com.google.android.gms.ads.AdView";  //$NON-NLS-1$
    public static final String CLASS_MAP_FRAGMENT = "com.google.android.gms.maps.MapFragment";  //$NON-NLS-1$
    public static final String CLASS_MAP_VIEW = "com.google.android.gms.maps.MapView";  //$NON-NLS-1$
    public static final String CLASS_BROWSE_FRAGMENT = "android.support.v17.leanback.app.BrowseFragment";  //$NON-NLS-1$
    public static final String CLASS_DETAILS_FRAGMENT = "android.support.v17.leanback.app.DetailsFragment";  //$NON-NLS-1$
    public static final String CLASS_PLAYBACK_OVERLAY_FRAGMENT = "android.support.v17.leanback.app.PlaybackOverlayFragment";  //$NON-NLS-1$
    public static final String CLASS_SEARCH_FRAGMENT = "android.support.v17.leanback.app.SearchFragment";  //$NON-NLS-1$
    public static final String CLASS_PERCENT_RELATIVE_LAYOUT = "android.support.percent.PercentRelativeLayout"; //$NON-NLS-1$
    public static final String CLASS_PERCENT_FRAME_LAYOUT = "android.support.percent.PercentFrameLayout"; //$NON-NLS-1$

    /* Android ConstraintLayout Constants */
    public static final String CLASS_CONSTRAINT_LAYOUT = "android.support.constraint.ConstraintLayout";     //$NON-NLS-1$
    public static final String CLASS_CONSTRAINT_LAYOUT_PARAMS = "android.support.constraint.ConstraintLayout$LayoutParams";     //$NON-NLS-1$
    public static final String CLASS_TABLE_CONSTRAINT_LAYOUT = "android.support.constraint.TableConstraintLayout";     //$NON-NLS-1$
    public static final String CLASS_CONSTRAINT_LAYOUT_GUIDELINE = "android.support.constraint.Guideline";     //$NON-NLS-1$
    public static final String CONSTRAINT_LAYOUT_LIB_GROUP_ID = "com.android.support.constraint";
    public static final String CONSTRAINT_LAYOUT_LIB_ARTIFACT_ID = "constraint-layout";
    public static final String CONSTRAINT_LAYOUT_LIB_ARTIFACT = CONSTRAINT_LAYOUT_LIB_GROUP_ID + ":" + CONSTRAINT_LAYOUT_LIB_ARTIFACT_ID;
    /** Latest known version of the ConstraintLayout library (as a string) */
<<<<<<< HEAD
    public static final String LATEST_CONSTRAINT_LAYOUT_VERSION = "1.0.0-alpha7";
=======
    public static final String LATEST_CONSTRAINT_LAYOUT_VERSION = "1.0.0-beta3";
>>>>>>> fdf07a2c

    /* FlexboxLayout constants */
    public static final String CLASS_FLEXBOX_LAYOUT = "com.google.android.flexbox.FlexboxLayout";
    public static final String FLEXBOX_LAYOUT = CLASS_FLEXBOX_LAYOUT;
    public static final String FLEXBOX_LAYOUT_LIB_GROUP_ID = "com.google.android";
    public static final String FLEXBOX_LAYOUT_LIB_ARTIFACT_ID = "flexbox";
    public static final String FLEXBOX_LAYOUT_LIB_ARTIFACT = FLEXBOX_LAYOUT_LIB_GROUP_ID + ":" + FLEXBOX_LAYOUT_LIB_ARTIFACT_ID;
    public static final String LATEST_FLEXBOX_LAYOUT_VERSION = "0.2.3";

    /**
     * Returns the appropriate name for the 'mksdcard' command, which is 'mksdcard.exe' for Windows
     * and 'mksdcard' for all other platforms.
     */
    public static String mkSdCardCmdName() {
        String os = System.getProperty("os.name");          //$NON-NLS-1$
        String cmd = "mksdcard";                            //$NON-NLS-1$
        if (os.startsWith("Windows")) {                     //$NON-NLS-1$
            cmd += ".exe";                                  //$NON-NLS-1$
        }
        return cmd;
    }

    /**
     * Returns current platform
     *
     * @return one of {@link #PLATFORM_WINDOWS}, {@link #PLATFORM_DARWIN},
     * {@link #PLATFORM_LINUX} or {@link #PLATFORM_UNKNOWN}.
     */
    public static int currentPlatform() {
        String os = System.getProperty("os.name");          //$NON-NLS-1$
        if (os.startsWith("Mac OS")) {                      //$NON-NLS-1$
            return PLATFORM_DARWIN;
        } else if (os.startsWith("Windows")) {              //$NON-NLS-1$
            return PLATFORM_WINDOWS;
        } else if (os.startsWith("Linux")) {                //$NON-NLS-1$
            return PLATFORM_LINUX;
        }

        return PLATFORM_UNKNOWN;
    }

    /**
     * Returns current platform's UI name
     *
     * @return one of "Windows", "Mac OS X", "Linux" or "other".
     */
    public static String currentPlatformName() {
        String os = System.getProperty("os.name");          //$NON-NLS-1$
        if (os.startsWith("Mac OS")) {                      //$NON-NLS-1$
            return "Mac OS X";                              //$NON-NLS-1$
        } else if (os.startsWith("Windows")) {              //$NON-NLS-1$
            return "Windows";                               //$NON-NLS-1$
        } else if (os.startsWith("Linux")) {                //$NON-NLS-1$
            return "Linux";                                 //$NON-NLS-1$
        }

        return "Other";
    }

    private static String ext(String windowsExtension, String nonWindowsExtension) {
        if (CURRENT_PLATFORM == PLATFORM_WINDOWS) {
            return windowsExtension;
        } else {
            return nonWindowsExtension;
        }
    }

    /** Default anim resource folder name, i.e. "anim" */
    public static final String FD_RES_ANIM = "anim"; //$NON-NLS-1$
    /** Default animator resource folder name, i.e. "animator" */
    public static final String FD_RES_ANIMATOR = "animator"; //$NON-NLS-1$
    /** Default color resource folder name, i.e. "color" */
    public static final String FD_RES_COLOR = "color"; //$NON-NLS-1$
    /** Default drawable resource folder name, i.e. "drawable" */
    public static final String FD_RES_DRAWABLE = "drawable"; //$NON-NLS-1$
    /** Default interpolator resource folder name, i.e. "interpolator" */
    public static final String FD_RES_INTERPOLATOR = "interpolator"; //$NON-NLS-1$
    /** Default layout resource folder name, i.e. "layout" */
    public static final String FD_RES_LAYOUT = "layout"; //$NON-NLS-1$
    /** Default menu resource folder name, i.e. "menu" */
    public static final String FD_RES_MENU = "menu"; //$NON-NLS-1$
    /** Default menu resource folder name, i.e. "mipmap" */
    public static final String FD_RES_MIPMAP = "mipmap"; //$NON-NLS-1$
    /** Default values resource folder name, i.e. "values" */
    public static final String FD_RES_VALUES = "values"; //$NON-NLS-1$
    /** Default xml resource folder name, i.e. "xml" */
    public static final String FD_RES_XML = "xml"; //$NON-NLS-1$
    /** Default raw resource folder name, i.e. "raw" */
    public static final String FD_RES_RAW = "raw"; //$NON-NLS-1$
    /** Base name for the resource package files */
    public static final String FN_RES_BASE = "resources"; //$NON-NLS-1$
    /** Separator between the resource folder qualifier. */
    public static final String RES_QUALIFIER_SEP = "-"; //$NON-NLS-1$
    /** Namespace used in XML files for Android attributes */

    // ---- XML ----

    /** URI of the reserved "xmlns"  prefix */
    public static final String XMLNS_URI = "http://www.w3.org/2000/xmlns/";  //$NON-NLS-1$
    /** The "xmlns" attribute name */
    public static final String XMLNS = "xmlns";                              //$NON-NLS-1$
    /** The default prefix used for the {@link #XMLNS_URI} */
    public static final String XMLNS_PREFIX = "xmlns:";                      //$NON-NLS-1$
    /** Qualified name of the xmlns android declaration element */
    public static final String XMLNS_ANDROID = "xmlns:android";              //$NON-NLS-1$
    /** The default prefix used for the {@link #ANDROID_URI} name space */
    public static final String ANDROID_NS_NAME = "android";                  //$NON-NLS-1$
    /** The default prefix used for the {@link #ANDROID_URI} name space including the colon  */
    public static final String ANDROID_NS_NAME_PREFIX = "android:";          //$NON-NLS-1$
    public static final int ANDROID_NS_NAME_PREFIX_LEN = ANDROID_NS_NAME_PREFIX.length();
    /** The default prefix used for the {@link #TOOLS_URI} name space including the colon  */
    public static final String TOOLS_NS_NAME_PREFIX = "tools:";          //$NON-NLS-1$

    /** The default prefix used for the app */
    public static final String APP_PREFIX = "app";                          //$NON-NLS-1$
    /** The entity for the ampersand character */
    public static final String AMP_ENTITY = "&amp;";                         //$NON-NLS-1$
    /** The entity for the quote character */
    public static final String QUOT_ENTITY = "&quot;";                       //$NON-NLS-1$
    /** The entity for the apostrophe character */
    public static final String APOS_ENTITY = "&apos;";                       //$NON-NLS-1$
    /** The entity for the less than character */
    public static final String LT_ENTITY = "&lt;";                           //$NON-NLS-1$
    /** The entity for the greater than character */
    public static final String GT_ENTITY = "&gt;";                           //$NON-NLS-1$
    /** The entity for a newline */
    public static final String NEWLINE_ENTITY = "&#xA;";                     //$NON-NLS-1$

    // ---- Elements and Attributes ----

    /** Namespace prefix used for all resources */
    public static final String URI_PREFIX =
            "http://schemas.android.com/apk/res/";                     //$NON-NLS-1$
    /** Namespace used in XML files for Android attributes */
    public static final String ANDROID_URI =
            "http://schemas.android.com/apk/res/android";              //$NON-NLS-1$
    /** Namespace used in XML files for Android Tooling attributes */
    public static final String TOOLS_URI =
            "http://schemas.android.com/tools";                        //$NON-NLS-1$
    /** Namespace used for auto-adjusting namespaces */
    public static final String AUTO_URI =
            "http://schemas.android.com/apk/res-auto";                 //$NON-NLS-1$
    public static final String AAPT_URI =
            "http://schemas.android.com/aapt";                         //$NON-NLS-1$
    /** Namespace for xliff in string resources. */
    public static final String XLIFF_URI = "urn:oasis:names:tc:xliff:document:1.2";
    /** Default prefix used for tools attributes */
    public static final String TOOLS_PREFIX = "tools";                 //$NON-NLS-1$
    /** Default prefix used for xliff tags. */
    public static final String XLIFF_PREFIX = "xliff";                 //$NON-NLS-1$
    /** Default prefix used for aapt attributes */
    public static final String AAPT_PREFIX = "aapt";                   //$NON-NLS-1$
    public static final String R_CLASS = "R";                          //$NON-NLS-1$
    public static final String ANDROID_PKG = "android";                //$NON-NLS-1$

    public static final String SHERPA_PREFIX = "app";                  //$NON-NLS-1$
    public static final String SHERPA_URI = "http://schemas.android.com/apk/res-auto";              //$NON-NLS-1$
    /** Namespace for Instant App attributes in manifest files */
    public static final String INSTANT_APP_URI = "http://schemas.android.com/instantapps";              //$NON-NLS-1$

    // Tags: Manifest
    public static final String TAG_SERVICE = "service";                //$NON-NLS-1$
    public static final String TAG_PERMISSION = "permission";          //$NON-NLS-1$
    public static final String TAG_USES_FEATURE = "uses-feature";      //$NON-NLS-1$
    public static final String TAG_USES_PERMISSION = "uses-permission";//$NON-NLS-1$
    public static final String TAG_USES_PERMISSION_SDK_23 = "uses-permission-sdk-23";//$NON-NLS-1$
    public static final String TAG_USES_PERMISSION_SDK_M = "uses-permission-sdk-m";//$NON-NLS-1$
    public static final String TAG_USES_LIBRARY = "uses-library";      //$NON-NLS-1$
    public static final String TAG_APPLICATION = "application";        //$NON-NLS-1$
    public static final String TAG_INTENT_FILTER = "intent-filter";    //$NON-NLS-1$
    public static final String TAG_USES_SDK = "uses-sdk";              //$NON-NLS-1$
    public static final String TAG_ACTIVITY = "activity";              //$NON-NLS-1$
    public static final String TAG_ACTIVITY_ALIAS = "activity-alias";  //$NON-NLS-1$
    public static final String TAG_RECEIVER = "receiver";              //$NON-NLS-1$
    public static final String TAG_PROVIDER = "provider";              //$NON-NLS-1$
    public static final String TAG_GRANT_PERMISSION = "grant-uri-permission"; //$NON-NLS-1$
    public static final String TAG_PATH_PERMISSION = "path-permission"; //$NON-NLS-1$
    public static final String TAG_ACTION = "action";                   //$NON-NLS-1$

    // Tags: Resources
    public static final String TAG_RESOURCES = "resources";            //$NON-NLS-1$
    public static final String TAG_STRING = "string";                  //$NON-NLS-1$
    public static final String TAG_ARRAY = "array";                    //$NON-NLS-1$
    public static final String TAG_STYLE = "style";                    //$NON-NLS-1$
    public static final String TAG_ITEM = "item";                      //$NON-NLS-1$
    public static final String TAG_GROUP = "group";                    //$NON-NLS-1$
    public static final String TAG_STRING_ARRAY = "string-array";      //$NON-NLS-1$
    public static final String TAG_PLURALS = "plurals";                //$NON-NLS-1$
    public static final String TAG_INTEGER_ARRAY = "integer-array";    //$NON-NLS-1$
    public static final String TAG_COLOR = "color";                    //$NON-NLS-1$
    public static final String TAG_DIMEN = "dimen";                    //$NON-NLS-1$
    public static final String TAG_DRAWABLE = "drawable";              //$NON-NLS-1$
    public static final String TAG_MENU = "menu";                      //$NON-NLS-1$
    public static final String TAG_ENUM = "enum";                      //$NON-NLS-1$
    public static final String TAG_FLAG = "flag";                      //$NON-NLS-1$
    public static final String TAG_ATTR = "attr";                      //$NON-NLS-1$
    public static final String TAG_DECLARE_STYLEABLE = "declare-styleable"; //$NON-NLS-1$
    public static final String TAG_EAT_COMMENT = "eat-comment";        //$NON-NLS-1$
    public static final String TAG_SKIP = "skip";                      //$NON-NLS-1$
    public static final String TAG_SELECTOR = "selector";              //$NON-NLS-1$
    public static final String TAG_PUBLIC = "public";                  //$NON-NLS-1$

    // Tags: XML
    public static final String TAG_HEADER = "header";                  //$NON-NLS-1$
    public static final String TAG_APPWIDGET_PROVIDER = "appwidget-provider"; //$NON-NLS-1$
    public static final String TAG_PREFERENCE_SCREEN = "PreferenceScreen"; //$NON-NLS-1$

    // Tags: Layouts
    public static final String VIEW_TAG = "view";                      //$NON-NLS-1$
    public static final String VIEW_INCLUDE = "include";               //$NON-NLS-1$
    public static final String VIEW_MERGE = "merge";                   //$NON-NLS-1$
    public static final String VIEW_FRAGMENT = "fragment";             //$NON-NLS-1$
    public static final String REQUEST_FOCUS = "requestFocus";         //$NON-NLS-1$
    public static final String TAG = "tag";                            //$NON-NLS-1$

    public static final String VIEW = "View";                          //$NON-NLS-1$
    public static final String VIEW_GROUP = "ViewGroup";               //$NON-NLS-1$
    public static final String FRAME_LAYOUT = "FrameLayout";           //$NON-NLS-1$
    public static final String LINEAR_LAYOUT = "LinearLayout";         //$NON-NLS-1$
    public static final String RELATIVE_LAYOUT = "RelativeLayout";     //$NON-NLS-1$
    public static final String GRID_LAYOUT = "GridLayout";             //$NON-NLS-1$
    public static final String SCROLL_VIEW = "ScrollView";             //$NON-NLS-1$
    public static final String BUTTON = "Button";                      //$NON-NLS-1$
    public static final String COMPOUND_BUTTON = "CompoundButton";     //$NON-NLS-1$
    public static final String ADAPTER_VIEW = "AdapterView";           //$NON-NLS-1$
    public static final String STACK_VIEW = "StackView";               //$NON-NLS-1$
    public static final String GALLERY = "Gallery";                    //$NON-NLS-1$
    public static final String GRID_VIEW = "GridView";                 //$NON-NLS-1$
    public static final String TAB_HOST = "TabHost";                   //$NON-NLS-1$
    public static final String RADIO_GROUP = "RadioGroup";             //$NON-NLS-1$
    public static final String RADIO_BUTTON = "RadioButton";           //$NON-NLS-1$
    public static final String SWITCH = "Switch";                      //$NON-NLS-1$
    public static final String EDIT_TEXT = "EditText";                 //$NON-NLS-1$
    public static final String LIST_VIEW = "ListView";                 //$NON-NLS-1$
    public static final String TEXT_VIEW = "TextView";                 //$NON-NLS-1$
    public static final String CHECKED_TEXT_VIEW = "CheckedTextView";  //$NON-NLS-1$
    public static final String IMAGE_VIEW = "ImageView";               //$NON-NLS-1$
    public static final String SURFACE_VIEW = "SurfaceView";           //$NON-NLS-1$
    public static final String ABSOLUTE_LAYOUT = "AbsoluteLayout";     //$NON-NLS-1$
    public static final String TABLE_LAYOUT = "TableLayout";           //$NON-NLS-1$
    public static final String TABLE_ROW = "TableRow";                 //$NON-NLS-1$
    public static final String TAB_WIDGET = "TabWidget";               //$NON-NLS-1$
    public static final String IMAGE_BUTTON = "ImageButton";           //$NON-NLS-1$
    public static final String ZOOM_BUTTON = "ZoomButton";             //$NON-NLS-1$
    public static final String SEEK_BAR = "SeekBar";                   //$NON-NLS-1$
    public static final String VIEW_STUB = "ViewStub";                 //$NON-NLS-1$
    public static final String SPINNER = "Spinner";                    //$NON-NLS-1$
    public static final String WEB_VIEW = "WebView";                   //$NON-NLS-1$
    public static final String TOGGLE_BUTTON = "ToggleButton";         //$NON-NLS-1$
    public static final String CHECK_BOX = "CheckBox";                 //$NON-NLS-1$
    public static final String ABS_LIST_VIEW = "AbsListView";          //$NON-NLS-1$
    public static final String PROGRESS_BAR = "ProgressBar";           //$NON-NLS-1$
    public static final String RATING_BAR = "RatingBar";               //$NON-NLS-1$
    public static final String ABS_SPINNER = "AbsSpinner";             //$NON-NLS-1$
    public static final String ABS_SEEK_BAR = "AbsSeekBar";            //$NON-NLS-1$
    public static final String VIEW_ANIMATOR = "ViewAnimator";         //$NON-NLS-1$
    public static final String VIEW_FLIPPER = "ViewFlipper";           //$NON-NLS-1$
    public static final String VIEW_SWITCHER = "ViewSwitcher";         //$NON-NLS-1$
    public static final String TEXT_SWITCHER = "TextSwitcher";         //$NON-NLS-1$
    public static final String IMAGE_SWITCHER = "ImageSwitcher";       //$NON-NLS-1$
    public static final String EXPANDABLE_LIST_VIEW = "ExpandableListView";    //$NON-NLS-1$
    public static final String HORIZONTAL_SCROLL_VIEW = "HorizontalScrollView"; //$NON-NLS-1$
    public static final String MULTI_AUTO_COMPLETE_TEXT_VIEW = "MultiAutoCompleteTextView"; //$NON-NLS-1$
    public static final String AUTO_COMPLETE_TEXT_VIEW = "AutoCompleteTextView"; //$NON-NLS-1$
    public static final String CHECKABLE = "Checkable";                //$NON-NLS-1$
    public static final String TEXTURE_VIEW = "TextureView";           //$NON-NLS-1$
    public static final String DIALER_FILTER = "DialerFilter";         //$NON-NLS-1$
    public static final String ADAPTER_VIEW_FLIPPER = "AdapterViewFlipper"; //$NON-NLS-1$
    public static final String ADAPTER_VIEW_ANIMATOR = "AdapterViewAnimator"; //$NON-NLS-1$
    public static final String VIDEO_VIEW = "VideoView"; //$NON-NLS-1$
    public static final String SEARCH_VIEW = "SearchView"; //$NON-NLS-1$

    /* Android Support Tag Constants */
    public static final String COORDINATOR_LAYOUT = CLASS_COORDINATOR_LAYOUT;
    public static final String APP_BAR_LAYOUT = CLASS_APP_BAR_LAYOUT;
    public static final String FLOATING_ACTION_BUTTON = CLASS_FLOATING_ACTION_BUTTON;
    public static final String COLLAPSING_TOOLBAR_LAYOUT = CLASS_COLLAPSING_TOOLBAR_LAYOUT;
    public static final String NAVIGATION_VIEW = CLASS_NAVIGATION_VIEW;
    public static final String SNACKBAR = CLASS_SNACKBAR;
    public static final String TAB_LAYOUT = CLASS_TAB_LAYOUT;
    public static final String TAB_ITEM = CLASS_TAB_ITEM;
    public static final String TEXT_INPUT_LAYOUT = CLASS_TEXT_INPUT_LAYOUT;
    public static final String NESTED_SCROLL_VIEW = CLASS_NESTED_SCROLL_VIEW;
    public static final String DRAWER_LAYOUT = CLASS_DRAWER_LAYOUT;
    public static final String VIEW_PAGER = CLASS_VIEW_PAGER;
    public static final String GRID_LAYOUT_V7 = CLASS_GRID_LAYOUT_V7;
    public static final String TOOLBAR_V7 = CLASS_TOOLBAR_V7;
    public static final String RECYCLER_VIEW = CLASS_RECYCLER_VIEW;
    public static final String CARD_VIEW = CLASS_CARD_VIEW;
    public static final String ACTION_MENU_VIEW = CLASS_ACTION_MENU_VIEW;
    public static final String AD_VIEW = CLASS_AD_VIEW;
    public static final String MAP_FRAGMENT = CLASS_MAP_FRAGMENT;
    public static final String MAP_VIEW = CLASS_MAP_VIEW;
    public static final String BROWSE_FRAGMENT = CLASS_BROWSE_FRAGMENT;
    public static final String DETAILS_FRAGMENT = CLASS_DETAILS_FRAGMENT;
    public static final String PLAYBACK_OVERLAY_FRAGMENT = CLASS_PLAYBACK_OVERLAY_FRAGMENT;
    public static final String SEARCH_FRAGMENT = CLASS_SEARCH_FRAGMENT;

    /* Android ConstraintLayout Tag Constants */
    public static final String CONSTRAINT_LAYOUT = CLASS_CONSTRAINT_LAYOUT;
    public static final String TABLE_CONSTRAINT_LAYOUT = CLASS_TABLE_CONSTRAINT_LAYOUT;
    public static final String CONSTRAINT_LAYOUT_GUIDELINE = CLASS_CONSTRAINT_LAYOUT_GUIDELINE;

    // Tags: Drawables
    public static final String TAG_BITMAP = "bitmap";                  //$NON-NLS-1$
    public static final String TAG_VECTOR = "vector";                  //$NON-NLS-1$

    // Tags: Data-Binding
    public static final String TAG_LAYOUT = "layout";                  //$NON-NLS-1$
    public static final String TAG_DATA = "data";                      //$NON-NLS-1$
    public static final String TAG_VARIABLE = "variable";              //$NON-NLS-1$
    public static final String TAG_IMPORT = "import";                  //$NON-NLS-1$

    // Attributes: Manifest
    public static final String ATTR_EXPORTED = "exported";             //$NON-NLS-1$
    public static final String ATTR_PERMISSION = "permission";         //$NON-NLS-1$
    public static final String ATTR_PROCESS = "process";               //$NON-NLS-1$
    public static final String ATTR_MIN_SDK_VERSION = "minSdkVersion"; //$NON-NLS-1$
    public static final String ATTR_TARGET_SDK_VERSION = "targetSdkVersion"; //$NON-NLS-1$
    public static final String ATTR_ICON = "icon";                     //$NON-NLS-1$
    public static final String ATTR_ROUND_ICON = "roundIcon";          //$NON-NLS-1$
    public static final String ATTR_PACKAGE = "package";               //$NON-NLS-1$
    public static final String ATTR_CORE_APP = "coreApp";              //$NON-NLS-1$
    public static final String ATTR_THEME = "theme";                   //$NON-NLS-1$
    public static final String ATTR_SCHEME = "scheme";                 //$NON_NLS-1$
    public static final String ATTR_HOST = "host";                     //$NON_NLS-1$
    public static final String ATTR_PATH = "path";                     //$NON-NLS-1$
    public static final String ATTR_PATH_PREFIX = "pathPrefix";        //$NON-NLS-1$
    public static final String ATTR_PATH_PATTERN = "pathPattern";      //$NON-NLS-1$
    public static final String ATTR_ALLOW_BACKUP = "allowBackup";      //$NON_NLS-1$
    public static final String ATTR_DEBUGGABLE = "debuggable";         //$NON-NLS-1$
    public static final String ATTR_READ_PERMISSION = "readPermission"; //$NON_NLS-1$
    public static final String ATTR_WRITE_PERMISSION = "writePermission"; //$NON_NLS-1$
    public static final String ATTR_VERSION_CODE = "versionCode";      //$NON_NLS-1$
    public static final String ATTR_VERSION_NAME = "versionName";      //$NON_NLS-1$
    public static final String ATTR_FULL_BACKUP_CONTENT = "fullBackupContent"; //$NON_NLS-1$
    public static final String ATTR_TEST_ONLY = "testOnly";            //$NON-NLS-1$
    public static final String ATTR_HAS_CODE = "hasCode";              //$NON-NLS-1$

    // Attributes: Resources
    public static final String ATTR_ATTR = "attr";
    public static final String ATTR_NAME = "name";                     //$NON-NLS-1$
    public static final String ATTR_FRAGMENT = "fragment";             //$NON-NLS-1$
    public static final String ATTR_TYPE = "type";                     //$NON-NLS-1$
    public static final String ATTR_PARENT = "parent";                 //$NON-NLS-1$
    public static final String ATTR_TRANSLATABLE = "translatable";     //$NON-NLS-1$
    public static final String ATTR_COLOR = "color";                   //$NON-NLS-1$
    public static final String ATTR_DRAWABLE = "drawable";             //$NON-NLS-1$
    public static final String ATTR_VALUE = "value";                   //$NON-NLS-1$
    public static final String ATTR_QUANTITY = "quantity";             //$NON-NLS-1$
    public static final String ATTR_FORMAT = "format";                 //$NON-NLS-1$
    public static final String ATTR_PREPROCESSING = "preprocessing";   //$NON-NLS-1$

    // Attributes: Data-Binding
    public static final String ATTR_ALIAS = "alias";                  //$NON-NLS-1$

    // Attributes: Layout
    public static final String ATTR_LAYOUT_RESOURCE_PREFIX = "layout_";//$NON-NLS-1$
    public static final String ATTR_CLASS = "class";                   //$NON-NLS-1$
    public static final String ATTR_STYLE = "style";                   //$NON-NLS-1$
    public static final String ATTR_CONTEXT = "context";               //$NON-NLS-1$
    public static final String ATTR_ID = "id";                         //$NON-NLS-1$
    public static final String ATTR_TEXT = "text";                     //$NON-NLS-1$
    public static final String ATTR_TEXT_SIZE = "textSize";            //$NON-NLS-1$
    public static final String ATTR_LABEL = "label";                   //$NON-NLS-1$
    public static final String ATTR_HINT = "hint";                     //$NON-NLS-1$
    public static final String ATTR_PROMPT = "prompt";                 //$NON-NLS-1$
    public static final String ATTR_ON_CLICK = "onClick";              //$NON-NLS-1$
    public static final String ATTR_INPUT_TYPE = "inputType";          //$NON-NLS-1$
    public static final String ATTR_INPUT_METHOD = "inputMethod";      //$NON-NLS-1$
    public static final String ATTR_LAYOUT_GRAVITY = "layout_gravity"; //$NON-NLS-1$
    public static final String ATTR_LAYOUT_WIDTH = "layout_width";     //$NON-NLS-1$
    public static final String ATTR_LAYOUT_HEIGHT = "layout_height";   //$NON-NLS-1$
    public static final String ATTR_LAYOUT_WEIGHT = "layout_weight";   //$NON-NLS-1$
    public static final String ATTR_PADDING = "padding";               //$NON-NLS-1$
    public static final String ATTR_PADDING_BOTTOM = "paddingBottom";  //$NON-NLS-1$
    public static final String ATTR_PADDING_TOP = "paddingTop";        //$NON-NLS-1$
    public static final String ATTR_PADDING_RIGHT = "paddingRight";    //$NON-NLS-1$
    public static final String ATTR_PADDING_LEFT = "paddingLeft";      //$NON-NLS-1$
    public static final String ATTR_PADDING_START = "paddingStart";    //$NON-NLS-1$
    public static final String ATTR_PADDING_END = "paddingEnd";        //$NON-NLS-1$
    public static final String ATTR_FOREGROUND = "foreground";         //$NON-NLS-1$
    public static final String ATTR_BACKGROUND = "background";         //$NON-NLS-1$
    public static final String ATTR_ORIENTATION = "orientation";       //$NON-NLS-1$
    public static final String ATTR_LAYOUT = "layout";                 //$NON-NLS-1$
    public static final String ATTR_ROW_COUNT = "rowCount";            //$NON-NLS-1$
    public static final String ATTR_COLUMN_COUNT = "columnCount";      //$NON-NLS-1$
    public static final String ATTR_LABEL_FOR = "labelFor";            //$NON-NLS-1$
    public static final String ATTR_BASELINE_ALIGNED = "baselineAligned";       //$NON-NLS-1$
    public static final String ATTR_CONTENT_DESCRIPTION = "contentDescription"; //$NON-NLS-1$
    public static final String ATTR_IME_ACTION_LABEL = "imeActionLabel";        //$NON-NLS-1$
    public static final String ATTR_PRIVATE_IME_OPTIONS = "privateImeOptions";  //$NON-NLS-1$
    public static final String VALUE_NONE = "none";                    //$NON-NLS-1$
    public static final String VALUE_NO = "no";                        //$NON-NLS-1$
    public static final String ATTR_NUMERIC = "numeric";               //$NON-NLS-1$
    public static final String ATTR_IME_ACTION_ID = "imeActionId";     //$NON-NLS-1$
    public static final String ATTR_IME_OPTIONS = "imeOptions";        //$NON-NLS-1$
    public static final String ATTR_FREEZES_TEXT = "freezesText";      //$NON-NLS-1$
    public static final String ATTR_EDITOR_EXTRAS = "editorExtras";    //$NON-NLS-1$
    public static final String ATTR_EDITABLE = "editable";             //$NON-NLS-1$
    public static final String ATTR_DIGITS = "digits";                 //$NON-NLS-1$
    public static final String ATTR_CURSOR_VISIBLE = "cursorVisible";  //$NON-NLS-1$
    public static final String ATTR_CAPITALIZE = "capitalize";         //$NON-NLS-1$
    public static final String ATTR_PHONE_NUMBER = "phoneNumber";      //$NON-NLS-1$
    public static final String ATTR_PASSWORD = "password";             //$NON-NLS-1$
    public static final String ATTR_BUFFER_TYPE = "bufferType";        //$NON-NLS-1$
    public static final String ATTR_AUTO_TEXT = "autoText";            //$NON-NLS-1$
    public static final String ATTR_ENABLED = "enabled";               //$NON-NLS-1$
    public static final String ATTR_SINGLE_LINE = "singleLine";        //$NON-NLS-1$
    public static final String ATTR_SELECT_ALL_ON_FOCUS = "selectAllOnFocus";  //$NON-NLS-1$
    public static final String ATTR_SCALE_TYPE = "scaleType";          //$NON-NLS-1$
    public static final String ATTR_VISIBILITY = "visibility";         //$NON-NLS-1$
    public static final String ATTR_TEXT_IS_SELECTABLE =
            "textIsSelectable";                                        //$NON-NLS-1$
    public static final String ATTR_IMPORTANT_FOR_ACCESSIBILITY =
            "importantForAccessibility";                               //$NON-NLS-1$
    public static final String ATTR_ACCESSIBILITY_TRAVERSAL_BEFORE =
            "accessibilityTraversalBefore";                            //$NON-NLS-1$
    public static final String ATTR_ACCESSIBILITY_TRAVERSAL_AFTER =
            "accessibilityTraversalAfter";                             //$NON-NLS-1$
    public static final String ATTR_LIST_PREFERRED_ITEM_PADDING_LEFT =
            "listPreferredItemPaddingLeft";                            //$NON-NLS-1$
    public static final String ATTR_LIST_PREFERRED_ITEM_PADDING_RIGHT =
            "listPreferredItemPaddingRight";                           //$NON-NLS-1$
    public static final String ATTR_LIST_PREFERRED_ITEM_PADDING_START =
            "listPreferredItemPaddingStart";                           //$NON-NLS-1$
    public static final String ATTR_LIST_PREFERRED_ITEM_PADDING_END =
            "listPreferredItemPaddingEnd";                             //$NON-NLS-1$
    public static final String ATTR_INDEX = "index";                   //$NON-NLS-1$
    public static final String ATTR_ACTION_BAR_NAV_MODE = "actionBarNavMode"; //$NON-NLS-1$
    public static final String ATTR_MENU = "menu";                     //$NON-NLS-1$
    public static final String ATTR_OPEN_DRAWER = "openDrawer";        //$NON-NLS-1$
    public static final String ATTR_SHOW_IN = "showIn";                //$NON-NLS-1$
    public static final String ATTR_PARENT_TAG = "parentTag";          //$NON-NLS-1$
    public static final String ATTR_WIDTH = "width";                   //$NON-NLS-1$
    public static final String ATTR_HEIGHT = "height";                 //$NON-NLS-1$

    // TextView attributes
    public static final String ATTR_TEXT_APPEARANCE = "textAppearance"; //$NON-NLS-1$
    public static final String ATTR_FONT_FAMILY = "fontFamily";        //$NON-NLS-1$
    public static final String ATTR_TYPEFACE = "typeface";             //$NON-NLS-1$
    public static final String ATTR_LINE_SPACING_EXTRA = "lineSpacingExtra"; //$NON-NLS-1$
    public static final String ATTR_TEXT_STYLE = "textStyle";          //$NON-NLS-1$
    public static final String ATTR_TEXT_ALIGNMENT = "textAlignment";  //$NON-NLS-1$
    public static final String ATTR_TEXT_COLOR = "textColor";          //$NON-NLS-1$
    public static final String ATTR_TEXT_COLOR_HINT = "textColorHint"; //$NON-NLS-1$
    public static final String ATTR_TEXT_ALL_CAPS = "textAllCaps";     //$NON-NLS-1$

    // Tools attributes for AdapterView inheritors
    public static final String ATTR_LISTFOOTER = "listfooter";         //$NON-NLS-1$
    public static final String ATTR_LISTHEADER = "listheader";         //$NON-NLS-1$
    public static final String ATTR_LISTITEM = "listitem";             //$NON-NLS-1$

    // Tools attributes for scrolling
    public static final String ATTR_SCROLLX = "scrollX";               //$NON-NLS-1$
    public static final String ATTR_SCROLLY = "scrollY";               //$NON-NLS-1$

    // AbsoluteLayout layout params
    public static final String ATTR_LAYOUT_Y = "layout_y";             //$NON-NLS-1$
    public static final String ATTR_LAYOUT_X = "layout_x";             //$NON-NLS-1$

    // GridLayout layout params
    public static final String ATTR_LAYOUT_ROW = "layout_row";         //$NON-NLS-1$
    public static final String ATTR_LAYOUT_ROW_SPAN = "layout_rowSpan";//$NON-NLS-1$
    public static final String ATTR_LAYOUT_COLUMN = "layout_column";   //$NON-NLS-1$
    public static final String ATTR_LAYOUT_COLUMN_SPAN = "layout_columnSpan";       //$NON-NLS-1$

    // ProgressBar/RatingBar attributes
    public static final String ATTR_MAXIMUM = "max";                                    //$NON-NLS-1$
    public static final String ATTR_PROGRESS = "progress";                              //$NON-NLS-1$
    public static final String ATTR_PROGRESS_DRAWABLE = "progressDrawable";             //$NON-NLS-1$
    public static final String ATTR_PROGRESS_TINT = "progressTint";                     //$NON-NLS-1$
    public static final String ATTR_INDETERMINATE = "indeterminate";                    //$NON-NLS-1$
    public static final String ATTR_INDETERMINATE_DRAWABLE = "indeterminateDrawable";   //$NON-NLS-1$
    public static final String ATTR_INDETERMINATE_TINT = "indeterminateTint";           //$NON-NLS-1$
    public static final String ATTR_RATING = "rating";                                  //$NON-NLS-1$
    public static final String ATTR_NUM_STARS = "numStars";                             //$NON-NLS-1$
    public static final String ATTR_STEP_SIZE = "stepSize";                             //$NON-NLS-1$
    public static final String ATTR_IS_INDICATOR = "isIndicator";                       //$NON-NLS-1$
    public static final String ATTR_THUMB = "thumb";                                    //$NON-NLS-1$

    // ImageView attributes
    public static final String ATTR_ADJUST_VIEW_BOUNDS = "adjustViewBounds"; //$NON-NLS-1$
    public static final String ATTR_CROP_TO_PADDING = "cropToPadding"; //$NON-NLS-1$

    // ConstraintLayout layout params
    public static final String ATTR_LAYOUT_EDITOR_ABSOLUTE_X = "layout_editor_absoluteX"; //$NON-NLS-1$
    public static final String ATTR_LAYOUT_EDITOR_ABSOLUTE_Y = "layout_editor_absoluteY"; //$NON-NLS-1$
    public static final String ATTR_LAYOUT_LEFT_CREATOR = "layout_constraintLeft_creator"; //$NON-NLS-1$
    public static final String ATTR_LAYOUT_RIGHT_CREATOR = "layout_constraintRight_creator"; //$NON-NLS-1$
    public static final String ATTR_LAYOUT_TOP_CREATOR = "layout_constraintTop_creator"; //$NON-NLS-1$
    public static final String ATTR_LAYOUT_BOTTOM_CREATOR = "layout_constraintBottom_creator"; //$NON-NLS-1$
    public static final String ATTR_LAYOUT_BASELINE_CREATOR = "layout_constraintBaseline_creator"; //$NON-NLS-1$
    public static final String ATTR_LAYOUT_CENTER_CREATOR = "layout_constraintCenter_creator"; //$NON-NLS-1$
    public static final String ATTR_LAYOUT_CENTER_X_CREATOR = "layout_constraintCenterX_creator"; //$NON-NLS-1$
    public static final String ATTR_LAYOUT_CENTER_Y_CREATOR = "layout_constraintCenterY_creator"; //$NON-NLS-1$
    public static final String ATTR_LAYOUT_LEFT_TO_LEFT_OF = "layout_constraintLeft_toLeftOf";         //$NON-NLS-1$
    public static final String ATTR_LAYOUT_LEFT_TO_RIGHT_OF = "layout_constraintLeft_toRightOf";       //$NON-NLS-1$
    public static final String ATTR_LAYOUT_RIGHT_TO_LEFT_OF = "layout_constraintRight_toLeftOf";       //$NON-NLS-1$
    public static final String ATTR_LAYOUT_RIGHT_TO_RIGHT_OF = "layout_constraintRight_toRightOf";     //$NON-NLS-1$
    public static final String ATTR_LAYOUT_TOP_TO_TOP_OF = "layout_constraintTop_toTopOf";             //$NON-NLS-1$
    public static final String ATTR_LAYOUT_TOP_TO_BOTTOM_OF = "layout_constraintTop_toBottomOf";       //$NON-NLS-1$
    public static final String ATTR_LAYOUT_BOTTOM_TO_TOP_OF = "layout_constraintBottom_toTopOf";       //$NON-NLS-1$
    public static final String ATTR_LAYOUT_BOTTOM_TO_BOTTOM_OF = "layout_constraintBottom_toBottomOf"; //$NON-NLS-1$
    public static final String ATTR_LAYOUT_BASELINE_TO_BASELINE_OF = "layout_constraintBaseline_toBaselineOf"; //$NON-NLS-1$
    public static final String ATTR_LAYOUT_HORIZONTAL_BIAS = "layout_constraintHorizontal_bias"; //$NON-NLS-1$
    public static final String ATTR_LAYOUT_VERTICAL_BIAS = "layout_constraintVertical_bias"; //$NON-NLS-1$
    public static final String ATTR_LAYOUT_DIMENSION_RATIO = "layout_constraintDimensionRatio"; //$NON-NLS-1$
    public static final String ATTR_LAYOUT_VERTICAL_CHAIN_STYLE = "layout_constraintVertical_chainStyle"; //$NON-NLS-1$
    public static final String ATTR_LAYOUT_HORIZONTAL_CHAIN_STYLE = "layout_constraintHorizontal_chainStyle"; //$NON-NLS-1$
    public static final String ATTR_LAYOUT_VERTICAL_WEIGHT = "layout_constraintVertical_weight"; //$NON-NLS-1$
    public static final String ATTR_LAYOUT_HORIZONTAL_WEIGHT = "layout_constraintHorizontal_weight"; //$NON-NLS-1$
    public static final String ATTR_LAYOUT_CHAIN_SPREAD = "spread"; //$NON_NLS-1$
    public static final String ATTR_LAYOUT_CHAIN_SPREAD_INSIDE = "spread_inside"; //$NON_NLS-1$
    public static final String ATTR_LAYOUT_CHAIN_PACKED = "packed"; //$NON_NLS-1$

    public static final String ATTR_GUIDELINE_ORIENTATION_HORIZONTAL = "horizontal"; //$NON-NLS-1$
    public static final String ATTR_GUIDELINE_ORIENTATION_VERTICAL = "vertical"; //$NON-NLS-1$
    public static final String LAYOUT_CONSTRAINT_GUIDE_BEGIN = "layout_constraintGuide_begin"; //$NON-NLS-1$
    public static final String LAYOUT_CONSTRAINT_GUIDE_END = "layout_constraintGuide_end"; //$NON-NLS-1$
    public static final String LAYOUT_CONSTRAINT_GUIDE_PERCENT = "layout_constraintGuide_percent"; //$NON-NLS-1$
    public static final String LAYOUT_CONSTRAINT_DEPRECATED_GUIDE_PERCENT = "layout_constraintGuide_Percent"; //$NON-NLS-1$
<<<<<<< HEAD
=======

    // FlexboxLayout params
    public static final String ATTR_FLEX_DIRECTION = "flexDirection";
    public static final String ATTR_FLEX_WRAP = "flexWrap";
    public static final String ATTR_JUSTIFY_CONTENT = "justifyContent";
    public static final String ATTR_ALIGN_ITEMS = "alignItems";
    public static final String ATTR_ALIGN_CONTENT = "alignContent";

    // FlexboxLayout layout params
    public static final String ATTR_LAYOUT_ORDER = "layout_order";
    public static final String ATTR_LAYOUT_FLEX_GROW = "layout_flexGrow";
    public static final String ATTR_LAYOUT_FLEX_SHRINK = "layout_flexShrink";
    public static final String ATTR_LAYOUT_ALIGN_SELF = "layout_alignSelf";
    public static final String ATTR_LAYOUT_FLEX_BASIS_PERCENT = "layout_flexBasisPercent";
    public static final String ATTR_LAYOUT_MIN_WIDTH = "layout_minWidth";
    public static final String ATTR_LAYOUT_MIN_HEIGHT = "layout_minHeight";
    public static final String ATTR_LAYOUT_MAX_WIDTH = "layout_maxWidth";
    public static final String ATTR_LAYOUT_MAX_HEIGHT = "layout_maxHeight";
    public static final String ATTR_LAYOUT_WRAP_BEFORE = "layout_wrapBefore";
>>>>>>> fdf07a2c

    // TableRow
    public static final String ATTR_LAYOUT_SPAN = "layout_span";       //$NON-NLS-1$

    // RelativeLayout layout params:
    public static final String ATTR_LAYOUT_ALIGN_LEFT = "layout_alignLeft";        //$NON-NLS-1$
    public static final String ATTR_LAYOUT_ALIGN_RIGHT = "layout_alignRight";      //$NON-NLS-1$
    public static final String ATTR_LAYOUT_ALIGN_START = "layout_alignStart";      //$NON-NLS-1$
    public static final String ATTR_LAYOUT_ALIGN_END = "layout_alignEnd";          //$NON-NLS-1$
    public static final String ATTR_LAYOUT_ALIGN_TOP = "layout_alignTop";          //$NON-NLS-1$
    public static final String ATTR_LAYOUT_ALIGN_BOTTOM = "layout_alignBottom";    //$NON-NLS-1$
    public static final String ATTR_LAYOUT_ALIGN_PARENT_LEFT = "layout_alignParentLeft";        //$NON-NLS-1$
    public static final String ATTR_LAYOUT_ALIGN_PARENT_RIGHT = "layout_alignParentRight";      //$NON-NLS-1$
    public static final String ATTR_LAYOUT_ALIGN_PARENT_START = "layout_alignParentStart";      //$NON-NLS-1$
    public static final String ATTR_LAYOUT_ALIGN_PARENT_END = "layout_alignParentEnd";          //$NON-NLS-1$
    public static final String ATTR_LAYOUT_ALIGN_PARENT_TOP = "layout_alignParentTop";          //$NON-NLS-1$
    public static final String ATTR_LAYOUT_ALIGN_PARENT_BOTTOM = "layout_alignParentBottom";    //$NON-NLS-1$
    public static final String ATTR_LAYOUT_ALIGN_WITH_PARENT_MISSING = "layout_alignWithParentIfMissing";   //$NON-NLS-1$
    public static final String ATTR_LAYOUT_ALIGN_BASELINE = "layout_alignBaseline";             //$NON-NLS-1$
    public static final String ATTR_LAYOUT_CENTER_IN_PARENT = "layout_centerInParent";          //$NON-NLS-1$
    public static final String ATTR_LAYOUT_CENTER_VERTICAL = "layout_centerVertical";           //$NON-NLS-1$
    public static final String ATTR_LAYOUT_CENTER_HORIZONTAL = "layout_centerHorizontal";       //$NON-NLS-1$
    public static final String ATTR_LAYOUT_TO_RIGHT_OF = "layout_toRightOf";        //$NON-NLS-1$
    public static final String ATTR_LAYOUT_TO_LEFT_OF = "layout_toLeftOf";          //$NON-NLS-1$
    public static final String ATTR_LAYOUT_TO_START_OF = "layout_toStartOf";        //$NON-NLS-1$
    public static final String ATTR_LAYOUT_TO_END_OF = "layout_toEndOf";            //$NON-NLS-1$
    public static final String ATTR_LAYOUT_BELOW = "layout_below";                  //$NON-NLS-1$
    public static final String ATTR_LAYOUT_ABOVE = "layout_above";                  //$NON-NLS-1$

    // Margins
    public static final String ATTR_LAYOUT_MARGIN = "layout_margin";               //$NON-NLS-1$
    public static final String ATTR_LAYOUT_MARGIN_LEFT = "layout_marginLeft";      //$NON-NLS-1$
    public static final String ATTR_LAYOUT_MARGIN_RIGHT = "layout_marginRight";    //$NON-NLS-1$
    public static final String ATTR_LAYOUT_MARGIN_START = "layout_marginStart";    //$NON-NLS-1$
    public static final String ATTR_LAYOUT_MARGIN_END = "layout_marginEnd";        //$NON-NLS-1$
    public static final String ATTR_LAYOUT_MARGIN_TOP = "layout_marginTop";        //$NON-NLS-1$
    public static final String ATTR_LAYOUT_MARGIN_BOTTOM = "layout_marginBottom";  //$NON-NLS-1$

    // Attributes: Drawables
    public static final String ATTR_TILE_MODE = "tileMode";            //$NON-NLS-1$

    // Attributes: Design and support lib
    public static final String ATTR_LAYOUT_ANCHOR = "layout_anchor";                //$NON-NLS-1$
    public static final String ATTR_LAYOUT_ANCHOR_GRAVITY = "layout_anchorGravity"; //$NON-NLS-1$
    public static final String ATTR_LAYOUT_BEHAVIOR = "layout_behavior";            //$NON-NLS-1$
    public static final String ATTR_LAYOUT_KEYLINE = "layout_keyline";              //$NON-NLS-1$
    public static final String ATTR_BACKGROUND_TINT = "backgroundTint";             //$NON-NLS-1$
    public static final String ATTR_RIPPLE_COLOR = "rippleColor";                   //$NON-NLS-1$
    public static final String ATTR_TINT = "tint";                                  //$NON-NLS-1$
    public static final String ATTR_FAB_SIZE = "fabSize";                           //$NON-NLS-1$
    public static final String ATTR_ELEVATION = "elevation";                        //$NON-NLS-1$
    public static final String ATTR_FITS_SYSTEM_WINDOWS = "fitsSystemWindows";      //$NON-NLS-1$
    public static final String ATTR_EXPANDED = "expanded";                          //$NON-NLS-1$
    public static final String ATTR_LAYOUT_SCROLL_FLAGS = "layout_scrollFlags";     //$NON-NLS-1$
    public static final String ATTR_LAYOUT_COLLAPSE_MODE = "layout_collapseMode";   //$NON-NLS-1$
    public static final String ATTR_COLLAPSE_PARALLAX_MULTIPLIER = "layout_collapseParallaxMultiplier"; //$NON-NLS-1$
    public static final String ATTR_SCROLLBAR_STYLE = "scrollbarStyle";             //$NON-NLS-1$
    public static final String ATTR_FILL_VIEWPORT = "fillViewport";                 //$NON-NLS-1$
    public static final String ATTR_CLIP_TO_PADDING = "clipToPadding";              //$NON-NLS-1$
    public static final String ATTR_CLIP_CHILDREN = "clipChildren";                 //$NON-NLS-1$
    public static final String ATTR_HEADER_LAYOUT = "headerLayout";                 //$NON-NLS-1$
    public static final String ATTR_ITEM_BACKGROUND = "itemBackground";             //$NON-NLS-1$
    public static final String ATTR_ITEM_ICON_TINT = "itemIconTint";                //$NON-NLS-1$
    public static final String ATTR_ITEM_TEXT_APPEARANCE = "itemTextAppearance";    //$NON-NLS-1$
    public static final String ATTR_ITEM_TEXT_COLOR = "itemTextColor";              //$NON-NLS-1$
    public static final String ATTR_POPUP_THEME = "popupTheme";                     //$NON-NLS-1$
    public static final String ATTR_MIN_HEIGHT = "minHeight";                       //$NON-NLS-1$
    public static final String ATTR_ACTION_BAR = "actionBar";                       //$NON-NLS-1$
    public static final String ATTR_CONTENT_SCRIM = "contentScrim";                 //$NON-NLS-1$
    public static final String ATTR_TOOLBAR_ID = "toolbarId";                       //$NON-NLS-1$
    public static final String ATTR_CACHE_COLOR_HINT = "cacheColorHint";            //$NON-NLS-1$
    public static final String ATTR_DIVIDER = "divider";                            //$NON-NLS-1$
    public static final String ATTR_DIVIDER_PADDING = "dividerPadding";             //$NON-NLS-1$
    public static final String ATTR_DIVIDER_HEIGHT = "dividerHeight";               //$NON-NLS-1$
    public static final String ATTR_FOOTER_DIVIDERS_ENABLED = "footerDividersEnabled";//$NON-NLS-1$
    public static final String ATTR_HEADER_DIVIDERS_ENABLED = "headerDividersEnabled";//$NON-NLS-1$
    public static final String ATTR_CARD_BACKGROUND_COLOR = "cardBackgroundColor";  //$NON-NLS-1$
    public static final String ATTR_CARD_CORNER_RADIUS = "cardCornerRadius";        //$NON-NLS-1$
    public static final String ATTR_CONTENT_PADDING = "contentPadding";             //$NON-NLS-1$
    public static final String ATTR_CARD_ELEVATION = "cardElevation";               //$NON-NLS-1$
    public static final String ATTR_CARD_PREVENT_CORNER_OVERLAP = "cardPreventCornerOverlap";//$NON-NLS-1$
    public static final String ATTR_CARD_USE_COMPAT_PADDING = "cardUseCompatPadding";        //$NON-NLS-1$
    public static final String ATTR_SPINNER_MODE = "spinnerMode";                   //$NON-NLS-1$
    public static final String ATTR_ENTRIES = "entries";                            //$NON-NLS-1$
    public static final String ATTR_POPUP_BACKGROUND = "popupBackground";           //$NON-NLS-1$
    public static final String ATTR_MIN_WIDTH = "minWidth";                         //$NON-NLS-1$
    public static final String ATTR_DROPDOWN_HEIGHT = "dropDownHeight";             //$NON-NLS-1$
    public static final String ATTR_DROPDOWN_WIDTH = "dropDownWidth";               //$NON-NLS-1$
    public static final String ATTR_DRAW_SELECTOR_ON_TOP = "drawSelectorOnTop";     //$NON-NLS-1$
    public static final String ATTR_SCROLLBARS = "scrollbars";                      //$NON-NLS-1$
    public static final String ATTR_COMPLETION_HINT = "completionHint";             //$NON-NLS-1$
    public static final String ATTR_TAB_MODE = "tabMode";                           //$NON-NLS-1$
    public static final String ATTR_TAB_GRAVITY = "tabGravity";                     //$NON-NLS-1$
    public static final String ATTR_TAB_CONTENT_START = "tabContentStart";          //$NON-NLS-1$
    public static final String ATTR_TAB_INDICATOR_COLOR = "tabIndicatorColor";      //$NON-NLS-1$
    public static final String ATTR_TAB_SELECTED_TEXT_COLOR = "tabSelectedTextColor";//$NON-NLS-1$
    public static final String ATTR_TAB_TEXT_APPEARANCE = "tabTextAppearance";      //$NON-NLS-1$

    // Values: Manifest
    public static final String VALUE_SPLIT_ACTION_BAR_WHEN_NARROW = "splitActionBarWhenNarrow"; // NON-NLS-$1

    // Values: Layouts
    public static final String VALUE_FILL_PARENT = "fill_parent";       //$NON-NLS-1$
    public static final String VALUE_MATCH_PARENT = "match_parent";     //$NON-NLS-1$
    public static final String VALUE_VERTICAL = "vertical";             //$NON-NLS-1$
    public static final String VALUE_TRUE = "true";                     //$NON-NLS-1$
    public static final String VALUE_EDITABLE = "editable";             //$NON-NLS-1$
    public static final String VALUE_AUTO_FIT = "auto_fit";             //$NON-NLS-1$
    public static final String VALUE_SELECTABLE_ITEM_BACKGROUND =
            "?android:attr/selectableItemBackground";                   //$NON-NLS-1$

    // Values: Resources
    public static final String VALUE_ID = "id";                        //$NON-NLS-1$

    // Values: Drawables
    public static final String VALUE_DISABLED = "disabled";            //$NON-NLS-1$
    public static final String VALUE_CLAMP = "clamp";                  //$NON-NLS-1$

    // Menus
    public static final String ATTR_CHECKABLE = "checkable";
    public static final String ATTR_CHECKABLE_BEHAVIOR = "checkableBehavior";
    public static final String ATTR_ORDER_IN_CATEGORY = "orderInCategory";
    public static final String ATTR_SHOW_AS_ACTION = "showAsAction";
    public static final String ATTR_TITLE = "title";
    public static final String ATTR_VISIBLE = "visible";
    public static final String VALUE_IF_ROOM = "ifRoom";               //$NON-NLS-1$
    public static final String VALUE_ALWAYS = "always";                //$NON-NLS-1$

    // Units
    public static final String UNIT_DP = "dp";                         //$NON-NLS-1$
    public static final String UNIT_DIP = "dip";                       //$NON-NLS-1$
    public static final String UNIT_SP = "sp";                         //$NON-NLS-1$
    public static final String UNIT_PX = "px";                         //$NON-NLS-1$
    public static final String UNIT_IN = "in";                         //$NON-NLS-1$
    public static final String UNIT_MM = "mm";                         //$NON-NLS-1$
    public static final String UNIT_PT = "pt";                         //$NON-NLS-1$

    // Filenames and folder names
    public static final String ANDROID_MANIFEST_XML = "AndroidManifest.xml"; //$NON-NLS-1$
    public static final String OLD_PROGUARD_FILE = "proguard.cfg";     //$NON-NLS-1$
    public static final String CLASS_FOLDER =
            "bin" + File.separator + "classes";                        //$NON-NLS-1$ //$NON-NLS-2$
    public static final String GEN_FOLDER = "gen";                     //$NON-NLS-1$
    public static final String SRC_FOLDER = "src";                     //$NON-NLS-1$
    public static final String LIBS_FOLDER = "libs";                   //$NON-NLS-1$
    public static final String BIN_FOLDER = "bin";                     //$NON-NLS-1$

    public static final String RES_FOLDER = "res";                     //$NON-NLS-1$
    public static final String DOT_XML = ".xml";                       //$NON-NLS-1$
    public static final String DOT_XSD = ".xsd";                       //$NON-NLS-1$
    public static final String DOT_GIF = ".gif";                       //$NON-NLS-1$
    public static final String DOT_JPG = ".jpg";                       //$NON-NLS-1$
    public static final String DOT_JPEG = ".jpeg";                     //$NON-NLS-1$
    public static final String DOT_WEBP = ".webp";                     //$NON-NLS-1$
    public static final String DOT_PNG = ".png";                       //$NON-NLS-1$
    public static final String DOT_9PNG = ".9.png";                    //$NON-NLS-1$
    public static final String DOT_JAVA = ".java";                     //$NON-NLS-1$
    public static final String DOT_CLASS = ".class";                   //$NON-NLS-1$
    public static final String DOT_JAR = ".jar";                       //$NON-NLS-1$
    public static final String DOT_GRADLE = ".gradle";                 //$NON-NLS-1$
    public static final String DOT_PROPERTIES = ".properties";         //$NON-NLS-1$
    public static final String DOT_JSON = ".json";                     //$NON-NLS-1$
    public static final String DOT_PSD = ".psd";                       //$NON-NLS-1$

    /** Extension of the Application package Files, i.e. "apk". */
    public static final String EXT_ANDROID_PACKAGE = "apk"; //$NON-NLS-1$
    /** Extension of the InstantApp package Files, i.e. "iapk". */
    public static final String EXT_INSTANTAPP_PACKAGE = "iapk"; //$NON-NLS-1$
    /** Extension for Android archive files */
    public static final String EXT_AAR = "aar"; //$NON-NLS-1$
    /** Extension for Android atom files. */
    public static final String EXT_ATOM = "atom"; //$NON-NLS-1$
    /** Extension for Android atombundle files. */
    public static final String EXT_ATOMBUNDLE = "atombundle"; //$NON-NLS-1$
    /** Extension of java files, i.e. "java" */
    public static final String EXT_JAVA = "java"; //$NON-NLS-1$
    /** Extension of compiled java files, i.e. "class" */
    public static final String EXT_CLASS = "class"; //$NON-NLS-1$
    /** Extension of xml files, i.e. "xml" */
    public static final String EXT_XML = "xml"; //$NON-NLS-1$
    /** Extension of gradle files, i.e. "gradle" */
    public static final String EXT_GRADLE = "gradle"; //$NON-NLS-1$
    /** Extension of jar files, i.e. "jar" */
    public static final String EXT_JAR = "jar"; //$NON-NLS-1$
    /** Extension of ZIP files, i.e. "zip" */
    public static final String EXT_ZIP = "zip"; //$NON-NLS-1$
    /** Extension of aidl files, i.e. "aidl" */
    public static final String EXT_AIDL = "aidl"; //$NON-NLS-1$
    /** Extension of Renderscript files, i.e. "rs" */
    public static final String EXT_RS = "rs"; //$NON-NLS-1$
    /** Extension of Renderscript files, i.e. "rsh" */
    public static final String EXT_RSH = "rsh"; //$NON-NLS-1$
    /** Extension of FilterScript files, i.e. "fs" */
    public static final String EXT_FS = "fs"; //$NON-NLS-1$
    /** Extension of Renderscript bitcode files, i.e. "bc" */
    public static final String EXT_BC = "bc"; //$NON-NLS-1$
    /** Extension of dependency files, i.e. "d" */
    public static final String EXT_DEP = "d"; //$NON-NLS-1$
    /** Extension of native libraries, i.e. "so" */
    public static final String EXT_NATIVE_LIB = "so"; //$NON-NLS-1$
    /** Extension of dex files, i.e. "dex" */
    public static final String EXT_DEX = "dex"; //$NON-NLS-1$
    /** Extension for temporary resource files, ie "ap_ */
    public static final String EXT_RES = "ap_"; //$NON-NLS-1$
    /** Extension for pre-processable images. Right now pngs */
    public static final String EXT_PNG = "png"; //$NON-NLS-1$
    public static final String EXT_HPROF = "hprof"; //$NON-NLS-1$
    public static final String EXT_GZ = "gz"; //$NON-NLS-1$

    private static final String DOT = "."; //$NON-NLS-1$

    /** Dot-Extension of the Application package Files, i.e. ".apk". */
    public static final String DOT_ANDROID_PACKAGE = DOT + EXT_ANDROID_PACKAGE;
    /** Dot-Extension of the InstantApp package Files, i.e. ".iapk". */
    public static final String DOT_INSTANTAPP_PACKAGE = DOT + EXT_INSTANTAPP_PACKAGE;
    /** Dot-Extension for Android archive files */
    public static final String DOT_AAR = DOT + EXT_AAR; //$NON-NLS-1$
    /** Dot-Extension for Android atom files. */
    public static final String DOT_ATOM = DOT + EXT_ATOM; //$NON-NLS-1$
    /** Dot-Extension for Android atombundle files. */
    public static final String DOT_ATOMBUNDLE = DOT + EXT_ATOMBUNDLE; //$NON-NLS-1$
    /** Dot-Extension of aidl files, i.e. ".aidl" */
    public static final String DOT_AIDL = DOT + EXT_AIDL;
    /** Dot-Extension of renderscript files, i.e. ".rs" */
    public static final String DOT_RS = DOT + EXT_RS;
    /** Dot-Extension of renderscript header files, i.e. ".rsh" */
    public static final String DOT_RSH = DOT + EXT_RSH;
    /** Dot-Extension of FilterScript files, i.e. ".fs" */
    public static final String DOT_FS = DOT + EXT_FS;
    /** Dot-Extension of renderscript bitcode files, i.e. ".bc" */
    public static final String DOT_BC = DOT + EXT_BC;
    /** Dot-Extension of dependency files, i.e. ".d" */
    public static final String DOT_DEP = DOT + EXT_DEP;
    /** Dot-Extension of native dynamic libraries, i.e. ".so" */
    public static final String DOT_NATIVE_LIBS = DOT + EXT_NATIVE_LIB;
    /** Dot-Extension of dex files, i.e. ".dex" */
    public static final String DOT_DEX = DOT + EXT_DEX;
    /** Dot-Extension for temporary resource files, ie "ap_ */
    public static final String DOT_RES = DOT + EXT_RES;
    /** Dot-Extension for BMP files, i.e. ".bmp" */
    public static final String DOT_BMP = ".bmp"; //$NON-NLS-1$
    /** Dot-Extension for SVG files, i.e. ".svg" */
    public static final String DOT_SVG = ".svg"; //$NON-NLS-1$
    /** Dot-Extension for template files */
    public static final String DOT_FTL = ".ftl"; //$NON-NLS-1$
    /** Dot-Extension of text files, i.e. ".txt" */
    public static final String DOT_TXT = ".txt"; //$NON-NLS-1$
    /** Dot-Extension for Java heap dumps. */
    public static final String DOT_HPROF = DOT + EXT_HPROF; //$NON-NLS-1$

    /** Resource base name for java files and classes */
    public static final String FN_RESOURCE_BASE = "R"; //$NON-NLS-1$
    /** Resource java class  filename, i.e. "R.java" */
    public static final String FN_RESOURCE_CLASS = FN_RESOURCE_BASE + DOT_JAVA;
    /** Resource class file  filename, i.e. "R.class" */
    public static final String FN_COMPILED_RESOURCE_CLASS = FN_RESOURCE_BASE + DOT_CLASS;
    /** Resource text filename, i.e. "R.txt" */
    public static final String FN_RESOURCE_TEXT = FN_RESOURCE_BASE + DOT_TXT;
    /** Filename for public resources in AAR archives */
    public static final String FN_PUBLIC_TXT = "public.txt";
    /** Generated manifest class name */
    public static final String FN_MANIFEST_BASE = "Manifest";          //$NON-NLS-1$
    /** Generated BuildConfig class name */
    public static final String FN_BUILD_CONFIG_BASE = "BuildConfig";   //$NON-NLS-1$
    /** Manifest java class filename, i.e. "Manifest.java" */
    public static final String FN_MANIFEST_CLASS = FN_MANIFEST_BASE + DOT_JAVA;
    /** BuildConfig java class filename, i.e. "BuildConfig.java" */
    public static final String FN_BUILD_CONFIG = FN_BUILD_CONFIG_BASE + DOT_JAVA;

    public static final String DRAWABLE_FOLDER = "drawable";           //$NON-NLS-1$
    public static final String MIPMAP_FOLDER = "mipmap";               //$NON-NLS-1$
    public static final String DRAWABLE_XHDPI = "drawable-xhdpi";      //$NON-NLS-1$
    public static final String DRAWABLE_XXHDPI = "drawable-xxhdpi";    //$NON-NLS-1$
    public static final String DRAWABLE_XXXHDPI = "drawable-xxxhdpi";    //$NON-NLS-1$
    public static final String DRAWABLE_HDPI = "drawable-hdpi";        //$NON-NLS-1$
    public static final String DRAWABLE_MDPI = "drawable-mdpi";        //$NON-NLS-1$
    public static final String DRAWABLE_LDPI = "drawable-ldpi";        //$NON-NLS-1$

    // Resources
    public static final String PREFIX_RESOURCE_REF = "@";               //$NON-NLS-1$
    public static final String PREFIX_THEME_REF = "?";                  //$NON-NLS-1$
    public static final String PREFIX_BINDING_EXPR = "@{";              //$NON-NLS-1$
    public static final String PREFIX_TWOWAY_BINDING_EXPR = "@={";      //$NON-NLS-1$
    public static final String MANIFEST_PLACEHOLDER_PREFIX = "${";      //$NON-NLS-1$
    public static final String MANIFEST_PLACEHOLDER_SUFFIX = "}";       //$NON-NLS-1$
    public static final String ANDROID_PREFIX = "@android:";            //$NON-NLS-1$
    public static final String ANDROID_THEME_PREFIX = "?android:";      //$NON-NLS-1$
    public static final String LAYOUT_RESOURCE_PREFIX = "@layout/";     //$NON-NLS-1$
    public static final String STYLE_RESOURCE_PREFIX = "@style/";       //$NON-NLS-1$
    public static final String COLOR_RESOURCE_PREFIX = "@color/";       //$NON-NLS-1$
    public static final String NEW_ID_PREFIX = "@+id/";                 //$NON-NLS-1$
    public static final String ID_PREFIX = "@id/";                      //$NON-NLS-1$
    public static final String DRAWABLE_PREFIX = "@drawable/";          //$NON-NLS-1$
    public static final String STRING_PREFIX = "@string/";              //$NON-NLS-1$
    public static final String DIMEN_PREFIX = "@dimen/";                //$NON-NLS-1$
    public static final String MIPMAP_PREFIX = "@mipmap/";              //$NON-NLS-1$
    public static final String AAPT_ATTR_PREFIX = "@aapt:_aapt/";

    public static final String ANDROID_LAYOUT_RESOURCE_PREFIX = "@android:layout/"; //$NON-NLS-1$
    public static final String ANDROID_STYLE_RESOURCE_PREFIX = "@android:style/";   //$NON-NLS-1$
    public static final String ANDROID_COLOR_RESOURCE_PREFIX = "@android:color/";   //$NON-NLS-1$
    public static final String ANDROID_NEW_ID_PREFIX = "@android:+id/";             //$NON-NLS-1$
    public static final String ANDROID_ID_PREFIX = "@android:id/";                  //$NON-NLS-1$
    public static final String ANDROID_DRAWABLE_PREFIX = "@android:drawable/";      //$NON-NLS-1$
    public static final String ANDROID_STRING_PREFIX = "@android:string/";          //$NON-NLS-1$

    public static final String RESOURCE_CLZ_ID = "id";                  //$NON-NLS-1$
    public static final String RESOURCE_CLZ_COLOR = "color";            //$NON-NLS-1$
    public static final String RESOURCE_CLZ_ARRAY = "array";            //$NON-NLS-1$
    public static final String RESOURCE_CLZ_ATTR = "attr";              //$NON-NLS-1$
    public static final String RESOURCE_CLR_STYLEABLE = "styleable";    //$NON-NLS-1$
    public static final String NULL_RESOURCE = "@null";                 //$NON-NLS-1$
    public static final String TRANSPARENT_COLOR = "@android:color/transparent";      //$NON-NLS-1$
    public static final String REFERENCE_STYLE = "style/";                     //$NON-NLS-1$
    public static final String PREFIX_ANDROID = "android:";                    //$NON-NLS-1$
    public static final String PREFIX_APP = "app:";                     //$NON-NLS-1$

    // Resource Types
    public static final String DRAWABLE_TYPE = "drawable";              //$NON-NLS-1$
    public static final String MENU_TYPE = "menu";                      //$NON-NLS-1$

    // Packages
    public static final String ANDROID_PKG_PREFIX = "android.";         //$NON-NLS-1$
    public static final String WIDGET_PKG_PREFIX = "android.widget.";   //$NON-NLS-1$
    public static final String VIEW_PKG_PREFIX = "android.view.";       //$NON-NLS-1$

    // Project properties
    public static final String ANDROID_LIBRARY = "android.library";     //$NON-NLS-1$
    public static final String PROGUARD_CONFIG = "proguard.config";     //$NON-NLS-1$
    public static final String ANDROID_LIBRARY_REFERENCE_FORMAT = "android.library.reference.%1$d";//$NON-NLS-1$
    public static final String PROJECT_PROPERTIES = "project.properties";//$NON-NLS-1$

    // Java References
    public static final String ATTR_REF_PREFIX = "?attr/";               //$NON-NLS-1$
    public static final String R_PREFIX = "R.";                          //$NON-NLS-1$
    public static final String R_ID_PREFIX = "R.id.";                    //$NON-NLS-1$
    public static final String R_LAYOUT_RESOURCE_PREFIX = "R.layout.";   //$NON-NLS-1$
    public static final String R_DRAWABLE_PREFIX = "R.drawable.";        //$NON-NLS-1$
    public static final String R_STYLEABLE_PREFIX = "R.styleable.";      //$NON-NLS-1$
    public static final String R_ATTR_PREFIX = "R.attr.";                //$NON-NLS-1$

    // Attributes related to tools
    public static final String ATTR_IGNORE = "ignore";                   //$NON-NLS-1$
    public static final String ATTR_LOCALE = "locale";                   //$NON-NLS-1$

    // SuppressLint
    public static final String SUPPRESS_ALL = "all";                     //$NON-NLS-1$
    public static final String SUPPRESS_LINT = "SuppressLint";           //$NON-NLS-1$
    public static final String TARGET_API = "TargetApi";                 //$NON-NLS-1$
    public static final String ATTR_TARGET_API = "targetApi";            //$NON-NLS-1$
    public static final String FQCN_SUPPRESS_LINT = "android.annotation." + SUPPRESS_LINT; //$NON-NLS-1$
    public static final String FQCN_TARGET_API = "android.annotation." + TARGET_API; //$NON-NLS-1$

    // Class Names
    public static final String CONSTRUCTOR_NAME = "<init>";                          //$NON-NLS-1$
    public static final String CLASS_CONSTRUCTOR = "<clinit>";                       //$NON-NLS-1$
    public static final String ANDROID_VIEW_VIEW = "android/view/View";              //$NON-NLS-1$

    // Method Names
    public static final String FORMAT_METHOD = "format";                             //$NON-NLS-1$
    public static final String GET_STRING_METHOD = "getString";                      //$NON-NLS-1$


    public static final String ATTR_TAG = "tag";                        //$NON-NLS-1$
    public static final String ATTR_NUM_COLUMNS = "numColumns";         //$NON-NLS-1$

    // Some common layout element names
    public static final String CALENDAR_VIEW = "CalendarView";          //$NON-NLS-1$
    public static final String CHRONOMETER = "Chronometer";             //$NON-NLS-1$
    public static final String TEXT_CLOCK = "TextClock";                //$NON-NLS-1$
    public static final String SPACE = "Space";                         //$NON-NLS-1$
    public static final String GESTURE_OVERLAY_VIEW = "GestureOverlayView";//$NON-NLS-1$
    public static final String QUICK_CONTACT_BADGE = "QuickContactBadge";//$NON-NLS-1$

    public static final String ATTR_HANDLE = "handle";                  //$NON-NLS-1$
    public static final String ATTR_BUTTON = "button";                  //$NON-NLS-1$
    public static final String ATTR_BUTTON_TINT = "buttonTint";         //$NON-NLS-1$
    public static final String ATTR_CONTENT = "content";                //$NON-NLS-1$
    public static final String ATTR_CHECKED = "checked";                //$NON-NLS-1$
    public static final String ATTR_CHECK_MARK = "checkMark";           //$NON-NLS-1$
    public static final String ATTR_CHECK_MARK_TINT = "checkMarkTint";  //$NON-NLS-1$
    public static final String ATTR_DUPLICATE_PARENT_STATE = "duplicateParentState";  //$NON-NLS-1$
    public static final String ATTR_FOCUSABLE = "focusable";            //$NON-NLS-1$
    public static final String ATTR_CLICKABLE = "clickable";            //$NON-NLS-1$
    public static final String ATTR_TEXT_OFF = "textOff";               //$NON-NLS-1$
    public static final String ATTR_TEXT_ON = "textOn";                 //$NON-NLS-1$
    public static final String ATTR_CHECKED_BUTTON = "checkedButton";   //$NON-NLS-1$
    public static final String ATTR_SWITCH_TEXT_APPEARANCE = "switchTextAppearance"; //$NON-NLS-1$
    public static final String ATTR_SWITCH_MIN_WIDTH = "switchMinWidth";//$NON-NLS-1$
    public static final String ATTR_SWITCH_PADDING = "switchPadding";   //$NON-NLS-1$
    public static final String ATTR_THUMB_TINT = "thumbTint";           //$NON-NLS-1$
    public static final String ATTR_TRACK = "track";                    //$NON-NLS-1$
    public static final String ATTR_TRACK_TINT = "trackTint";           //$NON-NLS-1$
    public static final String ATTR_SHOW_TEXT = "showText";             //$NON-NLS-1$
    public static final String ATTR_SPLIT_TRACK = "splitTrack";         //$NON-NLS-1$
    public static final String ATTR_STATE_LIST_ANIMATOR = "stateListAnimator"; //$NON-NLS-1$

    // TextView
    public static final String ATTR_DRAWABLE_RIGHT = "drawableRight";              //$NON-NLS-1$
    public static final String ATTR_DRAWABLE_LEFT = "drawableLeft";                //$NON-NLS-1$
    public static final String ATTR_DRAWABLE_START = "drawableStart";              //$NON-NLS-1$
    public static final String ATTR_DRAWABLE_END = "drawableEnd";                  //$NON-NLS-1$
    public static final String ATTR_DRAWABLE_BOTTOM = "drawableBottom";            //$NON-NLS-1$
    public static final String ATTR_DRAWABLE_TOP = "drawableTop";                  //$NON-NLS-1$
    public static final String ATTR_DRAWABLE_PADDING = "drawablePadding";          //$NON-NLS-1$

    public static final String ATTR_USE_DEFAULT_MARGINS = "useDefaultMargins";      //$NON-NLS-1$
    public static final String ATTR_MARGINS_INCLUDED_IN_ALIGNMENT = "marginsIncludedInAlignment"; //$NON-NLS-1$

    public static final String VALUE_WRAP_CONTENT = "wrap_content";             //$NON-NLS-1$
    public static final String VALUE_FALSE= "false";                            //$NON-NLS-1$
    public static final String VALUE_N_DP = "%ddp";                             //$NON-NLS-1$
    public static final String VALUE_ZERO_DP = "0dp";                           //$NON-NLS-1$
    public static final String VALUE_ONE_DP = "1dp";                            //$NON-NLS-1$
    public static final String VALUE_TOP = "top";                               //$NON-NLS-1$
    public static final String VALUE_BOTTOM = "bottom";                         //$NON-NLS-1$
    public static final String VALUE_CENTER_VERTICAL = "center_vertical";       //$NON-NLS-1$
    public static final String VALUE_CENTER_HORIZONTAL = "center_horizontal";   //$NON-NLS-1$
    public static final String VALUE_FILL_HORIZONTAL = "fill_horizontal";       //$NON-NLS-1$
    public static final String VALUE_FILL_VERTICAL = "fill_vertical";           //$NON-NLS-1$
    public static final String VALUE_0 = "0";                                   //$NON-NLS-1$
    public static final String VALUE_1 = "1";                                   //$NON-NLS-1$

    // Gravity values. These have the GRAVITY_ prefix in front of value because we already
    // have VALUE_CENTER_HORIZONTAL defined for layouts, and its definition conflicts
    // (centerHorizontal versus center_horizontal)
    public static final String GRAVITY_VALUE_ = "center";                             //$NON-NLS-1$
    public static final String GRAVITY_VALUE_CENTER = "center";                       //$NON-NLS-1$
    public static final String GRAVITY_VALUE_LEFT = "left";                           //$NON-NLS-1$
    public static final String GRAVITY_VALUE_RIGHT = "right";                         //$NON-NLS-1$
    public static final String GRAVITY_VALUE_START = "start";                         //$NON-NLS-1$
    public static final String GRAVITY_VALUE_END = "end";                             //$NON-NLS-1$
    public static final String GRAVITY_VALUE_BOTTOM = "bottom";                       //$NON-NLS-1$
    public static final String GRAVITY_VALUE_TOP = "top";                             //$NON-NLS-1$
    public static final String GRAVITY_VALUE_FILL_HORIZONTAL = "fill_horizontal";     //$NON-NLS-1$
    public static final String GRAVITY_VALUE_FILL_VERTICAL = "fill_vertical";         //$NON-NLS-1$
    public static final String GRAVITY_VALUE_CENTER_HORIZONTAL = "center_horizontal"; //$NON-NLS-1$
    public static final String GRAVITY_VALUE_CENTER_VERTICAL = "center_vertical";     //$NON-NLS-1$
    public static final String GRAVITY_VALUE_CLIP_HORIZONTAL = "clip_horizontal";     //$NON-NLS-1$
    public static final String GRAVITY_VALUE_CLIP_VERTICAL = "clip_vertical";         //$NON-NLS-1$
    public static final String GRAVITY_VALUE_FILL = "fill";                           //$NON-NLS-1$

    // Mockup
    public static final String ATTR_MOCKUP = "mockup";                             //$NON-NLS-1$
    public static final String ATTR_MOCKUP_CROP = "mockup_crop";                   //$NON-NLS-1$
    public static final String ATTR_MOCKUP_POSITION = "mockup_crop";               //$NON-NLS-1$
    public static final String ATTR_MOCKUP_OPACITY = "mockup_opacity";             //$NON-NLS-1$

    public static final class ImageViewAttributes {
        public static final String TINT = "tint";
    }

    public static final class PreferenceTags {
        public static final String CHECK_BOX_PREFERENCE = "CheckBoxPreference";
        public static final String EDIT_TEXT_PREFERENCE = "EditTextPreference";
        public static final String LIST_PREFERENCE = "ListPreference";
        public static final String MULTI_SELECT_LIST_PREFERENCE = "MultiSelectListPreference";
        public static final String PREFERENCE_CATEGORY = "PreferenceCategory";
        public static final String PREFERENCE_SCREEN = "PreferenceScreen";
        public static final String RINGTONE_PREFERENCE = "RingtonePreference";
        public static final String SWITCH_PREFERENCE = "SwitchPreference";
    }

    public static final class PreferenceAttributes {
        public static final String ATTR_DEFAULT_VALUE = "defaultValue";
        public static final String ATTR_DEPENDENCY = "dependency";
        public static final String ATTR_DIALOG_ICON = "dialogIcon";
        public static final String ATTR_DISABLE_DEPENDENTS_STATE = "disableDependentsState";
        public static final String ATTR_ENTRIES = "entries";
        public static final String ATTR_ENTRY_VALUES = "entryValues";
        public static final String ATTR_ICON = "icon";
        public static final String ATTR_KEY = "key";
        public static final String ATTR_PERSISTENT = "persistent";
        public static final String ATTR_RINGTONE_TYPE = "ringtoneType";
        public static final String ATTR_SHOW_DEFAULT = "showDefault";
        public static final String ATTR_SHOW_SILENT = "showSilent";
        public static final String ATTR_SINGLE_LINE = "singleLine";
        public static final String ATTR_SUMMARY = "summary";
        public static final String ATTR_SUMMARY_ON = "summaryOn";
        public static final String ATTR_SUMMARY_OFF = "summaryOff";
        public static final String ATTR_SWITCH_TEXT_ON = "switchTextOn";
        public static final String ATTR_SWITCH_TEXT_OFF = "switchTextOff";
    }

    // Text Alignment values.
    public static class TextAlignment {
        public static final String NONE = "none";                                     //$NON-NLS-1$
        public static final String INHERIT = "inherit";                               //$NON-NLS-1$
        public static final String GRAVITY = "gravity";                               //$NON-NLS-1$
        public static final String TEXT_START = "textStart";                          //$NON-NLS-1$
        public static final String TEXT_END = "textEnd";                              //$NON-NLS-1$
        public static final String CENTER = "center";                                 //$NON-NLS-1$
        public static final String VIEW_START = "viewStart";                          //$NON-NLS-1$
        public static final String VIEW_END = "viewEnd";                              //$NON-NLS-1$
    }

    public static class TextStyle {
        public static final String VALUE_BOLD = "bold";                               //$NON-NLS-1$
        public static final String VALUE_ITALIC = "italic";                           //$NON-NLS-1$
    }

    public static final class ViewAttributes {
        public static final String MIN_HEIGHT = "minHeight";
    }

    /**
     * The top level android package as a prefix, "android.".
     */
    public static final String ANDROID_SUPPORT_PKG_PREFIX = ANDROID_PKG_PREFIX + "support."; //$NON-NLS-1$

    /** The android.view. package prefix */
    public static final String ANDROID_VIEW_PKG = ANDROID_PKG_PREFIX + "view."; //$NON-NLS-1$

    /** The android.widget. package prefix */
    public static final String ANDROID_WIDGET_PREFIX = ANDROID_PKG_PREFIX + "widget."; //$NON-NLS-1$

    /** The android.webkit. package prefix */
    public static final String ANDROID_WEBKIT_PKG = ANDROID_PKG_PREFIX + "webkit."; //$NON-NLS-1$

    /** The android.app. package prefix */
    public static final String ANDROID_APP_PKG = ANDROID_PKG_PREFIX + "app."; //$NON-NLS-1$

    /** The android.support.v4. package prefix */
    public static final String ANDROID_SUPPORT_V4_PKG = ANDROID_SUPPORT_PKG_PREFIX + "v4."; //$NON-NLS-1$

    /** The android.support.v7. package prefix */
    public static final String ANDROID_SUPPORT_V7_PKG = ANDROID_SUPPORT_PKG_PREFIX + "v7."; //$NON-NLS-1$

    /** The android.support.design. package prefix */
    public static final String ANDROID_SUPPORT_DESIGN_PKG = ANDROID_SUPPORT_PKG_PREFIX + "design."; //$NON-NLS-1$

    /** The android.support.v17.leanback. package prefix */
    public static final String ANDROID_SUPPORT_LEANBACK_V17_PKG = ANDROID_SUPPORT_PKG_PREFIX + "v17.leanback."; //$NON-NLS-1$

    /** The com.google.android.gms. package prefix */
    public static final String GOOGLE_PLAY_SERVICES_PKG = "com.google.android.gms."; //$NON-NLS-1$

    /** The com.google.android.gms.ads. package prefix */
    public static final String GOOGLE_PLAY_SERVICES_ADS_PKG = GOOGLE_PLAY_SERVICES_PKG + "ads."; //$NON-NLS-1$

    /** The com.google.android.gms.ads. package prefix */
    public static final String GOOGLE_PLAY_SERVICES_MAPS_PKG = GOOGLE_PLAY_SERVICES_PKG + "maps."; //$NON-NLS-1$

    /** The LayoutParams inner-class name suffix, .LayoutParams */
    public static final String DOT_LAYOUT_PARAMS = ".LayoutParams"; //$NON-NLS-1$

    /** The fully qualified class name of an EditText view */
    public static final String FQCN_EDIT_TEXT = "android.widget.EditText"; //$NON-NLS-1$

    /** The fully qualified class name of a LinearLayout view */
    public static final String FQCN_LINEAR_LAYOUT = "android.widget.LinearLayout"; //$NON-NLS-1$

    /** The fully qualified class name of a RelativeLayout view */
    public static final String FQCN_RELATIVE_LAYOUT = "android.widget.RelativeLayout"; //$NON-NLS-1$

    /** The fully qualified class name of a GridLayout view */
    public static final String FQCN_GRID_LAYOUT = "android.widget.GridLayout"; //$NON-NLS-1$
    public static final String FQCN_GRID_LAYOUT_V7 = "android.support.v7.widget.GridLayout"; //$NON-NLS-1$

    /** The fully qualified class name of a FrameLayout view */
    public static final String FQCN_FRAME_LAYOUT = "android.widget.FrameLayout"; //$NON-NLS-1$

    /** The fully qualified class name of a TableRow view */
    public static final String FQCN_TABLE_ROW = "android.widget.TableRow"; //$NON-NLS-1$

    /** The fully qualified class name of a TableLayout view */
    public static final String FQCN_TABLE_LAYOUT = "android.widget.TableLayout"; //$NON-NLS-1$

    /** The fully qualified class name of a GridView view */
    public static final String FQCN_GRID_VIEW = "android.widget.GridView"; //$NON-NLS-1$

    /** The fully qualified class name of a TabWidget view */
    public static final String FQCN_TAB_WIDGET = "android.widget.TabWidget"; //$NON-NLS-1$

    /** The fully qualified class name of a Button view */
    public static final String FQCN_BUTTON = "android.widget.Button"; //$NON-NLS-1$

    /** The fully qualified class name of a CheckBox view */
    public static final String FQCN_CHECK_BOX = "android.widget.CheckBox"; //$NON-NLS-1$

    /** The fully qualified class name of a CheckedTextView view */
    public static final String FQCN_CHECKED_TEXT_VIEW = "android.widget.CheckedTextView"; //$NON-NLS-1$

    /** The fully qualified class name of an ImageButton view */
    public static final String FQCN_IMAGE_BUTTON = "android.widget.ImageButton"; //$NON-NLS-1$

    /** The fully qualified class name of a RatingBar view */
    public static final String FQCN_RATING_BAR = "android.widget.RatingBar"; //$NON-NLS-1$

    /** The fully qualified class name of a SeekBar view */
    public static final String FQCN_SEEK_BAR = "android.widget.SeekBar"; //$NON-NLS-1$

    /** The fully qualified class name of a MultiAutoCompleteTextView view */
    public static final String FQCN_AUTO_COMPLETE_TEXT_VIEW = "android.widget.AutoCompleteTextView"; //$NON-NLS-1$

    /** The fully qualified class name of a MultiAutoCompleteTextView view */
    public static final String FQCN_MULTI_AUTO_COMPLETE_TEXT_VIEW = "android.widget.MultiAutoCompleteTextView"; //$NON-NLS-1$

    /** The fully qualified class name of a RadioButton view */
    public static final String FQCN_RADIO_BUTTON = "android.widget.RadioButton"; //$NON-NLS-1$

    /** The fully qualified class name of a ToggleButton view */
    public static final String FQCN_TOGGLE_BUTTON = "android.widget.ToggleButton"; //$NON-NLS-1$

    /** The fully qualified class name of a Spinner view */
    public static final String FQCN_SPINNER = "android.widget.Spinner"; //$NON-NLS-1$

    /** The fully qualified class name of an AdapterView */
    public static final String FQCN_ADAPTER_VIEW = "android.widget.AdapterView"; //$NON-NLS-1$

    /** The fully qualified class name of a ListView */
    public static final String FQCN_LIST_VIEW = "android.widget.ListView"; //$NON-NLS-1$

    /** The fully qualified class name of an ExpandableListView */
    public static final String FQCN_EXPANDABLE_LIST_VIEW = "android.widget.ExpandableListView"; //$NON-NLS-1$

    /** The fully qualified class name of a GestureOverlayView */
    public static final String FQCN_GESTURE_OVERLAY_VIEW = "android.gesture.GestureOverlayView"; //$NON-NLS-1$

    /** The fully qualified class name of a DatePicker */
    public static final String FQCN_DATE_PICKER = "android.widget.DatePicker"; //$NON-NLS-1$

    /** The fully qualified class name of a TimePicker */
    public static final String FQCN_TIME_PICKER = "android.widget.TimePicker"; //$NON-NLS-1$

    /** The fully qualified class name of a RadioGroup */
    public static final String FQCN_RADIO_GROUP = "android.widgets.RadioGroup";  //$NON-NLS-1$

    /** The fully qualified class name of a Space */
    public static final String FQCN_SPACE = "android.widget.Space"; //$NON-NLS-1$
    public static final String FQCN_SPACE_V7 = "android.support.v7.widget.Space"; //$NON-NLS-1$

    /** The fully qualified class name of a TextView view */
    public static final String FQCN_TEXT_VIEW = "android.widget.TextView"; //$NON-NLS-1$

    /** The fully qualified class name of an ImageView view */
    public static final String FQCN_IMAGE_VIEW = "android.widget.ImageView"; //$NON-NLS-1$

    public static final String ATTR_SRC = "src"; //$NON-NLS-1$
    public static final String ATTR_SRC_COMPAT = "srcCompat"; //$NON-NLS-1$

    public static final String ATTR_GRAVITY = "gravity";        //$NON-NLS-1$

    public static final String ATTR_WEIGHT_SUM = "weightSum"; //$NON-NLS-1$
    public static final String ATTR_EMS = "ems"; //$NON-NLS-1$

    public static final String VALUE_HORIZONTAL = "horizontal"; //$NON-NLS-1$

    public static final String GRADLE_PLUGIN_NAME = "com.android.tools.build:gradle:";
    public static final String GRADLE_EXPERIMENTAL_PLUGIN_NAME = "com.android.tools.build:gradle-experimental:";
<<<<<<< HEAD
    public static final String GRADLE_MINIMUM_VERSION = "2.14.1";
    public static final String GRADLE_LATEST_VERSION = GRADLE_MINIMUM_VERSION;
    public static final String GRADLE_PLUGIN_MINIMUM_VERSION = "1.0.0";
    // Always update GRADLE_PLUGIN_RECOMMENDED_VERSION and GRADLE_EXPERIMENTAL_PLUGIN_RECOMMENDED_VERSION together.
    public static final String GRADLE_PLUGIN_RECOMMENDED_VERSION = "2.2.2";
    public static final String GRADLE_EXPERIMENTAL_PLUGIN_RECOMMENDED_VERSION = "0.8.2";
=======
    public static final String GRADLE_MINIMUM_VERSION = "3.3";
    public static final String GRADLE_LATEST_VERSION = GRADLE_MINIMUM_VERSION;
    public static final String GRADLE_PLUGIN_MINIMUM_VERSION = "1.0.0";
    // Always update GRADLE_PLUGIN_RECOMMENDED_VERSION and GRADLE_EXPERIMENTAL_PLUGIN_RECOMMENDED_VERSION together.
    public static final String GRADLE_PLUGIN_RECOMMENDED_VERSION = "2.2.0";
    public static final String GRADLE_EXPERIMENTAL_PLUGIN_RECOMMENDED_VERSION = "0.8.0";
    // Temporary - can be removed once 2.3 is the recommended version.
    public static final String GRADLE_PLUGIN_WH_VERSION = "2.3.0-dev";
>>>>>>> fdf07a2c
    public static final String GRADLE_PLUGIN_LATEST_VERSION = GRADLE_PLUGIN_RECOMMENDED_VERSION;
    public static final String GRADLE_EXPERIMENTAL_PLUGIN_LATEST_VERSION = GRADLE_EXPERIMENTAL_PLUGIN_RECOMMENDED_VERSION;
    public static final String GRADLE_COMPILE_CONFIGURATION = "compile";
    public static final String GRADLE_TEST_COMPILE_CONFIGURATION = "testCompile";
    public static final String GRADLE_ANDROID_TEST_COMPILE_CONFIGURATION = "androidTestCompile";
    public static final String MIN_BUILD_TOOLS_VERSION = "19.1.0";
    public static final String SUPPORT_LIB_GROUP_ID = "com.android.support";
    public static final String SUPPORT_LIB_ARTIFACT = "com.android.support:support-v4";
    public static final String DESIGN_LIB_ARTIFACT = "com.android.support:design";
    public static final String APPCOMPAT_LIB_ARTIFACT = "com.android.support:appcompat-v7";
    public static final String CARD_VIEW_LIB_ARTIFACT = "com.android.support:cardview-v7";
    public static final String GRID_LAYOUT_LIB_ARTIFACT = "com.android.support:gridlayout-v7";
    public static final String RECYCLER_VIEW_LIB_ARTIFACT = "com.android.support:recyclerview-v7";
    public static final String MAPS_ARTIFACT = "com.google.android.gms:play-services-maps";
    public static final String ADS_ARTIFACT = "com.google.android.gms:play-services-ads";
    public static final String LEANBACK_V17_ARTIFACT = "com.android.support:leanback-v17";
    public static final String ANNOTATIONS_LIB_ARTIFACT = "com.android.support:support-annotations";

    // Annotations
    public static final String SUPPORT_ANNOTATIONS_PREFIX = "android.support.annotation.";
    public static final String INT_DEF_ANNOTATION = SUPPORT_ANNOTATIONS_PREFIX + "IntDef";
    public static final String STRING_DEF_ANNOTATION = SUPPORT_ANNOTATIONS_PREFIX + "StringDef";
    public static final String TYPE_DEF_VALUE_ATTRIBUTE = "value";
    public static final String TYPE_DEF_FLAG_ATTRIBUTE = "flag";
    public static final String FN_ANNOTATIONS_ZIP = "annotations.zip";
    public static final String BINDING_ADAPTER_ANNOTATION = "android.databinding.BindingAdapter";

    // Data Binding MISC
    public static final String DATA_BINDING_LIB_ARTIFACT = "com.android.databinding:library";
    public static final String DATA_BINDING_BASELIB_ARTIFACT = "com.android.databinding:baseLibrary";
    public static final String DATA_BINDING_ANNOTATION_PROCESSOR_ARTIFACT =
            "com.android.databinding:compiler";
    public static final String DATA_BINDING_ADAPTER_LIB_ARTIFACT =
            "com.android.databinding:adapters";
    public static final String[] TAGS_DATA_BINDING = new String[]{TAG_VARIABLE,
        TAG_IMPORT, TAG_LAYOUT, TAG_DATA};
    public static final String[] ATTRS_DATA_BINDING = new String[]{ATTR_NAME,
        ATTR_TYPE, ATTR_CLASS, ATTR_ALIAS};
    public static final String DATA_BINDING_VIEW_STUB_PROXY = "android.databinding.ViewStubProxy";

    /** Name of keep attribute in XML */
    public static final String ATTR_KEEP = "keep";
    /** Name of discard attribute in XML (to mark resources as not referenced, despite guesses) */
    public static final String ATTR_DISCARD = "discard";
    /** Name of attribute in XML to control whether we should guess resources to keep */
    public static final String ATTR_SHRINK_MODE = "shrinkMode";
    /** {@linkplain #ATTR_SHRINK_MODE} value to only shrink explicitly encountered resources */
    public static final String VALUE_STRICT = "strict";
    /** {@linkplain #ATTR_SHRINK_MODE} value to keep possibly referenced resources */
    public static final String VALUE_SAFE = "safe";

    /** Prefix of the Android Support Repository path */
    public static final String ANDROID_SUPPORT_ARTIFACT_PREFIX = "com.android.";
    /** Prefix of the Google Repository path */
    public static final String GOOGLE_SUPPORT_ARTIFACT_PREFIX = "com.google.android.";
    /** Prefix of firebase groupIds */
    public static final String FIREBASE_ARTIFACT_PREFIX = "com.google.firebase.";


    @Deprecated
    public static String androidCmdName() {
        throw new UnsupportedOperationException(
                "The \"android\" command is no longer included in the SDK. Any references to it (e.g. "
                        + "by third-party plugins) should be removed.");
    }
}<|MERGE_RESOLUTION|>--- conflicted
+++ resolved
@@ -683,11 +683,7 @@
     public static final String CONSTRAINT_LAYOUT_LIB_ARTIFACT_ID = "constraint-layout";
     public static final String CONSTRAINT_LAYOUT_LIB_ARTIFACT = CONSTRAINT_LAYOUT_LIB_GROUP_ID + ":" + CONSTRAINT_LAYOUT_LIB_ARTIFACT_ID;
     /** Latest known version of the ConstraintLayout library (as a string) */
-<<<<<<< HEAD
-    public static final String LATEST_CONSTRAINT_LAYOUT_VERSION = "1.0.0-alpha7";
-=======
     public static final String LATEST_CONSTRAINT_LAYOUT_VERSION = "1.0.0-beta3";
->>>>>>> fdf07a2c
 
     /* FlexboxLayout constants */
     public static final String CLASS_FLEXBOX_LAYOUT = "com.google.android.flexbox.FlexboxLayout";
@@ -1210,8 +1206,6 @@
     public static final String LAYOUT_CONSTRAINT_GUIDE_END = "layout_constraintGuide_end"; //$NON-NLS-1$
     public static final String LAYOUT_CONSTRAINT_GUIDE_PERCENT = "layout_constraintGuide_percent"; //$NON-NLS-1$
     public static final String LAYOUT_CONSTRAINT_DEPRECATED_GUIDE_PERCENT = "layout_constraintGuide_Percent"; //$NON-NLS-1$
-<<<<<<< HEAD
-=======
 
     // FlexboxLayout params
     public static final String ATTR_FLEX_DIRECTION = "flexDirection";
@@ -1231,7 +1225,6 @@
     public static final String ATTR_LAYOUT_MAX_WIDTH = "layout_maxWidth";
     public static final String ATTR_LAYOUT_MAX_HEIGHT = "layout_maxHeight";
     public static final String ATTR_LAYOUT_WRAP_BEFORE = "layout_wrapBefore";
->>>>>>> fdf07a2c
 
     // TableRow
     public static final String ATTR_LAYOUT_SPAN = "layout_span";       //$NON-NLS-1$
@@ -1882,14 +1875,6 @@
 
     public static final String GRADLE_PLUGIN_NAME = "com.android.tools.build:gradle:";
     public static final String GRADLE_EXPERIMENTAL_PLUGIN_NAME = "com.android.tools.build:gradle-experimental:";
-<<<<<<< HEAD
-    public static final String GRADLE_MINIMUM_VERSION = "2.14.1";
-    public static final String GRADLE_LATEST_VERSION = GRADLE_MINIMUM_VERSION;
-    public static final String GRADLE_PLUGIN_MINIMUM_VERSION = "1.0.0";
-    // Always update GRADLE_PLUGIN_RECOMMENDED_VERSION and GRADLE_EXPERIMENTAL_PLUGIN_RECOMMENDED_VERSION together.
-    public static final String GRADLE_PLUGIN_RECOMMENDED_VERSION = "2.2.2";
-    public static final String GRADLE_EXPERIMENTAL_PLUGIN_RECOMMENDED_VERSION = "0.8.2";
-=======
     public static final String GRADLE_MINIMUM_VERSION = "3.3";
     public static final String GRADLE_LATEST_VERSION = GRADLE_MINIMUM_VERSION;
     public static final String GRADLE_PLUGIN_MINIMUM_VERSION = "1.0.0";
@@ -1898,7 +1883,6 @@
     public static final String GRADLE_EXPERIMENTAL_PLUGIN_RECOMMENDED_VERSION = "0.8.0";
     // Temporary - can be removed once 2.3 is the recommended version.
     public static final String GRADLE_PLUGIN_WH_VERSION = "2.3.0-dev";
->>>>>>> fdf07a2c
     public static final String GRADLE_PLUGIN_LATEST_VERSION = GRADLE_PLUGIN_RECOMMENDED_VERSION;
     public static final String GRADLE_EXPERIMENTAL_PLUGIN_LATEST_VERSION = GRADLE_EXPERIMENTAL_PLUGIN_RECOMMENDED_VERSION;
     public static final String GRADLE_COMPILE_CONFIGURATION = "compile";

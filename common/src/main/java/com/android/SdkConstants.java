--- conflicted
+++ resolved
@@ -2251,11 +2251,7 @@
     public static final String GRADLE_ANDROID_TEST_COMPILE_CONFIGURATION = "androidTestCompile";
 
     public static final String GRADLE_ANDROID_TEST_UTIL_CONFIGURATION = "androidTestUtil";
-<<<<<<< HEAD
-    public static final String CURRENT_BUILD_TOOLS_VERSION = "26.0.2";
-=======
     public static final String CURRENT_BUILD_TOOLS_VERSION = "27.0.3";
->>>>>>> 9762cc2c
     public static final String SUPPORT_LIB_GROUP_ID = "com.android.support";
     public static final String SUPPORT_LIB_ARTIFACT = "com.android.support:support-v4";
     public static final String DESIGN_LIB_ARTIFACT = "com.android.support:design";

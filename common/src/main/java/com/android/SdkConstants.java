--- conflicted
+++ resolved
@@ -1325,13 +1325,10 @@
     public static final String EXT_ANDROID_PACKAGE = "apk"; //$NON-NLS-1$
     /** Extension of the InstantApp package Files, i.e. "iapk". */
     public static final String EXT_INSTANTAPP_PACKAGE = "iapk"; //$NON-NLS-1$
-<<<<<<< HEAD
-=======
     /** Extension for Android archive files */
     public static final String EXT_AAR = "aar"; //$NON-NLS-1$
     /** Extension for Android atom files. */
     public static final String EXT_ATOM = "atom"; //$NON-NLS-1$
->>>>>>> 53ad9ca4
     /** Extension of java files, i.e. "java" */
     public static final String EXT_JAVA = "java"; //$NON-NLS-1$
     /** Extension of compiled java files, i.e. "class" */
@@ -1365,11 +1362,7 @@
     /** Extension for pre-processable images. Right now pngs */
     public static final String EXT_PNG = "png"; //$NON-NLS-1$
     /** Extension for Android archive files */
-    public static final String EXT_AAR = "aar"; //$NON-NLS-1$
-    /** Extension for Java heap dumps. */
     public static final String EXT_HPROF = "hprof"; //$NON-NLS-1$
-    /** Extension for Android atom files. */
-    public static final String EXT_ATOM = "atom"; //$NON-NLS-1$
 
     private static final String DOT = "."; //$NON-NLS-1$
 
@@ -1377,13 +1370,10 @@
     public static final String DOT_ANDROID_PACKAGE = DOT + EXT_ANDROID_PACKAGE;
     /** Dot-Extension of the InstantApp package Files, i.e. ".iapk". */
     public static final String DOT_INSTANTAPP_PACKAGE = DOT + EXT_INSTANTAPP_PACKAGE;
-<<<<<<< HEAD
-=======
     /** Dot-Extension for Android archive files */
     public static final String DOT_AAR = DOT + EXT_AAR; //$NON-NLS-1$
     /** Dot-Extension for Android atom files. */
     public static final String DOT_ATOM = DOT + EXT_ATOM; //$NON-NLS-1$
->>>>>>> 53ad9ca4
     /** Dot-Extension of aidl files, i.e. ".aidl" */
     public static final String DOT_AIDL = DOT + EXT_AIDL;
     /** Dot-Extension of renderscript files, i.e. ".rs" */
@@ -1412,8 +1402,6 @@
     public static final String DOT_TXT = ".txt"; //$NON-NLS-1$
     /** Dot-Extension for Java heap dumps. */
     public static final String DOT_HPROF = DOT + EXT_HPROF; //$NON-NLS-1$
-    /** Dot-Extension for Android atom files. */
-    public static final String DOT_ATOM = DOT + EXT_ATOM; //$NON-NLS-1$
 
     /** Resource base name for java files and classes */
     public static final String FN_RESOURCE_BASE = "R"; //$NON-NLS-1$

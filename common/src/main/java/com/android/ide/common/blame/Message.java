--- conflicted
+++ resolved
@@ -206,11 +206,7 @@
     @Override
     public String toString() {
         MoreObjects.ToStringHelper toStringHelper =
-<<<<<<< HEAD
-          MoreObjects.toStringHelper(this).add("kind", mKind).add("text", mText)
-=======
                 MoreObjects.toStringHelper(this).add("kind", mKind).add("text", mText)
->>>>>>> 7f84ff91
                 .add("sources", mSourceFilePositions);
         if (!mText.equals(mRawMessage)) {
             toStringHelper.add("original message", mRawMessage);

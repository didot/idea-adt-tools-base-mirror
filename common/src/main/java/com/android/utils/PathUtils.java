/*
 * Copyright (C) 2017 The Android Open Source Project
 *
 * Licensed under the Apache License, Version 2.0 (the "License");
 * you may not use this file except in compliance with the License.
 * You may obtain a copy of the License at
 *
 *      http://www.apache.org/licenses/LICENSE-2.0
 *
 * Unless required by applicable law or agreed to in writing, software
 * distributed under the License is distributed on an "AS IS" BASIS,
 * WITHOUT WARRANTIES OR CONDITIONS OF ANY KIND, either express or implied.
 * See the License for the specific language governing permissions and
 * limitations under the License.
 */

package com.android.utils;

import com.android.SdkConstants;
import com.android.annotations.NonNull;
import com.google.common.base.Splitter;
import com.google.common.collect.Lists;
import java.io.File;
import java.io.IOException;
<<<<<<< HEAD
import java.nio.file.FileSystems;
import java.nio.file.FileVisitResult;
=======
import java.io.UncheckedIOException;
import java.nio.file.FileSystems;
>>>>>>> 9762cc2c
import java.nio.file.Files;
import java.nio.file.Path;
import java.nio.file.PathMatcher;
import java.nio.file.Paths;
<<<<<<< HEAD
import java.nio.file.SimpleFileVisitor;
import java.nio.file.attribute.BasicFileAttributes;
=======
>>>>>>> 9762cc2c
import java.util.List;
import java.util.logging.Level;
import java.util.logging.Logger;
import java.util.stream.Stream;

/** Utility methods for {@link java.nio.file.Path}. */
public final class PathUtils {

    private PathUtils() {}

    public static void deleteIfExists(@NonNull Path path) throws IOException {
        if (Files.isDirectory(path)) {
            try (Stream<Path> pathsInDir = Files.list(path)) {
                pathsInDir.forEach(
                        pathInDir -> {
                            try {
                                deleteIfExists(pathInDir);
                            } catch (IOException e) {
                                throw new UncheckedIOException(e);
                            }
                        });
            }
        }

        Files.deleteIfExists(path);
    }

    /** Returns a system-independent path. */
    @NonNull
    public static String toSystemIndependentPath(@NonNull Path path) {
        String filePath = path.toString();
        if (!path.getFileSystem().getSeparator().equals("/")) {
            return filePath.replace(path.getFileSystem().getSeparator(), "/");
        }
        return filePath;
    }

    @NonNull
    public static Path createTmpToRemoveOnShutdown(@NonNull String prefix) throws IOException {
        Path tmpFile = Files.createTempFile(prefix, "");
        addRemovePathHook(tmpFile);
        return tmpFile;
    }

    @NonNull
    public static Path createTmpDirToRemoveOnShutdown(@NonNull String prefix) throws IOException {
        Path tmpDir = Files.createTempDirectory(prefix);
        addRemovePathHook(tmpDir);
        return tmpDir;
    }

    @NonNull
    public static List<Path> getClassPathItems(@NonNull String classPath) {
        Iterable<String> components = Splitter.on(File.pathSeparator).split(classPath);

        List<Path> classPathJars = Lists.newArrayList();
        PathMatcher zipOrJar =
                FileSystems.getDefault()
                        .getPathMatcher(
                                String.format(
                                        "glob:**{%s,%s}",
                                        SdkConstants.EXT_ZIP, SdkConstants.EXT_JAR));

        for (String component : components) {
            Path componentPath = Paths.get(component);
            if (Files.isRegularFile(componentPath)) {
                classPathJars.add(componentPath);
            } else {
                // this is a directory containing zips or jars, get them all
                try {
                    Files.walk(componentPath).filter(zipOrJar::matches).forEach(classPathJars::add);
                } catch (IOException ignored) {
                    // just ignore, users can specify non-existing dirs as class path
                }
            }
        }

        return classPathJars;
    }

<<<<<<< HEAD
    private static void addRemovePathHook(@NonNull Path path) {
=======
    /**
     * Adds a hook to the shutdown event of the JVM which will delete all files and directories at
     * the given path (inclusive) when the JVM exits.
     *
     * @param path the path to delete
     */
    public static void addRemovePathHook(@NonNull Path path) {
>>>>>>> 9762cc2c
        Runtime.getRuntime()
                .addShutdownHook(
                        new Thread(
                                () -> {
                                    try {
                                        PathUtils.deleteIfExists(path);
                                    } catch (IOException e) {
                                        Logger.getLogger(PathUtils.class.getName())
                                                .log(Level.WARNING, "Unable to delete " + path, e);
                                    }
                                }));
    }
}<|MERGE_RESOLUTION|>--- conflicted
+++ resolved
@@ -22,22 +22,12 @@
 import com.google.common.collect.Lists;
 import java.io.File;
 import java.io.IOException;
-<<<<<<< HEAD
-import java.nio.file.FileSystems;
-import java.nio.file.FileVisitResult;
-=======
 import java.io.UncheckedIOException;
 import java.nio.file.FileSystems;
->>>>>>> 9762cc2c
 import java.nio.file.Files;
 import java.nio.file.Path;
 import java.nio.file.PathMatcher;
 import java.nio.file.Paths;
-<<<<<<< HEAD
-import java.nio.file.SimpleFileVisitor;
-import java.nio.file.attribute.BasicFileAttributes;
-=======
->>>>>>> 9762cc2c
 import java.util.List;
 import java.util.logging.Level;
 import java.util.logging.Logger;
@@ -118,9 +108,6 @@
         return classPathJars;
     }
 
-<<<<<<< HEAD
-    private static void addRemovePathHook(@NonNull Path path) {
-=======
     /**
      * Adds a hook to the shutdown event of the JVM which will delete all files and directories at
      * the given path (inclusive) when the JVM exits.
@@ -128,7 +115,6 @@
      * @param path the path to delete
      */
     public static void addRemovePathHook(@NonNull Path path) {
->>>>>>> 9762cc2c
         Runtime.getRuntime()
                 .addShutdownHook(
                         new Thread(

--- conflicted
+++ resolved
@@ -15,22 +15,6 @@
  */
 package com.android.utils;
 
-import static com.android.SdkConstants.AMP_ENTITY;
-import static com.android.SdkConstants.ANDROID_NS_NAME;
-import static com.android.SdkConstants.ANDROID_URI;
-import static com.android.SdkConstants.APOS_ENTITY;
-import static com.android.SdkConstants.APP_PREFIX;
-import static com.android.SdkConstants.GT_ENTITY;
-import static com.android.SdkConstants.LT_ENTITY;
-import static com.android.SdkConstants.NEWLINE_ENTITY;
-import static com.android.SdkConstants.QUOT_ENTITY;
-import static com.android.SdkConstants.XMLNS;
-import static com.android.SdkConstants.XMLNS_PREFIX;
-import static com.android.SdkConstants.XMLNS_URI;
-import static com.google.common.base.Charsets.UTF_16BE;
-import static com.google.common.base.Charsets.UTF_16LE;
-import static com.google.common.base.Charsets.UTF_8;
-
 import com.android.SdkConstants;
 import com.android.annotations.NonNull;
 import com.android.annotations.Nullable;
@@ -39,37 +23,21 @@
 import com.android.ide.common.blame.SourcePosition;
 import com.google.common.base.CharMatcher;
 import com.google.common.io.Files;
-import java.io.BufferedInputStream;
-import java.io.ByteArrayInputStream;
-import java.io.File;
-import java.io.FileInputStream;
-import java.io.IOException;
-import java.io.InputStream;
-import java.io.InputStreamReader;
-import java.io.Reader;
-import java.io.StringReader;
-import java.util.ArrayList;
-import java.util.HashSet;
-import java.util.Iterator;
-import java.util.List;
-import java.util.Map;
-import javax.xml.parsers.DocumentBuilder;
-import javax.xml.parsers.DocumentBuilderFactory;
-import javax.xml.parsers.ParserConfigurationException;
-import javax.xml.parsers.SAXParser;
-import javax.xml.parsers.SAXParserFactory;
+import org.w3c.dom.*;
+import org.xml.sax.InputSource;
+import org.xml.sax.SAXException;
+import org.xml.sax.XMLReader;
+
+import javax.xml.parsers.*;
 import javax.xml.stream.XMLInputFactory;
 import javax.xml.stream.XMLStreamException;
 import javax.xml.stream.XMLStreamReader;
-import org.w3c.dom.Attr;
-import org.w3c.dom.Document;
-import org.w3c.dom.Element;
-import org.w3c.dom.NamedNodeMap;
-import org.w3c.dom.Node;
-import org.w3c.dom.NodeList;
-import org.xml.sax.InputSource;
-import org.xml.sax.SAXException;
-import org.xml.sax.XMLReader;
+import java.io.*;
+import java.util.*;
+
+import static com.android.SdkConstants.*;
+import static com.google.common.base.Charsets.*;
+import static com.google.common.base.Charsets.UTF_8;
 
 /** XML Utilities */
 public class XmlUtils {
@@ -794,24 +762,13 @@
      * @return the corresponding XML string for the value
      */
     public static String formatFloatAttribute(double value) {
-<<<<<<< HEAD
-=======
         if (!Double.isFinite(value)) {
             throw new IllegalArgumentException("Invalid number: " + value);
         }
->>>>>>> 9762cc2c
         // Use locale-independent conversion to make sure that the decimal separator is always dot.
         // We use Float.toString as opposed to Double.toString to avoid writing too many
         // insignificant digits.
         String result = Float.toString((float) value);
-<<<<<<< HEAD
-        int pos = result.lastIndexOf('.');
-        if (pos < 0) {
-            return result;
-        }
-        if (pos == 0) {
-            pos = 2;
-=======
         return trimInsignificantZeros(result);
     }
 
@@ -848,14 +805,7 @@
             return floatingPointNumber;
         } else {
             return floatingPointNumber.substring(0, i) + floatingPointNumber.substring(exponent);
->>>>>>> 9762cc2c
-        }
-
-        int i = result.length();
-        while (--i > pos && result.charAt(i) == '0') {
-            // Skip trailing zeros.
-        }
-        return result.substring(0, i == pos ? i : i + 1);
+        }
     }
 
     /**

--- conflicted
+++ resolved
@@ -111,11 +111,8 @@
     /** The first byte of a proto XML file is always 0x0A. */
     private static final byte PROTO_XML_LEAD_BYTE = 0x0A;
 
-<<<<<<< HEAD
-=======
     private static final int MAXIMUM_XML_DEPTH = 500;
 
->>>>>>> 86bcd624
     /**
      * Returns the namespace prefix matching the requested namespace URI.
      * If no such declaration is found, returns the default "android" prefix for

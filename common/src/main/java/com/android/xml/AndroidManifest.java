--- conflicted
+++ resolved
@@ -102,10 +102,7 @@
     public static final String ATTRIBUTE_UI_OPTIONS = "uiOptions";
     public static final String ATTRIBUTE_VALUE = "value";
     public static final String ATTRIBUTE_EXTRACT_NATIVE_LIBS = "extractNativeLibs";
-<<<<<<< HEAD
-=======
     public static final String ATTRIBUTE_SPLIT = "split";
->>>>>>> fdf07a2c
 
     public static final String VALUE_PARENT_ACTIVITY =
             SdkConstants.ANDROID_SUPPORT_PKG_PREFIX + "PARENT_ACTIVITY";

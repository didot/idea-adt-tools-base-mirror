--- conflicted
+++ resolved
@@ -11,13 +11,10 @@
     <orderEntry type="inheritedJdk" />
     <orderEntry type="module" module-name="common" exported="" />
     <orderEntry type="library" exported="" name="kxml2" level="project" />
+    <orderEntry type="library" scope="TEST" name="easymock-tools" level="project" />
     <orderEntry type="library" scope="TEST" name="JUnit4" level="project" />
     <orderEntry type="module" module-name="testutils" scope="TEST" />
     <orderEntry type="library" scope="TEST" name="truth" level="project" />
-<<<<<<< HEAD
-    <orderEntry type="library" scope="TEST" name="Mocks" level="project" />
-=======
     <orderEntry type="module" module-name="fakeadbserver" scope="TEST" />
->>>>>>> b805f832
   </component>
 </module>
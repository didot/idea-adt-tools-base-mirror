--- conflicted
+++ resolved
@@ -1,21 +1,17 @@
 <?xml version="1.0" encoding="UTF-8"?>
 <module type="JAVA_MODULE" version="4">
   <component name="NewModuleRootManager" inherit-compiler-output="true">
+    <exclude-output />
     <content url="file://$MODULE_DIR$">
       <sourceFolder url="file://$MODULE_DIR$/src/main/java" isTestSource="false" />
       <sourceFolder url="file://$MODULE_DIR$/src/test/java" isTestSource="true" />
-<<<<<<< HEAD
-=======
       <sourceFolder url="file://$MODULE_DIR$/src/test/resources" type="java-test-resource" />
->>>>>>> fdf07a2c
     </content>
+    <orderEntry type="sourceFolder" forTests="false" />
     <orderEntry type="inheritedJdk" />
-    <orderEntry type="sourceFolder" forTests="false" />
-    <orderEntry type="module" module-name="android-annotations" />
-    <orderEntry type="library" name="Guava" level="project" />
-    <orderEntry type="module" module-name="common" />
-    <orderEntry type="library" name="kxml2" level="project" />
-    <orderEntry type="library" scope="TEST" name="Mocks" level="project" />
+    <orderEntry type="module" module-name="common" exported="" />
+    <orderEntry type="library" exported="" name="kxml2" level="project" />
+    <orderEntry type="library" scope="TEST" name="easymock-tools" level="project" />
     <orderEntry type="library" scope="TEST" name="JUnit4" level="project" />
     <orderEntry type="module" module-name="testutils" scope="TEST" />
     <orderEntry type="library" scope="TEST" name="truth" level="project" />

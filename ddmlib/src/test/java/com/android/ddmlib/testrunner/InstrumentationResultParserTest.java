--- conflicted
+++ resolved
@@ -501,11 +501,7 @@
                 "testPreconditions");
         mMockListener.testStarted(HELLO_WORLD);
         mMockListener.testEnded(HELLO_WORLD, Collections.EMPTY_MAP);
-<<<<<<< HEAD
-        mMockListener.testRunEnded(EasyMock.eq(676L), EasyMock.<Map>anyObject());
-=======
         mMockListener.testRunEnded(EasyMock.eq(676L), EasyMock.anyObject());
->>>>>>> b805f832
 
         injectAndVerifyTestString(output.toString());
 }

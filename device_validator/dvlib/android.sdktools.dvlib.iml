--- conflicted
+++ resolved
@@ -8,12 +8,7 @@
     </content>
     <orderEntry type="sourceFolder" forTests="false" />
     <orderEntry type="inheritedJdk" />
-<<<<<<< HEAD
-    <orderEntry type="library" name="com.android.tools:common" level="project" />
-    <orderEntry type="library" name="com.android.tools:annotations" level="project" />
-=======
     <orderEntry type="module" module-name="android.sdktools.common" exported="" />
     <orderEntry type="library" name="kotlin-stdlib-jdk8" level="project" />
->>>>>>> 86bcd624
   </component>
 </module>
--- conflicted
+++ resolved
@@ -8,13 +8,10 @@
     </content>
     <orderEntry type="inheritedJdk" />
     <orderEntry type="sourceFolder" forTests="false" />
+    <orderEntry type="module" module-name="android.sdktools.android-annotations" />
     <orderEntry type="library" scope="TEST" name="Guava" level="project" />
     <orderEntry type="library" scope="TEST" name="JUnit4" level="project" />
     <orderEntry type="library" scope="TEST" name="truth" level="project" />
-<<<<<<< HEAD
-    <orderEntry type="library" name="com.android.tools:annotations" level="project" />
-=======
     <orderEntry type="library" name="kotlin-stdlib-jdk8" level="project" />
->>>>>>> 86bcd624
   </component>
 </module>
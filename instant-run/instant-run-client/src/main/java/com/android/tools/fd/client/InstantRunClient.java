/*
 * Copyright (C) 2015 The Android Open Source Project
 *
 * Licensed under the Apache License, Version 2.0 (the "License");
 * you may not use this file except in compliance with the License.
 * You may obtain a copy of the License at
 *
 *      http://www.apache.org/licenses/LICENSE-2.0
 *
 * Unless required by applicable law or agreed to in writing, software
 * distributed under the License is distributed on an "AS IS" BASIS,
 * WITHOUT WARRANTIES OR CONDITIONS OF ANY KIND, either express or implied.
 * See the License for the specific language governing permissions and
 * limitations under the License.
 */

package com.android.tools.fd.client;

import com.android.annotations.NonNull;
import com.android.annotations.Nullable;
import com.android.ddmlib.*;
import com.android.tools.fd.runtime.ApplicationPatch;
import com.android.tools.fd.runtime.Paths;
import com.android.utils.ILogger;
import com.android.utils.NullLogger;
import com.google.common.annotations.VisibleForTesting;
import com.google.common.base.Charsets;
import com.google.common.base.Joiner;
<<<<<<< HEAD
import com.google.common.base.Splitter;
=======
>>>>>>> fdf07a2c
import com.google.common.base.Throwables;
import com.google.common.collect.Lists;
import com.google.common.io.Files;

import java.io.DataInputStream;
import java.io.DataOutputStream;
import java.io.File;
import java.io.IOException;
import java.util.ArrayList;
import java.util.List;

import static com.android.tools.fd.client.InstantRunArtifactType.DEX;
import static com.android.tools.fd.client.InstantRunArtifactType.SPLIT;
import static com.android.tools.fd.common.ProtocolConstants.*;
import static com.android.tools.fd.runtime.Paths.getDeviceIdFolder;

public class InstantRunClient {

    /** Local port on the desktop machine via which we tunnel to the Android device */
    // Note: just a random number, hopefully it is a free/available port on the host
    private static final int DEFAULT_LOCAL_PORT = 46622;

    @NonNull
    private final String mPackageName;

    @NonNull
    private final ILogger mLogger;

    private final long mToken;

    private final ServiceCommunicator mAppService;

    public InstantRunClient(
            @NonNull String packageName,
            @NonNull ILogger logger,
            long token) {
        this(packageName, logger, token, DEFAULT_LOCAL_PORT);
    }

    @VisibleForTesting
    public InstantRunClient(
            @NonNull String packageName,
            @NonNull ILogger logger,
            long token,
            int port) {
        mAppService = new ServiceCommunicator(packageName, logger, port);
        mPackageName = packageName;
        mLogger = logger;
        mToken = token;
    }

    private static File createTempFile(String prefix, String suffix) throws IOException {
        //noinspection SSBasedInspection Tests use this in tools/base
        File file = File.createTempFile(prefix, suffix);
        file.deleteOnExit();
        return file;
    }

    /**
     * Attempts to connect to a given device and sees if an instant run enabled app is running
     * there.
     */
    @NonNull
    public AppState getAppState(@NonNull IDevice device) throws IOException {
        return mAppService.talkToService(device,
                new Communicator<AppState>() {
                    @Override
                    public AppState communicate(@NonNull DataInputStream input,
                            @NonNull DataOutputStream output) throws IOException {
                        output.writeInt(MESSAGE_PING);
                        boolean foreground = input.readBoolean(); // Wait for "pong"
                        mLogger.info(
                            "Ping sent and replied successfully, "
                            + "application seems to be running. Foreground=" + foreground);
                        return foreground ? AppState.FOREGROUND : AppState.BACKGROUND;
                    }
                });
    }


    @SuppressWarnings("unused")
    public void showToast(@NonNull IDevice device, @NonNull final String message)
            throws IOException {
        mAppService.talkToService(device, new Communicator<Boolean>() {
            @Override
            public Boolean communicate(@NonNull DataInputStream input,
                    @NonNull DataOutputStream output) throws IOException {
                output.writeInt(MESSAGE_SHOW_TOAST);
                output.writeUTF(message);
                return false;
            }
        });
    }

    /**
     * Restart the activity on this device, if it's running and is in the foreground.
     */
    public void restartActivity(@NonNull IDevice device) throws IOException {
        AppState appState = getAppState(device);
        if (appState == AppState.FOREGROUND || appState == AppState.BACKGROUND) {
            mAppService.talkToService(device, new Communicator<Void>() {
                @Override
                public Void communicate(@NonNull DataInputStream input,
                        @NonNull DataOutputStream output) throws IOException {
                    output.writeInt(MESSAGE_RESTART_ACTIVITY);
                    writeToken(output);
                    return null;
                }
            });
        }
    }

    public UpdateMode pushPatches(@NonNull IDevice device,
            @NonNull final InstantRunBuildInfo buildInfo,
            @NonNull UpdateMode updateMode,
            final boolean isRestartActivity,
            final boolean isShowToastEnabled) throws InstantRunPushFailedException, IOException {
        if (!buildInfo.canHotswap()) {
            updateMode = updateMode.combine(UpdateMode.COLD_SWAP);
        }

        List<FileTransfer> files = Lists.newArrayList();

        boolean appInForeground;
        boolean appRunning;
        try {
            AppState appState = getAppState(device);
            appInForeground = appState == AppState.FOREGROUND;
            appRunning = appState == AppState.FOREGROUND || appState == AppState.BACKGROUND;
        } catch (IOException e) {
            appInForeground = appRunning = false;
        }

        List<InstantRunArtifact> artifacts = buildInfo.getArtifacts();
        mLogger.info("Artifacts from build-info.xml: " + Joiner.on("-").join(artifacts));
        for (InstantRunArtifact artifact : artifacts) {
            InstantRunArtifactType type = artifact.type;
            File file = artifact.file;
            switch (type) {
                case MAIN:
                    // Should never be used with this method: APKs should be pushed by DeployApkTask
                    assert false : artifact;
                    break;
                case SPLIT_MAIN:
                    // Should only be used here when we're doing a *compatible*
                    // resource swap and also got an APK for split. Ignore here.
                    continue;
                case SPLIT:
                    // Should never be used with this method: APK splits should
                    // be pushed by SplitApkDeployTask
                    assert false : artifact;
                    break;
                case RESOURCES:
                    updateMode = updateMode.combine(UpdateMode.WARM_SWAP);
                    files.add(FileTransfer.createResourceFile(file));
                    break;
                case DEX:
                    throw new UnsupportedOperationException(DEX.toString());
                case RELOAD_DEX:
                    if (appInForeground) {
                        files.add(FileTransfer.createHotswapPatch(file));
                    } else {
                        // Gradle created a reload dex, but the app is no longer running.
                        // If it created a cold swap artifact, we can use it; otherwise we're out of luck.
                        if (!buildInfo.hasOneOf(DEX, SPLIT)) {
                            throw new InstantRunPushFailedException(
                                "Can't apply hot swap patch: app is no longer running");
                        }
                    }
                    break;
                default:
                    assert false : artifact;
            }
        }

        boolean needRestart;

        if (appRunning) {
            List<ApplicationPatch> changes = new ArrayList<>(files.size());
            for (FileTransfer file : files) {
                try {
                    changes.add(file.getPatch());
                }
                catch (IOException e) {
                    throw new InstantRunPushFailedException("Could not read file " + file);
                }
            }
<<<<<<< HEAD
            updateMode = pushPatches(device, buildInfo.getTimeStamp(), changes, updateMode, isRestartActivity,
                    isShowToastEnabled);
=======
            updateMode = pushPatches(device, buildInfo.getTimeStamp(), changes,
                                     updateMode, isRestartActivity, isShowToastEnabled);
>>>>>>> fdf07a2c

            needRestart = false;
            if (!appInForeground || !buildInfo.canHotswap()) {
                stopApp(device, false /* sendChangeBroadcast */);
                needRestart = true;
            }
        }
        else {
            return UpdateMode.COLD_SWAP;
        }

        logFilesPushed(files, needRestart);

        if (needRestart) {
            // TODO: this should not need to be explicit, but leaving in to ensure no behaviour change.
            return UpdateMode.COLD_SWAP;
        }
        return updateMode;
    }

    public UpdateMode pushPatches(@NonNull IDevice device,
            @NonNull final String buildId,
            @NonNull final List<ApplicationPatch> changes,
            @NonNull UpdateMode updateMode,
            final boolean isRestartActivity,
            final boolean isShowToastEnabled) throws IOException {
        if (changes.isEmpty() || updateMode == UpdateMode.NO_CHANGES) {
            // Sync the build id to the device; Gradle might rev the build id
            // even when there are no changes, and we need to make sure that the
            // device id reflects this new build id, or the next build will
            // discover different id's and will conclude that it needs to do a
            // full rebuild
            transferLocalIdToDeviceId(device, buildId);

            return UpdateMode.NO_CHANGES;
        }

        if (updateMode == UpdateMode.HOT_SWAP && isRestartActivity) {
            updateMode = updateMode.combine(UpdateMode.WARM_SWAP);
        }

        final UpdateMode updateMode1 = updateMode;
        mAppService.talkToService(device, new Communicator<Boolean>() {
            @Override
            public Boolean communicate(@NonNull DataInputStream input,
                    @NonNull DataOutputStream output) throws IOException {
                output.writeInt(MESSAGE_PATCHES);
                writeToken(output);
                ApplicationPatchUtil.write(output, changes, updateMode1);

                // Let the app know whether it should show toasts
                output.writeBoolean(isShowToastEnabled);

                // Finally read a boolean back from the other side; this has the net effect of
                // waiting until applying/verifying code on the other side is done. (It doesn't
                // count the actual restart time, but for activity restarts it's typically instant,
                // and for cold starts we have no easy way to handle it (the process will die and a
                // new process come up; to measure that we'll need to work a lot harder.)
                input.readBoolean();

                return false;
            }

            @Override
            int getTimeout() {
                return 8000; // allow up to 8 seconds for resource push
            }
        });

        transferLocalIdToDeviceId(device, buildId);

        return updateMode;
    }

    /**
     * Called after a build &amp; successful push to device: updates the build id on the device to
     * whatever the build id was assigned by Gradle.
     *
     * @param device the device to push to
     */
    public void transferLocalIdToDeviceId(@NonNull IDevice device, @NonNull String buildId) {
        transferBuildIdToDevice(device, buildId, mPackageName, mLogger);
    }

    // Note: This method can be called even if IR is turned off, as even when IR is off, we want to
    // trash any existing build ids saved on the device.
    public static void transferBuildIdToDevice(@NonNull IDevice device,
            @NonNull String buildId,
            @NonNull String pkgName,
            @Nullable ILogger logger) {
        if (logger == null) {
            logger = new NullLogger();
        }
        final long unused = 0L;
        InstantRunClient client = new InstantRunClient(pkgName, logger, unused);
        client.transferBuildIdToDevice(device, buildId);
    }

    private void transferBuildIdToDevice(@NonNull IDevice device, @NonNull String buildId) {
        try {
            String remoteIdFile = getDeviceIdFolder(mPackageName);
            //noinspection SSBasedInspection This should work
            File local = File.createTempFile("build-id", "txt");
            local.deleteOnExit();
            Files.write(buildId, local, Charsets.UTF_8);
            device.pushFile(local.getPath(), remoteIdFile);
        } catch (IOException ioe) {
            mLogger.warning("Couldn't write build id file: %s", ioe);
        } catch (AdbCommandRejectedException | TimeoutException | SyncException e) {
            mLogger.warning("%s", Throwables.getStackTraceAsString(e));
        }
    }

    @SuppressWarnings("unused")
    @Nullable
    public static String getDeviceBuildTimestamp(@NonNull IDevice device,
            @NonNull String packageName, @NonNull ILogger logger) {
        try {
            String remoteIdFile = getDeviceIdFolder(packageName);
            File localIdFile = createTempFile("build-id", "txt");
            try {
                device.pullFile(remoteIdFile, localIdFile.getPath());
                return Files.toString(localIdFile, Charsets.UTF_8).trim();
            } catch (SyncException ignore) {
                return null;
            } finally {
                //noinspection ResultOfMethodCallIgnored
                localIdFile.delete();
            }
        } catch (IOException ignore) {
        } catch (AdbCommandRejectedException | TimeoutException e) {
            logger.warning("%s", Throwables.getStackTraceAsString(e));
        }

        return null;
    }

    private void writeToken(@NonNull DataOutputStream output) throws IOException {
        output.writeLong(mToken);
    }

    /**
     * Transfer the file as a hotswap overlay file. This means
     * that its remote path should be a temporary file.
     */
    public static final int TRANSFER_MODE_HOTSWAP = 3;

    /**
     * Transfer the file as a resource file. This means that it
     * should be written to the inactive resource file section
     * in the app data directory.
     */
    public static final int TRANSFER_MODE_RESOURCES = 4;

    /**
     * File to be transferred to the device. For use with
     * {@link #pushPatches(IDevice, InstantRunBuildInfo, UpdateMode, boolean, boolean)}
     */
    public static class FileTransfer {
        public final int mode;
        public final File source;
        public final String name;

        public FileTransfer(int mode, @NonNull File source, @NonNull String name) {
            this.mode = mode;
            this.source = source;
            this.name = name;
        }

        @NonNull
        public static FileTransfer createResourceFile(@NonNull File source) {
            return new FileTransfer(TRANSFER_MODE_RESOURCES, source, Paths.RESOURCE_FILE_NAME);
        }

        @NonNull
        public static FileTransfer createHotswapPatch(@NonNull File source) {
            return new FileTransfer(TRANSFER_MODE_HOTSWAP, source, Paths.RELOAD_DEX_FILE_NAME);
        }

        @NonNull
        public ApplicationPatch getPatch() throws IOException {
            byte[] bytes = Files.toByteArray(source);
            String path;
            // These path names are specially handled on the client side
            // (e.g. it interprets "classes.dex" as meaning create a new
            // unique class file in the class folder.
            switch (mode) {
                case TRANSFER_MODE_HOTSWAP:
                case TRANSFER_MODE_RESOURCES:
                    path = name;
                    break;
                default:
                    throw new IllegalArgumentException(Integer.toString(mode));
            }

            return new ApplicationPatch(path, bytes);
        }

        @Override
        public String toString() {
            return source + " as " + name + " with mode " + mode;
        }
    }

    /**
     * Stops the given app (via adb).
     *
     * @param device the device
     * @param sendChangeBroadcast whether to also send a package change broadcast
     * @throws InstantRunPushFailedException if there's a problem
     */
    public void stopApp(@NonNull IDevice device, boolean sendChangeBroadcast)
            throws InstantRunPushFailedException {
        try {
            runCommand(device, "am force-stop " + mPackageName);
        } catch (Throwable t) {
            throw new InstantRunPushFailedException("Exception while stopping app: " + t);
        }
        if (sendChangeBroadcast) {
            try {
                // We think this might necessary to force the system not hold on
                // to any data from the previous version of the process, such as
                // the scenario described in
                // https://code.google.com/p/android/issues/detail?id=200895#c9
                runCommand(device, "am broadcast -a android.intent.action.PACKAGE_CHANGED -p "
                           + mPackageName);
            } catch (Throwable ignore) {
                // We can live with this one not succeeding; may require root etc
                // See https://code.google.com/p/android/issues/detail?id=201249
            }
        }
    }

    private boolean runCommand(@NonNull IDevice device, @NonNull String cmd)
            throws TimeoutException, AdbCommandRejectedException,
            ShellCommandUnresponsiveException, IOException {
        String output = getCommandOutput(device, cmd).trim();
        if (!output.isEmpty()) {
            mLogger.warning("Unexpected shell output for " + cmd + ": " + output);
            return false;
        }
        return true;
    }

    @NonNull
    private static String getCommandOutput(@NonNull IDevice device, @NonNull String cmd)
            throws TimeoutException, AdbCommandRejectedException,
            ShellCommandUnresponsiveException, IOException {
        CollectingOutputReceiver receiver;
        receiver = new CollectingOutputReceiver();
        device.executeShellCommand(cmd, receiver);
        return receiver.getOutput();
    }

    private void logFilesPushed(@NonNull List<FileTransfer> files, boolean needRestart) {
        StringBuilder sb = new StringBuilder("Pushing files: ");
        if (needRestart) {
            sb.append("(needs restart) ");
        }

        sb.append('[');
        String separator = "";
        for (FileTransfer file : files) {
            sb.append(separator);
            sb.append(file.source.getName());
            sb.append(" as ");
            sb.append(file.name);

            separator = ", ";
        }
        sb.append(']');

        mLogger.info(sb.toString());
    }
}<|MERGE_RESOLUTION|>--- conflicted
+++ resolved
@@ -26,10 +26,6 @@
 import com.google.common.annotations.VisibleForTesting;
 import com.google.common.base.Charsets;
 import com.google.common.base.Joiner;
-<<<<<<< HEAD
-import com.google.common.base.Splitter;
-=======
->>>>>>> fdf07a2c
 import com.google.common.base.Throwables;
 import com.google.common.collect.Lists;
 import com.google.common.io.Files;
@@ -217,13 +213,8 @@
                     throw new InstantRunPushFailedException("Could not read file " + file);
                 }
             }
-<<<<<<< HEAD
-            updateMode = pushPatches(device, buildInfo.getTimeStamp(), changes, updateMode, isRestartActivity,
-                    isShowToastEnabled);
-=======
             updateMode = pushPatches(device, buildInfo.getTimeStamp(), changes,
                                      updateMode, isRestartActivity, isShowToastEnabled);
->>>>>>> fdf07a2c
 
             needRestart = false;
             if (!appInForeground || !buildInfo.canHotswap()) {

/*
 * Copyright (C) 2015 The Android Open Source Project
 *
 * Licensed under the Apache License, Version 2.0 (the "License");
 * you may not use this file except in compliance with the License.
 * You may obtain a copy of the License at
 *
 *      http://www.apache.org/licenses/LICENSE-2.0
 *
 * Unless required by applicable law or agreed to in writing, software
 * distributed under the License is distributed on an "AS IS" BASIS,
 * WITHOUT WARRANTIES OR CONDITIONS OF ANY KIND, either express or implied.
 * See the License for the specific language governing permissions and
 * limitations under the License.
 */

package com.android.tools.fd.client;

import static com.android.tools.fd.client.InstantRunArtifactType.DEX;
import static com.android.tools.fd.client.InstantRunArtifactType.SPLIT;
import static com.android.tools.fd.common.ProtocolConstants.MESSAGE_EOF;
import static com.android.tools.fd.common.ProtocolConstants.MESSAGE_PATCHES;
import static com.android.tools.fd.common.ProtocolConstants.MESSAGE_PING;
import static com.android.tools.fd.common.ProtocolConstants.MESSAGE_RESTART_ACTIVITY;
import static com.android.tools.fd.common.ProtocolConstants.MESSAGE_SHOW_TOAST;
import static com.android.tools.fd.common.ProtocolConstants.PROTOCOL_IDENTIFIER;
import static com.android.tools.fd.common.ProtocolConstants.PROTOCOL_VERSION;
import static com.android.tools.fd.runtime.Paths.getDeviceIdFolder;

import com.android.annotations.NonNull;
import com.android.annotations.Nullable;
import com.android.ddmlib.AdbCommandRejectedException;
import com.android.ddmlib.CollectingOutputReceiver;
import com.android.ddmlib.IDevice;
import com.android.ddmlib.ShellCommandUnresponsiveException;
import com.android.ddmlib.SyncException;
import com.android.ddmlib.TimeoutException;
import com.android.tools.fd.runtime.ApplicationPatch;
import com.android.tools.fd.runtime.Paths;
import com.android.utils.ILogger;
import com.android.utils.NullLogger;
import com.google.common.annotations.VisibleForTesting;
import com.google.common.base.CharMatcher;
import com.google.common.base.Charsets;
import com.google.common.base.Joiner;
import com.google.common.base.Splitter;
import com.google.common.base.Throwables;
import com.google.common.collect.Lists;
import com.google.common.collect.Sets;
import com.google.common.io.Files;

import java.io.DataInputStream;
import java.io.DataOutputStream;
import java.io.File;
import java.io.IOException;
import java.net.Socket;
<<<<<<< HEAD
import java.net.SocketException;
import java.net.UnknownHostException;
import java.util.ArrayList;
import java.util.List;
=======
import java.util.ArrayList;
import java.util.List;
import java.util.Locale;
>>>>>>> d4ff5ef3
import java.util.Set;

public class InstantRunClient {
    public static final String BROKEN_RUN_AS = "run-as command broken on this device";

    private static final String LOCAL_HOST = "127.0.0.1";

    /** Local port on the desktop machine via which we tunnel to the Android device */
    private static final int DEFAULT_LOCAL_PORT = 46622; // Note: just a random number, hopefully it is a free/available port on the host

    /** Prefix for classes.dex files */
    private static final String CLASSES_DEX_PREFIX = "classes";

    /** Suffix for classes.dex files */
    private static final String CLASSES_DEX_SUFFIX = ".dex";


    /**
     * Instead of writing to the data folder, we can read/write to a local temp file instead.
     * This is required because some devices (Samsung Galaxy Edge atleast) doesn't allow access into the package folder even with run-as.
     */
    public static final boolean USE_BUILD_ID_TEMP_FILE =
            !Boolean.getBoolean("instantrun.use_datadir");

    @NonNull
    private final ILogger mLogger;

    @NonNull
    private final String mPackageName;

    private final long mToken;
    private final int mLocalPort;

    public InstantRunClient(
            @NonNull String packageName,
            @NonNull ILogger logger,
            long token) {
        this(packageName, logger, token, DEFAULT_LOCAL_PORT);
    }

    @VisibleForTesting
    public InstantRunClient(
            @NonNull String packageName,
            @NonNull ILogger logger,
            long token,
            int port) {
        mPackageName = packageName;
        mLogger = logger;
        mToken = token;
        mLocalPort = port;
    }

    @NonNull
    private static String copyToDeviceScratchFile(@NonNull IDevice device, @NonNull String pkgName,
            @NonNull String contents)
            throws IOException, AdbCommandRejectedException, SyncException, TimeoutException {

        File local = null;
        try {
            local = createTempFile("data", "fdr");
            Files.write(contents.getBytes(Charsets.UTF_8), local);
            return copyToDeviceScratchFile(device, pkgName, local);
        } finally {
            if (local != null) {
                //noinspection ResultOfMethodCallIgnored
                local.delete();
            }
        }
    }

    @NonNull
    private static String copyToDeviceScratchFile(@NonNull IDevice device, @NonNull String pkgName,
            @NonNull File local)
            throws IOException, AdbCommandRejectedException, SyncException, TimeoutException {
        String remoteTmpBuildId = Paths.DEVICE_TEMP_DIR + "/" + pkgName + "-data.fdr";
        device.pushFile(local.getAbsolutePath(), remoteTmpBuildId);
        return remoteTmpBuildId;
    }

    private static int getMaxDexFileNumber(@NonNull String fileListing) {
        int max = -1;

        for (String name : Splitter.on(CharMatcher.WHITESPACE).omitEmptyStrings()
                .splitToList(fileListing)) {
            if (name.startsWith(CLASSES_DEX_PREFIX) && name.endsWith(CLASSES_DEX_SUFFIX)) {
                String middle = name.substring(CLASSES_DEX_PREFIX.length(),
                        name.length() - CLASSES_DEX_SUFFIX.length());
                try {
                    int version = Integer.decode(middle);
                    if (version > max) {
                        max = version;
                    }
                } catch (NumberFormatException ignore) {
                }
            }
        }

        return max;
    }

    private static File createTempFile(String prefix, String suffix) throws IOException {
        //noinspection SSBasedInspection Tests use this in tools/base
        File file = File.createTempFile(prefix, suffix);
        file.deleteOnExit();
        return file;
    }

    /**
     * Attempts to connect to a given device and sees if an instant run enabled app is running
     * there.
     */
    @NonNull
    public AppState getAppState(@NonNull IDevice device) throws IOException {
        return talkToApp(device,
                new Communicator<AppState>() {
                    @Override
                    public AppState communicate(@NonNull DataInputStream input,
                            @NonNull DataOutputStream output) throws
                            IOException {
                        output.writeInt(MESSAGE_PING);
                        boolean foreground = input.readBoolean(); // Wait for "pong"
                        mLogger.info(
                                "Ping sent and replied successfully, application seems to be running. Foreground="
                                        + foreground);
                        return foreground ? AppState.FOREGROUND : AppState.BACKGROUND;
                    }
                });
    }

    @NonNull
    private <T> T talkToApp(@NonNull IDevice device, @NonNull Communicator<T> communicator)
            throws IOException {

        try {
            device.createForward(mLocalPort, mPackageName,
                    IDevice.DeviceUnixSocketNamespace.ABSTRACT);
        }
        catch (TimeoutException | AdbCommandRejectedException e) {
            throw new IOException(e);
        }

        try {
            return talkToAppWithinPortForward(communicator, mLocalPort);
        } finally {
            try {
<<<<<<< HEAD
                return talkToAppWithinPortForward(communicator, errorValue, mLocalPort);
            } catch (UnknownHostException e) {
                mLogger.warning("%s", Throwables.getStackTraceAsString(e));
            } catch (SocketException e) {
                if (e.getMessage().equals("Broken pipe")) {
                    mUserFeedback.error("No connection to app; cannot sync changes");
                    return errorValue;
                }
                mLogger.warning("%s", Throwables.getStackTraceAsString(e));
            } catch (IOException e) {
                mLogger.warning("%s", Throwables.getStackTraceAsString(e));
            } catch (Throwable e) {
                mLogger.warning("%s", Throwables.getStackTraceAsString(e));
                return errorValue;
            } finally {
                device.removeForward(mLocalPort, mPackageName,
                                     IDevice.DeviceUnixSocketNamespace.ABSTRACT);
            }
        } catch (TimeoutException e) {
            mLogger.warning("%s", Throwables.getStackTraceAsString(e));
        } catch (AdbCommandRejectedException e) {
            mLogger.warning("%s", Throwables.getStackTraceAsString(e));
        } catch (Throwable e) {
            mLogger.warning("%s", Throwables.getStackTraceAsString(e));
=======
                device.removeForward(mLocalPort, mPackageName,
                                     IDevice.DeviceUnixSocketNamespace.ABSTRACT);
            }
            catch (IOException | TimeoutException | AdbCommandRejectedException e) {
                // we don't worry that much about failures while removing port forwarding
                mLogger.warning("Exception while removing port forward: " + e);
            }
>>>>>>> d4ff5ef3
        }
    }

    private static <T> T talkToAppWithinPortForward(@NonNull Communicator<T> communicator,
            int localPort) throws IOException {
        try (Socket socket = new Socket(LOCAL_HOST, localPort)) {
            try (DataInputStream input = new DataInputStream(socket.getInputStream());
                 DataOutputStream output = new DataOutputStream(socket.getOutputStream())) {
                output.writeLong(PROTOCOL_IDENTIFIER);
                output.writeInt(PROTOCOL_VERSION);

                socket.setSoTimeout(2 * 1000); // Allow up to 2 seconds before timing out
                int version = input.readInt();
                if (version != PROTOCOL_VERSION) {
                    String msg = String.format(Locale.US,
                            "Client and server protocol versions don't match (%1$d != %2$d)",
                            version, PROTOCOL_VERSION);
                    throw new IOException(msg);
                }

                socket.setSoTimeout(communicator.getTimeout());
                T value = communicator.communicate(input, output);

                output.writeInt(MESSAGE_EOF);

                return value;
            }
        }
    }

<<<<<<< HEAD
    public void showToast(@NonNull IDevice device, @NonNull final String message) {
        try {
            talkToApp(device, new Communicator<Boolean>() {
                @Override
                public Boolean communicate(@NonNull DataInputStream input,
                        @NonNull DataOutputStream output) throws IOException {
                    output.writeInt(MESSAGE_SHOW_TOAST);
                    output.writeUTF(message);
                    return false;
                }
            }, true);
        } catch (Throwable e) {
            mLogger.warning("%s", Throwables.getStackTraceAsString(e));
        }
=======
    public void showToast(@NonNull IDevice device, @NonNull final String message)
            throws IOException {
        talkToApp(device, new Communicator<Boolean>() {
            @Override
            public Boolean communicate(@NonNull DataInputStream input,
                    @NonNull DataOutputStream output) throws IOException {
                output.writeInt(MESSAGE_SHOW_TOAST);
                output.writeUTF(message);
                return false;
            }
        });
>>>>>>> d4ff5ef3
    }

    /**
     * Restart the activity on this device, if it's running and is in the foreground.
     */
    public void restartActivity(@NonNull IDevice device) throws IOException {
        AppState appState = getAppState(device);
        if (appState == AppState.FOREGROUND || appState == AppState.BACKGROUND) {
            talkToApp(device, new Communicator<Void>() {
                @Override
                public Void communicate(@NonNull DataInputStream input,
                        @NonNull DataOutputStream output) throws IOException {
                    output.writeInt(MESSAGE_RESTART_ACTIVITY);
                    writeToken(output);
                    return null;
                }
            });
        }
    }

    public UpdateMode pushPatches(@NonNull IDevice device,
            @NonNull final InstantRunBuildInfo buildInfo,
            @NonNull UpdateMode updateMode,
            final boolean isRestartActivity,
<<<<<<< HEAD
            final boolean isShowToastEnabled) throws InstantRunPushFailedException {
=======
            final boolean isShowToastEnabled) throws InstantRunPushFailedException, IOException {
>>>>>>> d4ff5ef3
        if (!buildInfo.canHotswap()) {
            updateMode = updateMode.combine(UpdateMode.COLD_SWAP);
        }

        List<FileTransfer> files = Lists.newArrayList();

<<<<<<< HEAD
        AppState appState = getAppState(device);
        boolean appInForeground = appState == AppState.FOREGROUND;
        boolean appRunning = appState == AppState.FOREGROUND || appState == AppState.BACKGROUND;

        List<InstantRunArtifact> artifacts = buildInfo.getArtifacts();
=======
        boolean appInForeground;
        boolean appRunning;
        try {
            AppState appState = getAppState(device);
            appInForeground = appState == AppState.FOREGROUND;
            appRunning = appState == AppState.FOREGROUND || appState == AppState.BACKGROUND;
        } catch (IOException e) {
            appInForeground = appRunning = false;
        }

        List<InstantRunArtifact> artifacts = buildInfo.getArtifacts();
        mLogger.info("Artifacts from build-info.xml: " + Joiner.on("-").join(artifacts));
>>>>>>> d4ff5ef3
        for (InstantRunArtifact artifact : artifacts) {
            InstantRunArtifactType type = artifact.type;
            File file = artifact.file;
            switch (type) {
                case MAIN:
<<<<<<< HEAD
=======
                    // Should never be used with this method: APKs should be pushed by DeployApkTask
                    assert false : artifact;
                    break;
>>>>>>> d4ff5ef3
                case SPLIT_MAIN:
                    // Should only be used here when we're doing a *compatible*
                    // resource swap and also got an APK for split. Ignore here.
                    continue;
                case SPLIT:
                    // Should never be used with this method: APK splits should
                    // be pushed by SplitApkDeployTask
                    assert false : artifact;
                    break;
                case RESOURCES:
                    updateMode = updateMode.combine(UpdateMode.WARM_SWAP);
                    files.add(FileTransfer.createResourceFile(file));
                    break;
                case DEX:
                    String name = file.getParentFile().getName() + "-" + file.getName();
                    files.add(FileTransfer.createSliceDex(file, name));
                    break;
                case RELOAD_DEX:
                    if (appInForeground) {
                        files.add(FileTransfer.createHotswapPatch(file));
                    } else {
                        // Gradle created a reload dex, but the app is no longer running.
                        // If it created a cold swap artifact, we can use it; otherwise we're out of luck.
                        if (!buildInfo.hasOneOf(DEX, SPLIT)) {
                            throw new InstantRunPushFailedException("Can't apply hot swap patch: app is no longer running");
                        }
                    }
                    break;
                default:
                    assert false : artifact;
            }
        }

        boolean needRestart;

        if (appRunning) {
            List<ApplicationPatch> changes = new ArrayList<ApplicationPatch>(files.size());
            for (FileTransfer file : files) {
                try {
                    changes.add(file.getPatch());
                }
                catch (IOException e) {
                    throw new InstantRunPushFailedException("Could not read file " + file);
                }
            }
<<<<<<< HEAD
            pushPatches(device, buildInfo.getTimeStamp(), changes, updateMode, isRestartActivity, isShowToastEnabled);
=======
            updateMode = pushPatches(device, buildInfo.getTimeStamp(), changes, updateMode, isRestartActivity,
                    isShowToastEnabled);
>>>>>>> d4ff5ef3

            needRestart = false;
            if (!appInForeground || !buildInfo.canHotswap()) {
                stopApp(device, false /* sendChangeBroadcast */);
                needRestart = true;
            }
        }
        else {
            // Push to data directory
            pushFiles(files, device, buildInfo.getTimeStamp());
            needRestart = true;
        }

        logFilesPushed(files, needRestart);

        if (needRestart) {
            // TODO: this should not need to be explicit, but leaving in to ensure no behaviour change.
            return UpdateMode.COLD_SWAP;
        }
        return updateMode;
    }

<<<<<<< HEAD
    public void pushPatches(@Nullable IDevice device,
=======
    public UpdateMode pushPatches(@NonNull IDevice device,
>>>>>>> d4ff5ef3
            @NonNull final String buildId,
            @NonNull final List<ApplicationPatch> changes,
            @NonNull UpdateMode updateMode,
            final boolean isRestartActivity,
            final boolean isShowToastEnabled) throws IOException {
        if (changes.isEmpty() || updateMode == UpdateMode.NO_CHANGES) {
            // Sync the build id to the device; Gradle might rev the build id even when there are no changes,
            // and we need to make sure that the device id reflects this new build id, or the next
            // build will discover different id's and will conclude that it needs to do a full rebuild
            transferLocalIdToDeviceId(device, buildId);

            return UpdateMode.NO_CHANGES;
        }

        if (updateMode == UpdateMode.HOT_SWAP && isRestartActivity) {
            updateMode = updateMode.combine(UpdateMode.WARM_SWAP);
        }

        final UpdateMode updateMode1 = updateMode;
        talkToApp(device, new Communicator<Boolean>() {
            @Override
            public Boolean communicate(@NonNull DataInputStream input,
                    @NonNull DataOutputStream output) throws IOException {
                output.writeInt(MESSAGE_PATCHES);
                writeToken(output);
                ApplicationPatchUtil.write(output, changes, updateMode1);

                // Let the app know whether it should show toasts
                output.writeBoolean(isShowToastEnabled);

                // Finally read a boolean back from the other side; this has the net effect of
                // waiting until applying/verifying code on the other side is done. (It doesn't
                // count the actual restart time, but for activity restarts it's typically instant,
                // and for cold starts we have no easy way to handle it (the process will die and a
                // new process come up; to measure that we'll need to work a lot harder.)
                input.readBoolean();

                return false;
            }

            @Override
            int getTimeout() {
                return 8000; // allow up to 8 seconds for resource push
            }
        });

        transferLocalIdToDeviceId(device, buildId);

        return updateMode;
    }

    /**
     * Called after a build &amp; successful push to device: updates the build id on the device to
     * whatever the build id was assigned by Gradle.
     *
     * @param device the device to push to
     */
    public void transferLocalIdToDeviceId(@NonNull IDevice device, @NonNull String buildId) {
        transferBuildIdToDevice(device, buildId, mPackageName, mLogger);
    }

    // Note: This method can be called even if IR is turned off, as even when IR is off, we want to
    // trash any existing build ids saved on the device.
    public static void transferBuildIdToDevice(@NonNull IDevice device,
            @NonNull String buildId,
            @NonNull String applicationId,
            @Nullable ILogger logger) {
        if (logger == null) {
            logger = new NullLogger();
        }

        try {
            if (USE_BUILD_ID_TEMP_FILE) {
                String remoteIdFile = getDeviceIdFolder(applicationId);
                //noinspection SSBasedInspection This should work
                File local = File.createTempFile("build-id", "txt");
                local.deleteOnExit();
                Files.write(buildId, local, Charsets.UTF_8);
                device.pushFile(local.getPath(), remoteIdFile);
            } else {
                String remote = copyToDeviceScratchFile(device, applicationId, buildId);
                String dataDir = Paths.getDataDirectory(applicationId);

                // We used to do this here:
                //String cmd = "run-as " + pkg + " mkdir -p " + dataDir + "; run-as " + pkg + " cp " + remote + " " + dataDir + "/" + BUILD_ID_TXT;
                // but it turns out "cp" is missing on API 15! Let's use cat and sh instead which seems to be available everywhere.
                // (Note: echo is not, it's missing on API 19.)
                String cmd = "run-as " + applicationId + " mkdir -p " + dataDir + "; cat " + remote
                        + " | run-as " + applicationId + " sh -c 'cat > " + dataDir + "/"
                        + Paths.BUILD_ID_TXT + "'";
                CollectingOutputReceiver receiver = new CollectingOutputReceiver();
                device.executeShellCommand(cmd, receiver);
                String output = receiver.getOutput();
                if (!output.trim().isEmpty()) {
                    logger.warning("Unexpected shell output: " + output);
                }
            }
        } catch (IOException ioe) {
            logger.warning("Couldn't write build id file: %s", ioe);
<<<<<<< HEAD
        } catch (AdbCommandRejectedException e) {
            logger.warning("%s", Throwables.getStackTraceAsString(e));
        } catch (TimeoutException e) {
            logger.warning("%s", Throwables.getStackTraceAsString(e));
        } catch (ShellCommandUnresponsiveException e) {
            logger.warning("%s", Throwables.getStackTraceAsString(e));
        } catch (SyncException e) {
=======
        } catch (AdbCommandRejectedException | TimeoutException | SyncException | ShellCommandUnresponsiveException e) {
>>>>>>> d4ff5ef3
            logger.warning("%s", Throwables.getStackTraceAsString(e));
        }
    }

    /**
     * Returns the build timestamp on the device, or null if it is not found.
     */
    @Nullable
    public String getDeviceBuildTimestamp(@NonNull IDevice device) {
        return getDeviceBuildTimestamp(device, mPackageName, mLogger);
    }

    @Nullable
    public static String getDeviceBuildTimestamp(@NonNull IDevice device, @NonNull String packageName, @NonNull ILogger logger) {
        try {
            if (USE_BUILD_ID_TEMP_FILE) {
                String remoteIdFile = getDeviceIdFolder(packageName);
                File localIdFile = createTempFile("build-id", "txt");
                try {
                    device.pullFile(remoteIdFile, localIdFile.getPath());
                    return Files.toString(localIdFile, Charsets.UTF_8).trim();
                } catch (SyncException ignore) {
                    return null;
                } finally {
                    //noinspection ResultOfMethodCallIgnored
                    localIdFile.delete();
                }
            } else {
                String remoteIdFile = Paths.getDataDirectory(packageName) + "/"
                                      + Paths.BUILD_ID_TXT;
                CollectingOutputReceiver receiver = new CollectingOutputReceiver();
                device.executeShellCommand("run-as " + packageName + " cat " + remoteIdFile,
                                           receiver);
                String output = receiver.getOutput().trim();
                String id;
                if (output.contains(":")) { // cat: command not found, cat: permission denied etc
                    if (output.startsWith(remoteIdFile)) {
                        // /data/data/my.pkg.path/files/instant-run/build-id.txt: No such file or directory
                        return null;
                    }
                    // on a user device, we cannot pull from a path where the segments aren't readable (I think this is a ddmlib limitation)
                    // So we first copy to /data/local/tmp and pull from there..
                    String remoteTmpFile = "/data/local/tmp/build-id.txt";
                    device.executeShellCommand("cp " + remoteIdFile + " " + remoteTmpFile,
                                               receiver);
                    output = receiver.getOutput().trim();
                    if (!output.isEmpty()) {
                        logger.info(output);
                    }
                    File localIdFile = createTempFile("build-id", "txt");
                    device.pullFile(remoteTmpFile, localIdFile.getPath());
                    id = Files.toString(localIdFile, Charsets.UTF_8).trim();
                    //noinspection ResultOfMethodCallIgnored
                    localIdFile.delete();
                } else {
                    id = output;
                }
                return id;
            }
        } catch (IOException ignore) {
<<<<<<< HEAD
        } catch (AdbCommandRejectedException e) {
            mLogger.warning("%s", Throwables.getStackTraceAsString(e));
        } catch (SyncException e) {
            mLogger.warning("%s", Throwables.getStackTraceAsString(e));
        } catch (TimeoutException e) {
            mLogger.warning("%s", Throwables.getStackTraceAsString(e));
        } catch (ShellCommandUnresponsiveException e) {
            mLogger.warning("%s", Throwables.getStackTraceAsString(e));
=======
        } catch (AdbCommandRejectedException | SyncException | TimeoutException | ShellCommandUnresponsiveException e) {
            logger.warning("%s", Throwables.getStackTraceAsString(e));
>>>>>>> d4ff5ef3
        }

        return null;
    }

    private void writeToken(@NonNull DataOutputStream output) throws IOException {
        output.writeLong(mToken);
    }

    /**
     * Transfer the file as a slice/sharded dex file. This means
     * that its remote path should be the slice name, in the dex
     * directory.
     */
    public static final int TRANSFER_MODE_SLICE = 1;

    /**
     * Transfer the file as a hotswap overlay file. This means
     * that its remote path should be a temporary file.
     */
    public static final int TRANSFER_MODE_HOTSWAP = 3;

    /**
     * Transfer the file as a resource file. This means that it
     * should be written to the inactive resource file section
     * in the app data directory.
     */
    public static final int TRANSFER_MODE_RESOURCES = 4;

    /**
     * File to be transferred to the device. For use with
     * {@link #pushFiles(List, IDevice, String)}
     */
    public static class FileTransfer {
        public final int mode;
        public final File source;
        public final String name;

        public FileTransfer(int mode, @NonNull File source, @NonNull String name) {
            this.mode = mode;
            this.source = source;
            this.name = name;
        }

        @NonNull
        public static FileTransfer createSliceDex(@NonNull File source, @NonNull String name) {
            return new FileTransfer(TRANSFER_MODE_SLICE, source, name);
        }

        @NonNull
        public static FileTransfer createResourceFile(@NonNull File source) {
            return new FileTransfer(TRANSFER_MODE_RESOURCES, source, Paths.RESOURCE_FILE_NAME);
        }

        @NonNull
        public static FileTransfer createHotswapPatch(@NonNull File source) {
            return new FileTransfer(TRANSFER_MODE_HOTSWAP, source, Paths.RELOAD_DEX_FILE_NAME);
        }

        @NonNull
        public ApplicationPatch getPatch() throws IOException {
            byte[] bytes = Files.toByteArray(source);
            String path;
            // These path names are specially handled on the client side
            // (e.g. it interprets "classes.dex" as meaning create a new
            // unique class file in the class folder
            switch (mode) {
                case TRANSFER_MODE_SLICE:
                    path = Paths.DEX_SLICE_PREFIX + name;
                    break;
                case TRANSFER_MODE_HOTSWAP:
                case TRANSFER_MODE_RESOURCES:
                    path = name;
                    break;
                default:
                    throw new IllegalArgumentException(Integer.toString(mode));
            }

            return new ApplicationPatch(path, bytes);
        }

        @Override
        public String toString() {
            return source + " as " + name + " with mode " + mode;
        }
    }

    /**
     * Stops the given app (via adb).
     *
     * @param device              the device
     * @param sendChangeBroadcast whether to also send a package change broadcast
     * @throws InstantRunPushFailedException if there's a problem
     */
    public void stopApp(@NonNull IDevice device, boolean sendChangeBroadcast) throws InstantRunPushFailedException {
        try {
            runCommand(device, "am force-stop " + mPackageName);
        } catch (Throwable t) {
            throw new InstantRunPushFailedException("Exception while stopping app: " + t.toString());
        }
        if (sendChangeBroadcast) {
            try {
                // We think this might necessary to force the system not hold on to any data from the previous
                // version of the process, such as the scenario described in
                // https://code.google.com/p/android/issues/detail?id=200895#c9
                runCommand(device, "am broadcast -a android.intent.action.PACKAGE_CHANGED -p " + mPackageName);
            }
            catch (Throwable ignore) {
                // We can live with this one not succeeding; may require root etc
<<<<<<< HEAD
=======
                // See https://code.google.com/p/android/issues/detail?id=201249
>>>>>>> d4ff5ef3
            }
        }
    }

    /**
     * Install dex and resource files on the given device (using adb to push files
     * to the device when the app isn't running so we can't send it patches via
     * the socket connection.)
     *
     * @param files the files to push to the device, and the paths to push them as.
     * @param device   the device to push to
     */
    public void pushFiles(
            @NonNull List<FileTransfer> files,
            @NonNull IDevice device,
            @NonNull final String buildId) throws InstantRunPushFailedException {
        try {
            Set<String> createdDirs = Sets.newHashSet();

            for (FileTransfer file : files) {
                String folder;
                String name;
                switch (file.mode) {
                    case TRANSFER_MODE_SLICE:
                        folder = Paths.getDexFileDirectory(mPackageName);
                        name = Paths.DEX_SLICE_PREFIX + file.name;
                        break;
                    case TRANSFER_MODE_RESOURCES:
                        folder = Paths.getInboxDirectory(mPackageName);
                        name = Paths.RESOURCE_FILE_NAME;
                        break;
                    case TRANSFER_MODE_HOTSWAP:
                        throw new IllegalArgumentException("Hotswap patches can only be applied "
                                + "when the app is running");
                    default:
                        throw new IllegalArgumentException(Integer.toString(file.mode));
                }

                // Copy the restart .dex file over to the device in the dex folder with the new name
                String remote = copyToDeviceScratchFile(device, mPackageName, file.source);

                // Make sure directory exists
                if (!createdDirs.contains(folder)) {
                    createdDirs.add(folder);
                    String cmd = "run-as " + mPackageName + " mkdir -p " + folder;
                    if (!runAsCommand(device, cmd)) {
                        mLogger.warning("pushFiles: %s", "Error creating folder with: " + cmd);
                        throw new InstantRunPushFailedException("Error creating folder with: " + cmd);
                    }
                }

                String cmd = "run-as " + mPackageName + " cp " + remote + " " + folder + "/" + name;
                if (!runAsCommand(device, cmd)) {
                    mLogger.warning("pushFiles: %s", "Error copying file with: " + cmd);
                    throw new InstantRunPushFailedException("Error copying file with: " + cmd);
                }
            }

            transferLocalIdToDeviceId(device, buildId);
        } catch (IOException ioe) {
            mLogger.warning("Couldn't write build id file: %s", ioe);
            throw new InstantRunPushFailedException("IOException while pushing files: " + ioe.toString());
        } catch (AdbCommandRejectedException e) {
            mLogger.warning("%s", Throwables.getStackTraceAsString(e));
            throw new InstantRunPushFailedException("Exception while pushing files: " + e.toString());
        } catch (TimeoutException e) {
            mLogger.warning("%s", Throwables.getStackTraceAsString(e));
            throw new InstantRunPushFailedException("Exception while pushing files: " + e.toString());
        } catch (ShellCommandUnresponsiveException e) {
            mLogger.warning("%s", Throwables.getStackTraceAsString(e));
            throw new InstantRunPushFailedException("Exception while pushing files: " + e.toString());
        } catch (SyncException e) {
            mLogger.warning("%s", Throwables.getStackTraceAsString(e));
            throw new InstantRunPushFailedException("Exception while pushing files: " + e.toString());
        }
    }

    private boolean runAsCommand(@NonNull IDevice device, @NonNull String cmd)
      throws TimeoutException, AdbCommandRejectedException, ShellCommandUnresponsiveException, IOException, InstantRunPushFailedException {
        String output = getCommandOutput(device, cmd).trim();
        if (!output.isEmpty()) {
            mLogger.warning("Unexpected shell output for " + cmd + ": " + output);

            if (output.startsWith("run-as: Package '") && output.endsWith("' is unknown")) {
                throw new InstantRunPushFailedException(BROKEN_RUN_AS);
            }
            return false;
        }
        return true;
    }

    private boolean runCommand(@NonNull IDevice device, @NonNull String cmd)
      throws TimeoutException, AdbCommandRejectedException, ShellCommandUnresponsiveException, IOException {
        String output = getCommandOutput(device, cmd).trim();
        if (!output.isEmpty()) {
            mLogger.warning("Unexpected shell output for " + cmd + ": " + output);
            return false;
        }
        return true;
    }

    @NonNull
    private static String getCommandOutput(@NonNull IDevice device, @NonNull String cmd)
      throws TimeoutException, AdbCommandRejectedException, ShellCommandUnresponsiveException, IOException {
        CollectingOutputReceiver receiver;
        receiver = new CollectingOutputReceiver();
        device.executeShellCommand(cmd, receiver);
        return receiver.getOutput();
    }

    private void logFilesPushed(@NonNull List<FileTransfer> files, boolean needRestart) {
        StringBuilder sb = new StringBuilder("Pushing files: ");
        if (needRestart) {
            sb.append("(needs restart) ");
        }

        sb.append('[');
        String separator = "";
        for (FileTransfer file : files) {
            sb.append(separator);
            sb.append(file.source.getName());
            sb.append(" as ");
            sb.append(file.name);

            separator = ", ";
        }
        sb.append(']');

        mLogger.info(sb.toString());
    }
}<|MERGE_RESOLUTION|>--- conflicted
+++ resolved
@@ -54,16 +54,9 @@
 import java.io.File;
 import java.io.IOException;
 import java.net.Socket;
-<<<<<<< HEAD
-import java.net.SocketException;
-import java.net.UnknownHostException;
-import java.util.ArrayList;
-import java.util.List;
-=======
 import java.util.ArrayList;
 import java.util.List;
 import java.util.Locale;
->>>>>>> d4ff5ef3
 import java.util.Set;
 
 public class InstantRunClient {
@@ -209,32 +202,6 @@
             return talkToAppWithinPortForward(communicator, mLocalPort);
         } finally {
             try {
-<<<<<<< HEAD
-                return talkToAppWithinPortForward(communicator, errorValue, mLocalPort);
-            } catch (UnknownHostException e) {
-                mLogger.warning("%s", Throwables.getStackTraceAsString(e));
-            } catch (SocketException e) {
-                if (e.getMessage().equals("Broken pipe")) {
-                    mUserFeedback.error("No connection to app; cannot sync changes");
-                    return errorValue;
-                }
-                mLogger.warning("%s", Throwables.getStackTraceAsString(e));
-            } catch (IOException e) {
-                mLogger.warning("%s", Throwables.getStackTraceAsString(e));
-            } catch (Throwable e) {
-                mLogger.warning("%s", Throwables.getStackTraceAsString(e));
-                return errorValue;
-            } finally {
-                device.removeForward(mLocalPort, mPackageName,
-                                     IDevice.DeviceUnixSocketNamespace.ABSTRACT);
-            }
-        } catch (TimeoutException e) {
-            mLogger.warning("%s", Throwables.getStackTraceAsString(e));
-        } catch (AdbCommandRejectedException e) {
-            mLogger.warning("%s", Throwables.getStackTraceAsString(e));
-        } catch (Throwable e) {
-            mLogger.warning("%s", Throwables.getStackTraceAsString(e));
-=======
                 device.removeForward(mLocalPort, mPackageName,
                                      IDevice.DeviceUnixSocketNamespace.ABSTRACT);
             }
@@ -242,7 +209,6 @@
                 // we don't worry that much about failures while removing port forwarding
                 mLogger.warning("Exception while removing port forward: " + e);
             }
->>>>>>> d4ff5ef3
         }
     }
 
@@ -273,22 +239,6 @@
         }
     }
 
-<<<<<<< HEAD
-    public void showToast(@NonNull IDevice device, @NonNull final String message) {
-        try {
-            talkToApp(device, new Communicator<Boolean>() {
-                @Override
-                public Boolean communicate(@NonNull DataInputStream input,
-                        @NonNull DataOutputStream output) throws IOException {
-                    output.writeInt(MESSAGE_SHOW_TOAST);
-                    output.writeUTF(message);
-                    return false;
-                }
-            }, true);
-        } catch (Throwable e) {
-            mLogger.warning("%s", Throwables.getStackTraceAsString(e));
-        }
-=======
     public void showToast(@NonNull IDevice device, @NonNull final String message)
             throws IOException {
         talkToApp(device, new Communicator<Boolean>() {
@@ -300,7 +250,6 @@
                 return false;
             }
         });
->>>>>>> d4ff5ef3
     }
 
     /**
@@ -325,24 +274,13 @@
             @NonNull final InstantRunBuildInfo buildInfo,
             @NonNull UpdateMode updateMode,
             final boolean isRestartActivity,
-<<<<<<< HEAD
-            final boolean isShowToastEnabled) throws InstantRunPushFailedException {
-=======
             final boolean isShowToastEnabled) throws InstantRunPushFailedException, IOException {
->>>>>>> d4ff5ef3
         if (!buildInfo.canHotswap()) {
             updateMode = updateMode.combine(UpdateMode.COLD_SWAP);
         }
 
         List<FileTransfer> files = Lists.newArrayList();
 
-<<<<<<< HEAD
-        AppState appState = getAppState(device);
-        boolean appInForeground = appState == AppState.FOREGROUND;
-        boolean appRunning = appState == AppState.FOREGROUND || appState == AppState.BACKGROUND;
-
-        List<InstantRunArtifact> artifacts = buildInfo.getArtifacts();
-=======
         boolean appInForeground;
         boolean appRunning;
         try {
@@ -355,18 +293,14 @@
 
         List<InstantRunArtifact> artifacts = buildInfo.getArtifacts();
         mLogger.info("Artifacts from build-info.xml: " + Joiner.on("-").join(artifacts));
->>>>>>> d4ff5ef3
         for (InstantRunArtifact artifact : artifacts) {
             InstantRunArtifactType type = artifact.type;
             File file = artifact.file;
             switch (type) {
                 case MAIN:
-<<<<<<< HEAD
-=======
                     // Should never be used with this method: APKs should be pushed by DeployApkTask
                     assert false : artifact;
                     break;
->>>>>>> d4ff5ef3
                 case SPLIT_MAIN:
                     // Should only be used here when we're doing a *compatible*
                     // resource swap and also got an APK for split. Ignore here.
@@ -412,12 +346,8 @@
                     throw new InstantRunPushFailedException("Could not read file " + file);
                 }
             }
-<<<<<<< HEAD
-            pushPatches(device, buildInfo.getTimeStamp(), changes, updateMode, isRestartActivity, isShowToastEnabled);
-=======
             updateMode = pushPatches(device, buildInfo.getTimeStamp(), changes, updateMode, isRestartActivity,
                     isShowToastEnabled);
->>>>>>> d4ff5ef3
 
             needRestart = false;
             if (!appInForeground || !buildInfo.canHotswap()) {
@@ -440,11 +370,7 @@
         return updateMode;
     }
 
-<<<<<<< HEAD
-    public void pushPatches(@Nullable IDevice device,
-=======
     public UpdateMode pushPatches(@NonNull IDevice device,
->>>>>>> d4ff5ef3
             @NonNull final String buildId,
             @NonNull final List<ApplicationPatch> changes,
             @NonNull UpdateMode updateMode,
@@ -544,17 +470,7 @@
             }
         } catch (IOException ioe) {
             logger.warning("Couldn't write build id file: %s", ioe);
-<<<<<<< HEAD
-        } catch (AdbCommandRejectedException e) {
-            logger.warning("%s", Throwables.getStackTraceAsString(e));
-        } catch (TimeoutException e) {
-            logger.warning("%s", Throwables.getStackTraceAsString(e));
-        } catch (ShellCommandUnresponsiveException e) {
-            logger.warning("%s", Throwables.getStackTraceAsString(e));
-        } catch (SyncException e) {
-=======
         } catch (AdbCommandRejectedException | TimeoutException | SyncException | ShellCommandUnresponsiveException e) {
->>>>>>> d4ff5ef3
             logger.warning("%s", Throwables.getStackTraceAsString(e));
         }
     }
@@ -615,19 +531,8 @@
                 return id;
             }
         } catch (IOException ignore) {
-<<<<<<< HEAD
-        } catch (AdbCommandRejectedException e) {
-            mLogger.warning("%s", Throwables.getStackTraceAsString(e));
-        } catch (SyncException e) {
-            mLogger.warning("%s", Throwables.getStackTraceAsString(e));
-        } catch (TimeoutException e) {
-            mLogger.warning("%s", Throwables.getStackTraceAsString(e));
-        } catch (ShellCommandUnresponsiveException e) {
-            mLogger.warning("%s", Throwables.getStackTraceAsString(e));
-=======
         } catch (AdbCommandRejectedException | SyncException | TimeoutException | ShellCommandUnresponsiveException e) {
             logger.warning("%s", Throwables.getStackTraceAsString(e));
->>>>>>> d4ff5ef3
         }
 
         return null;
@@ -737,10 +642,7 @@
             }
             catch (Throwable ignore) {
                 // We can live with this one not succeeding; may require root etc
-<<<<<<< HEAD
-=======
                 // See https://code.google.com/p/android/issues/detail?id=201249
->>>>>>> d4ff5ef3
             }
         }
     }

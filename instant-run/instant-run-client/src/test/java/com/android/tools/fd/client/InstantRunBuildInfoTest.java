--- conflicted
+++ resolved
@@ -80,12 +80,6 @@
         assertEquals(2, artifacts.size());
         assertTrue(info.hasMainApk());
         assertTrue(info.hasOneOf(InstantRunArtifactType.SPLIT));
-<<<<<<< HEAD
-        assertTrue(
-                artifacts.stream().filter(p -> p.timestamp.equals("1452207930094")).count() == 1);
-        assertTrue(
-                artifacts.stream().filter(p -> p.timestamp.equals("1452205343311")).count() == 11);
-=======
         // should find two new build artifacts - one split and one main
         assertTrue(
                 artifacts.stream().filter(p -> p.type.equals(InstantRunArtifactType.SPLIT)).count()
@@ -117,7 +111,6 @@
         // otherwise it is a patch build
         info = getBuildInfo("instantrun", "build-info-split3.xml");
         assertTrue(info.isPatchBuild());
->>>>>>> fdf07a2c
     }
 
     @NonNull

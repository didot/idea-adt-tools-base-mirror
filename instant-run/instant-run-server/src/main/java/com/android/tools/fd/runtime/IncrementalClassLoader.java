--- conflicted
+++ resolved
@@ -126,13 +126,8 @@
             pathBuilder.append(dex);
         }
 
-<<<<<<< HEAD
-        if (Log.isLoggable(LOG_TAG, Log.INFO)) {
-            Log.i(LOG_TAG, "Incremental dex path is "
-=======
         if (Log.isLoggable(LOG_TAG, Log.VERBOSE)) {
             Log.v(LOG_TAG, "Incremental dex path is "
->>>>>>> d4ff5ef3
                     + BootstrapApplication.join('\n', dexes));
         }
         return pathBuilder.toString();

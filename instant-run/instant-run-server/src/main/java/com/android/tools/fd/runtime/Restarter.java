/*
 * Copyright (C) 2015 The Android Open Source Project
 *
 * Licensed under the Apache License, Version 2.0 (the "License");
 * you may not use this file except in compliance with the License.
 * You may obtain a copy of the License at
 *
 *      http://www.apache.org/licenses/LICENSE-2.0
 *
 * Unless required by applicable law or agreed to in writing, software
 * distributed under the License is distributed on an "AS IS" BASIS,
 * WITHOUT WARRANTIES OR CONDITIONS OF ANY KIND, either express or implied.
 * See the License for the specific language governing permissions and
 * limitations under the License.
 */
package com.android.tools.fd.runtime;

import android.app.Activity;
import android.app.AlarmManager;
import android.app.PendingIntent;
import android.content.Context;
import android.content.ContextWrapper;
import android.content.Intent;
import android.os.Build;
import com.android.annotations.NonNull;
import com.android.annotations.Nullable;

import android.os.Handler;
import android.os.Looper;
import android.util.ArrayMap;
import android.util.Log;
import android.widget.Toast;

import java.lang.reflect.Field;
import java.util.ArrayList;
import java.util.Collection;
import java.util.HashMap;
import java.util.List;
import java.util.Map;

import static com.android.tools.fd.runtime.BootstrapApplication.LOG_TAG;

/**
 * Handler capable of restarting parts of the application in order for changes to become
 * apparent to the user:
 * <ul>
 *     <li> Apply a tiny change immediately (possible if we can detect that the change
 *          is only used in a limited context (such as in a layout) and we can directly
 *          poke the view hierarchy and schedule a paint
 *     <li> Apply a change to the current activity. We can restart just the activity
 *          while the app continues running.
 *     <li> Restart the app with state persistence (simulates what happens when a user
 *          puts an app in the background, then it gets killed by the memory monitor,
 *          and then restored when the user brings it back
 *     <li> Restart the app completely.
 * </ul>
 */
public class Restarter {
    /** Restart an activity. Should preserve as much state as possible. */
    public static void restartActivityOnUiThread(@NonNull final Activity activity) {
        activity.runOnUiThread(new Runnable() {
            @Override
            public void run() {
                if (Log.isLoggable(LOG_TAG, Log.VERBOSE)) {
                    Log.v(LOG_TAG, "Resources updated: notify activities");
                }
                updateActivity(activity);
            }
        });
    }

    private static void restartActivity(@NonNull Activity activity) {
<<<<<<< HEAD
        if (Log.isLoggable(LOG_TAG, Log.INFO)) {
            Log.i(LOG_TAG, "About to restart " + activity.getClass().getSimpleName());
=======
        if (Log.isLoggable(LOG_TAG, Log.VERBOSE)) {
            Log.v(LOG_TAG, "About to restart " + activity.getClass().getSimpleName());
>>>>>>> d4ff5ef3
        }

        // You can't restart activities that have parents: find the top-most activity
        while (activity.getParent() != null) {
<<<<<<< HEAD
            if (Log.isLoggable(LOG_TAG, Log.INFO)) {
                Log.i(LOG_TAG, activity.getClass().getSimpleName()
=======
            if (Log.isLoggable(LOG_TAG, Log.VERBOSE)) {
                Log.v(LOG_TAG, activity.getClass().getSimpleName()
>>>>>>> d4ff5ef3
                        + " is not a top level activity; restarting "
                        + activity.getParent().getClass().getSimpleName() + " instead");
            }
            activity = activity.getParent();
        }

        // Directly supported by the framework!
        activity.recreate();
    }

    /**
     * Attempt to restart the app. Ideally this should also try to preserve as much state as
     * possible:
     * <ul>
     *     <li>The current activity</li>
     *     <li>If possible, state in the current activity, and</li>
     *     <li>The activity stack</li>
     * </ul>
     *
     * This may require some framework support. Apparently it may already be possible
     * (Dianne says to put the app in the background, kill it then restart it; need to
     * figure out how to do this.)
     */
    public static void restartApp(@Nullable Context appContext,
                                  @NonNull Collection<Activity> knownActivities,
                                  boolean toast) {
        if (!knownActivities.isEmpty()) {
            // Can't live patch resources; instead, try to restart the current activity
            Activity foreground = getForegroundActivity(appContext);

            if (foreground != null) {
                // http://stackoverflow.com/questions/6609414/howto-programatically-restart-android-app
                //noinspection UnnecessaryLocalVariable
                if (toast) {
                    showToast(foreground, "Restarting app to apply incompatible changes");
                }
                if (Log.isLoggable(LOG_TAG, Log.VERBOSE)) {
                    Log.v(LOG_TAG, "RESTARTING APP");
                }
                @SuppressWarnings("UnnecessaryLocalVariable") // fore code clarify
                Context context = foreground;
                Intent intent = new Intent(context, foreground.getClass());
                int intentId = 0;
                PendingIntent pendingIntent = PendingIntent.getActivity(context, intentId,
                        intent, PendingIntent.FLAG_CANCEL_CURRENT);
                AlarmManager mgr = (AlarmManager) context.getSystemService(Context.ALARM_SERVICE);
                mgr.set(AlarmManager.RTC, System.currentTimeMillis() + 100, pendingIntent);
                if (Log.isLoggable(LOG_TAG, Log.VERBOSE)) {
                    Log.v(LOG_TAG, "Scheduling activity " + foreground
                            + " to start after exiting process");
                }
            } else {
                showToast(knownActivities.iterator().next(), "Unable to restart app");
                if (Log.isLoggable(LOG_TAG, Log.VERBOSE)) {
                    Log.v(LOG_TAG, "Couldn't find any foreground activities to restart " +
                            "for resource refresh");
                }
            }
            System.exit(0);
        }
    }

    static void showToast(@NonNull final Activity activity, @NonNull final String text) {
        if (Log.isLoggable(LOG_TAG, Log.VERBOSE)) {
            Log.v(LOG_TAG, "About to show toast for activity " + activity + ": " + text);
        }
        activity.runOnUiThread(new Runnable() {
            @Override
            public void run() {
                try {
                    Context context = activity.getApplicationContext();
                    if (context instanceof ContextWrapper) {
                        Context base = ((ContextWrapper) context).getBaseContext();
                        if (base == null) {
                            if (Log.isLoggable(LOG_TAG, Log.WARN)) {
                                Log.w(LOG_TAG, "Couldn't show toast: no base context");
                            }
                            return;
                        }
                    }

                    // For longer messages, leave the message up longer
                    int duration = Toast.LENGTH_SHORT;
                    if (text.length() >= 60 || text.indexOf('\n') != -1) {
                        duration = Toast.LENGTH_LONG;
                    }

                    // Avoid crashing when not available, e.g.
                    //   java.lang.RuntimeException: Can't create handler inside thread that has
                    //        not called Looper.prepare()
                    Toast.makeText(activity, text, duration).show();
                } catch (Throwable e) {
                    if (Log.isLoggable(LOG_TAG, Log.WARN)) {
                        Log.w(LOG_TAG, "Couldn't show toast", e);
                    }
                }
            }
        });
    }

    @Nullable
    public static Activity getForegroundActivity(@Nullable Context context) {
        List<Activity> list = getActivities(context, true);
        return list.isEmpty() ? null : list.get(0);
    }

    // http://stackoverflow.com/questions/11411395/how-to-get-current-foreground-activity-context-in-android
    @NonNull
    public static List<Activity> getActivities(@Nullable Context context, boolean foregroundOnly) {
        List<Activity> list = new ArrayList<Activity>();
        try {
            Class activityThreadClass = Class.forName("android.app.ActivityThread");
            Object activityThread = MonkeyPatcher.getActivityThread(context, activityThreadClass);
            Field activitiesField = activityThreadClass.getDeclaredField("mActivities");
            activitiesField.setAccessible(true);

            // TODO: On older platforms, cast this to a HashMap

            Collection c;
            Object collection = activitiesField.get(activityThread);

            if (collection instanceof HashMap) {
                // Older platforms
                Map activities = (HashMap) collection;
                c = activities.values();
            } else if (Build.VERSION.SDK_INT >= Build.VERSION_CODES.KITKAT &&
                    collection instanceof ArrayMap) {
                ArrayMap activities = (ArrayMap) collection;
                c = activities.values();
            } else {
                return list;
            }
            for (Object activityRecord : c) {
                Class activityRecordClass = activityRecord.getClass();
                if (foregroundOnly) {
                    Field pausedField = activityRecordClass.getDeclaredField("paused");
                    pausedField.setAccessible(true);
                    if (pausedField.getBoolean(activityRecord)) {
                        continue;
                    }
                }
                Field activityField = activityRecordClass.getDeclaredField("activity");
                activityField.setAccessible(true);
                Activity activity = (Activity) activityField.get(activityRecord);
                if (activity != null) {
                    list.add(activity);
                }
            }
        } catch (Throwable ignore) {
        }
        return list;
    }

    private static void updateActivity(@NonNull Activity activity) {
        // This method can be called for activities that are not in the foreground, as long
        // as some of its resources have been updated. Therefore we'll need to make sure
        // that this activity is in the foreground, and if not do nothing. Ways to do
        // that are outlined here:
        // http://stackoverflow.com/questions/3667022/checking-if-an-android-application-is-running-in-the-background/5862048#5862048

        // Try to force re-layout; there are many approaches; see
        // http://stackoverflow.com/questions/5991968/how-to-force-an-entire-layout-view-refresh

        // This doesn't seem to update themes properly -- may need to do recreate() instead!
        //getWindow().getDecorView().findViewById(android.R.id.content).invalidate();

        // This is a bit of a sledgehammer. We should consider having an incremental updater,
        // similar to IntelliJ's Look &amp; Feel updater which iterates to the view hierarchy
        // and tries to incrementally refresh the LAF delegates and force a repaint.
        // On the other hand, we may never be able to succeed with that, since there could be
        // UI elements on the screen cached from callbacks. I should probably *not* attempt
        // to try to poke the user's data models; recreating the current layout should be
        // enough (e.g. if a layout references @string/foo, we'll recreate those widgets
        //    if (mLastContentView != -1) {
        //        setContentView(mLastContentView);
        //    } else {
        //        recreate();
        //    }
        // -- nope, even that's iffy. I had code which *after* calling setContentView would
        // do some findViewById calls etc to reinitialize views.
        //
        // So what I should really try to do is have some knowledge about what changed,
        // and see if I can figure out that the change is minor (e.g. doesn't affect themes
        // or layout parameters etc), and if so, just try to poke the view hierarchy directly,
        // and if not, just recreate

        //    if (changeManager.isSimpleDelta()) {
        //        changeManager.applyDirectly(this);
        //    } else {


        // Note: This doesn't handle manifest changes like changing the application title

        restartActivity(activity);
    }

    /** Show a toast when an activity becomes available (if possible). */
    public static void showToastWhenPossible(@Nullable Context context, @NonNull String message) {
        Activity activity = Restarter.getForegroundActivity(context);
        if (activity != null) {
            Restarter.showToast(activity, message);
        } else {
            // Only try for about 10 seconds
            showToastWhenPossible(context, message, 10);
        }
    }

    private static void showToastWhenPossible(
            @Nullable final Context context,
            @NonNull final String message,
            final int remainingAttempts) {
        Looper mainLooper = Looper.getMainLooper();
        Handler handler = new Handler(mainLooper);
        handler.postDelayed(new Runnable() {
            @Override
            public void run() {
                Activity activity = getForegroundActivity(context);
                if (activity != null) {
                    showToast(activity, message);
                } else {
                    if (remainingAttempts > 0) {
                        showToastWhenPossible(context, message, remainingAttempts - 1);
                    }
                }
            }
        }, 1000);
    }
}<|MERGE_RESOLUTION|>--- conflicted
+++ resolved
@@ -70,24 +70,14 @@
     }
 
     private static void restartActivity(@NonNull Activity activity) {
-<<<<<<< HEAD
-        if (Log.isLoggable(LOG_TAG, Log.INFO)) {
-            Log.i(LOG_TAG, "About to restart " + activity.getClass().getSimpleName());
-=======
         if (Log.isLoggable(LOG_TAG, Log.VERBOSE)) {
             Log.v(LOG_TAG, "About to restart " + activity.getClass().getSimpleName());
->>>>>>> d4ff5ef3
         }
 
         // You can't restart activities that have parents: find the top-most activity
         while (activity.getParent() != null) {
-<<<<<<< HEAD
-            if (Log.isLoggable(LOG_TAG, Log.INFO)) {
-                Log.i(LOG_TAG, activity.getClass().getSimpleName()
-=======
             if (Log.isLoggable(LOG_TAG, Log.VERBOSE)) {
                 Log.v(LOG_TAG, activity.getClass().getSimpleName()
->>>>>>> d4ff5ef3
                         + " is not a top level activity; restarting "
                         + activity.getParent().getClass().getSimpleName() + " instead");
             }

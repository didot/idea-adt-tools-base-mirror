/*
 * Copyright (C) 2015 The Android Open Source Project
 *
 * Licensed under the Apache License, Version 2.0 (the "License");
 * you may not use this file except in compliance with the License.
 * You may obtain a copy of the License at
 *
 *      http://www.apache.org/licenses/LICENSE-2.0
 *
 * Unless required by applicable law or agreed to in writing, software
 * distributed under the License is distributed on an "AS IS" BASIS,
 * WITHOUT WARRANTIES OR CONDITIONS OF ANY KIND, either express or implied.
 * See the License for the specific language governing permissions and
 * limitations under the License.
 */
package com.android.tools.fd.runtime;

import static com.android.tools.fd.common.ProtocolConstants.MESSAGE_EOF;
import static com.android.tools.fd.common.ProtocolConstants.MESSAGE_PATCHES;
import static com.android.tools.fd.common.ProtocolConstants.MESSAGE_PATH_CHECKSUM;
import static com.android.tools.fd.common.ProtocolConstants.MESSAGE_PATH_EXISTS;
import static com.android.tools.fd.common.ProtocolConstants.MESSAGE_PING;
import static com.android.tools.fd.common.ProtocolConstants.MESSAGE_RESTART_ACTIVITY;
import static com.android.tools.fd.common.ProtocolConstants.MESSAGE_SHOW_TOAST;
import static com.android.tools.fd.common.ProtocolConstants.PROTOCOL_IDENTIFIER;
import static com.android.tools.fd.common.ProtocolConstants.PROTOCOL_VERSION;
import static com.android.tools.fd.common.ProtocolConstants.UPDATE_MODE_COLD_SWAP;
import static com.android.tools.fd.common.ProtocolConstants.UPDATE_MODE_HOT_SWAP;
import static com.android.tools.fd.common.ProtocolConstants.UPDATE_MODE_NONE;
import static com.android.tools.fd.common.ProtocolConstants.UPDATE_MODE_WARM_SWAP;
import static com.android.tools.fd.runtime.BootstrapApplication.LOG_TAG;
import static com.android.tools.fd.runtime.FileManager.CLASSES_DEX_SUFFIX;
import static com.android.tools.fd.runtime.Paths.RELOAD_DEX_FILE_NAME;
import static com.android.tools.fd.runtime.Paths.RESOURCE_FILE_NAME;

import com.android.annotations.NonNull;

import android.app.Activity;
import android.app.Application;
import android.net.LocalServerSocket;
import android.net.LocalSocket;
import android.os.Handler;
import android.util.Log;

import java.io.DataInputStream;
import java.io.DataOutputStream;
import java.io.File;
import java.io.IOException;
import java.lang.reflect.Method;
import java.math.BigInteger;
import java.util.List;
import java.util.Timer;
import java.util.TimerTask;

import dalvik.system.DexClassLoader;

/**
 * Server running in the app listening for messages from the IDE and updating the code and resources
 * when provided
 */
public class Server {

    /**
     * If true, app restarts itself after receiving coldswap patches. If false,
     * it will just wait for the client to kill it remotely and restart via activity manager.
     * If we restart locally, there could be problems around: a) getting all the right intent
     * data to the restarted activity, and b) sometimes, the activity state is saved by the
     * system, and it could lead to conflicts with the new version of the app.
     * So this is currently turned off. See
     * https://code.google.com/p/android/issues/detail?id=200895#c9
     */
    private static final boolean RESTART_LOCALLY = false;

    /**
     * Temporary debugging: have the server emit a message to the log every 30 seconds to
     * indicate whether it's still alive
     */
    private static final boolean POST_ALIVE_STATUS = false;

    private LocalServerSocket mServerSocket;

    private final Application mApplication;

    private static int sWrongTokenCount;

    public static void create(@NonNull String packageName, @NonNull Application application) {
        //noinspection ResultOfObjectAllocationIgnored
        new Server(packageName, application);
    }

    private Server(@NonNull String packageName, @NonNull Application application) {
        mApplication = application;
        try {
            mServerSocket = new LocalServerSocket(packageName);
            if (Log.isLoggable(LOG_TAG, Log.VERBOSE)) {
                Log.v(LOG_TAG, "Starting server socket listening for package " + packageName
                        + " on " + mServerSocket.getLocalSocketAddress());
            }
        } catch (IOException e) {
            Log.e(LOG_TAG, "IO Error creating local socket at " + packageName, e);
            return;
        }
        startServer();

        if (Log.isLoggable(LOG_TAG, Log.VERBOSE)) {
            Log.v(LOG_TAG, "Started server for package " + packageName);
        }
    }

    private void startServer() {
        try {
            Thread socketServerThread = new Thread(new SocketServerThread());
            socketServerThread.start();
        } catch (Throwable e) {
            // Make sure an exception doesn't cause the rest of the user's
            // onCreate() method to be invoked
            if (Log.isLoggable(LOG_TAG, Log.ERROR)) {
                Log.e(LOG_TAG, "Fatal error starting Instant Run server", e);
            }
        }
    }

    private class SocketServerThread extends Thread {
        @Override
        public void run() {
            if (POST_ALIVE_STATUS) {
                final Handler handler = new Handler();
                Timer timer = new Timer();
                TimerTask task = new TimerTask() {
                    @Override
                    public void run() {
                        handler.post(new Runnable() {
                            @Override
                            public void run() {
                                Log.v(LOG_TAG, "Instant Run server still here...");
                            }
                        });
                    }
                };

                timer.schedule(task, 1, 30000L);
            }

            while (true) {
                try {
                    LocalServerSocket serverSocket = mServerSocket;
                    if (serverSocket == null) {
                        break; // stopped?
                    }
                    LocalSocket socket = serverSocket.accept();

                    if (Log.isLoggable(LOG_TAG, Log.VERBOSE)) {
                        Log.v(LOG_TAG, "Received connection from IDE: spawning connection thread");
                    }

                    SocketServerReplyThread socketServerReplyThread = new SocketServerReplyThread(
                            socket);
                    socketServerReplyThread.run();

                    if (sWrongTokenCount > 50) {
                        if (Log.isLoggable(LOG_TAG, Log.VERBOSE)) {
                            Log.v(LOG_TAG, "Stopping server: too many wrong token connections");
                        }
                        mServerSocket.close();
                        break;
                    }
                } catch (Throwable e) {
                    if (Log.isLoggable(LOG_TAG, Log.VERBOSE)) {
                        Log.v(LOG_TAG, "Fatal error accepting connection on local socket", e);
                    }
                }
            }
        }
    }

    private class SocketServerReplyThread extends Thread {

        private final LocalSocket mSocket;

        SocketServerReplyThread(LocalSocket socket) {
            mSocket = socket;
        }

        @Override
        public void run() {
            try {
                DataInputStream input = new DataInputStream(mSocket.getInputStream());
                DataOutputStream output = new DataOutputStream(mSocket.getOutputStream());
                try {
                    handle(input, output);
                } finally {
                    try {
                        input.close();
                    } catch (IOException ignore) {
                    }
                    try {
                        output.close();
                    } catch (IOException ignore) {
                    }
                }
            } catch (IOException e) {
                if (Log.isLoggable(LOG_TAG, Log.VERBOSE)) {
                    Log.v(LOG_TAG, "Fatal error receiving messages", e);
                }
            }
        }

        private void handle(DataInputStream input, DataOutputStream output) throws IOException {
            long magic = input.readLong();
            if (magic != PROTOCOL_IDENTIFIER) {
                Log.w(LOG_TAG, "Unrecognized header format "
                        + Long.toHexString(magic));
                return;
            }
            int version = input.readInt();

            // Send current protocol version to the IDE so it can decide what to do
            output.writeInt(PROTOCOL_VERSION);

            if (version != PROTOCOL_VERSION) {
                Log.w(LOG_TAG, "Mismatched protocol versions; app is "
                        + "using version " + PROTOCOL_VERSION + " and tool is using version "
                        + version);
                return;
            }

            while (true) {
                int message = input.readInt();
                switch (message) {
                    case MESSAGE_EOF: {
                        if (Log.isLoggable(LOG_TAG, Log.VERBOSE)) {
                            Log.v(LOG_TAG, "Received EOF from the IDE");
                        }
                        return;
                    }

                    case MESSAGE_PING: {
                        // Send an "ack" back to the IDE.
                        // The value of the boolean is true only when the app is in the
                        // foreground.
                        boolean active = Restarter.getForegroundActivity(mApplication) != null;
                        output.writeBoolean(active);
                        if (Log.isLoggable(LOG_TAG, Log.VERBOSE)) {
                            Log.v(LOG_TAG, "Received Ping message from the IDE; " +
                                    "returned active = " + active);
                        }
                        continue;
                    }

                    case MESSAGE_PATH_EXISTS: {
                        String path = input.readUTF();
                        long size = FileManager.getFileSize(path);
                        output.writeLong(size);
                        if (Log.isLoggable(LOG_TAG, Log.VERBOSE)) {
                            Log.v(LOG_TAG, "Received path-exists(" + path + ") from the " +
                                    "IDE; returned size=" + size);
                        }
                        continue;
                    }

                    case MESSAGE_PATH_CHECKSUM: {
                        long begin = System.currentTimeMillis();
                        String path = input.readUTF();
                        byte[] checksum = FileManager.getCheckSum(path);
                        if (checksum != null) {
                            output.writeInt(checksum.length);
                            output.write(checksum);
                            if (Log.isLoggable(LOG_TAG, Log.VERBOSE)) {
                                long end = System.currentTimeMillis();
                                String hash = new BigInteger(1, checksum).toString(16);
                                Log.v(LOG_TAG, "Received checksum(" + path + ") from the " +
                                        "IDE: took " + (end - begin) + "ms to compute " + hash);
                            }
                        } else {
                            output.writeInt(0);
                            if (Log.isLoggable(LOG_TAG, Log.VERBOSE)) {
                                Log.v(LOG_TAG, "Received checksum(" + path + ") from the " +
                                        "IDE: returning <null>");
                            }
                        }
                        continue;
                    }

                    case MESSAGE_RESTART_ACTIVITY: {
                        if (!authenticate(input)) {
                            return;
                        }

                        Activity activity = Restarter.getForegroundActivity(mApplication);
                        if (activity != null) {
                            if (Log.isLoggable(LOG_TAG, Log.VERBOSE)) {
                                Log.v(LOG_TAG, "Restarting activity per user request");
                            }
                            Restarter.restartActivityOnUiThread(activity);
                        }
                        continue;
                    }

                    case MESSAGE_PATCHES: {
                        if (!authenticate(input)) {
                            return;
                        }

                        List<ApplicationPatch> changes = ApplicationPatch.read(input);
                        if (changes == null) {
                            continue;
                        }

                        boolean hasResources = hasResources(changes);
                        int updateMode = input.readInt();
                        updateMode = handlePatches(changes, hasResources, updateMode);

                        boolean showToast = input.readBoolean();

                        // Send an "ack" back to the IDE; this is used for timing purposes only
                        output.writeBoolean(true);

                        restart(updateMode, hasResources, showToast);
                        continue;
                    }

                    case MESSAGE_SHOW_TOAST: {
                        String text = input.readUTF();
                        Activity foreground = Restarter.getForegroundActivity(mApplication);
                        if (foreground != null) {
                            Restarter.showToast(foreground, text);
                        } else if (Log.isLoggable(LOG_TAG, Log.VERBOSE)) {
                            Log.v(LOG_TAG, "Couldn't show toast (no activity) : " + text);
                        }
                        continue;
                    }

                    default: {
                        if (Log.isLoggable(LOG_TAG, Log.ERROR)) {
                            Log.e(LOG_TAG, "Unexpected message type: " + message);
                        }
                        // If we hit unexpected message types we can't really continue
                        // the conversation: we can misinterpret data for the unexpected
                        // command as separate messages with different meanings than intended
                        return;
                    }
                }
            }
        }

        private boolean authenticate(@NonNull DataInputStream input) throws IOException {
            long token = input.readLong();
            if (token != AppInfo.token) {
                Log.w(LOG_TAG, "Mismatched identity token from client; received " + token
                        + " and expected " + AppInfo.token);
                sWrongTokenCount++;
                return false;
            }
            return true;
        }
    }

    private static boolean isResourcePath(String path) {
        return path.equals(RESOURCE_FILE_NAME) || path.startsWith("res/");
    }

    private static boolean hasResources(@NonNull List<ApplicationPatch> changes) {
        // Any non-code patch is a resource patch (normally resources.ap_ but could
        // also be individual resource files such as res/layout/activity_main.xml)
        for (ApplicationPatch change : changes) {
            String path = change.getPath();
            if (isResourcePath(path)) {
                return true;
            }

        }
        return false;
    }

    private int handlePatches(@NonNull List<ApplicationPatch> changes, boolean hasResources,
            int updateMode) {
        if (hasResources) {
            FileManager.startUpdate();
        }

        for (ApplicationPatch change : changes) {
            String path = change.getPath();
            if (path.endsWith(CLASSES_DEX_SUFFIX)) {
                handleColdSwapPatch(change);

                // Gradle sometimes sends a restart dex even when there is a hotswap patch,
                // so don't take the presence of a restart dex as a conclusion that we must
                // do a coldswap. Check.
                boolean canHotSwap = false;
                for (ApplicationPatch c : changes) {
                    if (c.getPath().equals(RELOAD_DEX_FILE_NAME)) {
                        canHotSwap = true;
                        break;
                    }
                }

                if (!canHotSwap) {
                    updateMode = UPDATE_MODE_COLD_SWAP;
                }

            } else if (path.equals(RELOAD_DEX_FILE_NAME)) {
                updateMode = handleHotSwapPatch(updateMode, change);
            } else if (isResourcePath(path)) {
                updateMode = handleResourcePatch(updateMode, change, path);
            }
        }

        if (hasResources) {
            FileManager.finishUpdate(true);
        }

        return updateMode;
    }

    private static int handleResourcePatch(int updateMode, @NonNull ApplicationPatch patch,
            @NonNull String path) {
        if (Log.isLoggable(LOG_TAG, Log.VERBOSE)) {
            Log.v(LOG_TAG, "Received resource changes (" + path + ")");
        }
        FileManager.writeAaptResources(path, patch.getBytes());
        //noinspection ResourceType
        updateMode = Math.max(updateMode, UPDATE_MODE_WARM_SWAP);
        return updateMode;
    }

    private int handleHotSwapPatch(int updateMode, @NonNull ApplicationPatch patch) {
        if (Log.isLoggable(LOG_TAG, Log.VERBOSE)) {
            Log.v(LOG_TAG, "Received incremental code patch");
        }
        try {
            String dexFile = FileManager.writeTempDexFile(patch.getBytes());
            if (dexFile == null) {
                Log.e(LOG_TAG, "No file to write the code to");
                return updateMode;
            } else if (Log.isLoggable(LOG_TAG, Log.VERBOSE)) {
                Log.v(LOG_TAG, "Reading live code from " + dexFile);
            }
            String nativeLibraryPath = FileManager.getNativeLibraryFolder().getPath();
            DexClassLoader dexClassLoader = new DexClassLoader(dexFile,
                    mApplication.getCacheDir().getPath(), nativeLibraryPath,
                    getClass().getClassLoader());

            // we should transform this process with an interface/impl
            Class<?> aClass = Class.forName(
                    "com.android.tools.fd.runtime.AppPatchesLoaderImpl", true, dexClassLoader);
            try {
                if (Log.isLoggable(LOG_TAG, Log.VERBOSE)) {
                    Log.v(LOG_TAG, "Got the patcher class " + aClass);
                }

                PatchesLoader loader = (PatchesLoader) aClass.newInstance();
                if (Log.isLoggable(LOG_TAG, Log.VERBOSE)) {
                    Log.v(LOG_TAG, "Got the patcher instance " + loader);
                }
                String[] getPatchedClasses = (String[]) aClass
                        .getDeclaredMethod("getPatchedClasses").invoke(loader);
                if (Log.isLoggable(LOG_TAG, Log.VERBOSE)) {
                    Log.v(LOG_TAG, "Got the list of classes ");
                    for (String getPatchedClass : getPatchedClasses) {
                        Log.v(LOG_TAG, "class " + getPatchedClass);
                    }
                }
                if (!loader.load()) {
                    updateMode = UPDATE_MODE_COLD_SWAP;
                }
            } catch (Exception e) {
                Log.e(LOG_TAG, "Couldn't apply code changes", e);
                e.printStackTrace();
                updateMode = UPDATE_MODE_COLD_SWAP;
            }
        } catch (Throwable e) {
            Log.e(LOG_TAG, "Couldn't apply code changes", e);
            updateMode = UPDATE_MODE_COLD_SWAP;
        }
        return updateMode;
    }

    private static void handleColdSwapPatch(@NonNull ApplicationPatch patch) {
        if (patch.path.startsWith(Paths.DEX_SLICE_PREFIX)) {
            File file = FileManager.writeDexShard(patch.getBytes(), patch.path);
<<<<<<< HEAD
            if (Log.isLoggable(LOG_TAG, Log.INFO)) {
                Log.i(LOG_TAG, "Received dex shard " + file);
=======
            if (Log.isLoggable(LOG_TAG, Log.VERBOSE)) {
                Log.v(LOG_TAG, "Received dex shard " + file);
>>>>>>> d4ff5ef3
            }
        }
    }

    private void restart(int updateMode, boolean incrementalResources, boolean toast) {
        if (Log.isLoggable(LOG_TAG, Log.VERBOSE)) {
            Log.v(LOG_TAG, "Finished loading changes; update mode =" + updateMode);
        }

        if (updateMode == UPDATE_MODE_NONE || updateMode == UPDATE_MODE_HOT_SWAP) {
            if (Log.isLoggable(LOG_TAG, Log.VERBOSE)) {
                Log.v(LOG_TAG, "Applying incremental code without restart");
            }

            if (toast) {
                Activity foreground = Restarter.getForegroundActivity(mApplication);
                if (foreground != null) {
                    Restarter.showToast(foreground, "Applied code changes without activity " +
                            "restart");
                } else if (Log.isLoggable(LOG_TAG, Log.VERBOSE)) {
                    Log.v(LOG_TAG, "Couldn't show toast: no activity found");
                }
            }
            return;
        }

        List<Activity> activities = Restarter.getActivities(mApplication, false);

        if (incrementalResources && updateMode == UPDATE_MODE_WARM_SWAP) {
            // Try to just replace the resources on the fly!
            File file = FileManager.getExternalResourceFile();

            if (Log.isLoggable(LOG_TAG, Log.VERBOSE)) {
                Log.v(LOG_TAG, "About to update resource file=" + file +
                        ", activities=" + activities);
            }

            if (file != null) {
                String resources = file.getPath();
                MonkeyPatcher.monkeyPatchApplication(mApplication, null, null, resources);
                MonkeyPatcher.monkeyPatchExistingResources(mApplication, resources, activities);
            } else {
                Log.e(LOG_TAG, "No resource file found to apply");
                updateMode = UPDATE_MODE_COLD_SWAP;
            }
        }

        Activity activity = Restarter.getForegroundActivity(mApplication);
        if (updateMode == UPDATE_MODE_WARM_SWAP) {
            if (activity != null) {
                if (Log.isLoggable(LOG_TAG, Log.VERBOSE)) {
                    Log.v(LOG_TAG, "Restarting activity only!");
                }

                boolean handledRestart = false;
                try {
                    // Allow methods to handle their own restart by implementing
                    //     public boolean onHandleCodeChange(long flags) { .... }
                    // and returning true if the change was handled manually
                    Method method = activity.getClass().getMethod("onHandleCodeChange", Long.TYPE);
                    Object result = method.invoke(activity, 0L);
                    if (Log.isLoggable(LOG_TAG, Log.VERBOSE)) {
                        Log.v(LOG_TAG, "Activity " + activity
                                + " provided manual restart method; return " + result);
                    }
                    if (Boolean.TRUE.equals(result)) {
                        handledRestart = true;
                        if (toast) {
                            Restarter.showToast(activity, "Applied changes");
                        }
                    }
                } catch (Throwable ignore) {
                }

                if (!handledRestart) {
                    if (toast) {
                        Restarter.showToast(activity, "Applied changes, restarted activity");
                    }
                    Restarter.restartActivityOnUiThread(activity);
                }
                return;
            }

            if (Log.isLoggable(LOG_TAG, Log.VERBOSE)) {
                Log.v(LOG_TAG, "No activity found, falling through to do a full app restart");
            }
            updateMode = UPDATE_MODE_COLD_SWAP;
        }

        if (updateMode != UPDATE_MODE_COLD_SWAP) {
            if (Log.isLoggable(LOG_TAG, Log.ERROR)) {
                Log.e(LOG_TAG, "Unexpected update mode: " + updateMode);
            }
            return;
        }

        if (RESTART_LOCALLY) {
<<<<<<< HEAD
            if (Log.isLoggable(LOG_TAG, Log.INFO)) {
                Log.i(LOG_TAG, "Performing full app restart");
=======
            if (Log.isLoggable(LOG_TAG, Log.VERBOSE)) {
                Log.v(LOG_TAG, "Performing full app restart");
>>>>>>> d4ff5ef3
            }

            Restarter.restartApp(mApplication, activities, toast);
        } else {
<<<<<<< HEAD
            if (Log.isLoggable(LOG_TAG, Log.INFO)) {
                Log.i(LOG_TAG, "Waiting for app to be killed and restarted by the IDE...");
=======
            if (Log.isLoggable(LOG_TAG, Log.VERBOSE)) {
                Log.v(LOG_TAG, "Waiting for app to be killed and restarted by the IDE...");
>>>>>>> d4ff5ef3
            }
        }
    }
}<|MERGE_RESOLUTION|>--- conflicted
+++ resolved
@@ -478,13 +478,8 @@
     private static void handleColdSwapPatch(@NonNull ApplicationPatch patch) {
         if (patch.path.startsWith(Paths.DEX_SLICE_PREFIX)) {
             File file = FileManager.writeDexShard(patch.getBytes(), patch.path);
-<<<<<<< HEAD
-            if (Log.isLoggable(LOG_TAG, Log.INFO)) {
-                Log.i(LOG_TAG, "Received dex shard " + file);
-=======
             if (Log.isLoggable(LOG_TAG, Log.VERBOSE)) {
                 Log.v(LOG_TAG, "Received dex shard " + file);
->>>>>>> d4ff5ef3
             }
         }
     }
@@ -582,24 +577,14 @@
         }
 
         if (RESTART_LOCALLY) {
-<<<<<<< HEAD
-            if (Log.isLoggable(LOG_TAG, Log.INFO)) {
-                Log.i(LOG_TAG, "Performing full app restart");
-=======
             if (Log.isLoggable(LOG_TAG, Log.VERBOSE)) {
                 Log.v(LOG_TAG, "Performing full app restart");
->>>>>>> d4ff5ef3
             }
 
             Restarter.restartApp(mApplication, activities, toast);
         } else {
-<<<<<<< HEAD
-            if (Log.isLoggable(LOG_TAG, Log.INFO)) {
-                Log.i(LOG_TAG, "Waiting for app to be killed and restarted by the IDE...");
-=======
             if (Log.isLoggable(LOG_TAG, Log.VERBOSE)) {
                 Log.v(LOG_TAG, "Waiting for app to be killed and restarted by the IDE...");
->>>>>>> d4ff5ef3
             }
         }
     }

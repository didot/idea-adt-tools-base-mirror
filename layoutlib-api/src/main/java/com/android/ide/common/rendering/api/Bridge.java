/*
 * Copyright (C) 2010 The Android Open Source Project
 *
 * Licensed under the Apache License, Version 2.0 (the "License");
 * you may not use this file except in compliance with the License.
 * You may obtain a copy of the License at
 *
 *      http://www.apache.org/licenses/LICENSE-2.0
 *
 * Unless required by applicable law or agreed to in writing, software
 * distributed under the License is distributed on an "AS IS" BASIS,
 * WITHOUT WARRANTIES OR CONDITIONS OF ANY KIND, either express or implied.
 * See the License for the specific language governing permissions and
 * limitations under the License.
 */

package com.android.ide.common.rendering.api;


<<<<<<< HEAD
import com.android.ide.common.rendering.api.Result.Status;
=======
import static com.android.ide.common.rendering.api.Result.Status.NOT_IMPLEMENTED;
>>>>>>> 86bcd624

import java.awt.image.BufferedImage;
import java.io.File;
import java.util.EnumSet;
import java.util.Map;

import static com.android.ide.common.rendering.api.Result.Status.NOT_IMPLEMENTED;

/**
 * Entry point of the Layout Library. Extensions of this class provide a method to compute and
 * render a layout.
 */
@SuppressWarnings({"UnusedDeclaration"})
public abstract class Bridge {

    public static final int API_CURRENT = 17;

    /**
     * Returns the API level of the layout library.
     * <p>
     * While no methods will ever be removed, some may become deprecated, and some new ones
     * will appear.
     * <p>All Layout libraries based on {@link Bridge} return at minimum an API level of 5.
     */
    public abstract int getApiLevel();

    /**
     * Returns the revision of the library inside a given (layoutlib) API level.
     * The true revision number of the library is {@link #getApiLevel()}.{@link #getRevision()}
     */
    @SuppressWarnings("JavaDoc")  // javadoc pointing to itself.
    public int getRevision() {
        return 0;
    }

    /**
     * Returns an {@link EnumSet} of the supported {@link Capability}.
     *
     * @return an {@link EnumSet} with the supported capabilities.
     *
     * @deprecated use {@link #supports(int)}
     */
    @Deprecated
    public EnumSet<Capability> getCapabilities() {
        return EnumSet.noneOf(Capability.class);
    }

    /**
     * Returns true if the layout library supports the given feature.
     *
     * @see Features
     */
    public boolean supports(int feature) {
        return false;
    }

    /**
     * Initializes the Bridge object.
     *
     * @param platformProperties The build properties for the platform.
     * @param fontLocation the location of the fonts.
     * @param icuDataPath the location of the ICU data used natively.
     * @param enumValueMap map attrName ⇒ { map enumFlagName ⇒ Integer value }. This is typically
     *     read from attrs.xml in the SDK target.
     * @param log a {@link LayoutLog} object. Can be null.
     * @return true if success.
     */
    public boolean init(
            Map<String, String> platformProperties,
            File fontLocation,
<<<<<<< HEAD
            String nativeLibraryPath,
            String dataPath,
=======
            String icuDataPath,
>>>>>>> 86bcd624
            Map<String, Map<String, Integer>> enumValueMap,
            LayoutLog log) {
        return false;
    }

    public boolean init(Map<String, String> platformProperties,
            File fontLocation,
            Map<String, Map<String, Integer>> enumValueMap,
            LayoutLog log) {
        return init(platformProperties, fontLocation, null, null, enumValueMap, log);
    }

    /**
     * Prepares the layoutlib to unloaded.
     */
    public boolean dispose() {
        return false;
    }

    /**
     * Starts a layout session by inflating and rendering it. The method returns a
     * {@link RenderSession} on which further actions can be taken.
     *
     * @return a new {@link RenderSession} object that contains the result of the scene creation and
     * first rendering.
     */
    public RenderSession createSession(SessionParams params) {
        return null;
    }

    /**
     * Renders a Drawable. If the rendering is successful, the result image is accessible through
     * {@link Result#getData()}. It is of type {@link BufferedImage}
     * @param params the rendering parameters.
     * @return the result of the action.
     */
    public Result renderDrawable(DrawableParams params) {
        return NOT_IMPLEMENTED.createResult();
    }

    /**
     * Clears the resource cache for a specific project.
     *
     * <p>This cache contains bitmaps and nine patches that are loaded from the disk and reused
     * until this method is called.
     *
     * <p>The cache is not configuration dependent and should only be cleared when a resource
     * changes (at this time only bitmaps and 9 patches go into the cache).
     *
     * <p>The project key provided must be similar to the one passed in {@link RenderParams}.
     *
     * @param projectKey the key for the project.
     */
    public void clearResourceCaches(Object projectKey) {}

    /**
     * Removes a font file from the Typeface cache.
     *
     * @param path path of the font file to remove from the cache
     */
    public void clearFontCache(String path) {}

    /**
     * Clears all caches for a specific project.
     *
     * @param projectKey the key for the project.
     */
    public void clearAllCaches(Object projectKey) {}

    /**
     * Utility method returning the parent of a given view object.
     *
     * @param viewObject the object for which to return the parent.
     *
     * @return a {@link Result} indicating the status of the action, and if success, the parent
     *      object in {@link Result#getData()}
     */
    public Result getViewParent(Object viewObject) {
        return NOT_IMPLEMENTED.createResult();
    }

    /**
     * Utility method returning the index of a given view in its parent.
     * @param viewObject the object for which to return the index.
     *
     * @return a {@link Result} indicating the status of the action, and if success, the index in
     *      the parent in {@link Result#getData()}
     */
    public Result getViewIndex(Object viewObject) {
        return NOT_IMPLEMENTED.createResult();
    }

    /**
     * Returns true if the character orientation of the locale is right to left.
     * @param locale The locale formatted as language-region
     * @return true if the locale is right to left.
     */
    public boolean isRtl(String locale) {
        return false;
    }

    /**
     * Utility method returning the baseline value for a given view object. This basically returns
     * View.getBaseline().
     *
     * @param viewObject the object for which to return the index.
     *
     * @return the baseline value or -1 if not applicable to the view object or if this layout
     *     library does not implement this method.
     *
     * @deprecated use the extended ViewInfo.
     */
    @Deprecated
    public Result getViewBaseline(Object viewObject) {
        return NOT_IMPLEMENTED.createResult();
    }
}<|MERGE_RESOLUTION|>--- conflicted
+++ resolved
@@ -17,18 +17,12 @@
 package com.android.ide.common.rendering.api;
 
 
-<<<<<<< HEAD
-import com.android.ide.common.rendering.api.Result.Status;
-=======
 import static com.android.ide.common.rendering.api.Result.Status.NOT_IMPLEMENTED;
->>>>>>> 86bcd624
 
 import java.awt.image.BufferedImage;
 import java.io.File;
 import java.util.EnumSet;
 import java.util.Map;
-
-import static com.android.ide.common.rendering.api.Result.Status.NOT_IMPLEMENTED;
 
 /**
  * Entry point of the Layout Library. Extensions of this class provide a method to compute and
@@ -92,22 +86,10 @@
     public boolean init(
             Map<String, String> platformProperties,
             File fontLocation,
-<<<<<<< HEAD
-            String nativeLibraryPath,
-            String dataPath,
-=======
             String icuDataPath,
->>>>>>> 86bcd624
             Map<String, Map<String, Integer>> enumValueMap,
             LayoutLog log) {
         return false;
-    }
-
-    public boolean init(Map<String, String> platformProperties,
-            File fontLocation,
-            Map<String, Map<String, Integer>> enumValueMap,
-            LayoutLog log) {
-        return init(platformProperties, fontLocation, null, null, enumValueMap, log);
     }
 
     /**

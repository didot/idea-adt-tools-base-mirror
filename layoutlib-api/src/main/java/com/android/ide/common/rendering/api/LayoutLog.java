/*
 * Copyright (C) 2010 The Android Open Source Project
 *
 * Licensed under the Apache License, Version 2.0 (the "License");
 * you may not use this file except in compliance with the License.
 * You may obtain a copy of the License at
 *
 *      http://www.apache.org/licenses/LICENSE-2.0
 *
 * Unless required by applicable law or agreed to in writing, software
 * distributed under the License is distributed on an "AS IS" BASIS,
 * WITHOUT WARRANTIES OR CONDITIONS OF ANY KIND, either express or implied.
 * See the License for the specific language governing permissions and
 * limitations under the License.
 */

package com.android.ide.common.rendering.api;

/**
 * Log class for actions executed through {@link Bridge} and {@link RenderSession}.
 */
public class LayoutLog {
    /**
     * Prefix for resource warnings/errors. This is not meant to be used as-is by the Layout
     * Library, but is there to help test against a wider type of warning/error.
     * <p/>
     * {@code tag.startsWith(LayoutLog.TAG_RESOURCE_PREFIX} will test if the tag is any type
     * of resource warning/error
     */
    public static final String TAG_RESOURCES_PREFIX = "resources.";

    /**
     * Prefix for matrix warnings/errors. This is not meant to be used as-is by the Layout
     * Library, but is there to help test against a wider type of warning/error.
     * <p/>
     * {@code tag.startsWith(LayoutLog.TAG_MATRIX_PREFIX} will test if the tag is any type
     * of matrix warning/error
     */
    public static final String TAG_MATRIX_PREFIX = "matrix.";

    /**
     * Tag for unsupported feature that can have a big impact on the rendering. For instance, aild
     * access.
     */
    public static final String TAG_UNSUPPORTED = "unsupported";

    /**
     * Tag for error when something really unexpected happens.
     */
    public static final String TAG_BROKEN = "broken";

    /**
     * Tag for resource resolution failure.
     * In this case the warning/error data object will be a ResourceValue containing the type
     * and name of the resource that failed to resolve
     */
    public static final String TAG_RESOURCES_RESOLVE = TAG_RESOURCES_PREFIX + "resolve";

    /**
     * Tag for resource resolution failure, specifically for theme attributes.
     * In this case the warning/error data object will be a ResourceValue containing the type
     * and name of the resource that failed to resolve
     */
    public static final String TAG_RESOURCES_RESOLVE_THEME_ATTR = TAG_RESOURCES_RESOLVE + ".theme";

    /**
     * Tag for failure when reading the content of a resource file.
     */
    public static final String TAG_RESOURCES_READ = TAG_RESOURCES_PREFIX + "read";

    /**
     * Tag for wrong format in a resource value.
     */
    public static final String TAG_RESOURCES_FORMAT = TAG_RESOURCES_PREFIX + "format";

    /**
     * Fidelity Tag used when a non affine transformation matrix is used in a Java API.
     */
    public static final String TAG_MATRIX_AFFINE = TAG_MATRIX_PREFIX + "affine";

    /**
     * Tag used when a matrix cannot be inverted.
     */
    public static final String TAG_MATRIX_INVERSE = TAG_MATRIX_PREFIX + "inverse";

    /**
     * Fidelity Tag used when a mask filter type is used but is not supported.
     */
    public static final String TAG_MASKFILTER = "maskfilter";

    /**
     * Fidelity Tag used when a draw filter type is used but is not supported.
     */
    public static final String TAG_DRAWFILTER = "drawfilter";

    /**
     * Fidelity Tag used when a path effect type is used but is not supported.
     */
    public static final String TAG_PATHEFFECT = "patheffect";

    /**
     * Fidelity Tag used when a color filter type is used but is not supported.
     */
    public static final String TAG_COLORFILTER = "colorfilter";

    /**
     * Fidelity Tag used when a rasterize type is used but is not supported.
     */
    public static final String TAG_RASTERIZER = "rasterizer";

    /**
     * Fidelity Tag used when a shader type is used but is not supported.
     */
    public static final String TAG_SHADER = "shader";

    /**
     * Fidelity Tag used when an unrecognized format is found for strftime.
     */
    public static final String TAG_STRFTIME = "strftime";

    /**
     * Fidelity Tag used when a xfermode type is used but is not supported.
     */
    public static final String TAG_XFERMODE = "xfermode";

    /**
     * Tag for reporting missing assets, or problem loading them.
     */
    public static final String TAG_MISSING_ASSET = "missingasset";

    /**
<<<<<<< HEAD
=======
     * Fidelity Tag used when something went wrong in rendering text.
     */
    public static final String TAG_TEXT_RENDERING = "textRendering";

    /**
     * Tag for reporting messages that should not be logged in the render error panel,
     * but silently logged to a more detailed log file.
     */
    public static final String TAG_INFO = "info";

    /**
>>>>>>> 878ea9dd
     * Logs a warning.
     * @param tag a tag describing the type of the warning
     * @param message the message of the warning
     * @param data an optional data bundle that the client can use to improve the warning display.
     */
    public void warning(String tag, String message, Object data) {
    }

    /**
     * Logs a fidelity warning.
     *
     * This type of warning indicates that the render will not be
     * the same as the rendering on a device due to limitation of the Java rendering API.
     *
     * @param tag a tag describing the type of the warning
     * @param message the message of the warning
     * @param throwable an optional Throwable that triggered the warning
     * @param data an optional data bundle that the client can use to improve the warning display.
     */
    public void fidelityWarning(String tag, String message, Throwable throwable, Object data) {
    }

    /**
     * Logs an error.
     *
     * @param tag a tag describing the type of the error
     * @param message the message of the error
     * @param data an optional data bundle that the client can use to improve the error display.
     */
    public void error(String tag, String message, Object data) {
    }

    /**
     * Logs an error, and the {@link Throwable} that triggered it.
     *
     * @param tag a tag describing the type of the error
     * @param message the message of the error
     * @param throwable the Throwable that triggered the error
     * @param data an optional data bundle that the client can use to improve the error display.
     */
    public void error(String tag, String message, Throwable throwable, Object data) {
    }
}<|MERGE_RESOLUTION|>--- conflicted
+++ resolved
@@ -129,8 +129,6 @@
     public static final String TAG_MISSING_ASSET = "missingasset";
 
     /**
-<<<<<<< HEAD
-=======
      * Fidelity Tag used when something went wrong in rendering text.
      */
     public static final String TAG_TEXT_RENDERING = "textRendering";
@@ -142,7 +140,6 @@
     public static final String TAG_INFO = "info";
 
     /**
->>>>>>> 878ea9dd
      * Logs a warning.
      * @param tag a tag describing the type of the warning
      * @param message the message of the warning

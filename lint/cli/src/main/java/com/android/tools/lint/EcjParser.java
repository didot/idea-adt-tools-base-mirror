/*
 * Copyright (C) 2013 The Android Open Source Project
 *
 * Licensed under the Apache License, Version 2.0 (the "License");
 * you may not use this file except in compliance with the License.
 * You may obtain a copy of the License at
 *
 *      http://www.apache.org/licenses/LICENSE-2.0
 *
 * Unless required by applicable law or agreed to in writing, software
 * distributed under the License is distributed on an "AS IS" BASIS,
 * WITHOUT WARRANTIES OR CONDITIONS OF ANY KIND, either express or implied.
 * See the License for the specific language governing permissions and
 * limitations under the License.
 */

package com.android.tools.lint;

import static com.android.SdkConstants.DOT_JAVA;
import static com.android.SdkConstants.INT_DEF_ANNOTATION;
import static com.android.SdkConstants.STRING_DEF_ANNOTATION;
import static com.android.SdkConstants.UTF_8;

import com.android.annotations.NonNull;
import com.android.annotations.Nullable;
import com.android.annotations.VisibleForTesting;
import com.android.sdklib.IAndroidTarget;
import com.android.tools.lint.client.api.JavaParser;
import com.android.tools.lint.client.api.LintClient;
import com.android.tools.lint.detector.api.ClassContext;
import com.android.tools.lint.detector.api.DefaultPosition;
import com.android.tools.lint.detector.api.JavaContext;
import com.android.tools.lint.detector.api.LintUtils;
import com.android.tools.lint.detector.api.Location;
import com.android.tools.lint.detector.api.Project;
import com.android.tools.lint.detector.api.Scope;
import com.android.tools.lint.detector.api.Severity;
import com.android.tools.lint.psi.EcjPsiBuilder;
import com.android.tools.lint.psi.EcjPsiJavaEvaluator;
import com.android.tools.lint.psi.EcjPsiJavaFile;
import com.android.tools.lint.psi.EcjPsiManager;
import com.google.common.base.Joiner;
import com.google.common.base.Splitter;
import com.google.common.collect.Lists;
import com.google.common.collect.MapMaker;
import com.google.common.collect.Maps;
import com.google.common.collect.Sets;
import com.intellij.psi.PsiElement;
import com.intellij.psi.PsiFile;
import com.intellij.psi.PsiJavaFile;
import java.io.File;
import java.io.IOException;
import java.lang.reflect.Field;
import java.lang.reflect.Modifier;
import java.nio.CharBuffer;
import java.util.Arrays;
import java.util.Collection;
import java.util.Collections;
import java.util.EnumSet;
import java.util.List;
import java.util.Locale;
import java.util.Map;
import java.util.MissingResourceException;
import java.util.ResourceBundle;
import java.util.Set;
import lombok.ast.Catch;
import lombok.ast.Identifier;
import lombok.ast.MethodDeclaration;
import lombok.ast.Node;
import lombok.ast.Position;
import lombok.ast.StrictListAccessor;
import lombok.ast.Try;
import lombok.ast.VariableDeclaration;
import lombok.ast.VariableDefinition;
import lombok.ast.VariableDefinitionEntry;
import lombok.ast.ecj.EcjTreeConverter;
import org.eclipse.jdt.core.compiler.CategorizedProblem;
import org.eclipse.jdt.core.compiler.IProblem;
import org.eclipse.jdt.internal.compiler.CompilationResult;
import org.eclipse.jdt.internal.compiler.Compiler;
import org.eclipse.jdt.internal.compiler.DefaultErrorHandlingPolicies;
import org.eclipse.jdt.internal.compiler.ICompilerRequestor;
import org.eclipse.jdt.internal.compiler.IErrorHandlingPolicy;
import org.eclipse.jdt.internal.compiler.IProblemFactory;
import org.eclipse.jdt.internal.compiler.ast.AbstractMethodDeclaration;
import org.eclipse.jdt.internal.compiler.ast.AbstractVariableDeclaration;
import org.eclipse.jdt.internal.compiler.ast.AllocationExpression;
import org.eclipse.jdt.internal.compiler.ast.Annotation;
import org.eclipse.jdt.internal.compiler.ast.Argument;
import org.eclipse.jdt.internal.compiler.ast.ArrayInitializer;
import org.eclipse.jdt.internal.compiler.ast.Block;
import org.eclipse.jdt.internal.compiler.ast.CharLiteral;
import org.eclipse.jdt.internal.compiler.ast.CompilationUnitDeclaration;
import org.eclipse.jdt.internal.compiler.ast.DoubleLiteral;
import org.eclipse.jdt.internal.compiler.ast.ExplicitConstructorCall;
import org.eclipse.jdt.internal.compiler.ast.Expression;
import org.eclipse.jdt.internal.compiler.ast.FalseLiteral;
import org.eclipse.jdt.internal.compiler.ast.FieldDeclaration;
import org.eclipse.jdt.internal.compiler.ast.FloatLiteral;
import org.eclipse.jdt.internal.compiler.ast.IntLiteral;
import org.eclipse.jdt.internal.compiler.ast.Literal;
import org.eclipse.jdt.internal.compiler.ast.LocalDeclaration;
import org.eclipse.jdt.internal.compiler.ast.LongLiteral;
import org.eclipse.jdt.internal.compiler.ast.MagicLiteral;
import org.eclipse.jdt.internal.compiler.ast.MemberValuePair;
import org.eclipse.jdt.internal.compiler.ast.MessageSend;
import org.eclipse.jdt.internal.compiler.ast.NameReference;
import org.eclipse.jdt.internal.compiler.ast.NullLiteral;
import org.eclipse.jdt.internal.compiler.ast.NumberLiteral;
import org.eclipse.jdt.internal.compiler.ast.Statement;
import org.eclipse.jdt.internal.compiler.ast.StringLiteral;
import org.eclipse.jdt.internal.compiler.ast.TrueLiteral;
import org.eclipse.jdt.internal.compiler.ast.TryStatement;
import org.eclipse.jdt.internal.compiler.ast.TypeDeclaration;
import org.eclipse.jdt.internal.compiler.ast.TypeReference;
import org.eclipse.jdt.internal.compiler.ast.UnionTypeReference;
import org.eclipse.jdt.internal.compiler.batch.FileSystem;
import org.eclipse.jdt.internal.compiler.batch.Main;
import org.eclipse.jdt.internal.compiler.classfmt.ClassFileConstants;
import org.eclipse.jdt.internal.compiler.env.ICompilationUnit;
import org.eclipse.jdt.internal.compiler.env.INameEnvironment;
import org.eclipse.jdt.internal.compiler.impl.BooleanConstant;
import org.eclipse.jdt.internal.compiler.impl.ByteConstant;
import org.eclipse.jdt.internal.compiler.impl.CharConstant;
import org.eclipse.jdt.internal.compiler.impl.CompilerOptions;
import org.eclipse.jdt.internal.compiler.impl.Constant;
import org.eclipse.jdt.internal.compiler.impl.DoubleConstant;
import org.eclipse.jdt.internal.compiler.impl.FloatConstant;
import org.eclipse.jdt.internal.compiler.impl.IntConstant;
import org.eclipse.jdt.internal.compiler.impl.IrritantSet;
import org.eclipse.jdt.internal.compiler.impl.LongConstant;
import org.eclipse.jdt.internal.compiler.impl.ShortConstant;
import org.eclipse.jdt.internal.compiler.impl.StringConstant;
import org.eclipse.jdt.internal.compiler.lookup.AnnotationBinding;
import org.eclipse.jdt.internal.compiler.lookup.Binding;
import org.eclipse.jdt.internal.compiler.lookup.ElementValuePair;
import org.eclipse.jdt.internal.compiler.lookup.FieldBinding;
import org.eclipse.jdt.internal.compiler.lookup.LocalVariableBinding;
import org.eclipse.jdt.internal.compiler.lookup.LookupEnvironment;
import org.eclipse.jdt.internal.compiler.lookup.MethodBinding;
import org.eclipse.jdt.internal.compiler.lookup.NestedTypeBinding;
import org.eclipse.jdt.internal.compiler.lookup.PackageBinding;
import org.eclipse.jdt.internal.compiler.lookup.ProblemBinding;
import org.eclipse.jdt.internal.compiler.lookup.ProblemFieldBinding;
import org.eclipse.jdt.internal.compiler.lookup.ProblemMethodBinding;
import org.eclipse.jdt.internal.compiler.lookup.ProblemPackageBinding;
import org.eclipse.jdt.internal.compiler.lookup.ProblemReferenceBinding;
import org.eclipse.jdt.internal.compiler.lookup.ReferenceBinding;
import org.eclipse.jdt.internal.compiler.lookup.TypeBinding;
import org.eclipse.jdt.internal.compiler.lookup.TypeConstants;
import org.eclipse.jdt.internal.compiler.lookup.VariableBinding;
import org.eclipse.jdt.internal.compiler.parser.Parser;
import org.eclipse.jdt.internal.compiler.problem.AbortCompilation;
import org.eclipse.jdt.internal.compiler.problem.DefaultProblem;
import org.eclipse.jdt.internal.compiler.problem.DefaultProblemFactory;
import org.eclipse.jdt.internal.compiler.problem.ProblemReporter;
import org.eclipse.jdt.internal.compiler.problem.ProblemSeverities;

/**
 * Java parser which uses ECJ for parsing and type attribution
 */
// Currently ships with deprecated API support
@SuppressWarnings({"deprecation", "UnusedParameters"})
public class EcjParser extends JavaParser {
    /** Whether parser errors should be dumped to stdout */
    private static final boolean DEBUG_DUMP_PARSE_ERRORS = false;

    /** Whether we can skip computing ECJ error messages (not a constant) */
    public static boolean skipComputingEcjErrors = !DEBUG_DUMP_PARSE_ERRORS;

    /**
     * Whether library sources should be parsed (instead of the compiled
     * output be included on the classpath instead
     */
    private static final boolean PARSE_LIBRARY_SOURCES = true;

    static {
        if (Boolean.getBoolean("lint.check-ecj-version")) {
            // Are we using the expected ECJ version?
            checkEcjVersion();
        }
    }

    /**
     * Whether we're going to keep the ECJ compiler lookupEnvironment around between
     * the parse phase and disposal. The lookup environment is important for type attribution.
     * We should be able to inline this field to true, but making it optional now to allow
     * people to revert this behavior in the field immediately if there's an unexpected
     * problem.
     */
    private static final boolean KEEP_LOOKUP_ENVIRONMENT = !Boolean.getBoolean("lint.reset.ecj");

    private final LintClient client;
    private final Project project;
    private Map<File, EcjSourceFile> sourceUnits;
    @Deprecated private Map<String, TypeDeclaration> typeUnits;
    private Parser parser;
    protected EcjResult ecjResult;
    private EcjPsiJavaEvaluator resolver;

    public EcjParser(@NonNull LintCliClient client, @Nullable Project project) {
        this.client = client;
        this.project = project;
        parser = getParser();
    }

    private static void checkEcjVersion() {
        Locale locale = Locale.getDefault();
        try {
            ResourceBundle bundle = Main.ResourceBundleFactory.getBundle(locale);
            String v = bundle.getString("compiler.version");
            if (!v.startsWith("v2016")) {
                System.err.println(""
                        + "WARNING: Using the wrong version of the Eclipse compiler (" + v + ")\n"
                        + "\n"
                        + "this typically means that your project is using some custom Gradle\n"
                        + "plugin which pulls in an older version of the ECJ library, and Gradle\n"
                        + "placed it on the classpath earlier than the one needed by lint\n"
                        + "(v20160829-0950, 3.12.1)).");
            }
        } catch(MissingResourceException ignore) {
        }
    }

    @NonNull
    @Override
    public EcjPsiJavaEvaluator getEvaluator() {
        return resolver;
    }

    @Nullable
    @Override
    public File getFile(@NonNull PsiFile file) {
        if (file instanceof EcjPsiJavaFile) {
            EcjPsiJavaFile javaFile = (EcjPsiJavaFile) file;
            return javaFile.getIoFile();
        }

        return null;
    }

    @NonNull
    @Override
    public CharSequence getFileContents(@NonNull PsiFile file) {
        if (file instanceof EcjPsiJavaFile) {
            EcjPsiJavaFile javaFile = (EcjPsiJavaFile) file;
            return CharBuffer.wrap(javaFile.getFileContents());
        }

        return super.getFileContents(file);
    }

    /**
     * Create the default compiler options
     */
    public static CompilerOptions createCompilerOptions() {
        CompilerOptions options = new CompilerOptions() {
            @Override
            public int getSeverity(int irritant) {
                // Turn off all warnings
                return ProblemSeverities.Ignore;
            }

            @Override
            public String getSeverityString(int irritant) {
                return IGNORE;
            }

            @Override
            public boolean isAnyEnabled(IrritantSet irritants) {
                return false;
            }
        };

        // Always using JDK 7 rather than basing it on project metadata since we
        // don't do compilation error validation in lint (we leave that to the IDE's
        // error parser or the command line build's compilation step); we want an
        // AST that is as tolerant as possible.
        long languageLevel = ClassFileConstants.JDK1_8;
        options.complianceLevel = languageLevel;
        options.sourceLevel = languageLevel;
        options.targetJDK = languageLevel;
        options.originalComplianceLevel = languageLevel;
        options.originalSourceLevel = languageLevel;
        options.inlineJsrBytecode = true; // >1.5

        options.parseLiteralExpressionsAsConstants = true;
        options.analyseResourceLeaks = false;
        options.docCommentSupport = false;
        options.defaultEncoding = UTF_8;
        options.suppressOptionalErrors = true;
        options.generateClassFiles = false;
        options.isAnnotationBasedNullAnalysisEnabled = false;
        options.reportUnusedDeclaredThrownExceptionExemptExceptionAndThrowable = false;
        options.reportUnusedDeclaredThrownExceptionIncludeDocCommentReference = false;
        options.reportUnusedDeclaredThrownExceptionWhenOverriding = false;
        options.reportUnusedParameterIncludeDocCommentReference = false;
        options.reportUnusedParameterWhenImplementingAbstract = false;
        options.reportUnusedParameterWhenOverridingConcrete = false;
        options.suppressWarnings = true;
        options.processAnnotations = true;
        options.storeAnnotations = true;
        options.verbose = false;
        return options;
    }

    public static long getLanguageLevel(int major, int minor) {
        assert major == 1;
        switch (minor) {
            case 5: return ClassFileConstants.JDK1_5;
            case 6: return ClassFileConstants.JDK1_6;
            case 8: return ClassFileConstants.JDK1_8;
            case 7:
            default:
                return ClassFileConstants.JDK1_8;
        }
    }

    private Parser getParser() {
        if (parser == null) {
            CompilerOptions options = createCompilerOptions();
            ProblemReporter problemReporter = new ProblemReporter(
                    DefaultErrorHandlingPolicies.exitOnFirstError(),
                    options,
                    new EcjProblemFactory());
            parser = new Parser(problemReporter,
                    options.parseLiteralExpressionsAsConstants);
            parser.javadocParser.checkDocComment = false;
        }
        return parser;
    }

    @Override
    public boolean prepareJavaParse(@NonNull final List<JavaContext> contexts) {
        if (project == null || contexts.isEmpty()) {
            return true;
        }

        List<EcjSourceFile> sources = Lists.newArrayListWithExpectedSize(contexts.size());
        sourceUnits = Maps.newHashMapWithExpectedSize(sources.size());
        for (JavaContext context : contexts) {
            CharSequence contents = context.getContents();
            if (contents == null) {
                continue;
            }
            File file = context.file;
            EcjSourceFile unit = EcjSourceFile.create(contents, file);
            sources.add(unit);
            sourceUnits.put(file, unit);
        }

        if (PARSE_LIBRARY_SOURCES) {
            for (Project libraryProject : project.getAllLibraries()) {
                List<File> javaSourceFolders = libraryProject.getJavaSourceFolders();
                if (!javaSourceFolders.isEmpty()) {
                    for (File folder : javaSourceFolders) {
                        // Skip R folders; they're part of the merged output
                        File parentFile = folder.getParentFile();
                        if (parentFile == null || !parentFile.getName().equals("r")) {
                            gatherJavaFiles(sources, folder);
                        }
                    }
                }

            }
        }

        List<String> classPath = computeClassPath(contexts);
        try {
            ecjResult = parse(createCompilerOptions(), sources, classPath, client);
            resolver = new EcjPsiJavaEvaluator(ecjResult.psiManager);

            if (DEBUG_DUMP_PARSE_ERRORS) {
                for (CompilationUnitDeclaration unit : ecjResult.getCompilationUnits()) {
                    // so maybe I don't need my map!!
                    CategorizedProblem[] problems = unit.compilationResult()
                            .getAllProblems();
                    if (problems != null) {
                        for (IProblem problem : problems) {
                            if (problem == null || !problem.isError()) {
                                continue;
                            }
                            System.out.println(describeError(problem.isError(), problem.getID(),
                                    problem.getOriginatingFileName(), problem.getSourceLineNumber(),
                                    problem.getMessage()));
                        }
                    }
                }
            }

            return !ecjResult.hasErrors();
        } catch (Throwable t) {
            client.log(t, "ECJ compiler crashed");
            return false;
        }
    }

    @NonNull
    private static String describeError(boolean isError, int id, char[] fileName, int sourceLineNumber,
            String message) {
        if (DEBUG_DUMP_PARSE_ERRORS) {
            String idDescription = null;
            try {
                // Try to look up id from IProblem class constants
                for (Field field : IProblem.class.getDeclaredFields()) {
                    if ((field.getModifiers() & Modifier.STATIC) != 0
                            && id == field.getInt(null)) {
                        idDescription = field.getName();
                        break;
                    }
                }
            } catch (Throwable ignore) {
            }
            if (idDescription == null) {
                idDescription = Integer.toHexString(id);
            }

            return new String(fileName) + ":"
                    + (isError ? "Error" : "Warning") + ": "
                    + sourceLineNumber + ": " + message
                    + " [" + idDescription + "]";
        } else {
            return "";
        }
    }

    /**
     * Add all .java files found in the given folder, and add it to the source maps as well
     * as the result list
     */
    private void gatherJavaFiles(@NonNull List<EcjSourceFile> sources,  @NonNull File dir) {
        File[] files = dir.listFiles();
        if (files != null) {
            for (File file : files) {
                if (file.isFile() && file.getName().endsWith(DOT_JAVA)) {
                    try {
                        CharSequence contents = LintUtils.getEncodedString(client, file, false);
                        EcjSourceFile unit = EcjSourceFile.create(contents, file);
                        sources.add(unit);
                        sourceUnits.put(file, unit);
                    } catch (IOException e) {
                        client.log(Severity.ERROR, e, "Couldn't read %1$s", file);
                    }
                } else if (file.isDirectory()) {
                    gatherJavaFiles(sources, file);
                }
            }
        }
    }


    /**
     * A result from an ECJ compilation. In addition to the {@link #sourceToUnit} it also
     * returns the {@link #nameEnvironment} and {@link #lookupEnvironment} which are sometimes
     * needed after parsing to perform for example type attribution. <b>NOTE</b>: Clients are
     * expected to dispose of the {@link #nameEnvironment} when done with the compilation units!
     */
    public static class EcjResult {
        @Nullable private final INameEnvironment nameEnvironment;
        @Nullable private final LookupEnvironment lookupEnvironment;
        @NonNull  private final Map<EcjSourceFile, CompilationUnitDeclaration> sourceToUnit;
        @Nullable private Map<ICompilationUnit, PsiJavaFile> psiMap;
        @Nullable private Map<CompilationUnitDeclaration, EcjSourceFile> unitToSource;
        @Nullable Map<Binding, CompilationUnitDeclaration> mBindingToUnit;
        private EcjPsiManager psiManager;
        private final boolean hasErrors;

        public EcjResult(@Nullable INameEnvironment nameEnvironment,
                @Nullable LookupEnvironment lookupEnvironment,
                @NonNull Map<EcjSourceFile, CompilationUnitDeclaration> sourceToUnit,
                boolean hasErrors) {
            this.nameEnvironment = nameEnvironment;
            this.lookupEnvironment = lookupEnvironment;
            this.sourceToUnit = sourceToUnit;
            this.hasErrors = hasErrors;
        }

        @Nullable
        public LookupEnvironment getLookupEnvironment() {
            return lookupEnvironment;
        }

        public void setPsiManager(@NonNull EcjPsiManager psiManager) {
            this.psiManager = psiManager;
        }

        @Nullable
        public PsiJavaFile findFile(@NonNull EcjSourceFile sourceUnit) {
            if (psiMap != null) {
                PsiJavaFile file = psiMap.get(sourceUnit);
                if (file != null) {
                    return file;
                }
            } else {
                // Using weak values to allow map to occasionally refresh
                psiMap = new MapMaker()
                        .initialCapacity(sourceToUnit.size())
                        .weakValues()
                        .concurrencyLevel(1)
                        .makeMap();

            }

            CompilationUnitDeclaration unit = getCompilationUnit(sourceUnit);
            if (unit != null) {
                PsiJavaFile file = EcjPsiBuilder.create(psiManager, unit, sourceUnit);
                assert psiMap != null;
                psiMap.put(sourceUnit, file);
                return file;
            }

            return null;
        }

        @Nullable
        public PsiJavaFile findFileContaining(@Nullable ReferenceBinding declaringClass) {
            if (unitToSource == null) {
                int size = sourceToUnit.size();
                unitToSource = Maps.newHashMapWithExpectedSize(size);
                mBindingToUnit = Maps.newHashMapWithExpectedSize(size);
                for (Map.Entry<EcjSourceFile, CompilationUnitDeclaration> entry
                        : sourceToUnit.entrySet()) {
                    CompilationUnitDeclaration unit = entry.getValue();
                    EcjSourceFile sourceUnit = entry.getKey();
                    //noinspection ConstantConditions
                    unitToSource.put(unit, sourceUnit);

                    if (unit.types == null) {
                        // Usually not the case, but for really misconfigured projects with broken
                        // classpath setup etc this is possible
                        continue;
                    }

                    for (TypeDeclaration declaration : unit.types) {
                        //noinspection ConstantConditions
                        recordTypeAssociation(mBindingToUnit, declaration, unit);
                    }
                }
            }

            assert mBindingToUnit != null;
            while (declaringClass != null) {
                CompilationUnitDeclaration unit = mBindingToUnit.get(declaringClass);
                if (unit != null) {
                    EcjSourceFile sourceUnit = unitToSource.get(unit);
                    if (sourceUnit != null) {
                        return findFile(sourceUnit);
                    }
                }
                declaringClass = declaringClass.enclosingType();
            }

            return null;
        }

        private static void recordTypeAssociation(
                @NonNull Map<Binding, CompilationUnitDeclaration> bindingMap,
                @NonNull TypeDeclaration declaration,
                @NonNull CompilationUnitDeclaration unit) {
            bindingMap.put(declaration.binding, unit);
            if (declaration.memberTypes != null) {
                for (TypeDeclaration d : declaration.memberTypes) {
                    recordTypeAssociation(bindingMap, d, unit);
                }
            }
        }

        /**
         * Returns the collection of compilation units found by the parse task
         *
         * @return a read-only collection of compilation units
         */
        @NonNull
        public Collection<CompilationUnitDeclaration> getCompilationUnits() {
            return sourceToUnit.values();
        }

        /**
         * Returns the compilation unit parsed from the given source unit, if any
         *
         * @param sourceUnit the original source passed to ECJ
         * @return the corresponding compilation unit, if created
         */
        @Nullable
        public CompilationUnitDeclaration getCompilationUnit(
                @NonNull EcjSourceFile sourceUnit) {
            return sourceToUnit.get(sourceUnit);
        }

        /**
         * Removes the compilation unit for the given source unit, if any. Used when individual
         * source units are disposed to allow memory to be freed up.
         *
         * @param sourceUnit the source unit
         */
        void removeCompilationUnit(@NonNull EcjSourceFile sourceUnit) {
            sourceToUnit.remove(sourceUnit);
        }

        /**
         * Disposes this parser result, allowing various ECJ data structures to be freed up even if
         * the parser instance hangs around.
         */
        public void dispose() {
            if (nameEnvironment != null) {
                nameEnvironment.cleanup();
            }

            if (lookupEnvironment != null) {
                lookupEnvironment.reset();
            }

            sourceToUnit.clear();
        }

        public boolean hasErrors() {
            return hasErrors;
        }
    }

    /** Parse the given source units and class path and store it into the given output map */
    @NonNull
    public static EcjResult parse(
            CompilerOptions options,
            @NonNull List<EcjSourceFile> sourceUnits,
            @NonNull List<String> classPath,
            @Nullable LintClient client) {
        Map<EcjSourceFile, CompilationUnitDeclaration> outputMap =
                Maps.newHashMapWithExpectedSize(sourceUnits.size());

        INameEnvironment environment = new FileSystem(
                classPath.toArray(new String[classPath.size()]), new String[0],
                options.defaultEncoding);
        IErrorHandlingPolicy policy = DefaultErrorHandlingPolicies.proceedWithAllProblems();
        EcjProblemFactory problemFactory = new EcjProblemFactory();
        ICompilerRequestor requestor = result -> {
            // Not used; we need the corresponding CompilationUnitDeclaration for the source
            // units (the AST parsed from source) which we don't get access to here, so we
            // instead subclass AST to get our hands on them.
        };

        NonGeneratingCompiler compiler = new NonGeneratingCompiler(environment, policy, options,
                requestor, problemFactory, outputMap);
        try {
            compiler.compile(sourceUnits.toArray(new ICompilationUnit[sourceUnits.size()]));
        } catch (OutOfMemoryError e) {
            environment.cleanup();

            // Since we're running out of memory, if it's all still held we could potentially
            // fail attempting to log the failure. Actively get rid of the large ECJ data
            // structure references first so minimize the chance of that
            //noinspection UnusedAssignment
            compiler = null;
            //noinspection UnusedAssignment
            environment = null;
            //noinspection UnusedAssignment
            requestor = null;
            //noinspection UnusedAssignment
            problemFactory = null;
            //noinspection UnusedAssignment
            policy = null;

            String msg = "Ran out of memory analyzing .java sources with ECJ: Some lint checks "
                    + "may not be accurate (missing type information from the compiler)";
            if (client != null) {
                // Don't log exception too; this isn't a compiler error per se where we
                // need to pin point the exact unlucky code that asked for memory when it
                // had already run out
                client.log(null, msg);
            } else {
                System.out.println(msg);
            }
        } catch (Throwable t) {
            if (client != null) {
                CompilationUnitDeclaration currentUnit = compiler.getCurrentUnit();
                if (currentUnit == null || currentUnit.getFileName() == null) {
                    client.log(t, "ECJ compiler crashed");
                } else {
                    client.log(t, "ECJ compiler crashed processing %1$s",
                            new String(currentUnit.getFileName()));
                }
            } else {
                t.printStackTrace();
            }

            environment.cleanup();
            environment = null;
        }

        LookupEnvironment lookupEnvironment = compiler != null ? compiler.lookupEnvironment : null;
        EcjResult ecjResult = new EcjResult(environment, lookupEnvironment, outputMap,
                problemFactory == null || problemFactory.hasErrors());
        EcjPsiManager psiManager = new EcjPsiManager(client, ecjResult, options.sourceLevel);
        ecjResult.setPsiManager(psiManager);
        return ecjResult;
    }

    @NonNull
    private List<String> computeClassPath(@NonNull List<JavaContext> contexts) {
        assert project != null;
        List<String> classPath = Lists.newArrayList();

        IAndroidTarget compileTarget = project.getBuildTarget();
        if (compileTarget != null) {
            String androidJar = compileTarget.getPath(IAndroidTarget.ANDROID_JAR);
            if (androidJar != null && new File(androidJar).exists()) {
                classPath.add(androidJar);
            }
<<<<<<< HEAD
        } else if (!mProject.isAndroidProject()) {
=======
        } else if (!project.isAndroidProject()) {
>>>>>>> fdf07a2c
            // Gradle Java library? We don't have the correct classpath here.
            String bootClassPath = System.getProperty("sun.boot.class.path");
            if (bootClassPath != null) {
                for (String path : Splitter.on(File.pathSeparatorChar).split(bootClassPath)) {
                    // Sadly sometimes the path doesn't exist (e.g. the boot classpath property
                    // includes jar files that don't exist, or directories) so we need to validate
                    // these
                    if (new File(path).isFile()) {
                        classPath.add(path);
                    }
                }
            }
        }

        Set<File> libraries = Sets.newHashSet();
        Set<String> names = Sets.newHashSet();
        for (File library : project.getJavaLibraries(true)) {
            libraries.add(library);
            names.add(getLibraryName(library));
        }
        for (Project libraryProject : project.getAllLibraries()) {
            if (!PARSE_LIBRARY_SOURCES) {
                libraries.addAll(libraryProject.getJavaClassFolders());
            }

            for (File library : libraryProject.getJavaLibraries(true)) {
                String name = getLibraryName(library);
                // Avoid pulling in android-support-v4.jar from libraries etc
                // since we're pointing to the local copies rather than the real
                // maven/gradle source copies
                if (!names.contains(name)) {
                    libraries.add(library);
                    names.add(name);
                }
            }
        }

        for (File file : libraries) {
            if (file.exists()) {
                classPath.add(file.getPath());
            }
        }

        // In incremental mode we may need to point to other sources in the project
        // for type resolution
        EnumSet<Scope> scope = contexts.get(0).getScope();
        if (!scope.contains(Scope.ALL_JAVA_FILES)) {
            // May need other compiled classes too
            for (File dir : project.getJavaClassFolders()) {
                if (dir.exists()) {
                    classPath.add(dir.getPath());
                }
            }
        }

        // Also include the test dependencies for now.
        // Longer term split up compilation for each test set!
        for (File dir : project.getTestLibraries()) {
            if (dir.exists()) {
                classPath.add(dir.getPath());
            }
        }

        return classPath;
    }

    @NonNull
    private static String getLibraryName(@NonNull File library) {
        String name = library.getName();
        String path = library.getPath();
        int index = path.indexOf("exploded-aar");
        if (index != -1) {
            return path.substring(index + 13);
        } else {
            index = path.indexOf("m2repository");
            if (index != -1) {
                return path.substring(index + 13);
            }
            index = path.indexOf("output");
            if (index > 1) {
                int begin = path.lastIndexOf(File.separatorChar, index - 2);
                if (begin != -1) {
                    return path.substring(begin+1);
                }
            }
            index = path.indexOf("build-cache");
            if (index != -1) {
                return path.substring(index);
            }
        }

        return name;
    }

    @Override
    public PsiJavaFile parseJavaToPsi(@NonNull JavaContext context) {
        if (sourceUnits != null && ecjResult != null) {
            EcjSourceFile sourceUnit = sourceUnits.get(context.file);
            if (sourceUnit != null) {
                try {
                    return ecjResult.findFile(sourceUnit);
                } catch (Throwable t) {
                    client.log(t, "Failed converting ECJ parse tree to PSI for file %1$s",
                            context.file.getPath());
                    return null;
                }
            }
        }

        return null;
    }

    @Override
    public Node parseJava(@NonNull JavaContext context) {
        CharSequence code = context.getContents();
        if (code == null) {
            return null;
        }

        CompilationUnitDeclaration unit = getParsedUnit(context, code);
        try {
            EcjTreeConverter converter = new EcjTreeConverter();
            converter.visit(code.toString(), unit);
            List<? extends Node> nodes = converter.getAll();

            if (nodes != null) {
                // There could be more than one node when there are errors; pick out the
                // compilation unit node
                for (Node node : nodes) {
                    if (node instanceof lombok.ast.CompilationUnit) {
                        return node;
                    }
                }
            }

            return null;
        } catch (Throwable t) {
            client.log(t, "Failed converting ECJ parse tree to Lombok for file %1$s",
                    context.file.getPath());
            return null;
        }
    }

    @Nullable
    private CompilationUnitDeclaration getParsedUnit(
            @NonNull JavaContext context,
            @NonNull CharSequence code) {
        EcjSourceFile sourceUnit = null;
        if (sourceUnits != null && ecjResult != null) {
            sourceUnit = sourceUnits.get(context.file);
            if (sourceUnit != null) {
                CompilationUnitDeclaration unit = ecjResult.getCompilationUnit(sourceUnit);
                if (unit != null) {
                    return unit;
                }
            }
        }

        if (sourceUnit == null) {
            sourceUnit = EcjSourceFile.create(code, context.file);
        }
        try {
            CompilationResult compilationResult = new CompilationResult(sourceUnit, 0, 0, 0);
            return getParser().parse(sourceUnit, compilationResult);
        } catch (AbortCompilation e) {
            // No need to report Java parsing errors while running in Eclipse.
            // Eclipse itself will already provide problem markers for these files,
            // so all this achieves is creating "multiple annotations on this line"
            // tooltips instead.
            return null;
        }
    }

    @NonNull
    @Override
    public Location getLocation(@NonNull JavaContext context, @NonNull Node node) {
        lombok.ast.Position position = node.getPosition();

        // Not all ECJ nodes have offsets; in particular, VariableDefinitionEntries
        while (position == Position.UNPLACED) {
            node = node.getParent();
            //noinspection ConstantConditions
            if (node == null) {
                break;
            }
            position = node.getPosition();
        }
        return Location.create(context.file, context.getContents(),
                position.getStart(), position.getEnd());
    }

    @NonNull
    @Override
    public Location getRangeLocation(
            @NonNull JavaContext context,
            @NonNull Node from,
            int fromDelta,
            @NonNull Node to,
            int toDelta) {
        CharSequence contents = context.getContents();
        int start = Math.max(0, from.getPosition().getStart() + fromDelta);
        int end = Math.min(contents == null ? Integer.MAX_VALUE : contents.length(),
                to.getPosition().getEnd() + toDelta);
        return Location.create(context.file, contents, start, end);
    }

    @Override
    @NonNull
    public Location getNameLocation(@NonNull JavaContext context, @NonNull Node node) {
        // The range on method name identifiers is wrong in the ECJ nodes; just take start of
        // name + length of name
        if (node instanceof MethodDeclaration) {
            MethodDeclaration declaration = (MethodDeclaration) node;
            Identifier identifier = declaration.astMethodName();
            Location location = getLocation(context, identifier);
            com.android.tools.lint.detector.api.Position start = location.getStart();
            com.android.tools.lint.detector.api.Position end = location.getEnd();
            int methodNameLength = identifier.astValue().length();
            if (start != null && end != null &&
                    end.getOffset() - start.getOffset() > methodNameLength) {
                end = new DefaultPosition(start.getLine(), start.getColumn() + methodNameLength,
                        start.getOffset() + methodNameLength);
                return Location.create(location.getFile(), start, end);
            }
            return location;
        }
        return super.getNameLocation(context, node);
    }

    @Nullable
    @Override
    public PsiElement findElementAt(@NonNull JavaContext context, int offset) {
        PsiJavaFile javaFile = context.getJavaFile();
        return javaFile != null ? EcjPsiManager.findElementAt(javaFile, offset) : null;
    }

    @NonNull
    @Override
    public
    Location.Handle createLocationHandle(@NonNull JavaContext context, @NonNull Node node) {
        return new LocationHandle(context.file, node);
    }

    @Override
    public void dispose(@NonNull JavaContext context, @NonNull PsiJavaFile compilationUnit) {
        if (sourceUnits != null) {
            sourceUnits.remove(context.file);
        }

        // We can't delete the AST since it's needed for type resolution etc
    }

    @Override
    public void dispose(@NonNull JavaContext context, @NonNull Node compilationUnit) {
        if (sourceUnits != null) {
            EcjSourceFile sourceUnit = sourceUnits.get(context.file);
            if (sourceUnit != null) {
                sourceUnits.remove(context.file);
                if (ecjResult != null) {
                    CompilationUnitDeclaration unit = ecjResult.getCompilationUnit(sourceUnit);
                    if (unit != null) {
                        // See if this compilation unit defines any enum types; if so,
                        // keep those around for the type map (see #findAnnotationDeclaration())
                        if (unit.types != null) {
                            for (TypeDeclaration type : unit.types) {
                                if (isAnnotationType(type)) {
                                    return;
                                }
                                if (type.memberTypes != null) {
                                    for (TypeDeclaration member : type.memberTypes) {
                                        if (isAnnotationType(member)) {
                                            return;
                                        }
                                    }
                                }
                            }
                        }
                        // Compilation unit is not defining an annotation type at the top two
                        // levels: we can remove it now; findAnnotationDeclaration will not need
                        // to go looking for it
                        ecjResult.removeCompilationUnit(sourceUnit);
                    }
                }
            }
        }
    }

    private static boolean isAnnotationType(@NonNull TypeDeclaration type) {
        return TypeDeclaration.kind(type.modifiers) == TypeDeclaration.ANNOTATION_TYPE_DECL;
    }

    @Override
    public void dispose() {
        if (ecjResult != null) {
            ecjResult.dispose();
            ecjResult = null;
        }

        sourceUnits = null;
        typeUnits = null;
    }

    /**
     * <b>PARTIALLY</b> disposes the current ECJ result where we want to keep the ECJ
     * compilation units, but get rid of the PSI cached data. This is used when we have
     * legacy (Lombok) custom lint rules about to be run, where we want to re-use all the
     * ECJ parse data, but we won't need the PSI data (which can be large) so clear it all
     * first.
     * <b>
     * NOTE: This method is called via reflection.
     */
    @SuppressWarnings("unused") // Called via reflection from LintDriver
    public void disposePsi() {
        if (ecjResult != null) {
            EcjPsiManager psiManager = ecjResult.psiManager;
            if (psiManager != null) {
                psiManager.clear();
            }
            ecjResult.psiMap = null;
        }
    }

    @Nullable
    private static Object getNativeNode(@NonNull Node node) {
        Object nativeNode = node.getNativeNode();
        if (nativeNode != null) {
            return nativeNode;
        }

        // Special case the handling for variables: these are missing
        // native nodes in Lombok, but we can generally reconstruct them
        // by looking at the context and fishing into the ECJ hierarchy.
        // For example, for a method parameter, we can look at the surrounding
        // method declaration, which we do have an ECJ node for, and then
        // iterate through its Argument nodes and match those up with the
        // variable name.
        if (node instanceof VariableDeclaration) {
            node = ((VariableDeclaration)node).astDefinition();
        }
        if (node instanceof VariableDefinition) {
            StrictListAccessor<VariableDefinitionEntry, VariableDefinition>
                    variables = ((VariableDefinition)node).astVariables();
            if (variables.size() == 1) {
                node = variables.first();
            }
        }
        if (node instanceof VariableDefinitionEntry) {
            VariableDefinitionEntry entry = (VariableDefinitionEntry) node;
            String name = entry.astName().astValue();

            // Find the nearest surrounding native node
            Node parent = node.getParent();
            while (parent != null) {
                Object parentNativeNode = parent.getNativeNode();
                if (parentNativeNode != null) {
                    if (parentNativeNode instanceof AbstractMethodDeclaration) {
                        // Parameter in a method declaration?
                        AbstractMethodDeclaration method =
                                (AbstractMethodDeclaration) parentNativeNode;
                        for (Argument argument : method.arguments) {
                            if (sameChars(name, argument.name)) {
                                return argument;
                            }
                        }
                        for (Statement statement : method.statements) {
                            if (statement instanceof LocalDeclaration) {
                                LocalDeclaration declaration = (LocalDeclaration)statement;
                                if (sameChars(name, declaration.name)) {
                                    return declaration;
                                }
                            }
                        }
                    } else if (parentNativeNode instanceof TypeDeclaration) {
                        TypeDeclaration typeDeclaration = (TypeDeclaration) parentNativeNode;
                        for (FieldDeclaration fieldDeclaration : typeDeclaration.fields) {
                            if (sameChars(name, fieldDeclaration.name)) {
                                return fieldDeclaration;
                            }
                        }
                    } else if (parentNativeNode instanceof Block) {
                        Block block = (Block)parentNativeNode;
                        for (Statement statement : block.statements) {
                            if (statement instanceof LocalDeclaration) {
                                LocalDeclaration declaration = (LocalDeclaration)statement;
                                if (sameChars(name, declaration.name)) {
                                    return declaration;
                                }
                            }
                        }
                    }
                    break;
                }
                parent = parent.getParent();
            }
        }

        Node parent = node.getParent();
        // The ECJ native nodes are sometimes spotty; for example, for a
        // MethodInvocation node we can have a null native node, but its
        // parent expression statement will point to the real MessageSend node
        if (parent != null) {
            nativeNode = parent.getNativeNode();
            if (nativeNode != null) {
                return nativeNode;
            }
        }

        return null;
    }

    @Override
    @Nullable
    public ResolvedNode resolve(@NonNull JavaContext context, @NonNull Node node) {
        Object nativeNode = getNativeNode(node);
        if (nativeNode == null) {
            return null;
        }

        if (nativeNode instanceof NameReference) {
            return resolve(((NameReference) nativeNode).binding);
        } else if (nativeNode instanceof TypeReference) {
            return resolve(((TypeReference) nativeNode).resolvedType);
        } else if (nativeNode instanceof MessageSend) {
            return resolve(((MessageSend) nativeNode).binding);
        } else if (nativeNode instanceof AllocationExpression) {
            return resolve(((AllocationExpression) nativeNode).binding);
        } else if (nativeNode instanceof TypeDeclaration) {
            return resolve(((TypeDeclaration) nativeNode).binding);
        } else if (nativeNode instanceof ExplicitConstructorCall) {
            return resolve(((ExplicitConstructorCall) nativeNode).binding);
        } else if (nativeNode instanceof Annotation) {
            AnnotationBinding compilerAnnotation =
                    ((Annotation) nativeNode).getCompilerAnnotation();
            if (compilerAnnotation != null) {
                return new EcjResolvedAnnotation(compilerAnnotation);
            }
            return resolve(((Annotation) nativeNode).resolvedType);
        } else if (nativeNode instanceof AbstractMethodDeclaration) {
            return resolve(((AbstractMethodDeclaration) nativeNode).binding);
        } else if (nativeNode instanceof AbstractVariableDeclaration) {
            if (nativeNode instanceof LocalDeclaration) {
                return resolve(((LocalDeclaration) nativeNode).binding);
            } else if (nativeNode instanceof FieldDeclaration) {
                FieldDeclaration fieldDeclaration = (FieldDeclaration) nativeNode;
                if (fieldDeclaration.initialization instanceof AllocationExpression) {
                    AllocationExpression allocation =
                            (AllocationExpression)fieldDeclaration.initialization;
                    if (allocation.binding != null) {
                        // Field constructor call: this is an enum constant.
                        return new EcjResolvedMethod(allocation.binding);
                    }
                }
                return resolve(fieldDeclaration.binding);
            }
        }

        // TODO: Handle org.eclipse.jdt.internal.compiler.ast.SuperReference. It
        // doesn't contain an actual method binding; the parent node call should contain
        // it, but is missing a native node reference; investigate the ECJ bridge's super
        // handling.

        return null;
    }

    private ResolvedNode resolve(@Nullable Binding binding) {
        if (binding == null || binding instanceof ProblemBinding) {
            return null;
        }

        if (binding instanceof TypeBinding) {
            TypeBinding tb = (TypeBinding) binding;
            return new EcjResolvedClass(tb);
        } else if (binding instanceof MethodBinding) {
            MethodBinding mb = (MethodBinding) binding;
            if (mb instanceof ProblemMethodBinding) {
                return null;
            }
            //noinspection VariableNotUsedInsideIf
            if (mb.declaringClass != null) {
                return new EcjResolvedMethod(mb);
            }
        } else if (binding instanceof LocalVariableBinding) {
            LocalVariableBinding lvb = (LocalVariableBinding) binding;
            //noinspection VariableNotUsedInsideIf
            if (lvb.type != null) {
                return new EcjResolvedVariable(lvb);
            }
        } else if (binding instanceof FieldBinding) {
            FieldBinding fb = (FieldBinding) binding;
            if (fb instanceof ProblemFieldBinding) {
                return null;
            }
            if (fb.type != null && fb.declaringClass != null) {
                return new EcjResolvedField(fb);
            }
        }

        return null;
    }

    @Deprecated // Use new binding map instead
    private TypeDeclaration findTypeDeclaration(@NonNull String signature) {
        // Type: use binding instead
        if (typeUnits == null) {
            Collection<CompilationUnitDeclaration> units = ecjResult.getCompilationUnits();
            typeUnits = Maps.newHashMapWithExpectedSize(units.size());
            for (CompilationUnitDeclaration unit : units) {
                if (unit.types != null) {
                    for (TypeDeclaration typeDeclaration : unit.types) {
                        addTypeDeclaration(typeDeclaration);
                    }
                }
            }
        }

        return typeUnits.get(signature);
    }

    @Deprecated
    private void addTypeDeclaration(TypeDeclaration typeDeclaration) {
        String type = new String(typeDeclaration.binding.readableName());
        typeUnits.put(type, typeDeclaration);
        // Recurse on member types
        if (typeDeclaration.memberTypes != null) {
            for (TypeDeclaration member : typeDeclaration.memberTypes) {
                addTypeDeclaration(member);
            }
        }
    }

    @Override
    @Nullable
    public TypeDescriptor getType(@NonNull JavaContext context, @NonNull Node node) {
        Object nativeNode = getNativeNode(node);
        if (nativeNode == null) {
            return null;
        }

        if (nativeNode instanceof MessageSend) {
            nativeNode = ((MessageSend)nativeNode).binding;
        } else if (nativeNode instanceof AllocationExpression) {
            nativeNode = ((AllocationExpression)nativeNode).resolvedType;
        } else if (nativeNode instanceof NameReference) {
            nativeNode = ((NameReference)nativeNode).resolvedType;
        } else if (nativeNode instanceof Expression) {
            if (nativeNode instanceof Literal) {
                if (nativeNode instanceof StringLiteral) {
                    return getTypeDescriptor(TYPE_STRING);
                } else if (nativeNode instanceof NumberLiteral) {
                    if (nativeNode instanceof IntLiteral) {
                        return getTypeDescriptor(TYPE_INT);
                    } else if (nativeNode instanceof LongLiteral) {
                        return getTypeDescriptor(TYPE_LONG);
                    } else if (nativeNode instanceof CharLiteral) {
                        return getTypeDescriptor(TYPE_CHAR);
                    } else if (nativeNode instanceof FloatLiteral) {
                        return getTypeDescriptor(TYPE_FLOAT);
                    } else if (nativeNode instanceof DoubleLiteral) {
                        return getTypeDescriptor(TYPE_DOUBLE);
                    }
                } else if (nativeNode instanceof MagicLiteral) {
                    if (nativeNode instanceof TrueLiteral || nativeNode instanceof FalseLiteral) {
                        return getTypeDescriptor(TYPE_BOOLEAN);
                    } else if (nativeNode instanceof NullLiteral) {
                        return getTypeDescriptor(TYPE_NULL);
                    }
                }
            }
            nativeNode = ((Expression)nativeNode).resolvedType;
        } else if (nativeNode instanceof TypeDeclaration) {
            nativeNode = ((TypeDeclaration) nativeNode).binding;
        } else if (nativeNode instanceof AbstractMethodDeclaration) {
            nativeNode = ((AbstractMethodDeclaration) nativeNode).binding;
        } else if (nativeNode instanceof FieldDeclaration) {
            nativeNode = ((FieldDeclaration) nativeNode).binding;
        } else if (nativeNode instanceof LocalDeclaration) {
            nativeNode = ((LocalDeclaration) nativeNode).binding;
        }

        if (nativeNode instanceof Binding) {
            Binding binding = (Binding) nativeNode;
            if (binding instanceof TypeBinding) {
                TypeBinding tb = (TypeBinding) binding;
                return getTypeDescriptor(tb);
            } else if (binding instanceof LocalVariableBinding) {
                LocalVariableBinding lvb = (LocalVariableBinding) binding;
                if (lvb.type != null) {
                    return getTypeDescriptor(lvb.type);
                }
            } else if (binding instanceof FieldBinding) {
                FieldBinding fb = (FieldBinding) binding;
                if (fb.type != null) {
                    return getTypeDescriptor(fb.type);
                }
            } else if (binding instanceof MethodBinding) {
                return getTypeDescriptor(((MethodBinding) binding).returnType);
            } else if (binding instanceof ProblemBinding) {
                // Unresolved type. We just don't know.
                return null;
            }
        }
        return null;
    }

    @Nullable
    @Override
    public ResolvedClass findClass(@NonNull JavaContext context,
            @NonNull String fullyQualifiedName) {
        // Inner classes must use $ as separators. Switch to internal name first
        // to make it more likely that we handle this correctly:
        String internal = ClassContext.getInternalName(fullyQualifiedName);

        // Convert "foo/bar/Baz" into char[][] 'foo','bar','Baz' as required for
        // ECJ name lookup
        List<char[]> arrays = Lists.newArrayList();
        for (String segment : Splitter.on('/').split(internal)) {
            arrays.add(segment.toCharArray());
        }
        char[][] compoundName = new char[arrays.size()][];
        for (int i = 0, n = arrays.size(); i < n; i++) {
            compoundName[i] = arrays.get(i);
        }

        LookupEnvironment lookup = ecjResult.lookupEnvironment;
        if (lookup != null) {
            ReferenceBinding type = lookup.getType(compoundName);
            if (type != null && !(type instanceof ProblemReferenceBinding)) {
                return new EcjResolvedClass(type);
            }
        }

        return null;
    }

    @Override
    public List<TypeDescriptor> getCatchTypes(@NonNull JavaContext context,
            @NonNull Catch catchBlock) {
        Try aTry = catchBlock.upToTry();
        if (aTry != null) {
            Object nativeNode = getNativeNode(aTry);
            if (nativeNode instanceof TryStatement) {
                TryStatement tryStatement = (TryStatement) nativeNode;
                Argument[] catchArguments = tryStatement.catchArguments;
                Argument argument = null;
                if (catchArguments.length > 1) {
                    int index = 0;
                    for (Catch aCatch : aTry.astCatches()) {
                        if (aCatch == catchBlock) {
                            if (index < catchArguments.length) {
                                argument = catchArguments[index];
                                break;
                            }
                        }
                        index++;
                    }
                } else {
                    argument = catchArguments[0];
                }
                if (argument != null) {
                    if (argument.type instanceof UnionTypeReference) {
                        UnionTypeReference typeRef = (UnionTypeReference) argument.type;
                        List<TypeDescriptor> types = Lists.newArrayListWithCapacity(typeRef.typeReferences.length);
                        for (TypeReference typeReference : typeRef.typeReferences) {
                            TypeBinding binding = typeReference.resolvedType;
                            if (binding != null) {
                                types.add(new EcjTypeDescriptor(binding));
                            }
                        }
                        return types;
                    } else if (argument.type.resolvedType != null) {
                        TypeDescriptor t = new EcjTypeDescriptor(argument.type.resolvedType);
                        return Collections.singletonList(t);
                    }
                }
            }
        }

        return super.getCatchTypes(context, catchBlock);
    }

    @Nullable
    private TypeDescriptor getTypeDescriptor(@Nullable TypeBinding resolvedType) {
        if (resolvedType == null) {
            return null;
        }
        return new EcjTypeDescriptor(resolvedType);
    }

    private static TypeDescriptor getTypeDescriptor(String fqn) {
        return new DefaultTypeDescriptor(fqn);
    }

    /** Computes the super method, if any, given a method binding */
    private static MethodBinding findSuperMethodBinding(@NonNull MethodBinding binding) {
        try {
            ReferenceBinding superclass = binding.declaringClass.superclass();
            while (superclass != null) {
                MethodBinding[] methods = superclass.getMethods(binding.selector,
                        binding.parameters.length);
                for (MethodBinding method : methods) {
                    if (method.areParameterErasuresEqual(binding)) {
                        if (method.isPrivate()) {
                            if (method.declaringClass.outermostEnclosingType()
                                    == binding.declaringClass.outermostEnclosingType()) {
                                return method;
                            } else {
                                return null;
                            }
                        } else {
                            return method;
                        }
                    }
                }

                superclass = superclass.superclass();
            }
        } catch (Exception ignore) {
            // Work around ECJ bugs; see https://code.google.com/p/android/issues/detail?id=172268
        }

        return null;
    }

    @NonNull
    private static Collection<ResolvedAnnotation> merge(
            @Nullable Collection<ResolvedAnnotation> first,
            @Nullable Collection<ResolvedAnnotation> second) {
        if (first == null || first.isEmpty()) {
            if (second == null) {
                return Collections.emptyList();
            } else {
                return second;
            }
        } else if (second == null || second.isEmpty()) {
            return first;
        } else {
            int size = first.size() + second.size();
            List<ResolvedAnnotation> merged = Lists.newArrayListWithExpectedSize(size);
            merged.addAll(first);
            merged.addAll(second);
            return merged;
        }
    }

    /* Handle for creating positions cheaply and returning full fledged locations later */
    private static class LocationHandle implements Location.Handle {
        private final File mFile;
        private final Node mNode;
        private Object mClientData;

        public LocationHandle(File file, Node node) {
            mFile = file;
            mNode = node;
        }

        @NonNull
        @Override
        public Location resolve() {
            lombok.ast.Position pos = mNode.getPosition();
            return Location.create(mFile, null /*contents*/, pos.getStart(), pos.getEnd());
        }

        @Override
        public void setClientData(@Nullable Object clientData) {
            mClientData = clientData;
        }

        @Override
        @Nullable
        public Object getClientData() {
            return mClientData;
        }
    }

    // Custom version of the compiler which skips code generation and records source units
    private static class NonGeneratingCompiler extends Compiler {
        private final Map<EcjSourceFile, CompilationUnitDeclaration> mUnits;
        private CompilationUnitDeclaration mCurrentUnit;

        public NonGeneratingCompiler(INameEnvironment environment, IErrorHandlingPolicy policy,
                CompilerOptions options, ICompilerRequestor requestor,
                IProblemFactory problemFactory,
                Map<EcjSourceFile, CompilationUnitDeclaration> units) {
            super(environment, policy, options, requestor, problemFactory, null, null);
            mUnits = units;
        }

        @Nullable
        CompilationUnitDeclaration getCurrentUnit() {
            // Can't use lookupEnvironment.unitBeingCompleted directly; it gets nulled out
            // as part of the exception catch handling in the compiler before this method
            // is called from lint -- therefore we stash a copy in our own mCurrentUnit field
            return mCurrentUnit;
        }

        @Override
        protected synchronized void addCompilationUnit(ICompilationUnit sourceUnit,
                CompilationUnitDeclaration parsedUnit) {
            super.addCompilationUnit(sourceUnit, parsedUnit);
            mUnits.put((EcjSourceFile)sourceUnit, parsedUnit);
        }

        @Override
        public void process(CompilationUnitDeclaration unit, int unitNumber) {
            mCurrentUnit = lookupEnvironment.unitBeingCompleted = unit;

            parser.getMethodBodies(unit);
            if (unit.scope != null) {
                unit.scope.faultInTypes();
                unit.scope.verifyMethods(lookupEnvironment.methodVerifier());
            }
            unit.resolve();
            unit.analyseCode();

            // This is where we differ from super: DON'T call generateCode().
            // Sadly we can't just set ignoreMethodBodies=true to have the same effect,
            // since that would also skip the analyseCode call, which we DO, want:
            //     unit.generateCode();

            if (options.produceReferenceInfo && unit.scope != null) {
                unit.scope.storeDependencyInfo();
            }
            unit.finalizeProblems();
            unit.compilationResult.totalUnitsKnown = totalUnits;
            lookupEnvironment.unitBeingCompleted = null;
        }

        @Override
        public void reset() {
            if (KEEP_LOOKUP_ENVIRONMENT) {
                // Same as super.reset() in ECJ 4.4.2, but omits the following statement:
                //  this.lookupEnvironment.reset();
                // because we need the lookup environment to stick around even after the
                // parse phase is done: at that point we're going to use the parse trees
                // from java detectors which may need to resolve types
                this.parser.scanner.source = null;
                this.unitsToProcess = null;
                if (DebugRequestor != null) DebugRequestor.reset();
                this.problemReporter.reset();

            } else {
                super.reset();
            }
        }
    }

    private static class EcjProblemFactory extends DefaultProblemFactory {
        private boolean hasErrors;

        public EcjProblemFactory() {
            super(Locale.getDefault());
        }

        @Override
        public CategorizedProblem createProblem(char[] originatingFileName, int problemId,
                String[] problemArguments, String[] messageArguments, int severity,
                int startPosition,
                int endPosition, int lineNumber, int columnNumber) {
            boolean isError = (severity & ProblemSeverities.Error) != 0;
            if (problemId == IProblem.DuplicateTypes) {
                // Don't treat duplicate classes as a symbol resolution bug
                isError = false;
            }

            hasErrors |= isError;

            if (DEBUG_DUMP_PARSE_ERRORS) {
                if (isError) {
                    String s = describeError(isError,
                            problemId, originatingFileName, lineNumber,
                            getLocalizedMessage(problemId, messageArguments));
                    System.out.println(s);
                }

                return super.createProblem(originatingFileName, problemId, problemArguments,
                        messageArguments, severity, startPosition, endPosition, lineNumber,
                        columnNumber);
            } else if (skipComputingEcjErrors) {
                // Don't bother computing error message strings when we're not dumping error
                // messages (they won't be shown anywhere)
                return new DefaultProblem(originatingFileName, "<not computed>", problemId,
                        problemArguments, severity, startPosition, endPosition, lineNumber,
                        columnNumber);
            } else {
                return super.createProblem(originatingFileName, problemId, problemArguments,
                        messageArguments, severity, startPosition, endPosition, lineNumber,
                        columnNumber);
            }
        }

        @Override
        public CategorizedProblem createProblem(char[] originatingFileName, int problemId,
                String[] problemArguments, int elaborationId, String[] messageArguments,
                int severity,
                int startPosition, int endPosition, int lineNumber, int columnNumber) {
            boolean isError = (severity & ProblemSeverities.Error) != 0;
            if (problemId == IProblem.DuplicateTypes) {
                // Don't treat duplicate classes as a symbol resolution bug
                isError = false;
            }

            hasErrors |= isError;

            if (DEBUG_DUMP_PARSE_ERRORS) {
                if (isError) {
                    String s = describeError(isError,
                            problemId, originatingFileName, lineNumber,
                            getLocalizedMessage(problemId, messageArguments));
                    System.out.println(s);
                }

                return super.createProblem(originatingFileName, problemId, problemArguments,
                        elaborationId, messageArguments, severity, startPosition, endPosition,
                        lineNumber, columnNumber);
            } else if (skipComputingEcjErrors) {
                // Don't bother computing error message strings when we're not dumping error
                // messages (they won't be shown anywhere)
                return new DefaultProblem(originatingFileName, "<not computed>", problemId,
                        problemArguments, severity, startPosition, endPosition, lineNumber,
                        columnNumber);
            } else {
                return super.createProblem(originatingFileName, problemId, problemArguments,
                        elaborationId, messageArguments, severity, startPosition, endPosition,
                        lineNumber, columnNumber);
            }
        }

        public boolean hasErrors() {
            return hasErrors;
        }
    }

    private class EcjTypeDescriptor extends TypeDescriptor {
        private final TypeBinding mBinding;

        private EcjTypeDescriptor(@NonNull TypeBinding binding) {
            mBinding = binding;
        }

        @NonNull
        @Override
        public String getName() {
            return new String(mBinding.readableName());
        }

        @Override
        public boolean matchesName(@NonNull String name) {
            return sameChars(name, mBinding.readableName());
        }

        @Override
        public boolean matchesSignature(@NonNull String signature) {
            return sameChars(signature, mBinding.readableName());
        }

        @Override
        public boolean isPrimitive() {
            return mBinding.isPrimitiveType();
        }

        @Override
        public boolean isArray() {
            return mBinding.isArrayType();
        }

        @NonNull
        @Override
        public String getSignature() {
            return getName();
        }

        @NonNull
        @Override
        public String getSimpleName() {
            if (mBinding instanceof ReferenceBinding) {
                ReferenceBinding ref = (ReferenceBinding) mBinding;
                char[][] name = ref.compoundName;
                char[] lastSegment = name[name.length - 1];
                StringBuilder sb = new StringBuilder(lastSegment.length);
                for (char c : lastSegment) {
                    if (c == '$') {
                        c = '.';
                    }
                    sb.append(c);
                }
                return sb.toString();
            }
            return super.getSimpleName();
        }

        @NonNull
        @Override
        public String getInternalName() {
            if (mBinding instanceof ReferenceBinding) {
                ReferenceBinding ref = (ReferenceBinding) mBinding;
                StringBuilder sb = new StringBuilder(100);
                char[][] name = ref.compoundName;
                if (name == null) {
                    return super.getInternalName();
                }
                for (char[] segment : name) {
                    if (sb.length() != 0) {
                        sb.append('/');
                    }
                    for (char c : segment) {
                        sb.append(c);
                    }
                }
                return sb.toString();
            }
            return super.getInternalName();
        }

        @Override
        @Nullable
        public ResolvedClass getTypeClass() {
            if (!mBinding.isPrimitiveType()) {
                return new EcjResolvedClass(mBinding);
            }
            return null;
        }

        @SuppressWarnings("RedundantIfStatement")
        @Override
        public boolean equals(Object o) {
            if (this == o) {
                return true;
            }
            if (o == null || getClass() != o.getClass()) {
                return false;
            }

            EcjTypeDescriptor that = (EcjTypeDescriptor) o;

            if (!mBinding.equals(that.mBinding)) {
                return false;
            }

            return true;
        }

        @Override
        public int hashCode() {
            return mBinding.hashCode();
        }
    }

    private class EcjResolvedMethod extends ResolvedMethod {
        private final MethodBinding mBinding;

        private EcjResolvedMethod(MethodBinding binding) {
            mBinding = binding;
            assert mBinding.declaringClass != null;
        }

        @NonNull
        @Override
        public String getName() {
            char[] c = isConstructor() ? mBinding.declaringClass.readableName() : mBinding.selector;
            return new String(c);
        }

        @Override
        public boolean matches(@NonNull String name) {
            char[] c = isConstructor() ? mBinding.declaringClass.readableName() : mBinding.selector;
            return sameChars(name, c);
        }

        @NonNull
        @Override
        public ResolvedClass getContainingClass() {
            return new EcjResolvedClass(mBinding.declaringClass);
        }

        @Override
        public int getArgumentCount() {
            return mBinding.parameters != null ? mBinding.parameters.length : 0;
        }

        @NonNull
        @Override
        public TypeDescriptor getArgumentType(int index) {
            TypeBinding parameterType = mBinding.parameters[index];
            TypeDescriptor typeDescriptor = getTypeDescriptor(parameterType);
            assert typeDescriptor != null; // because parameter is not null
            return typeDescriptor;
        }

        @Override
        public boolean argumentMatchesType(int index, @NonNull String signature) {
            return sameChars(signature, mBinding.parameters[index].readableName());
        }

        @Nullable
        @Override
        public TypeDescriptor getReturnType() {
            return isConstructor() ? null : getTypeDescriptor(mBinding.returnType);
        }

        @Override
        public boolean isConstructor() {
            return mBinding.isConstructor();
        }

        @Override
        @Nullable
        public ResolvedMethod getSuperMethod() {
            MethodBinding superBinding = findSuperMethodBinding(mBinding);
            if (superBinding != null) {
                return new EcjResolvedMethod(superBinding);
            }

            return null;
        }

        @NonNull
        @Override
        public Iterable<ResolvedAnnotation> getAnnotations() {
            List<ResolvedAnnotation> all = Lists.newArrayListWithExpectedSize(4);
            ExternalAnnotationRepository manager = ExternalAnnotationRepository.get(client);

            MethodBinding binding = this.mBinding;
            while (binding != null) {
                AnnotationBinding[] annotations = binding.getAnnotations();
                int count = annotations.length;
                if (count > 0) {
                    for (AnnotationBinding annotation : annotations) {
                        if (annotation != null) {
                            all.add(new EcjResolvedAnnotation(annotation));
                        }
                    }
                }

                // Look for external annotations
                Collection<ResolvedAnnotation> external = manager.getAnnotations(
                        new EcjResolvedMethod(binding));
                if (external != null) {
                    all.addAll(external);
                }

                binding = findSuperMethodBinding(binding);
                if (binding != null && binding.isPrivate()) {
                    break;
                }
            }

            all = ensureUnique(all);
            return all;
        }

        @NonNull
        @Override
        public Iterable<ResolvedAnnotation> getParameterAnnotations(int index) {
            List<ResolvedAnnotation> all = Lists.newArrayListWithExpectedSize(4);
            ExternalAnnotationRepository manager = ExternalAnnotationRepository.get(client);

            MethodBinding binding = this.mBinding;
            while (binding != null) {
                AnnotationBinding[][] parameterAnnotations = binding.getParameterAnnotations();
                if (parameterAnnotations != null &&
                        index >= 0 && index < parameterAnnotations.length) {
                    AnnotationBinding[] annotations = parameterAnnotations[index];
                    int count = annotations.length;
                    if (count > 0) {
                        for (AnnotationBinding annotation : annotations) {
                            if (annotation != null) {
                                all.add(new EcjResolvedAnnotation(annotation));
                            }
                        }
                    }
                }

                // Look for external annotations
                Collection<ResolvedAnnotation> external = manager.getAnnotations(
                        new EcjResolvedMethod(binding), index);
                if (external != null) {
                    all.addAll(external);
                }

                binding = findSuperMethodBinding(binding);
            }

            all = ensureUnique(all);
            return all;
        }

        @Override
        public int getModifiers() {
            return mBinding.getAccessFlags();
        }

        @Override
        public String getSignature() {
            return mBinding.toString();
        }

        @Override
        public boolean isInPackage(@NonNull String pkgName, boolean includeSubPackages) {
            PackageBinding pkg = mBinding.declaringClass.getPackage();
            //noinspection SimplifiableIfStatement
            if (pkg != null) {
                return includeSubPackages ?
                        startsWithCompound(pkgName, pkg.compoundName) :
                        equalsCompound(pkgName, pkg.compoundName);
            }
            return false;
        }

        @SuppressWarnings("RedundantIfStatement")
        @Override
        public boolean equals(Object o) {
            if (this == o) {
                return true;
            }
            if (o == null || getClass() != o.getClass()) {
                return false;
            }

            EcjResolvedMethod that = (EcjResolvedMethod) o;

            if (mBinding != null ? !mBinding.equals(that.mBinding) : that.mBinding != null) {
                return false;
            }

            return true;
        }

        @Override
        public int hashCode() {
            return mBinding != null ? mBinding.hashCode() : 0;
        }
    }

    /**
     * It is valid (and in fact encouraged by IntelliJ's inspections) to specify the same
     * annotation on overriding methods and overriding parameters. However, we shouldn't
     * return all these "duplicates" when you ask for the annotation on a given element.
     * This method filters out duplicates.
     */
    @VisibleForTesting
    @NonNull
    static List<ResolvedAnnotation> ensureUnique(@NonNull List<ResolvedAnnotation> list) {
        if (list.size() < 2) {
            return list;
        }

        // The natural way to deduplicate would be to create a Set of seen names, iterate
        // through the list and look to see if the current annotation's name is already in the
        // set (if so, remove this annotation from the list, else add it to the set of seen names)
        // but this involves creating the set and all the Map entry objects; that's not
        // necessary here since these lists are always very short 2-5 elements.
        // Instead we'll just do an O(n^2) iteration comparing each subsequent element with each
        // previous element and removing if matches, which is fine for these tiny lists.
        int n = list.size();
        for (int i = 0; i < n - 1; i++) {
            ResolvedAnnotation current = list.get(i);
            String currentName = current.getName();
            // Deleting duplicates at end reduces number of elements that have to be shifted
            for (int j = n - 1; j > i; j--) {
                ResolvedAnnotation later = list.get(j);
                String laterName = later.getName();
                if (currentName.equals(laterName)) {
                    list.remove(j);
                    n--;
                }
            }
        }

        return list;
    }

    private class EcjResolvedClass extends ResolvedClass {
        protected final TypeBinding mBinding;

        private EcjResolvedClass(TypeBinding binding) {
            mBinding = binding;
        }

        @NonNull
        @Override
        public String getName() {
            String name = new String(mBinding.readableName());
            if (name.indexOf('.') == -1 && mBinding.enclosingType() != null) {
                name = new String(mBinding.enclosingType().readableName()) + '.' + name;
            }
            return stripTypeVariables(name);
        }

        @NonNull
        @Override
        public String getSimpleName() {
            return stripTypeVariables(new String(mBinding.sourceName()));
        }

        @Override
        public boolean matches(@NonNull String name) {
            return sameChars(name, mBinding.readableName());
        }

        @Nullable
        @Override
        public ResolvedClass getSuperClass() {
            ReferenceBinding superClass = mBinding.superclass();
            if (superClass != null) {
                return new EcjResolvedClass(superClass);
            }

            return null;
        }

        @Override
        @NonNull
        public Iterable<ResolvedClass> getInterfaces() {
            ReferenceBinding[] interfaces = mBinding.superInterfaces();
            if (interfaces.length == 0) {
                return Collections.emptyList();
            }
            List<ResolvedClass> classes = Lists.newArrayListWithExpectedSize(interfaces.length);
            for (ReferenceBinding binding : interfaces) {
                classes.add(new EcjResolvedClass(binding));
            }
            return classes;
        }

        @Override
        public boolean isInterface() {
            return mBinding.isInterface();
        }

        @Override
        public boolean isEnum() {
            return mBinding.isEnum();
        }

        @Nullable
        @Override
        public ResolvedClass getContainingClass() {
            if (mBinding instanceof NestedTypeBinding) {
                NestedTypeBinding ntb = (NestedTypeBinding) mBinding;
                if (ntb.enclosingType != null) {
                    return new EcjResolvedClass(ntb.enclosingType);
                }
            }

            return null;
        }

        @Override
        public boolean isSubclassOf(@NonNull String name, boolean strict) {
            ReferenceBinding cls = (ReferenceBinding) mBinding;
            if (strict) {
                cls = cls.superclass();
            }
            for (; cls != null; cls = cls.superclass()) {
                if (equalsCompound(name, cls.compoundName)) {
                    return true;
                }
            }

            return false;
        }

        @Override
        public boolean isImplementing(@NonNull String name, boolean strict) {
            if (mBinding instanceof ReferenceBinding) {
                ReferenceBinding cls = (ReferenceBinding) mBinding;
                if (strict) {
                    cls = cls.superclass();
                }
                return isInheritor(cls, name);
            }

            return false;
        }

        @Override
        public boolean isInheritingFrom(@NonNull String name, boolean strict) {
            if (mBinding instanceof ReferenceBinding) {
                ReferenceBinding cls = (ReferenceBinding) mBinding;
                if (strict) {
                    cls = cls.superclass();
                }
                return isInheritor(cls, name);
            }

            return false;
        }

        @Override
        @NonNull
        public Iterable<ResolvedMethod> getConstructors() {
            if (mBinding instanceof ReferenceBinding) {
                ReferenceBinding cls = (ReferenceBinding) mBinding;
                MethodBinding[] methods = cls.getMethods(TypeConstants.INIT);
                if (methods != null) {
                    int count = methods.length;
                    List<ResolvedMethod> result = Lists.newArrayListWithExpectedSize(count);
                    for (MethodBinding method : methods) {
                        if (method.isConstructor()) {
                            result.add(new EcjResolvedMethod(method));
                        }
                    }
                    return result;
                }
            }

            return Collections.emptyList();
        }

        @Override
        @NonNull
        public Iterable<ResolvedMethod> getMethods(@NonNull String name,
                boolean includeInherited) {
            return findMethods(name, includeInherited);
        }

        @Override
        @NonNull
        public Iterable<ResolvedMethod> getMethods(boolean includeInherited) {
            return findMethods(null, includeInherited);
        }

        @NonNull
        private Iterable<ResolvedMethod> findMethods(@Nullable String name,
                boolean includeInherited) {
            if (mBinding instanceof ReferenceBinding) {
                ReferenceBinding cls = (ReferenceBinding) mBinding;
                if (includeInherited) {
                    List<ResolvedMethod> result = null;
                    while (cls != null) {
                        MethodBinding[] methods =
                                name != null ? cls.getMethods(name.toCharArray()) : cls.methods();
                        if (methods != null) {
                            int count = methods.length;
                            if (count > 0) {
                                if (result == null) {
                                    result = Lists.newArrayListWithExpectedSize(count);
                                }
                                for (MethodBinding method : methods) {
                                    if ((method.modifiers & Modifier.PRIVATE) != 0 &&
                                            cls != mBinding) {
                                        // Ignore parent methods that are private
                                        continue;
                                    }

                                    if (!method.isConstructor()) {
                                        // See if this method looks like it's masked
                                        boolean masked = false;
                                        for (ResolvedMethod m : result) {
                                            MethodBinding mb = ((EcjResolvedMethod) m).mBinding;
                                            if (mb.areParameterErasuresEqual(method)) {
                                                masked = true;
                                                break;
                                            }
                                        }
                                        if (masked) {
                                            continue;
                                        }
                                        result.add(new EcjResolvedMethod(method));
                                    }
                                }
                            }
                        }
                        cls = cls.superclass();
                    }

                    return result != null ? result : Collections.emptyList();
                } else {
                    MethodBinding[] methods =
                            name != null ? cls.getMethods(name.toCharArray()) : cls.methods();
                    if (methods != null) {
                        int count = methods.length;
                        List<ResolvedMethod> result = Lists.newArrayListWithExpectedSize(count);
                        for (MethodBinding method : methods) {
                            if (!method.isConstructor()) {
                                result.add(new EcjResolvedMethod(method));
                            }
                        }
                        return result;
                    }
                }
            }

            return Collections.emptyList();
        }

        @NonNull
        @Override
        public Iterable<ResolvedAnnotation> getAnnotations() {
            List<ResolvedAnnotation> all = Lists.newArrayListWithExpectedSize(2);
            ExternalAnnotationRepository manager = ExternalAnnotationRepository.get(client);

            if (mBinding instanceof ReferenceBinding) {
                ReferenceBinding cls = (ReferenceBinding) mBinding;
                while (cls != null) {
                    AnnotationBinding[] annotations = cls.getAnnotations();
                    int count = annotations.length;
                    if (count > 0) {
                        all = Lists.newArrayListWithExpectedSize(count);
                        for (AnnotationBinding annotation : annotations) {
                            if (annotation != null) {
                                all.add(new EcjResolvedAnnotation(annotation));
                            }
                        }
                    }

                    // Look for external annotations
                    Collection<ResolvedAnnotation> external = manager.getAnnotations(
                            new EcjResolvedClass(cls));
                    if (external != null) {
                        all.addAll(external);
                    }

                    cls = cls.superclass();
                }
            } else {
                Collection<ResolvedAnnotation> external = manager.getAnnotations(this);
                if (external != null) {
                    all.addAll(external);
                }
            }

            all = ensureUnique(all);
            return all;
        }

        @NonNull
        @Override
        public Iterable<ResolvedField> getFields(boolean includeInherited) {
            if (mBinding instanceof ReferenceBinding) {
                ReferenceBinding cls = (ReferenceBinding) mBinding;
                if (includeInherited) {
                    List<ResolvedField> result = null;
                    while (cls != null) {
                        FieldBinding[] fields = cls.fields();
                        if (fields != null) {
                            int count = fields.length;
                            if (count > 0) {
                                if (result == null) {
                                    result = Lists.newArrayListWithExpectedSize(count);
                                }
                                for (FieldBinding field : fields) {
                                    if ((field.modifiers & Modifier.PRIVATE) != 0 &&
                                            cls != mBinding) {
                                        // Ignore parent fields that are private
                                        continue;
                                    }

                                    // See if this field looks like it's masked
                                    boolean masked = false;
                                    for (ResolvedField f : result) {
                                        FieldBinding mb = ((EcjResolvedField) f).mBinding;
                                        if (Arrays.equals(mb.readableName(),
                                                field.readableName())) {
                                            masked = true;
                                            break;
                                        }
                                    }
                                    if (masked) {
                                        continue;
                                    }

                                    result.add(new EcjResolvedField(field));
                                }
                            }
                        }
                        cls = cls.superclass();
                    }

                    return result != null ? result : Collections.emptyList();
                } else {
                    FieldBinding[] fields = cls.fields();
                    if (fields != null) {
                        int count = fields.length;
                        List<ResolvedField> result = Lists.newArrayListWithExpectedSize(count);
                        for (FieldBinding field : fields) {
                            result.add(new EcjResolvedField(field));
                        }
                        return result;
                    }
                }
            }

            return Collections.emptyList();
        }

        @Override
        @Nullable
        public ResolvedField getField(@NonNull String name, boolean includeInherited) {
            if (mBinding instanceof ReferenceBinding) {
                ReferenceBinding cls = (ReferenceBinding) mBinding;
                while (cls != null) {
                    FieldBinding[] fields = cls.fields();
                    if (fields != null) {
                        for (FieldBinding field : fields) {
                            if ((field.modifiers & Modifier.PRIVATE) != 0 &&
                                    cls != mBinding) {
                                // Ignore parent methods that are private
                                continue;
                            }

                            if (sameChars(name, field.name)) {
                                return new EcjResolvedField(field);
                            }
                        }
                    }
                    if (includeInherited) {
                        cls = cls.superclass();
                    } else {
                        break;
                    }
                }
            }

            return null;
        }

        @Nullable
        @Override
        public ResolvedPackage getPackage() {
            return new EcjResolvedPackage(mBinding.getPackage());
        }

        @Override
        public int getModifiers() {
            if (mBinding instanceof ReferenceBinding) {
                ReferenceBinding cls = (ReferenceBinding) mBinding;
                // These constants from ClassFileConstants luckily agree with the Modifier
                // constants in the low bits we care about (public, abstract, static, etc)
                return cls.getAccessFlags();
            }
            return 0;
        }

        @Override
        public TypeDescriptor getType() {
            return new EcjTypeDescriptor(mBinding);
        }

        @Override
        public String getSignature() {
            return getName();
        }

        @Override
        public boolean isInPackage(@NonNull String pkgName, boolean includeSubPackages) {
            PackageBinding pkg = mBinding.getPackage();
            //noinspection SimplifiableIfStatement
            if (pkg != null) {
                return includeSubPackages ?
                        startsWithCompound(pkgName, pkg.compoundName) :
                        equalsCompound(pkgName, pkg.compoundName);
            }
            return false;
        }

        @SuppressWarnings("RedundantIfStatement")
        @Override
        public boolean equals(Object o) {
            if (this == o) {
                return true;
            }
            if (o == null || getClass() != o.getClass()) {
                return false;
            }

            EcjResolvedClass that = (EcjResolvedClass) o;

            if (mBinding != null ? !mBinding.equals(that.mBinding) : that.mBinding != null) {
                return false;
            }

            return true;
        }

        @Override
        public int hashCode() {
            return mBinding != null ? mBinding.hashCode() : 0;
        }
    }

    @NonNull
    private static String stripTypeVariables(String name) {
        // Strip out type variables; there doesn't seem to be a way to
        // do it from the ECJ APIs; it unconditionally includes this.
        // (Converts for example
        //     android.support.v7.widget.RecyclerView.Adapter<VH>
        //  to
        //     android.support.v7.widget.RecyclerView.Adapter
        if (name.indexOf('<') != -1) {
            StringBuilder sb = new StringBuilder(name.length());
            int depth = 0;
            for (int i = 0, n = name.length(); i < n; i++) {
                char c = name.charAt(i);
                if (c == '<') {
                    depth++;
                } else if (c == '>') {
                    depth--;
                } else if (depth == 0) {
                    sb.append(c);
                }
            }
            name = sb.toString();
        }
        return name;
    }

    private class EcjResolvedPackage extends ResolvedPackage {
        private final PackageBinding mBinding;

        public EcjResolvedPackage(PackageBinding binding) {
            mBinding = binding;
        }

        @NonNull
        @Override
        public String getName() {
            return new String(mBinding.readableName());
        }

        @Override
        public String getSignature() {
            return getName();
        }

        @NonNull
        @Override
        public Iterable<ResolvedAnnotation> getAnnotations() {
            List<ResolvedAnnotation> all = Lists.newArrayListWithExpectedSize(2);

            AnnotationBinding[] annotations = mBinding.getAnnotations();
            int count = annotations.length;
            if (count == 0) {
                Binding pkgInfo = mBinding.getTypeOrPackage(TypeConstants.PACKAGE_INFO_NAME);
                if (pkgInfo != null) {
                    annotations = pkgInfo.getAnnotations();
                }
                count = annotations.length;
            }
            if (count > 0) {
                for (AnnotationBinding annotation : annotations) {
                    if (annotation != null) {
                        all.add(new EcjResolvedAnnotation(annotation));
                    }
                }
            }

            // Merge external annotations
            ExternalAnnotationRepository manager = ExternalAnnotationRepository.get(client);
            Collection<ResolvedAnnotation> external = manager.getAnnotations(this);
            if (external != null) {
                all.addAll(external);
            }

            all = ensureUnique(all);
            return all;
        }

        @Override
        @Nullable
        public ResolvedPackage getParentPackage() {
            char[][] compoundName = mBinding.compoundName;
            if (compoundName.length == 1) {
                return null;
            } else {
                PackageBinding defaultPackage = mBinding.environment.defaultPackage;
                PackageBinding packageBinding =
                        (PackageBinding) defaultPackage.getTypeOrPackage(compoundName[0]);
                if (packageBinding == null || packageBinding instanceof ProblemPackageBinding) {
                    return null;
                }

                for (int i = 1, packageLength = compoundName.length - 1; i < packageLength; i++) {
                    Binding next = packageBinding.getTypeOrPackage(compoundName[i]);
                    if (next == null) {
                        return null;
                    }
                    if (next instanceof PackageBinding) {
                        if (next instanceof ProblemPackageBinding) {
                            return null;
                        }
                        packageBinding = (PackageBinding) next;
                    }
                }

                return new EcjResolvedPackage(packageBinding);
            }
        }

        @Override
        public int getModifiers() {
            return 0;
        }

        @SuppressWarnings("RedundantIfStatement")
        @Override
        public boolean equals(Object o) {
            if (this == o) {
                return true;
            }
            if (o == null || getClass() != o.getClass()) {
                return false;
            }

            EcjResolvedPackage that = (EcjResolvedPackage) o;

            if (mBinding != null ? !mBinding.equals(that.mBinding) : that.mBinding != null) {
                return false;
            }

            return true;
        }

        @Override
        public int hashCode() {
            return mBinding != null ? mBinding.hashCode() : 0;
        }
    }

    private class EcjResolvedField extends ResolvedField {
        private final FieldBinding mBinding;

        private EcjResolvedField(FieldBinding binding) {
            mBinding = binding;
        }

        @NonNull
        @Override
        public String getName() {
            return new String(mBinding.readableName());
        }

        @Override
        public boolean matches(@NonNull String name) {
            return sameChars(name, mBinding.readableName());
        }

        @NonNull
        @Override
        public TypeDescriptor getType() {
            TypeDescriptor typeDescriptor = getTypeDescriptor(mBinding.type);
            assert typeDescriptor != null; // because mBinding.type is known not to be null
            return typeDescriptor;
        }

        @NonNull
        @Override
        public ResolvedClass getContainingClass() {
            return new EcjResolvedClass(mBinding.declaringClass);
        }

        @Nullable
        @Override
        public Object getValue() {
            return getConstantValue(mBinding.constant());
        }

        @NonNull
        @Override
        public Iterable<ResolvedAnnotation> getAnnotations() {
            List<ResolvedAnnotation> compiled = null;
            AnnotationBinding[] annotations = mBinding.getAnnotations();
            int count = annotations.length;
            if (count > 0) {
                compiled = Lists.newArrayListWithExpectedSize(count);
                for (AnnotationBinding annotation : annotations) {
                    if (annotation != null) {
                        compiled.add(new EcjResolvedAnnotation(annotation));
                    }
                }
            }

            // Look for external annotations
            ExternalAnnotationRepository manager = ExternalAnnotationRepository.get(client);
            Collection<ResolvedAnnotation> external = manager.getAnnotations(this);

            return merge(compiled, external);
        }

        @Override
        public int getModifiers() {
            return mBinding.getAccessFlags();
        }

        @Override
        public String getSignature() {
            return mBinding.toString();
        }

        @Override
        public boolean isInPackage(@NonNull String pkgName, boolean includeSubPackages) {
            PackageBinding pkg = mBinding.declaringClass.getPackage();
            //noinspection SimplifiableIfStatement
            if (pkg != null) {
                return includeSubPackages ?
                        startsWithCompound(pkgName, pkg.compoundName) :
                        equalsCompound(pkgName, pkg.compoundName);
            }
            return false;
        }

        @Nullable
        @Override
        public Node findAstNode() {
            // Map back from type binding to AST
            ResolvedClass containingClass = getContainingClass();
            TypeDeclaration typeDeclaration = findTypeDeclaration(containingClass.getName());
            if (typeDeclaration != null) {
                for (FieldDeclaration field : typeDeclaration.fields) {
                    if (field.binding == mBinding) {
                        EcjTreeConverter converter = new EcjTreeConverter();
                        converter.visit(null, field);
                        List<? extends Node> nodes = converter.getAll();
                        if (nodes.size() == 1) {
                            return nodes.get(0);
                        }
                        break;
                    }
                }
            }

            return super.findAstNode();
        }

        @SuppressWarnings("RedundantIfStatement")
        @Override
        public boolean equals(Object o) {
            if (this == o) {
                return true;
            }
            if (o == null || getClass() != o.getClass()) {
                return false;
            }

            EcjResolvedField that = (EcjResolvedField) o;

            if (mBinding != null ? !mBinding.equals(that.mBinding) : that.mBinding != null) {
                return false;
            }

            return true;
        }

        @Override
        public int hashCode() {
            return mBinding != null ? mBinding.hashCode() : 0;
        }
    }

    private class EcjResolvedVariable extends ResolvedVariable {
        private final VariableBinding mBinding;

        private EcjResolvedVariable(VariableBinding binding) {
            mBinding = binding;
        }

        @NonNull
        @Override
        public String getName() {
            return new String(mBinding.readableName());
        }

        @Override
        public boolean matches(@NonNull String name) {
            return sameChars(name, mBinding.readableName());
        }

        @NonNull
        @Override
        public TypeDescriptor getType() {
            TypeDescriptor typeDescriptor = getTypeDescriptor(mBinding.type);
            assert typeDescriptor != null; // because mBinding.type is known not to be null
            return typeDescriptor;
        }

        @Override
        public int getModifiers() {
            return mBinding.modifiers;
        }

        @NonNull
        @Override
        public Iterable<ResolvedAnnotation> getAnnotations() {
            AnnotationBinding[] annotations = mBinding.getAnnotations();
            int count = annotations.length;
            if (count > 0) {
                List<ResolvedAnnotation> result = Lists.newArrayListWithExpectedSize(count);
                for (AnnotationBinding annotation : annotations) {
                    if (annotation != null) {
                        result.add(new EcjResolvedAnnotation(annotation));
                    }
                }
                return result;
            }

            // No external annotations for variables

            return Collections.emptyList();
        }

        @Override
        public String getSignature() {
            return mBinding.toString();
        }

        @SuppressWarnings("RedundantIfStatement")
        @Override
        public boolean equals(Object o) {
            if (this == o) {
                return true;
            }
            if (o == null || getClass() != o.getClass()) {
                return false;
            }

            EcjResolvedVariable that = (EcjResolvedVariable) o;

            if (mBinding != null ? !mBinding.equals(that.mBinding) : that.mBinding != null) {
                return false;
            }

            return true;
        }

        @Override
        public int hashCode() {
            return mBinding != null ? mBinding.hashCode() : 0;
        }
    }

    private class EcjResolvedAnnotation extends ResolvedAnnotation {
        private final AnnotationBinding binding;
        private final String name;

        private EcjResolvedAnnotation(@NonNull final AnnotationBinding binding) {
            this.binding = binding;
            name = new String(this.binding.getAnnotationType().readableName());
        }

        @NonNull
        @Override
        public String getName() {
            return name;
        }

        @Override
        public boolean matches(@NonNull String name) {
            return name.equals(this.name);
        }

        @NonNull
        @Override
        public TypeDescriptor getType() {
            TypeDescriptor typeDescriptor = getTypeDescriptor(binding.getAnnotationType());
            assert typeDescriptor != null; // because mBinding.type is known not to be null
            return typeDescriptor;
        }

        @Override
        public ResolvedClass getClassType() {
            ReferenceBinding annotationType = binding.getAnnotationType();
            return new EcjResolvedClass(annotationType) {
                @NonNull
                @Override
                public Iterable<ResolvedAnnotation> getAnnotations() {
                    AnnotationBinding[] annotations = mBinding.getAnnotations();
                    int count = annotations.length;
                    if (count > 0) {
                        List<ResolvedAnnotation> result = Lists.newArrayListWithExpectedSize(count);
                        for (AnnotationBinding annotation : annotations) {
                            if (annotation != null) {
                                // Special case: If you look up the annotations *on* annotations,
                                // you're probably working with the typedef annotations, @IntDef
                                // and @StringDef. For these, we can't use the normal annotation
                                // handling, because the compiler only keeps the values of the
                                // constants, not the references to the constants which is what we
                                // care about for those annotations. So in this case, construct
                                // a special subclass of ResolvedAnnotation: EcjAstAnnotation, where
                                // we keep the AST node for the annotation definition such that
                                // we can look up the constant references themselves when queries
                                // via the annotation's getValue() lookup methods.
                                char[] readableName = annotation.getAnnotationType().readableName();
                                if (sameChars(INT_DEF_ANNOTATION, readableName)
                                        || sameChars(STRING_DEF_ANNOTATION, readableName)) {
                                    TypeDeclaration typeDeclaration =
                                            findTypeDeclaration(getName());
                                    if (typeDeclaration != null && typeDeclaration.annotations != null) {
                                        Annotation astAnnotation = null;
                                        for (Annotation a : typeDeclaration.annotations) {
                                            if (a.resolvedType != null
                                                    && (sameChars(INT_DEF_ANNOTATION, a.resolvedType.readableName()) ||
                                                    sameChars(STRING_DEF_ANNOTATION, a.resolvedType.readableName()))) {
                                                astAnnotation = a;
                                                break;
                                            }
                                        }

                                        if (astAnnotation != null) {
                                            result.add(new EcjAstAnnotation(annotation, astAnnotation));
                                            continue;
                                        }
                                    } else {
                                        // Don't record these typedef annotations; without
                                        // finding the bindings, we'll get the literal values
                                        // from the ECJ annotation, and that will lead to incorrect
                                        // typedef warnings.
                                        continue;
                                    }
                                }

                                result.add(new EcjResolvedAnnotation(annotation));
                            }
                        }
                        return result;
                    }

                    return Collections.emptyList();
                }
            };
        }

        @NonNull
        @Override
        public List<Value> getValues() {
            ElementValuePair[] pairs = binding.getElementValuePairs();
            if (pairs != null && pairs.length > 0) {
                List<Value> values = Lists.newArrayListWithExpectedSize(pairs.length);
                for (ElementValuePair pair : pairs) {
                    values.add(new Value(new String(pair.getName()), getPairValue(pair)));
                }
            }

            return Collections.emptyList();
        }

        @Nullable
        @Override
        public Object getValue(@NonNull String name) {
            ElementValuePair[] pairs = binding.getElementValuePairs();
            if (pairs != null) {
                for (ElementValuePair pair : pairs) {
                    if (sameChars(name, pair.getName())) {
                        return getPairValue(pair);
                    }
                }
            }

            return null;
        }

        private Object getPairValue(ElementValuePair pair) {
            return getConstantValue(pair.getValue());
        }

        @Override
        public String getSignature() {
            return name;
        }

        @Override
        public int getModifiers() {
            // Not applicable; move from ResolvedNode into ones that matter?
            return 0;
        }

        @NonNull
        @Override
        public Iterable<ResolvedAnnotation> getAnnotations() {
            List<ResolvedAnnotation> compiled = null;
            AnnotationBinding[] annotations = binding.getAnnotationType().getAnnotations();
            int count = annotations.length;
            if (count > 0) {
                compiled = Lists.newArrayListWithExpectedSize(count);
                for (AnnotationBinding annotation : annotations) {
                    if (annotation != null) {
                        compiled.add(new EcjResolvedAnnotation(annotation));
                    }
                }
            }

            // Look for external annotations
            ExternalAnnotationRepository manager = ExternalAnnotationRepository.get(client);
            Collection<ResolvedAnnotation> external = manager.getAnnotations(this);

            return merge(compiled, external);
        }

        private class EcjAstAnnotation extends EcjResolvedAnnotation {

            private final Annotation mAstAnnotation;
            private List<Value> mValues;

            public EcjAstAnnotation(
                    @NonNull AnnotationBinding binding, @NonNull Annotation astAnnotation) {
                super(binding);
                mAstAnnotation = astAnnotation;
            }

            @NonNull
            @Override
            public List<Value> getValues() {
                if (mValues == null) {
                    MemberValuePair[] memberValuePairs = mAstAnnotation.memberValuePairs();
                    List<Value> result = Lists
                            .newArrayListWithExpectedSize(memberValuePairs.length);

                    for (MemberValuePair pair : memberValuePairs) {
                        //  String n = new String(pair.name);
                        Expression expression = pair.value;
                        Object value = null;
                        if (expression instanceof ArrayInitializer) {
                            ArrayInitializer initializer = (ArrayInitializer) expression;
                            Expression[] expressions = initializer.expressions;
                            List<Object> values = Lists.newArrayList();
                            for (Expression e : expressions) {
                                if (e instanceof NameReference) {
                                    ResolvedNode resolved = resolve(((NameReference) e).binding);
                                    if (resolved != null) {
                                        values.add(resolved);
                                    }
                                } else if (e instanceof IntLiteral) {
                                    values.add(((IntLiteral) e).value);
                                } else if (e instanceof StringLiteral) {
                                    values.add(String.valueOf(((StringLiteral) e).source()));
                                } else {
                                    values.add(e.toString());
                                }
                            }
                            value = values.toArray();
                        } else if (expression instanceof IntLiteral) {
                            IntLiteral intLiteral = (IntLiteral) expression;
                            value = intLiteral.value;
                        } else if (expression instanceof TrueLiteral) {
                            value = true;
                        } else if (expression instanceof FalseLiteral) {
                            value = false;
                        } else if (expression instanceof StringLiteral) {
                            value = String.valueOf(((StringLiteral) expression).source());
                        }
                        // Unfortunately, FloatLiteral, LongLiteral etc do not
                        // expose the value field as public. Luckily, we don't need that
                        // for our current annotations.

                        result.add(new Value(new String(pair.name), value));
                    }
                    mValues = result;
                }

                return mValues;
            }

            @Nullable
            @Override
            public Object getValue(@NonNull String name) {
                for (Value value : getValues()) {
                    if (name.equals(value.name)) {
                        return value.value;
                    }
                }
                return null;
            }
        }

        @SuppressWarnings("RedundantIfStatement")
        @Override
        public boolean equals(Object o) {
            if (this == o) {
                return true;
            }
            if (o == null || getClass() != o.getClass()) {
                return false;
            }

            EcjResolvedAnnotation that = (EcjResolvedAnnotation) o;

            if (binding != null ? !binding.equals(that.binding) : that.binding != null) {
                return false;
            }

            return true;
        }

        @Override
        public int hashCode() {
            return binding != null ? binding.hashCode() : 0;
        }
    }

    @Nullable
    private Object getConstantValue(@Nullable Object value) {
        if (value instanceof Constant) {
            if (value == Constant.NotAConstant) {
                return null;
            }
            if (value instanceof StringConstant) {
                return ((StringConstant) value).stringValue();
            } else if (value instanceof IntConstant) {
                return ((IntConstant) value).intValue();
            } else if (value instanceof BooleanConstant) {
                return ((BooleanConstant) value).booleanValue();
            } else if (value instanceof FloatConstant) {
                return ((FloatConstant) value).floatValue();
            } else if (value instanceof LongConstant) {
                return ((LongConstant) value).longValue();
            } else if (value instanceof DoubleConstant) {
                return ((DoubleConstant) value).doubleValue();
            } else if (value instanceof ShortConstant) {
                return ((ShortConstant) value).shortValue();
            } else if (value instanceof CharConstant) {
                return ((CharConstant) value).charValue();
            } else if (value instanceof ByteConstant) {
                return ((ByteConstant) value).byteValue();
            }
        } else if (value instanceof Object[]) {
            Object[] array = (Object[]) value;
            if (array.length > 0) {
                List<Object> list = Lists.newArrayListWithExpectedSize(array.length);
                for (Object element : array) {
                    list.add(getConstantValue(element));
                }
                // Pick type of array. Annotations are limited to Strings, Classes
                // and Annotations
                if (!list.isEmpty()) {
                    Object first = list.get(0);
                    if (first instanceof String) {
                        //noinspection SuspiciousToArrayCall
                        return list.toArray(new String[list.size()]);
                    } else if (first instanceof java.lang.annotation.Annotation) {
                        //noinspection SuspiciousToArrayCall
                        return list.toArray(new Annotation[list.size()]);
                    } else if (first instanceof Class) {
                        //noinspection SuspiciousToArrayCall
                        return list.toArray(new Class[list.size()]);
                    }
                }

                return list.toArray();
            }
        } else if (value instanceof AnnotationBinding) {
            return new EcjResolvedAnnotation((AnnotationBinding) value);
        } else if (value instanceof FieldBinding) {
            return new EcjResolvedField((FieldBinding)value);
        }

        return value;
    }

    public static boolean sameChars(String str, char[] chars) {
        int length = str.length();
        if (chars.length != length) {
            return false;
        }

        for (int i = 0; i < length; i++) {
            if (chars[i] != str.charAt(i)) {
                return false;
            }
        }

        return true;
    }

    /**
     * Does the given compound name match the given string?
     * <p>
     * TODO: Check if ECJ already has this as a utility somewhere
     */
    @VisibleForTesting
    static boolean startsWithCompound(@NonNull String name, @NonNull char[][] compoundName) {
        int length = name.length();
        if (length == 0) {
            return false;
        }
        int index = 0;
        for (int i = 0, n = compoundName.length; i < n; i++) {
            char[] o = compoundName[i];
            //noinspection ForLoopReplaceableByForEach
            for (int j = 0, m = o.length; j < m; j++) {
                if (index == length) {
                    return false; // Don't allow prefix in a compound name
                }
                if (name.charAt(index) != o[j]
                        // Allow using . as an inner class separator whereas the
                        // symbol table will always use $
                        && !(o[j] == '$' && name.charAt(index) == '.')) {
                    return false;
                }
                index++;
            }
            if (i < n - 1) {
                if (index == length) {
                    return true;
                }
                if (name.charAt(index) != '.') {
                    return false;
                }
                index++;
                if (index == length) {
                    return true;
                }
            }
        }

        return index == length;
    }

    @VisibleForTesting
    static boolean equalsCompound(@NonNull String name, @NonNull char[][] compoundName) {
        int length = name.length();
        if (length == 0) {
            return false;
        }
        int index = 0;
        for (int i = 0, n = compoundName.length; i < n; i++) {
            char[] o = compoundName[i];
            //noinspection ForLoopReplaceableByForEach
            for (int j = 0, m = o.length; j < m; j++) {
                if (index == length) {
                    return false; // Don't allow prefix in a compound name
                }
                if (name.charAt(index) != o[j]
                        // Allow using . as an inner class separator whereas the
                        // symbol table will always use $
                        && !(o[j] == '$' && name.charAt(index) == '.')) {
                    return false;
                }
                index++;
            }
            if (i < n - 1) {
                if (index == length) {
                    return false;
                }
                if (name.charAt(index) != '.') {
                    return false;
                }
                index++;
                if (index == length) {
                    return false;
                }
            }
        }

        return index == length;
    }

    /** Checks whether the given class extends or implements a class with the given name */
    private static boolean isInheritor(@Nullable ReferenceBinding cls, @NonNull String name) {
        for (; cls != null; cls = cls.superclass()) {
            ReferenceBinding[] interfaces = cls.superInterfaces();
            for (ReferenceBinding binding : interfaces) {
                if (isInheritor(binding, name)) {
                    return true;
                }
            }

            if (equalsCompound(name, cls.compoundName)) {
                return true;
            }
        }

        return false;
    }
}<|MERGE_RESOLUTION|>--- conflicted
+++ resolved
@@ -39,7 +39,6 @@
 import com.android.tools.lint.psi.EcjPsiJavaEvaluator;
 import com.android.tools.lint.psi.EcjPsiJavaFile;
 import com.android.tools.lint.psi.EcjPsiManager;
-import com.google.common.base.Joiner;
 import com.google.common.base.Splitter;
 import com.google.common.collect.Lists;
 import com.google.common.collect.MapMaker;
@@ -706,11 +705,7 @@
             if (androidJar != null && new File(androidJar).exists()) {
                 classPath.add(androidJar);
             }
-<<<<<<< HEAD
-        } else if (!mProject.isAndroidProject()) {
-=======
         } else if (!project.isAndroidProject()) {
->>>>>>> fdf07a2c
             // Gradle Java library? We don't have the correct classpath here.
             String bootClassPath = System.getProperty("sun.boot.class.path");
             if (bootClassPath != null) {

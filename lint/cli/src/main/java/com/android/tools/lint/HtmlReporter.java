/*
 * Copyright (C) 2011 The Android Open Source Project
 *
 * Licensed under the Apache License, Version 2.0 (the "License");
 * you may not use this file except in compliance with the License.
 * You may obtain a copy of the License at
 *
 *      http://www.apache.org/licenses/LICENSE-2.0
 *
 * Unless required by applicable law or agreed to in writing, software
 * distributed under the License is distributed on an "AS IS" BASIS,
 * WITHOUT WARRANTIES OR CONDITIONS OF ANY KIND, either express or implied.
 * See the License for the specific language governing permissions and
 * limitations under the License.
 */

package com.android.tools.lint;

import static com.android.SdkConstants.DOT_JPG;
import static com.android.SdkConstants.DOT_PNG;
import static com.android.SdkConstants.VALUE_FALSE;
<<<<<<< HEAD
=======
import static com.android.tools.lint.detector.api.LintUtils.describeCounts;
>>>>>>> fdf07a2c
import static com.android.tools.lint.detector.api.LintUtils.endsWith;
import static com.android.tools.lint.detector.api.TextFormat.HTML;
import static com.android.tools.lint.detector.api.TextFormat.RAW;

import com.android.annotations.NonNull;
import com.android.tools.lint.checks.BuiltinIssueRegistry;
import com.android.tools.lint.client.api.Configuration;
import com.android.tools.lint.detector.api.Category;
import com.android.tools.lint.detector.api.Issue;
import com.android.tools.lint.detector.api.Location;
import com.android.tools.lint.detector.api.Position;
import com.android.tools.lint.detector.api.Project;
import com.android.tools.lint.detector.api.Severity;
import com.android.tools.lint.detector.api.TextFormat;
import com.android.utils.SdkUtils;
import com.google.common.annotations.Beta;
import com.google.common.base.Charsets;
import com.google.common.base.Joiner;
import com.google.common.collect.Maps;
import com.google.common.io.ByteStreams;
import com.google.common.io.Closeables;
import com.google.common.io.Files;
import java.io.BufferedWriter;
import java.io.File;
import java.io.IOException;
import java.io.InputStream;
import java.io.Writer;
import java.net.URL;
import java.util.ArrayList;
import java.util.Collections;
import java.util.Date;
import java.util.HashSet;
import java.util.List;
import java.util.Map;
import java.util.Set;

/**
 * A reporter which emits lint results into an HTML report.
 * <p>
 * <b>NOTE: This is not a public or final API; if you rely on this be prepared
 * to adjust your code for the next tools release.</b>
 */
@Beta
public class HtmlReporter extends Reporter {
<<<<<<< HEAD
    public static boolean INLINE_RESOURCES =
=======
    public static final boolean INLINE_RESOURCES =
>>>>>>> fdf07a2c
            !VALUE_FALSE.equals(System.getProperty("lint.inline-resources"));
    private static final boolean USE_HOLO_STYLE = true;
    @SuppressWarnings("ConstantConditions")
    private static final String CSS = USE_HOLO_STYLE
            ? "hololike.css" : "default.css";

    /**
     * Maximum number of warnings allowed for a single issue type before we
     * split up and hide all but the first {@link #SHOWN_COUNT} items.
     */
    private static final int SPLIT_LIMIT = 8;
    /**
     * When a warning has at least {@link #SPLIT_LIMIT} items, then we show the
     * following number of items before the "Show more" button/link.
     */
    private static final int SHOWN_COUNT = SPLIT_LIMIT - 3;

    protected final Writer writer;
    protected final LintCliFlags flags;
    private String fixUrl;

    /**
     * Creates a new {@link HtmlReporter}
     *
     * @param client the associated client
     * @param output the output file
     * @param flags the command line flags
     * @throws IOException if an error occurs
     */
    public HtmlReporter(
            @NonNull LintCliClient client,
            @NonNull File output,
            @NonNull LintCliFlags flags) throws IOException {
        super(client, output);
        writer = new BufferedWriter(Files.newWriter(output, Charsets.UTF_8));
        this.flags = flags;
    }

    @Override
    public void write(@NonNull Stats stats, List<Warning> issues) throws IOException {
        Map<Issue, String> missing = computeMissingIssues(issues);

        writer.write(
                "<!DOCTYPE html PUBLIC \"-//W3C//DTD XHTML 1.0 Transitional//EN\" \"http://www.w3.org/TR/xhtml1/DTD/xhtml1-transitional.dtd\">\n" +
                "<html xmlns=\"http://www.w3.org/1999/xhtml\">\n" +
                "<head>\n" +
                "<meta http-equiv=\"Content-Type\" content=\"text/html; charset=UTF-8\" />" +
                "<title>" + title + "</title>\n");

        writeStyleSheet();

        if (!simpleFormat) {
            // JavaScript for collapsing/expanding long lists
            writer.write(
                "<script language=\"javascript\" type=\"text/javascript\"> \n" +
                "<!--\n" +
                "function reveal(id) {\n" +
                "if (document.getElementById) {\n" +
                "document.getElementById(id).style.display = 'block';\n" +
                "document.getElementById(id+'Link').style.display = 'none';\n" +
                "}\n" +
                "}\n" +
                "//--> \n" +
                "</script>\n");
        }

        writer.write(
                "</head>\n" +
                "<body>\n" +
                "<h1>" +
                        title +
                "</h1>\n" +
                "<div class=\"titleSeparator\"></div>\n");

        writer.write(String.format("Check performed at %1$s.",
                new Date().toString()));
        writer.write("<br/>\n");
        writer.write(String.format("%1$s found",
                describeCounts(stats.errorCount, stats.warningCount, false)));
        if (stats.baselineErrorCount > 0 || stats.baselineWarningCount > 0) {
            File baselineFile = flags.getBaselineFile();
            assert baselineFile != null;
            writer.write(String.format(" (%1$s filtered by baseline %2$s)",
                    describeCounts(stats.baselineErrorCount, stats.baselineWarningCount, false),
                    baselineFile.getName()));
        }
        writer.write(":");
        writer.write("<br/><br/>\n");

        Issue previousIssue = null;
        if (!issues.isEmpty()) {
            List<List<Warning>> related = new ArrayList<>();
            List<Warning> currentList = null;
            for (Warning warning : issues) {
                if (warning.issue != previousIssue) {
                    previousIssue = warning.issue;
                    currentList = new ArrayList<>();
                    related.add(currentList);
                }
                assert currentList != null;
                currentList.add(warning);
            }

            writeOverview(related, missing.size());

            Category previousCategory = null;
            for (List<Warning> warnings : related) {
                Warning first = warnings.get(0);
                Issue issue = first.issue;

                if (issue.getCategory() != previousCategory) {
                    previousCategory = issue.getCategory();
                    writer.write("\n<a name=\"");
                    writer.write(issue.getCategory().getFullName());
                    writer.write("\"></a>\n");
                    writer.write("<div class=\"category\"><a href=\"#\" title=\"Return to top\">");
                    writer.write(issue.getCategory().getFullName());
                    writer.write("</a><div class=\"categorySeparator\"></div>\n");
                    writer.write("</div>\n");
                }

                writer.write("<a name=\"" + issue.getId() + "\"></a>\n");
                writer.write("<div class=\"issue\">\n");

                // Explain this issue
                writer.write("<div class=\"id\"><a href=\"#\" title=\"Return to top\">");
                writer.write(issue.getId());
                writer.write(": ");
                writer.write(issue.getBriefDescription(HTML));
                writer.write("</a><div class=\"issueSeparator\"></div>\n");
                writer.write("</div>\n");

                writer.write("<div class=\"warningslist\">\n");
                boolean partialHide = !simpleFormat && warnings.size() > SPLIT_LIMIT;

                int count = 0;
                for (Warning warning : warnings) {
                    if (partialHide && count == SHOWN_COUNT) {
                        String id = warning.issue.getId() + "Div";
                        writer.write("<button id=\"");
                        writer.write(id);
                        writer.write("Link\" onclick=\"reveal('");
                        writer.write(id);
                        writer.write("');\" />");
                        writer.write(String.format("+ %1$d More Occurrences...",
                                warnings.size() - SHOWN_COUNT));
                        writer.write("</button>\n");
                        writer.write("<div id=\"");
                        writer.write(id);
                        writer.write("\" style=\"display: none\">\n");
                    }
                    count++;
                    String url = null;
                    if (warning.path != null) {
                        url = writeLocation(warning.file, warning.path, warning.line);
                        writer.write(':');
                        writer.write(' ');
                    }

                    // Is the URL for a single image? If so, place it here near the top
                    // of the error floating on the right. If there are multiple images,
                    // they will instead be placed in a horizontal box below the error
                    boolean addedImage = false;
                    if (url != null && warning.location != null
                            && warning.location.getSecondary() == null) {
                        addedImage = addImage(url, warning.location);
                    }
                    writer.write("<span class=\"message\">");
                    writer.append(RAW.convertTo(warning.message, HTML));
                    writer.write("</span>");
                    if (addedImage) {
                        writer.write("<br clear=\"right\"/>");
                    } else {
                        writer.write("<br />");
                    }

                    // Insert surrounding code block window
                    if (warning.line >= 0 && warning.fileContents != null) {
                        writer.write("<pre class=\"errorlines\">\n");
                        appendCodeBlock(warning.fileContents, warning.line, warning.offset);
                        writer.write("\n</pre>");
                    }
                    writer.write('\n');
                    if (warning.location != null && warning.location.getSecondary() != null) {
                        writer.write("<ul>");
                        Location l = warning.location.getSecondary();
                        int otherLocations = 0;
                        while (l != null) {
                            String message = l.getMessage();
                            if (message != null && !message.isEmpty()) {
                                Position start = l.getStart();
                                int line = start != null ? start.getLine() : -1;
                                String path = client.getDisplayPath(warning.project, l.getFile());
                                writeLocation(l.getFile(), path, line);
                                writer.write(':');
                                writer.write(' ');
                                writer.write("<span class=\"message\">");
                                writer.append(RAW.convertTo(message, HTML));
                                writer.write("</span>");
                                writer.write("<br />");

                                String name = l.getFile().getName();
                                if (!(endsWith(name, DOT_PNG) || endsWith(name, DOT_JPG))) {
                                    CharSequence s = client.readFile(l.getFile());
                                    if (s.length() > 0) {
                                        writer.write("<pre class=\"errorlines\">\n");
                                        int offset = start != null ? start.getOffset() : -1;
                                        appendCodeBlock(s, line, offset);
                                        writer.write("\n</pre>");
                                    }
                                }
                            } else {
                                otherLocations++;
                            }

                            l = l.getSecondary();
                        }
                        writer.write("</ul>");
                        if (otherLocations > 0) {
                            String id = "Location" + count + "Div";
                            writer.write("<button id=\"");
                            writer.write(id);
                            writer.write("Link\" onclick=\"reveal('");
                            writer.write(id);
                            writer.write("');\" />");
                            writer.write(String.format("+ %1$d Additional Locations...",
                                    otherLocations));
                            writer.write("</button>\n");
                            writer.write("<div id=\"");
                            writer.write(id);
                            writer.write("\" style=\"display: none\">\n");

                            writer.write("Additional locations: ");
                            writer.write("<ul>\n");
                            l = warning.location.getSecondary();
                            while (l != null) {
                                Position start = l.getStart();
                                int line = start != null ? start.getLine() : -1;
                                String path = client.getDisplayPath(warning.project, l.getFile());
                                writer.write("<li> ");
                                writeLocation(l.getFile(), path, line);
                                writer.write("\n");
                                l = l.getSecondary();
                            }
                            writer.write("</ul>\n");

                            writer.write("</div><br/><br/>\n");
                        }
                    }

                    // Place a block of images?
                    if (!addedImage && url != null && warning.location != null
                            && warning.location.getSecondary() != null) {
                        addImage(url, warning.location);
                    }

                    if (warning.isVariantSpecific()) {
                        writer.write("\n");
                        writer.write("Applies to variants: ");
                        writer.write(Joiner.on(", ").join(warning.getIncludedVariantNames()));
                        writer.write("<br/>\n");
                        writer.write("Does <b>not</b> apply to variants: ");
                        writer.write(Joiner.on(", ").join(warning.getExcludedVariantNames()));
                        writer.write("<br/>\n");
                    }
                }
                if (partialHide) { // Close up the extra div
                    writer.write("</div>\n");
                }

                writer.write("</div>\n");
                writeIssueMetadata(issue, first.severity, null);

                writer.write("</div>\n");
            }

            if (!client.isCheckingSpecificIssues()) {
                writeMissingIssues(missing);
            }

            writeSuppressInfo();
        } else {
            writer.write("Congratulations!");
        }
        writer.write("\n</body>\n</html>");
        writer.close();

        if (!client.getFlags().isQuiet()
                && (stats.errorCount > 0 || stats.warningCount > 0)) {
            String url = SdkUtils.fileToUrlString(output.getAbsoluteFile());
            System.out.println(String.format("Wrote HTML report to %1$s", url));
        }
    }

    private void writeIssueMetadata(Issue issue, Severity severity, String disabledBy)
            throws IOException {
<<<<<<< HEAD
        mWriter.write("<div class=\"metadata\">");               //$NON-NLS-1$

        if (mClient.getRegistry() instanceof BuiltinIssueRegistry) {
            boolean adtHasFix = QuickfixHandler.ADT.hasAutoFix(issue);
            boolean studioHasFix = QuickfixHandler.STUDIO.hasAutoFix(issue);
            if (adtHasFix || studioHasFix) {
                String adt = "Eclipse/ADT";
                String studio = "Android Studio/IntelliJ";
                String tools = adtHasFix && studioHasFix
                        ? (studio + " & " + adt) : studioHasFix ? studio : adt;
                mWriter.write("Note: This issue has an associated quickfix operation in " + tools);
                if (!INLINE_RESOURCES) {
                    mWriter.write(getFixIcon());
                } else if (mFixUrl != null) {
                    mWriter.write("&nbsp;<img alt=\"Fix\" border=\"0\" align=\"top\" src=\""); //$NON-NLS-1$
                    mWriter.write(mFixUrl);
                    mWriter.write("\" />\n");                            //$NON-NLS-1$
=======
        writer.write("<div class=\"metadata\">");

        if (client.getRegistry() instanceof BuiltinIssueRegistry) {
            if (hasAutoFix(issue)) {
                writer.write("Note: This issue has an associated quickfix operation in "
                        + "Android Studio and IntelliJ");
                if (!INLINE_RESOURCES) {
                    writer.write(getFixIcon());
                } else if (fixUrl != null) {
                    writer.write("&nbsp;<img alt=\"Fix\" border=\"0\" align=\"top\" src=\"");
                    writer.write(fixUrl);
                    writer.write("\" />\n");
>>>>>>> fdf07a2c
                }

                writer.write("<br>\n");
            }
        }

        if (disabledBy != null) {
            writer.write(String.format("Disabled By: %1$s<br/>\n", disabledBy));
        }

        writer.write("Priority: ");
        writer.write(String.format("%1$d / 10", issue.getPriority()));
        writer.write("<br/>\n");
        writer.write("Category: ");
        writer.write(issue.getCategory().getFullName());
        writer.write("</div>\n");

        writer.write("Severity: ");
        if (severity.isError()) {
            writer.write("<span class=\"error\">");
        } else if (severity == Severity.WARNING) {
            writer.write("<span class=\"warning\">");
        } else {
            writer.write("<span>");
        }
        appendEscapedText(severity.getDescription());
        writer.write("</span>");

        writer.write("<div class=\"summary\">\n");
        writer.write("Explanation: ");
        String description = issue.getBriefDescription(HTML);
        writer.write(description);
        if (!description.isEmpty()
                && Character.isLetter(description.charAt(description.length() - 1))) {
            writer.write('.');
        }
        writer.write("</div>\n");
        writer.write("<div class=\"explanation\">\n");
        String explanationHtml = issue.getExplanation(HTML);
        writer.write(explanationHtml);
        writer.write("\n</div>\n");
        List<String> moreInfo = issue.getMoreInfo();
        writer.write("<br/>");
        writer.write("<div class=\"moreinfo\">");
        writer.write("More info: ");
        int count = moreInfo.size();
        if (count > 1) {
            writer.write("<ul>");
        }
        for (String uri : moreInfo) {
            if (count > 1) {
                writer.write("<li>");
            }
            writer.write("<a href=\"");
            writer.write(uri);
            writer.write("\">"    );
            writer.write(uri);
            writer.write("</a>\n");
        }
        if (count > 1) {
            writer.write("</ul>");
        }
        writer.write("</div>");

        writer.write("<br/>");
        writer.write(String.format(
                "To suppress this error, use the issue id \"%1$s\" as explained in the " +
                "%2$sSuppressing Warnings and Errors%3$s section.",
                issue.getId(),
                "<a href=\"#SuppressInfo\">", "</a>"));
        writer.write("<br/>\n");
    }

    private void writeSuppressInfo() throws IOException {
        //getSuppressHelp
        writer.write("\n<a name=\"SuppressInfo\"></a>\n");
        writer.write("<div class=\"category\">");
        writer.write("Suppressing Warnings and Errors");
        writer.write("<div class=\"categorySeparator\"></div>\n");
        writer.write("</div>\n");
        writer.write(TextFormat.RAW.convertTo(Main.getSuppressHelp(), TextFormat.HTML));
        writer.write('\n');
    }

    protected Map<Issue, String> computeMissingIssues(List<Warning> warnings) {
        Set<Project> projects = new HashSet<>();
        Set<Issue> seen = new HashSet<>();
        for (Warning warning : warnings) {
            projects.add(warning.project);
            seen.add(warning.issue);
        }
        Configuration cliConfiguration = client.getConfiguration();
        Map<Issue, String> map = Maps.newHashMap();
        for (Issue issue : client.getRegistry().getIssues()) {
            if (!seen.contains(issue)) {
                if (client.isSuppressed(issue)) {
                    map.put(issue, "Command line flag");
                    continue;
                }

                if (!issue.isEnabledByDefault() && !client.isAllEnabled()) {
                    map.put(issue, "Default");
                    continue;
                }

                if (cliConfiguration != null && !cliConfiguration.isEnabled(issue)) {
                    map.put(issue, "Command line supplied --config lint.xml file");
                    continue;
                }

                // See if any projects disable this warning
                for (Project project : projects) {
                    if (!project.getConfiguration(null).isEnabled(issue)) {
                        map.put(issue, "Project lint.xml file");
                        break;
                    }
                }
            }
        }

        return map;
    }

    private void writeMissingIssues(Map<Issue, String> missing) throws IOException {
        writer.write("\n<a name=\"MissingIssues\"></a>\n");
        writer.write("<div class=\"category\">");
        writer.write("Disabled Checks");
        writer.write("<div class=\"categorySeparator\"></div>\n");
        writer.write("</div>\n");

        writer.write(
                "The following issues were not run by lint, either " +
                "because the check is not enabled by default, or because " +
                "it was disabled with a command line flag or via one or " +
                "more lint.xml configuration files in the project directories.");
        writer.write("\n<br/><br/>\n");

        List<Issue> list = new ArrayList<>(missing.keySet());
        Collections.sort(list);


        for (Issue issue : list) {
            writer.write("<a name=\"" + issue.getId() + "\"></a>\n");
            writer.write("<div class=\"issue\">\n");

            // Explain this issue
            writer.write("<div class=\"id\">");
            writer.write(issue.getId());
            writer.write("<div class=\"issueSeparator\"></div>\n");
            writer.write("</div>\n");
            String disabledBy = missing.get(issue);
            writeIssueMetadata(issue, issue.getDefaultSeverity(), disabledBy);
            writer.write("</div>\n");
        }
    }

    protected void writeStyleSheet() throws IOException {
        if (USE_HOLO_STYLE) {
            writer.write(
                "<link rel=\"stylesheet\" type=\"text/css\" " +
                "href=\"http://fonts.googleapis.com/css?family=Roboto\" />\n" );
        }

        URL cssUrl = HtmlReporter.class.getResource(CSS);
<<<<<<< HEAD
        if (mSimpleFormat || INLINE_RESOURCES) {
=======
        if (simpleFormat || INLINE_RESOURCES) {
>>>>>>> fdf07a2c
            // Inline the CSS
            writer.write("<style>\n");
            InputStream input = cssUrl.openStream();
            byte[] bytes = ByteStreams.toByteArray(input);
            try {
                Closeables.close(input, true /* swallowIOException */);
            } catch (IOException e) {
                // cannot happen
            }
            String css = new String(bytes, Charsets.UTF_8);
            writer.write(css);
            writer.write("</style>\n");
        } else {
            String ref = addLocalResources(cssUrl);
            if (ref != null) {
                writer.write(
                "<link rel=\"stylesheet\" type=\"text/css\" href=\""
                            + ref + "\" />\n");
            }
        }
    }

    private void writeOverview(List<List<Warning>> related, int missingCount)
            throws IOException {
        // Write issue id summary
        writer.write("<table class=\"overview\">\n");

        String errorUrl = null;
        String warningUrl = null;
<<<<<<< HEAD
        if (!INLINE_RESOURCES && !mSimpleFormat) {
=======
        if (!INLINE_RESOURCES && !simpleFormat) {
>>>>>>> fdf07a2c
            errorUrl = addLocalResources(getErrorIconUrl());
            warningUrl = addLocalResources(getWarningIconUrl());
            fixUrl = addLocalResources(HtmlReporter.class.getResource("lint-run.png"));
        }

        Category previousCategory = null;
        for (List<Warning> warnings : related) {
            Issue issue = warnings.get(0).issue;

            boolean isError = false;
            for (Warning warning : warnings) {
                if (warning.severity.isError()) {
                    isError = true;
                    break;
                }
            }

            if (issue.getCategory() != previousCategory) {
                writer.write("<tr><td></td><td class=\"categoryColumn\">");
                previousCategory = issue.getCategory();
                String categoryName = issue.getCategory().getFullName();
                writer.write("<a href=\"#");
                writer.write(categoryName);
                writer.write("\">");
                writer.write(categoryName);
                writer.write("</a>\n");
                writer.write("</td></tr>");
                writer.write("\n");
            }
            writer.write("<tr>\n");

            // Count column
<<<<<<< HEAD
            mWriter.write("<td class=\"countColumn\">");             //$NON-NLS-1$
            mWriter.write(Integer.toString(warnings.size()));
            mWriter.write("</td>");                                  //$NON-NLS-1$

            mWriter.write("<td class=\"issueColumn\">");             //$NON-NLS-1$

            if (INLINE_RESOURCES) {
                String markup = isError ? getErrorIcon() : getWarningIcon();
                mWriter.write(markup);
                mWriter.write('\n');
            } else {
                String imageUrl = isError ? errorUrl : warningUrl;
                if (imageUrl != null) {
                    mWriter.write("<img border=\"0\" align=\"top\" src=\""); //$NON-NLS-1$
                    mWriter.write(imageUrl);
                    mWriter.write("\" alt=\"");
                    mWriter.write(isError ? "Error" : "Warning");
                    mWriter.write("\" />\n");                            //$NON-NLS-1$
=======
            writer.write("<td class=\"countColumn\">");
            writer.write(Integer.toString(warnings.size()));
            writer.write("</td>");

            writer.write("<td class=\"issueColumn\">");

            if (INLINE_RESOURCES) {
                String markup = isError ? getErrorIcon() : getWarningIcon();
                writer.write(markup);
                writer.write('\n');
            } else {
                String imageUrl = isError ? errorUrl : warningUrl;
                if (imageUrl != null) {
                    writer.write("<img border=\"0\" align=\"top\" src=\"");
                    writer.write(imageUrl);
                    writer.write("\" alt=\"");
                    writer.write(isError ? "Error" : "Warning");
                    writer.write("\" />\n");
>>>>>>> fdf07a2c
                }
            }

            writer.write("<a href=\"#");
            writer.write(issue.getId());
            writer.write("\">");
            writer.write(issue.getId());
            writer.write(": ");
            writer.write(issue.getBriefDescription(HTML));
            writer.write("</a>\n");

            writer.write("</td></tr>\n");
        }

        if (missingCount > 0 && !client.isCheckingSpecificIssues()) {
            writer.write("<tr><td></td>");
            writer.write("<td class=\"categoryColumn\">");
            writer.write("<a href=\"#MissingIssues\">");
            writer.write(String.format("Disabled Checks (%1$d)",
                    missingCount));

            writer.write("</a>\n");
            writer.write("</td></tr>");
        }

        writer.write("</table>\n");
        writer.write("<br/>");
    }

    private String writeLocation(File file, String path, int line) throws IOException {
        String url;
        writer.write("<span class=\"location\">");

        url = getUrl(file);
        if (url != null) {
            writer.write("<a href=\"");
            writer.write(url);
            writer.write("\">");
        }

        String displayPath = stripPath(path);
        if (url != null && url.startsWith("../") && new File(displayPath).isAbsolute()) {
            displayPath = url;
        }
        writer.write(displayPath);
        //noinspection VariableNotUsedInsideIf
        if (url != null) {
            writer.write("</a>");
        }
        if (line >= 0) {
            // 0-based line numbers, but display 1-based
            writer.write(':');
            writer.write(Integer.toString(line + 1));
        }
        writer.write("</span>");
        return url;
    }

    private boolean addImage(String url, Location location) throws IOException {
        if (url != null && endsWith(url, DOT_PNG)) {
            if (location.getSecondary() != null) {
                // Emit many images
                // Add in linked images as well
                List<String> urls = new ArrayList<>();
                while (location != null && location.getFile() != null) {
                    String imageUrl = getUrl(location.getFile());
                    if (imageUrl != null
                            && endsWith(imageUrl, DOT_PNG)) {
                        urls.add(imageUrl);
                    }
                    location = location.getSecondary();
                }
                if (!urls.isEmpty()) {
                    // Sort in order
                    Collections.sort(urls, (s1, s2) -> getDpiRank(s1) - getDpiRank(s2));
                    writer.write("<table>");
                    writer.write("<tr>");
                    for (String linkedUrl : urls) {
                        // Image series: align top
                        writer.write("<td>");
                        writer.write("<a href=\"");
                        writer.write(linkedUrl);
                        writer.write("\">");
                        writer.write("<img border=\"0\" align=\"top\" src=\"");
                        writer.write(linkedUrl);
                        writer.write("\" /></a>\n");
                        writer.write("</td>");
                    }
                    writer.write("</tr>");

                    writer.write("<tr>");
                    for (String linkedUrl : urls) {
                        writer.write("<th>");
                        int index = linkedUrl.lastIndexOf("drawable-");
                        if (index != -1) {
                            index += "drawable-".length();
                            int end = linkedUrl.indexOf('/', index);
                            if (end != -1) {
                                writer.write(linkedUrl.substring(index, end));
                            }
                        }
                        writer.write("</th>");
                    }
                    writer.write("</tr>\n");

                    writer.write("</table>\n");
                }
            } else {
                // Just this image: float to the right
                writer.write("<img class=\"embedimage\" align=\"right\" src=\"");
                writer.write(url);
                writer.write("\" />");
            }

            return true;
        }

        return false;
    }

    /** Provide a sorting rank for a url */
    static int getDpiRank(String url) {
        if (url.contains("-xhdpi")) {
            return 0;
        } else if (url.contains("-hdpi")) {
            return 1;
        } else if (url.contains("-mdpi")) {
            return 2;
        } else if (url.contains("-ldpi")) {
            return 3;
        } else {
            return 4;
        }
    }

    private void appendCodeBlock(CharSequence contents, int lineno, int offset)
            throws IOException {
        int max = lineno + 3;
        int min = lineno - 3;
        for (int l = min; l < max; l++) {
            if (l >= 0) {
                int lineOffset = LintCliClient.getLineOffset(contents, l);
                if (lineOffset == -1) {
                    break;
                }

                writer.write(String.format("<span class=\"lineno\">%1$4d</span> ", (l + 1)));

                String line = LintCliClient.getLineOfOffset(contents, lineOffset);
                if (offset != -1 && lineOffset <= offset && lineOffset+line.length() >= offset) {
                    // Text nodes do not always have correct lines/offsets
                    //assert l == lineno;

                    // This line contains the beginning of the offset
                    // First print everything before
                    int delta = offset - lineOffset;
                    appendEscapedText(line.substring(0, delta));
                    writer.write("<span class=\"errorspan\">");
                    appendEscapedText(line.substring(delta));
                    writer.write("</span>");
                } else if (offset == -1 && l == lineno) {
                    writer.write("<span class=\"errorline\">");
                    appendEscapedText(line);
                    writer.write("</span>");
                } else {
                    appendEscapedText(line);
                }
                if (l < max - 1) {
                    writer.write("\n");
                }
            }
        }
    }

    @Override
    public void writeProjectList(@NonNull Stats stats,
            @NonNull List<MultiProjectHtmlReporter.ProjectEntry> projects) throws IOException {
        writer.write(
                "<!DOCTYPE html PUBLIC \"-//W3C//DTD XHTML 1.0 Transitional//EN\" \"http://www.w3.org/TR/xhtml1/DTD/xhtml1-transitional.dtd\">\n" +
                        "<html xmlns=\"http://www.w3.org/1999/xhtml\">\n" +
                        "<head>\n" +
                        "<title>" + title + "</title>\n");
        writeStyleSheet();
        writer.write(
                "</head>\n" +
                        "<body>\n" +
                        "<h1>" +
                        title +
                        "</h1>\n" +
                        "<div class=\"titleSeparator\"></div>\n");


        writer.write(String.format("Check performed at %1$s.",
                new Date().toString()));
        writer.write("<br/>\n");
        appendEscapedText(String.format("%1$s found",
                describeCounts(stats.errorCount, stats.warningCount, false)));
        if (stats.baselineErrorCount > 0 || stats.baselineWarningCount > 0) {
            File baselineFile = flags.getBaselineFile();
            assert baselineFile != null;
            appendEscapedText(String.format(" (%1$ss filtered by "
                            + "baseline %2$s)",
                    describeCounts(stats.baselineErrorCount, stats.baselineWarningCount, false),
                    baselineFile.getName()));
        }
        writer.write(":\n<br/><br/>\n");

        if (stats.errorCount == 0 && stats.warningCount == 0) {
            writer.write("Congratulations!");
            return;
        }

        String errorUrl = null;
        String warningUrl = null;
        if (!INLINE_RESOURCES && !simpleFormat) {
            errorUrl = addLocalResources(HtmlReporter.getErrorIconUrl());
            warningUrl = addLocalResources(HtmlReporter.getWarningIconUrl());
        }

        writer.write("<table class=\"overview\">\n");
        writer.write("<tr><th>");
        writer.write("Project");
        writer.write("</th><th class=\"countColumn\">");

        if (INLINE_RESOURCES) {
            String markup = getErrorIcon();
            writer.write(markup);
            writer.write('\n');
        } else {
            if (errorUrl != null) {
                writer.write("<img border=\"0\" align=\"top\" src=\"");
                writer.write(errorUrl);
                writer.write("\" alt=\"Error\" />\n");
            }
        }
        writer.write("Errors");
        writer.write("</th><th class=\"countColumn\">");

        if (INLINE_RESOURCES) {
            String markup = getWarningIcon();
            writer.write(markup);
            writer.write('\n');
        } else {
            if (warningUrl != null) {
                writer.write("<img border=\"0\" align=\"top\" src=\"");
                writer.write(warningUrl);
                writer.write("\" alt=\"Warning\" />\n");
            }
        }
        writer.write("Warnings");
        writer.write("</th></tr>\n");

        for (MultiProjectHtmlReporter.ProjectEntry entry : projects) {
            writer.write("<tr><td>");
            writer.write("<a href=\"");
            appendEscapedText(entry.fileName);
            writer.write("\">");
            writer.write(entry.path);
            writer.write("</a></td><td class=\"countColumn\">");
            writer.write(Integer.toString(entry.errorCount));
            writer.write("</td><td class=\"countColumn\">");
            writer.write(Integer.toString(entry.warningCount));
            writer.write("</td></tr>\n");
        }
        writer.write("</table>\n");

        writer.write("</body>\n</html>\n");
    }

    protected void appendEscapedText(String textValue) throws IOException {
        for (int i = 0, n = textValue.length(); i < n; i++) {
            char c = textValue.charAt(i);
            if (c == '<') {
                writer.write("&lt;");
            } else if (c == '&') {
                writer.write("&amp;");
            } else if (c == '\n') {
                writer.write("<br/>\n");
            } else {
                if (c > 255) {
                    writer.write("&#");
                    writer.write(Integer.toString(c));
                    writer.write(';');
                } else {
                    writer.write(c);
                }
            }
        }
    }

    static URL getWarningIconUrl() {
        return HtmlReporter.class.getResource("lint-warning.png");
    }

    static URL getErrorIconUrl() {
        return HtmlReporter.class.getResource("lint-error.png");
    }

    static String getErrorIcon() {
        return "<img border=\"0\" align=\"top\" width=\"15\" height=\"15\" alt=\"Error\" src=\"data:image/png;base64,iVBORw0KGgoAAAANSUhEUgAAAA8AAAAPCAYAAAA71pVKAAAB00lEQVR42nWTS0hbQRiF587MzkUXooi6UHAjhNKNSkGhCDXxkZhUIwWhBLoRsQpi3bXmIboSV2aliI+WKqLUtqsuSxclrhRBUMnVmIpa2oIkQon+zhlr9F7jwOEw/znfLO6dYcy2Arys6AUv6x7klTNh4ViFY485u2+N8Uc8yB1DH0Vt6ki2UkZ20LkS/Eh6CXPk6FnAKVHNJ3nViind9E/6tTKto3TxaU379Qw5euhn4QXxOGzKFjqT7Vmlwx8IC357jh76GvzC64pj4mn6VLbRbf0Nvdcw3J6hr7gS9o3XDxwIN/0RPot+h95pGG7P0AfH1oVz6UR4ya5foXkNw3Pl4Ngub/p6yD1k13FoTsPwXDk4ti89SwnuJrtigYiGY4FhypWDY2aeb0CJ4rzZou9GPc0Y1drtGfrgWLzweUm8uPNsx2ikrHgjHT6LUOrzD/rpDpIlU0JfcaX6d8UfdoW38/20ZbiuxF10MHL1tRNvp2/mSuihn70kZl2/MJ+8Xtkq8NOm4VRqoIUKLy0Hx2mx3PN/5iTk6KFvuaJmyxux3zE8tFPTm9p84KMNdcAGa9COvZqnkaN37wNJvpooSvZFexIvx2b3OkdX4dgne6N3XtUl5wqoyBY2uZQAAAAASUVORK5CYII=\" />";
    }

    static String getWarningIcon() {
        return "<img border=\"0\" align=\"top\" width=\"16\" height=\"15\" alt=\"Warning\" src=\"data:image/png;base64,iVBORw0KGgoAAAANSUhEUgAAABAAAAAPCAQAAABHeoekAAAA3klEQVR42nWPsWoCQRCGVyJiF9tAsNImbcDKR/ABBEurYCsBsfQRQiAPYGPyAAnYWQULS9MErNU2Vsr/ObMX7g6O+xd2/5n5dmY3hFQEBVVpuCsVT/yoUl6u4XotBz4E4qR2YYyH6ugEWY8comR/t+tvPPJtSLPYvhvvTswtbdCmCOwjMHXAzjP9kB/ByB7nejbgy43WVPF3WNG+p9+kzkozdhGAQdZh7BlHdGTL3z98pp6Um7okKdvHNuIzWk+9xN+yINOcHps0OnAfuOOoHJH3pmHghhYP2VJcaXx7BaKz9YB2HVrDAAAAAElFTkSuQmCC\"/>";
    }

    static String getFixIcon() {
        return "<img border=\"0\" align=\"top\" width=\"16\" height=\"16\" alt=\"Fix\" src=\"data:image/png;base64,iVBORw0KGgoAAAANSUhEUgAAABAAAAAQCAYAAAAf8/9hAAAA1ElEQVR42s2Szw7BQBCH+wTezAM4u7h7BBKEa3v1AK7iKvoAuDg5uSoaqTR2u90xs9P1J2FLHNjky29mu/Nt09Tz/mb1gxF8wlPBKoG3cAoiCbAVTCQe69bcN8+dgp1k9oTgpL4+bYIXVKCNEqfgIJk4w0RirGmIhklCe07BeBPCEQ9ZOsUwpd17KRiuQ3O4u/DhpMDkfU8kquQNesVQdVIzSX2KQ2l+wykQeKAx4w9GSf05532LU5BpZrD0rzUhLVAiwAtAaYbqXDPKpkvw1a/8s3UBSc/bWGUWa6wAAAAASUVORK5CYII=\"/>";
    }

    static String getErrorIcon() {
        return "<img border=\"0\" align=\"top\" width=\"15\" height=\"15\" alt=\"Error\" src=\"data:image/png;base64,iVBORw0KGgoAAAANSUhEUgAAAA8AAAAPCAYAAAA71pVKAAAB00lEQVR42nWTS0hbQRiF587MzkUXooi6UHAjhNKNSkGhCDXxkZhUIwWhBLoRsQpi3bXmIboSV2aliI+WKqLUtqsuSxclrhRBUMnVmIpa2oIkQon+zhlr9F7jwOEw/znfLO6dYcy2Arys6AUv6x7klTNh4ViFY485u2+N8Uc8yB1DH0Vt6ki2UkZ20LkS/Eh6CXPk6FnAKVHNJ3nViind9E/6tTKto3TxaU379Qw5euhn4QXxOGzKFjqT7Vmlwx8IC357jh76GvzC64pj4mn6VLbRbf0Nvdcw3J6hr7gS9o3XDxwIN/0RPot+h95pGG7P0AfH1oVz6UR4ya5foXkNw3Pl4Ngub/p6yD1k13FoTsPwXDk4ti89SwnuJrtigYiGY4FhypWDY2aeb0CJ4rzZou9GPc0Y1drtGfrgWLzweUm8uPNsx2ikrHgjHT6LUOrzD/rpDpIlU0JfcaX6d8UfdoW38/20ZbiuxF10MHL1tRNvp2/mSuihn70kZl2/MJ+8Xtkq8NOm4VRqoIUKLy0Hx2mx3PN/5iTk6KFvuaJmyxux3zE8tFPTm9p84KMNdcAGa9COvZqnkaN37wNJvpooSvZFexIvx2b3OkdX4dgne6N3XtUl5wqoyBY2uZQAAAAASUVORK5CYII=\" />";
    }

    static String getWarningIcon() {
        return "<img border=\"0\" align=\"top\" width=\"16\" height=\"15\" alt=\"Warning\" src=\"data:image/png;base64,iVBORw0KGgoAAAANSUhEUgAAABAAAAAPCAQAAABHeoekAAAA3klEQVR42nWPsWoCQRCGVyJiF9tAsNImbcDKR/ABBEurYCsBsfQRQiAPYGPyAAnYWQULS9MErNU2Vsr/ObMX7g6O+xd2/5n5dmY3hFQEBVVpuCsVT/yoUl6u4XotBz4E4qR2YYyH6ugEWY8comR/t+tvPPJtSLPYvhvvTswtbdCmCOwjMHXAzjP9kB/ByB7nejbgy43WVPF3WNG+p9+kzkozdhGAQdZh7BlHdGTL3z98pp6Um7okKdvHNuIzWk+9xN+yINOcHps0OnAfuOOoHJH3pmHghhYP2VJcaXx7BaKz9YB2HVrDAAAAAElFTkSuQmCC\"/>";
    }

    static String getFixIcon() {
        return "<img border=\"0\" align=\"top\" width=\"16\" height=\"16\" alt=\"Fix\" src=\"data:image/png;base64,iVBORw0KGgoAAAANSUhEUgAAABAAAAAQCAYAAAAf8/9hAAAA1ElEQVR42s2Szw7BQBCH+wTezAM4u7h7BBKEa3v1AK7iKvoAuDg5uSoaqTR2u90xs9P1J2FLHNjky29mu/Nt09Tz/mb1gxF8wlPBKoG3cAoiCbAVTCQe69bcN8+dgp1k9oTgpL4+bYIXVKCNEqfgIJk4w0RirGmIhklCe07BeBPCEQ9ZOsUwpd17KRiuQ3O4u/DhpMDkfU8kquQNesVQdVIzSX2KQ2l+wykQeKAx4w9GSf05532LU5BpZrD0rzUhLVAiwAtAaYbqXDPKpkvw1a/8s3UBSc/bWGUWa6wAAAAASUVORK5CYII=\"/>";
    }
}<|MERGE_RESOLUTION|>--- conflicted
+++ resolved
@@ -19,10 +19,7 @@
 import static com.android.SdkConstants.DOT_JPG;
 import static com.android.SdkConstants.DOT_PNG;
 import static com.android.SdkConstants.VALUE_FALSE;
-<<<<<<< HEAD
-=======
 import static com.android.tools.lint.detector.api.LintUtils.describeCounts;
->>>>>>> fdf07a2c
 import static com.android.tools.lint.detector.api.LintUtils.endsWith;
 import static com.android.tools.lint.detector.api.TextFormat.HTML;
 import static com.android.tools.lint.detector.api.TextFormat.RAW;
@@ -67,11 +64,7 @@
  */
 @Beta
 public class HtmlReporter extends Reporter {
-<<<<<<< HEAD
-    public static boolean INLINE_RESOURCES =
-=======
     public static final boolean INLINE_RESOURCES =
->>>>>>> fdf07a2c
             !VALUE_FALSE.equals(System.getProperty("lint.inline-resources"));
     private static final boolean USE_HOLO_STYLE = true;
     @SuppressWarnings("ConstantConditions")
@@ -368,25 +361,6 @@
 
     private void writeIssueMetadata(Issue issue, Severity severity, String disabledBy)
             throws IOException {
-<<<<<<< HEAD
-        mWriter.write("<div class=\"metadata\">");               //$NON-NLS-1$
-
-        if (mClient.getRegistry() instanceof BuiltinIssueRegistry) {
-            boolean adtHasFix = QuickfixHandler.ADT.hasAutoFix(issue);
-            boolean studioHasFix = QuickfixHandler.STUDIO.hasAutoFix(issue);
-            if (adtHasFix || studioHasFix) {
-                String adt = "Eclipse/ADT";
-                String studio = "Android Studio/IntelliJ";
-                String tools = adtHasFix && studioHasFix
-                        ? (studio + " & " + adt) : studioHasFix ? studio : adt;
-                mWriter.write("Note: This issue has an associated quickfix operation in " + tools);
-                if (!INLINE_RESOURCES) {
-                    mWriter.write(getFixIcon());
-                } else if (mFixUrl != null) {
-                    mWriter.write("&nbsp;<img alt=\"Fix\" border=\"0\" align=\"top\" src=\""); //$NON-NLS-1$
-                    mWriter.write(mFixUrl);
-                    mWriter.write("\" />\n");                            //$NON-NLS-1$
-=======
         writer.write("<div class=\"metadata\">");
 
         if (client.getRegistry() instanceof BuiltinIssueRegistry) {
@@ -399,7 +373,6 @@
                     writer.write("&nbsp;<img alt=\"Fix\" border=\"0\" align=\"top\" src=\"");
                     writer.write(fixUrl);
                     writer.write("\" />\n");
->>>>>>> fdf07a2c
                 }
 
                 writer.write("<br>\n");
@@ -564,11 +537,7 @@
         }
 
         URL cssUrl = HtmlReporter.class.getResource(CSS);
-<<<<<<< HEAD
-        if (mSimpleFormat || INLINE_RESOURCES) {
-=======
         if (simpleFormat || INLINE_RESOURCES) {
->>>>>>> fdf07a2c
             // Inline the CSS
             writer.write("<style>\n");
             InputStream input = cssUrl.openStream();
@@ -598,11 +567,7 @@
 
         String errorUrl = null;
         String warningUrl = null;
-<<<<<<< HEAD
-        if (!INLINE_RESOURCES && !mSimpleFormat) {
-=======
         if (!INLINE_RESOURCES && !simpleFormat) {
->>>>>>> fdf07a2c
             errorUrl = addLocalResources(getErrorIconUrl());
             warningUrl = addLocalResources(getWarningIconUrl());
             fixUrl = addLocalResources(HtmlReporter.class.getResource("lint-run.png"));
@@ -635,26 +600,6 @@
             writer.write("<tr>\n");
 
             // Count column
-<<<<<<< HEAD
-            mWriter.write("<td class=\"countColumn\">");             //$NON-NLS-1$
-            mWriter.write(Integer.toString(warnings.size()));
-            mWriter.write("</td>");                                  //$NON-NLS-1$
-
-            mWriter.write("<td class=\"issueColumn\">");             //$NON-NLS-1$
-
-            if (INLINE_RESOURCES) {
-                String markup = isError ? getErrorIcon() : getWarningIcon();
-                mWriter.write(markup);
-                mWriter.write('\n');
-            } else {
-                String imageUrl = isError ? errorUrl : warningUrl;
-                if (imageUrl != null) {
-                    mWriter.write("<img border=\"0\" align=\"top\" src=\""); //$NON-NLS-1$
-                    mWriter.write(imageUrl);
-                    mWriter.write("\" alt=\"");
-                    mWriter.write(isError ? "Error" : "Warning");
-                    mWriter.write("\" />\n");                            //$NON-NLS-1$
-=======
             writer.write("<td class=\"countColumn\">");
             writer.write(Integer.toString(warnings.size()));
             writer.write("</td>");
@@ -673,7 +618,6 @@
                     writer.write("\" alt=\"");
                     writer.write(isError ? "Error" : "Warning");
                     writer.write("\" />\n");
->>>>>>> fdf07a2c
                 }
             }
 
@@ -983,16 +927,4 @@
     static String getFixIcon() {
         return "<img border=\"0\" align=\"top\" width=\"16\" height=\"16\" alt=\"Fix\" src=\"data:image/png;base64,iVBORw0KGgoAAAANSUhEUgAAABAAAAAQCAYAAAAf8/9hAAAA1ElEQVR42s2Szw7BQBCH+wTezAM4u7h7BBKEa3v1AK7iKvoAuDg5uSoaqTR2u90xs9P1J2FLHNjky29mu/Nt09Tz/mb1gxF8wlPBKoG3cAoiCbAVTCQe69bcN8+dgp1k9oTgpL4+bYIXVKCNEqfgIJk4w0RirGmIhklCe07BeBPCEQ9ZOsUwpd17KRiuQ3O4u/DhpMDkfU8kquQNesVQdVIzSX2KQ2l+wykQeKAx4w9GSf05532LU5BpZrD0rzUhLVAiwAtAaYbqXDPKpkvw1a/8s3UBSc/bWGUWa6wAAAAASUVORK5CYII=\"/>";
     }
-
-    static String getErrorIcon() {
-        return "<img border=\"0\" align=\"top\" width=\"15\" height=\"15\" alt=\"Error\" src=\"data:image/png;base64,iVBORw0KGgoAAAANSUhEUgAAAA8AAAAPCAYAAAA71pVKAAAB00lEQVR42nWTS0hbQRiF587MzkUXooi6UHAjhNKNSkGhCDXxkZhUIwWhBLoRsQpi3bXmIboSV2aliI+WKqLUtqsuSxclrhRBUMnVmIpa2oIkQon+zhlr9F7jwOEw/znfLO6dYcy2Arys6AUv6x7klTNh4ViFY485u2+N8Uc8yB1DH0Vt6ki2UkZ20LkS/Eh6CXPk6FnAKVHNJ3nViind9E/6tTKto3TxaU379Qw5euhn4QXxOGzKFjqT7Vmlwx8IC357jh76GvzC64pj4mn6VLbRbf0Nvdcw3J6hr7gS9o3XDxwIN/0RPot+h95pGG7P0AfH1oVz6UR4ya5foXkNw3Pl4Ngub/p6yD1k13FoTsPwXDk4ti89SwnuJrtigYiGY4FhypWDY2aeb0CJ4rzZou9GPc0Y1drtGfrgWLzweUm8uPNsx2ikrHgjHT6LUOrzD/rpDpIlU0JfcaX6d8UfdoW38/20ZbiuxF10MHL1tRNvp2/mSuihn70kZl2/MJ+8Xtkq8NOm4VRqoIUKLy0Hx2mx3PN/5iTk6KFvuaJmyxux3zE8tFPTm9p84KMNdcAGa9COvZqnkaN37wNJvpooSvZFexIvx2b3OkdX4dgne6N3XtUl5wqoyBY2uZQAAAAASUVORK5CYII=\" />";
-    }
-
-    static String getWarningIcon() {
-        return "<img border=\"0\" align=\"top\" width=\"16\" height=\"15\" alt=\"Warning\" src=\"data:image/png;base64,iVBORw0KGgoAAAANSUhEUgAAABAAAAAPCAQAAABHeoekAAAA3klEQVR42nWPsWoCQRCGVyJiF9tAsNImbcDKR/ABBEurYCsBsfQRQiAPYGPyAAnYWQULS9MErNU2Vsr/ObMX7g6O+xd2/5n5dmY3hFQEBVVpuCsVT/yoUl6u4XotBz4E4qR2YYyH6ugEWY8comR/t+tvPPJtSLPYvhvvTswtbdCmCOwjMHXAzjP9kB/ByB7nejbgy43WVPF3WNG+p9+kzkozdhGAQdZh7BlHdGTL3z98pp6Um7okKdvHNuIzWk+9xN+yINOcHps0OnAfuOOoHJH3pmHghhYP2VJcaXx7BaKz9YB2HVrDAAAAAElFTkSuQmCC\"/>";
-    }
-
-    static String getFixIcon() {
-        return "<img border=\"0\" align=\"top\" width=\"16\" height=\"16\" alt=\"Fix\" src=\"data:image/png;base64,iVBORw0KGgoAAAANSUhEUgAAABAAAAAQCAYAAAAf8/9hAAAA1ElEQVR42s2Szw7BQBCH+wTezAM4u7h7BBKEa3v1AK7iKvoAuDg5uSoaqTR2u90xs9P1J2FLHNjky29mu/Nt09Tz/mb1gxF8wlPBKoG3cAoiCbAVTCQe69bcN8+dgp1k9oTgpL4+bYIXVKCNEqfgIJk4w0RirGmIhklCe07BeBPCEQ9ZOsUwpd17KRiuQ3O4u/DhpMDkfU8kquQNesVQdVIzSX2KQ2l+wykQeKAx4w9GSf05532LU5BpZrD0rzUhLVAiwAtAaYbqXDPKpkvw1a/8s3UBSc/bWGUWa6wAAAAASUVORK5CYII=\"/>";
-    }
 }
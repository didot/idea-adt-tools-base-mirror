--- conflicted
+++ resolved
@@ -138,20 +138,9 @@
         CoreApplicationEnvironment.registerExtensionPoint(rootArea, TypeAnnotationModifier.EP_NAME, TypeAnnotationModifier.class);
         CoreApplicationEnvironment.registerExtensionPoint(rootArea, MetaLanguage.EP_NAME, MetaLanguage.class);
 
-<<<<<<< HEAD
-    private static boolean kotlinAttempted;
-
-    /** Attempt to register the Kotlin plugin, assuming the Kotlin plugin has been enabled */
-    public static void registerKotlinUastPlugin() {
-        // Not yet working (needs additional fixes to the app and project environment instances;
-        // disable for now)
-        if (false && !kotlinAttempted) {
-            kotlinAttempted = true;
-=======
         CoreApplicationEnvironment.registerExtensionPoint(rootArea, UastLanguagePlugin.Companion.getExtensionPointName(), UastLanguagePlugin.class);
         CoreApplicationEnvironment.registerExtensionPoint(rootArea, CustomExceptionHandler.KEY, CustomExceptionHandler.class); // TODO: Remove
         CoreApplicationEnvironment.registerExtensionPoint(rootArea, JavaModuleSystem.EP_NAME, JavaModuleSystem.class);
->>>>>>> 9762cc2c
 
         CoreApplicationEnvironment.registerExtensionPoint(rootArea, DiagnosticSuppressor.Companion.getEP_NAME(), DiagnosticSuppressor.class);
 

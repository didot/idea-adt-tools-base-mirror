/*
 * Copyright (C) 2011 The Android Open Source Project
 *
 * Licensed under the Apache License, Version 2.0 (the "License");
 * you may not use this file except in compliance with the License.
 * You may obtain a copy of the License at
 *
 *      http://www.apache.org/licenses/LICENSE-2.0
 *
 * Unless required by applicable law or agreed to in writing, software
 * distributed under the License is distributed on an "AS IS" BASIS,
 * WITHOUT WARRANTIES OR CONDITIONS OF ANY KIND, either express or implied.
 * See the License for the specific language governing permissions and
 * limitations under the License.
 */

package com.android.tools.lint;

import static com.android.SdkConstants.DOT_XML;
import static com.android.SdkConstants.VALUE_NONE;
import static com.android.tools.lint.LintCliFlags.ERRNO_ERRORS;
import static com.android.tools.lint.LintCliFlags.ERRNO_EXISTS;
import static com.android.tools.lint.LintCliFlags.ERRNO_HELP;
import static com.android.tools.lint.LintCliFlags.ERRNO_INVALID_ARGS;
import static com.android.tools.lint.LintCliFlags.ERRNO_SUCCESS;
import static com.android.tools.lint.LintCliFlags.ERRNO_USAGE;
import static com.android.tools.lint.detector.api.LintUtils.endsWith;
import static com.android.tools.lint.detector.api.TextFormat.TEXT;

import com.android.SdkConstants;
import com.android.annotations.NonNull;
import com.android.annotations.Nullable;
import com.android.annotations.VisibleForTesting;
import com.android.tools.lint.checks.BuiltinIssueRegistry;
import com.android.tools.lint.client.api.Configuration;
import com.android.tools.lint.client.api.IssueRegistry;
import com.android.tools.lint.client.api.LintClient;
import com.android.tools.lint.client.api.LintDriver;
import com.android.tools.lint.client.api.LintRequest;
import com.android.tools.lint.detector.api.Category;
import com.android.tools.lint.detector.api.Context;
import com.android.tools.lint.detector.api.Issue;
import com.android.tools.lint.detector.api.LintUtils;
import com.android.tools.lint.detector.api.Location;
import com.android.tools.lint.detector.api.Project;
import com.android.tools.lint.detector.api.Severity;
import com.android.tools.lint.detector.api.TextFormat;
import com.android.utils.SdkUtils;
import com.android.utils.XmlUtils;
import com.google.common.annotations.Beta;
import java.io.BufferedWriter;
import java.io.File;
import java.io.FileWriter;
import java.io.IOException;
import java.io.PrintStream;
import java.io.PrintWriter;
import java.io.Writer;
import java.util.ArrayList;
import java.util.Collections;
import java.util.HashMap;
import java.util.HashSet;
import java.util.List;
import java.util.Map;
import java.util.Set;
import java.util.regex.Pattern;
import javax.xml.parsers.ParserConfigurationException;
<<<<<<< HEAD
import org.jetbrains.annotations.NotNull;
=======
>>>>>>> 9762cc2c
import org.w3c.dom.Document;
import org.xml.sax.SAXException;

/**
 * Command line driver for the lint framework
 * <p>
 * <b>NOTE: This is not a public or final API; if you rely on this be prepared
 * to adjust your code for the next tools release.</b>
 */
@Beta
public class Main {
    static final int MAX_LINE_WIDTH = 78;
    private static final String ARG_ENABLE     = "--enable";
    private static final String ARG_DISABLE    = "--disable";
    private static final String ARG_CHECK      = "--check";
    private static final String ARG_IGNORE     = "--ignore";
    private static final String ARG_LIST_IDS   = "--list";
    private static final String ARG_SHOW       = "--show";
    private static final String ARG_QUIET      = "--quiet";
    private static final String ARG_FULL_PATH  = "--fullpath";
    private static final String ARG_SHOW_ALL   = "--showall";
    private static final String ARG_HELP       = "--help";
    private static final String ARG_NO_LINES   = "--nolines";
    private static final String ARG_HTML       = "--html";
    private static final String ARG_SIMPLE_HTML= "--simplehtml";
    private static final String ARG_XML        = "--xml";
    private static final String ARG_TEXT       = "--text";
    private static final String ARG_CONFIG     = "--config";
    private static final String ARG_URL        = "--url";
    private static final String ARG_VERSION    = "--version";
    private static final String ARG_EXIT_CODE  = "--exitcode";
    private static final String ARG_SDK_HOME   = "--sdk-home";
    private static final String ARG_FATAL      = "--fatalOnly";
    private static final String ARG_PROJECT    = "--project";
    private static final String ARG_CLASSES    = "--classpath";
    private static final String ARG_SOURCES    = "--sources";
    private static final String ARG_RESOURCES  = "--resources";
    private static final String ARG_LIBRARIES  = "--libraries";
    private static final String ARG_BUILD_API  = "--compile-sdk-version";
    private static final String ARG_BASELINE   = "--baseline";
    private static final String ARG_REMOVE_FIXED = "--remove-fixed";

    private static final String ARG_NO_WARN_2  = "--nowarn";
    // GCC style flag names for options
    private static final String ARG_NO_WARN_1  = "-w";
    private static final String ARG_WARN_ALL   = "-Wall";
    private static final String ARG_ALL_ERROR  = "-Werror";

    private static final String PROP_WORK_DIR = "com.android.tools.lint.workdir";
    private final LintCliFlags flags = new LintCliFlags();
    private IssueRegistry globalIssueRegistry;
    @Nullable private File sdkHome;

    /** Creates a CLI driver */
    public Main() {
    }

    /**
     * Runs the static analysis command line driver
     *
     * @param args program arguments
     */
    public static void main(String[] args) {
        try {
            new Main().run(args);
        } catch (ExitException exitException) {
            System.exit(exitException.getStatus());
        }
    }

    /** Hook intended for tests */
    protected void initializeDriver(@NonNull LintDriver driver) {
    }

    /**
     * Runs the static analysis command line driver
     *
     * @param args program arguments
     */
    @SuppressWarnings("UnnecessaryLocalVariable")
    public void run(String[] args) {
        if (args.length < 1) {
            printUsage(System.err);
            exit(ERRNO_USAGE);
        }


        // When running lint from the command line, warn if the project is a Gradle project
        // since those projects may have custom project configuration that the command line
        // runner won't know about.
        LintCliClient client = new LintCliClient(flags, LintClient.CLIENT_CLI) {

            private Pattern mAndroidAnnotationPattern;
            private Project unexpectedGradleProject = null;

            @Override
            @NonNull
            protected LintDriver createDriver(@NonNull IssueRegistry registry,
                    @NonNull LintRequest request) {
                LintDriver driver = super.createDriver(registry, request);

                Project project = unexpectedGradleProject;
                if (project != null) {
                    String message = String.format("\"`%1$s`\" is a Gradle project. To correctly "
                            + "analyze Gradle projects, you should run \"`gradlew :lint`\" "
                            + "instead.", project.getName());
                    Location location =
                            LintUtils.guessGradleLocation(this, project.getDir(), null);
                    LintClient.Companion.report(this,IssueRegistry.LINT_ERROR,
                            message, driver, project, location, null);
                }

                initializeDriver(driver);

                return driver;
            }

            @NonNull
            @Override
            protected Project createProject(@NonNull File dir, @NonNull File referenceDir) {
                Project project = super.createProject(dir, referenceDir);
                if (project.isGradleProject()) {
                    // Can't report error yet; stash it here so we can report it after the
                    // driver has been created
                    unexpectedGradleProject = project;
                }

                return project;
            }

            @NonNull
            @Override
            public Configuration getConfiguration(@NonNull final Project project,
                    @Nullable LintDriver driver) {
                if (project.isGradleProject()) {
                    // Don't report any issues when analyzing a Gradle project from the
                    // non-Gradle runner; they are likely to be false, and will hide the real
                    // problem reported above
                    //noinspection ReturnOfInnerClass
                    return new CliConfiguration(getConfiguration(), project, true) {
                       @NonNull
                       @Override
                       public Severity getSeverity(@NonNull Issue issue) {
                           return issue == IssueRegistry.LINT_ERROR
                                   ? Severity.FATAL : Severity.IGNORE;
                       }

                       @Override
                       public boolean isIgnored(@NonNull Context context, @NonNull Issue issue,
                               @Nullable Location location, @NonNull String message) {
                           // If you've deliberately ignored IssueRegistry.LINT_ERROR
                           // don't flag that one either
                           if (issue == IssueRegistry.LINT_ERROR
                                   && new LintCliClient(flags, LintClient.getClientName())
                                   .isSuppressed(IssueRegistry.LINT_ERROR)) {
                               return true;
                           }

                           return issue != IssueRegistry.LINT_ERROR;
                       }
                   };
                }
                return super.getConfiguration(project, driver);
            }

            @NonNull
            @Override
            public CharSequence readFile(@NonNull File file) {
                CharSequence contents = super.readFile(file);
                if (Project.isAospBuildEnvironment()
                        && file.getPath().endsWith(SdkConstants.DOT_JAVA)) {
                    if (mAndroidAnnotationPattern == null) {
                        mAndroidAnnotationPattern =
                                Pattern.compile("android\\.annotation");
                    }
                    return mAndroidAnnotationPattern
                            .matcher(contents)
                            .replaceAll("android.support.annotation");
                } else {
                    return contents;
                }
            }

            private ProjectMetadata metadata;

            /** Creates a lint request */
            @Override
            @NonNull
            protected LintRequest createLintRequest(@NonNull List<File> files) {
                LintRequest request = super.createLintRequest(files);
                File descriptor = flags.getProjectDescriptorOverride();
                if (descriptor != null) {
                    metadata = ProjectInitializerKt.computeMetadata(this, descriptor);
                    List<Project> projects = metadata.getProjects();
                    if (!projects.isEmpty()) {
                        request.setProjects(projects);

                        if (metadata.getSdk() != null) {
                            sdkHome = metadata.getSdk();
                        }

                        if (metadata.getBaseline() != null) {
                            flags.setBaselineFile(metadata.getBaseline());
                        }
                    }
                }

                return request;
            }

            @NonNull
            @Override
<<<<<<< HEAD
            public List<File> findRuleJars(@NotNull Project project) {
=======
            public List<File> findRuleJars(@NonNull Project project) {
>>>>>>> 9762cc2c
                if (metadata != null) {
                    List<File> jars = metadata.getLintChecks().get(project);
                    if (jars != null) {
                        return jars;
                    }
                }

                return super.findRuleJars(project);
            }

            @Nullable
            @Override
            public File getCacheDir(@Nullable String name, boolean create) {
                if (metadata != null) {
                    File dir = metadata.getCache();
                    if (dir != null) {
                        if (name != null) {
                            dir = new File(dir, name);
                        }

                        if (create && !dir.exists()) {
                            if (!dir.mkdirs()) {
                                return null;
                            }
                        }
                        return dir;
                    }
                }

                return super.getCacheDir(name, create);
            }

            @Nullable
            @Override
            public Document getMergedManifest(@NonNull Project project) {
                if (metadata != null) {
                    File manifest = metadata.getMergedManifests().get(project);
                    if (manifest != null && manifest.exists()) {
                        try {
                            // We can't call
                            //   resolveMergeManifestSources(document, manifestReportFile)
                            // here since we don't have the merging log.
                            return XmlUtils.parseUtfXmlFile(manifest, true);
                        } catch (IOException | SAXException | ParserConfigurationException e) {
                            log(e, "Could not read/parse %1$s", manifest);
                        }
                    }
                }

                return super.getMergedManifest(project);
            }

            @Nullable
            @Override
            public File getSdkHome() {
                if (Main.this.sdkHome != null) {
                    return Main.this.sdkHome;
                }
                return super.getSdkHome();
            }
        };

        // Mapping from file path prefix to URL. Applies only to HTML reports
        String urlMap = null;

        List<File> files = new ArrayList<>();
        for (int index = 0; index < args.length; index++) {
            String arg = args[index];

            if (arg.equals(ARG_HELP)
                    || arg.equals("-h") || arg.equals("-?")) {
                if (index < args.length - 1) {
                    String topic = args[index + 1];
                    if (topic.equals("suppress") || topic.equals("ignore")) {
                        printHelpTopicSuppress();
                        exit(ERRNO_HELP);
                    } else {
                        System.err.println(String.format("Unknown help topic \"%1$s\"", topic));
                        exit(ERRNO_INVALID_ARGS);
                    }
                }
                printUsage(System.out);
                exit(ERRNO_HELP);
            } else if (arg.equals(ARG_LIST_IDS)) {
                IssueRegistry registry = getGlobalRegistry(client);
                // Did the user provide a category list?
                if (index < args.length - 1 && !args[index + 1].startsWith("-")) {
                    String[] ids = args[++index].split(",");
                    for (String id : ids) {
                        if (registry.isCategoryName(id)) {
                            // List all issues with the given category
                            String category = id;
                            for (Issue issue : registry.getIssues()) {
                                // Check prefix such that filtering on the "Usability" category
                                // will match issue category "Usability:Icons" etc.
                                if (issue.getCategory().getName().startsWith(category) ||
                                        issue.getCategory().getFullName().startsWith(category)) {
                                    listIssue(System.out, issue);
                                }
                            }
                        } else {
                            System.err.println("Invalid category \"" + id + "\".\n");
                            displayValidIds(registry, System.err);
                            exit(ERRNO_INVALID_ARGS);
                        }
                    }
                } else {
                    displayValidIds(registry, System.out);
                }
                exit(ERRNO_SUCCESS);
            } else if (arg.equals(ARG_SHOW)) {
                IssueRegistry registry = getGlobalRegistry(client);
                // Show specific issues?
                if (index < args.length - 1 && !args[index + 1].startsWith("-")) {
                    String[] ids = args[++index].split(",");
                    for (String id : ids) {
                        if (registry.isCategoryName(id)) {
                            // Show all issues in the given category
                            String category = id;
                            for (Issue issue : registry.getIssues()) {
                                // Check prefix such that filtering on the "Usability" category
                                // will match issue category "Usability:Icons" etc.
                                if (issue.getCategory().getName().startsWith(category) ||
                                        issue.getCategory().getFullName().startsWith(category)) {
                                    describeIssue(issue);
                                    System.out.println();
                                }
                            }
                        } else if (registry.isIssueId(id)) {
                            describeIssue(registry.getIssue(id));
                            System.out.println();
                        } else {
                            System.err.println("Invalid id or category \"" + id + "\".\n");
                            displayValidIds(registry, System.err);
                            exit(ERRNO_INVALID_ARGS);
                        }
                    }
                } else {
                    showIssues(registry);
                }
                exit(ERRNO_SUCCESS);
            } else if (arg.equals(ARG_FULL_PATH)
                    || arg.equals(ARG_FULL_PATH + "s")) { // allow "--fullpaths" too
                flags.setFullPath(true);
            } else if (arg.equals(ARG_SHOW_ALL)) {
                flags.setShowEverything(true);
            } else if (arg.equals(ARG_QUIET) || arg.equals("-q")) {
                flags.setQuiet(true);
            } else if (arg.equals(ARG_NO_LINES)) {
                flags.setShowSourceLines(false);
            } else if (arg.equals(ARG_EXIT_CODE)) {
                flags.setSetExitCode(true);
            } else if (arg.equals(ARG_FATAL)) {
                flags.setFatalOnly(true);
            } else if (arg.equals(ARG_VERSION)) {
                printVersion(client);
                exit(ERRNO_SUCCESS);
            } else if (arg.equals(ARG_URL)) {
                if (index == args.length - 1) {
                    System.err.println("Missing URL mapping string");
                    exit(ERRNO_INVALID_ARGS);
                }
                String map = args[++index];
                // Allow repeated usage of the argument instead of just comma list
                if (urlMap != null) {
                    //noinspection StringConcatenationInLoop
                    urlMap = urlMap + ',' + map;
                } else {
                    urlMap = map;
                }
            } else if (arg.equals(ARG_CONFIG)) {
                if (index == args.length - 1 || !endsWith(args[index + 1], DOT_XML)) {
                    System.err.println("Missing XML configuration file argument");
                    exit(ERRNO_INVALID_ARGS);
                }
                File file = getInArgumentPath(args[++index]);
                if (!file.exists()) {
                    System.err.println(file.getAbsolutePath() + " does not exist");
                    exit(ERRNO_INVALID_ARGS);
                }
                flags.setDefaultConfiguration(file);
            } else if (arg.equals(ARG_HTML) || arg.equals(ARG_SIMPLE_HTML)) {
                if (index == args.length - 1) {
                    System.err.println("Missing HTML output file name");
                    exit(ERRNO_INVALID_ARGS);
                }
                File output = getOutArgumentPath(args[++index]);
                // Get an absolute path such that we can ask its parent directory for
                // write permission etc.
                output = output.getAbsoluteFile();
                if (output.isDirectory() ||
                        (!output.exists() && output.getName().indexOf('.') == -1)) {
                    if (!output.exists()) {
                        boolean mkdirs = output.mkdirs();
                        if (!mkdirs) {
                            log(null, "Could not create output directory %1$s", output);
                            exit(ERRNO_EXISTS);
                        }
                    }
                    MultiProjectHtmlReporter reporter =
                            new MultiProjectHtmlReporter(client, output, flags);
                    if (arg.equals(ARG_SIMPLE_HTML)) {
                        System.err.println(ARG_SIMPLE_HTML + " ignored: no longer supported");
                    }
                    flags.getReporters().add(reporter);
                    continue;
                }
                if (output.exists()) {
                    boolean delete = output.delete();
                    if (!delete) {
                        System.err.println("Could not delete old " + output);
                        exit(ERRNO_EXISTS);
                    }
                }
                if (output.getParentFile() != null && !output.getParentFile().canWrite()) {
                    System.err.println("Cannot write HTML output file " + output);
                    exit(ERRNO_EXISTS);
                }
                try {
                    Reporter reporter = Reporter.createHtmlReporter(client, output, flags);
                    flags.getReporters().add(reporter);
                } catch (IOException e) {
                    log(e, null);
                    exit(ERRNO_INVALID_ARGS);
                }
            } else if (arg.equals(ARG_XML)) {
                if (index == args.length - 1) {
                    System.err.println("Missing XML output file name");
                    exit(ERRNO_INVALID_ARGS);
                }
                File output = getOutArgumentPath(args[++index]);
                // Get an absolute path such that we can ask its parent directory for
                // write permission etc.
                output = output.getAbsoluteFile();

                if (output.exists()) {
                    boolean delete = output.delete();
                    if (!delete) {
                        System.err.println("Could not delete old " + output);
                        exit(ERRNO_EXISTS);
                    }
                }
                if (output.getParentFile() != null && !output.getParentFile().canWrite()) {
                    System.err.println("Cannot write XML output file " + output);
                    exit(ERRNO_EXISTS);
                }
                try {
                    flags.getReporters().add(Reporter.createXmlReporter(client, output, false));
                } catch (IOException e) {
                    log(e, null);
                    exit(ERRNO_INVALID_ARGS);
                }
            } else if (arg.equals(ARG_TEXT)) {
                if (index == args.length - 1) {
                    System.err.println("Missing text output file name");
                    exit(ERRNO_INVALID_ARGS);
                }

                Writer writer = null;
                boolean closeWriter;
                String outputName = args[++index];
                if (outputName.equals("stdout")) {
                    //noinspection IOResourceOpenedButNotSafelyClosed
                    writer = new PrintWriter(System.out, true);
                    closeWriter = false;
                } else {
                    File output = getOutArgumentPath(outputName);

                    // Get an absolute path such that we can ask its parent directory for
                    // write permission etc.
                    output = output.getAbsoluteFile();

                    if (output.exists()) {
                        boolean delete = output.delete();
                        if (!delete) {
                            System.err.println("Could not delete old " + output);
                            exit(ERRNO_EXISTS);
                        }
                    }
                    if (output.getParentFile() != null && !output.getParentFile().canWrite()) {
                        System.err.println("Cannot write text output file " + output);
                        exit(ERRNO_EXISTS);
                    }
                    try {
                        //noinspection IOResourceOpenedButNotSafelyClosed
                        writer = new BufferedWriter(new FileWriter(output));
                    } catch (IOException e) {
                        log(e, null);
                        exit(ERRNO_INVALID_ARGS);
                    }
                    closeWriter = true;
                }
                flags.getReporters().add(new TextReporter(client, flags, writer, closeWriter));
            } else if (arg.equals(ARG_DISABLE) || arg.equals(ARG_IGNORE)) {
                if (index == args.length - 1) {
                    System.err.println("Missing categories or id's to disable");
                    exit(ERRNO_INVALID_ARGS);
                }
                IssueRegistry registry = getGlobalRegistry(client);
                String[] ids = args[++index].split(",");
                for (String id : ids) {
                    if (registry.isCategoryName(id)) {
                        // Suppress all issues with the given category
                        String category = id;
                        for (Issue issue : registry.getIssues()) {
                            // Check prefix such that filtering on the "Usability" category
                            // will match issue category "Usability:Icons" etc.
                            if (issue.getCategory().getName().startsWith(category) ||
                                    issue.getCategory().getFullName().startsWith(category)) {
                                flags.getSuppressedIds().add(issue.getId());
                            }
                        }
                    } else if (!registry.isIssueId(id)) {
                        System.err.println("Invalid id or category \"" + id + "\".\n");
                        displayValidIds(registry, System.err);
                        exit(ERRNO_INVALID_ARGS);
                    } else {
                        flags.getSuppressedIds().add(id);
                    }
                }
            } else if (arg.equals(ARG_ENABLE)) {
                if (index == args.length - 1) {
                    System.err.println("Missing categories or id's to enable");
                    exit(ERRNO_INVALID_ARGS);
                }
                IssueRegistry registry = getGlobalRegistry(client);
                String[] ids = args[++index].split(",");
                for (String id : ids) {
                    if (registry.isCategoryName(id)) {
                        // Enable all issues with the given category
                        String category = id;
                        for (Issue issue : registry.getIssues()) {
                            if (issue.getCategory().getName().startsWith(category) ||
                                    issue.getCategory().getFullName().startsWith(category)) {
                                flags.getEnabledIds().add(issue.getId());
                            }
                        }
                    } else if (!registry.isIssueId(id)) {
                        System.err.println("Invalid id or category \"" + id + "\".\n");
                        displayValidIds(registry, System.err);
                        exit(ERRNO_INVALID_ARGS);
                    } else {
                        flags.getEnabledIds().add(id);
                    }
                }
            } else if (arg.equals(ARG_CHECK)) {
                if (index == args.length - 1) {
                    System.err.println("Missing categories or id's to check");
                    exit(ERRNO_INVALID_ARGS);
                }
                Set<String> checkedIds = flags.getExactCheckedIds();
                if (checkedIds == null) {
                    checkedIds = new HashSet<>();
                    flags.setExactCheckedIds(checkedIds);
                }
                IssueRegistry registry = getGlobalRegistry(client);
                String[] ids = args[++index].split(",");
                for (String id : ids) {
                    if (registry.isCategoryName(id)) {
                        // Check all issues with the given category
                        String category = id;
                        for (Issue issue : registry.getIssues()) {
                            // Check prefix such that filtering on the "Usability" category
                            // will match issue category "Usability:Icons" etc.
                            if (issue.getCategory().getName().startsWith(category) ||
                                    issue.getCategory().getFullName().startsWith(category)) {
                                checkedIds.add(issue.getId());
                            }
                        }
                    } else if (!registry.isIssueId(id)) {
                        System.err.println("Invalid id or category \"" + id + "\".\n");
                        displayValidIds(registry, System.err);
                        exit(ERRNO_INVALID_ARGS);
                    } else {
                        checkedIds.add(id);
                    }
                }
            } else if (arg.equals(ARG_NO_WARN_1) || arg.equals(ARG_NO_WARN_2)) {
                flags.setIgnoreWarnings(true);
            } else if (arg.equals(ARG_WARN_ALL)) {
                flags.setCheckAllWarnings(true);
            } else if (arg.equals(ARG_ALL_ERROR)) {
                flags.setWarningsAsErrors(true);
            } else if (arg.equals(ARG_CLASSES)) {
                if (index == args.length - 1) {
                    System.err.println("Missing class folder name");
                    exit(ERRNO_INVALID_ARGS);
                }
                String paths = args[++index];
                for (String path : LintUtils.splitPath(paths)) {
                    File input = getInArgumentPath(path);
                    if (!input.exists()) {
                        System.err.println("Class path entry " + input + " does not exist.");
                        exit(ERRNO_INVALID_ARGS);
                    }
                    List<File> classes = flags.getClassesOverride();
                    if (classes == null) {
                        classes = new ArrayList<>();
                        flags.setClassesOverride(classes);
                    }
                    classes.add(input);
                }
            } else if (arg.equals(ARG_SOURCES)) {
                if (index == args.length - 1) {
                    System.err.println("Missing source folder name");
                    exit(ERRNO_INVALID_ARGS);
                }
                String paths = args[++index];
                for (String path : LintUtils.splitPath(paths)) {
                    File input = getInArgumentPath(path);
                    if (!input.exists()) {
                        System.err.println("Source folder " + input + " does not exist.");
                        exit(ERRNO_INVALID_ARGS);
                    }
                    List<File> sources = flags.getSourcesOverride();
                    if (sources == null) {
                        sources = new ArrayList<>();
                        flags.setSourcesOverride(sources);
                    }
                    sources.add(input);
                }
            } else if (arg.equals(ARG_RESOURCES)) {
                if (index == args.length - 1) {
                    System.err.println("Missing resource folder name");
                    exit(ERRNO_INVALID_ARGS);
                }
                String paths = args[++index];
                for (String path : LintUtils.splitPath(paths)) {
                    File input = getInArgumentPath(path);
                    if (!input.exists()) {
                        System.err.println("Resource folder " + input + " does not exist.");
                        exit(ERRNO_INVALID_ARGS);
                    }
                    List<File> resources = flags.getResourcesOverride();
                    if (resources == null) {
                        resources = new ArrayList<>();
                        flags.setResourcesOverride(resources);
                    }
                    resources.add(input);
                }
            } else if (arg.equals(ARG_LIBRARIES)) {
                if (index == args.length - 1) {
                    System.err.println("Missing library folder name");
                    exit(ERRNO_INVALID_ARGS);
                }
                String paths = args[++index];
                for (String path : LintUtils.splitPath(paths)) {
                    File input = getInArgumentPath(path);
                    if (!input.exists()) {
                        System.err.println("Library " + input + " does not exist.");
                        exit(ERRNO_INVALID_ARGS);
                    }
                    List<File> libraries = flags.getLibrariesOverride();
                    if (libraries == null) {
                        libraries = new ArrayList<>();
                        flags.setLibrariesOverride(libraries);
                    }
                    libraries.add(input);
                }
            } else if (arg.equals(ARG_BUILD_API)) {
                if (index == args.length - 1) {
                    System.err.println("Missing compileSdkVersion");
                    exit(ERRNO_INVALID_ARGS);
                }
                String version = args[++index];
                flags.setCompileSdkVersionOverride(version);
            } else if (arg.equals(ARG_PROJECT)) {
                if (index == args.length - 1) {
                    System.err.println("Missing project description file");
                    exit(ERRNO_INVALID_ARGS);
                }
                String paths = args[++index];
                for (String path : LintUtils.splitPath(paths)) {
                    File input = getInArgumentPath(path);
                    if (!input.exists()) {
                        System.err.println("Project descriptor " + input + " does not exist.");
                        exit(ERRNO_INVALID_ARGS);
                    }
                    File descriptor = flags.getProjectDescriptorOverride();
                    //noinspection VariableNotUsedInsideIf
                    if (descriptor != null) {
                        System.err.println("Project descriptor should only be specified once");
                        exit(ERRNO_INVALID_ARGS);
                    }
                    flags.setProjectDescriptorOverride(input);
                }
            } else if (arg.equals(ARG_SDK_HOME)) {
                if (index == args.length - 1) {
                    System.err.println("Missing SDK home directory");
                    exit(ERRNO_INVALID_ARGS);
                }
                sdkHome = new File(args[++index]);
                if (!sdkHome.isDirectory()) {
                    System.err.println(sdkHome + " is not a directory");
                    exit(ERRNO_INVALID_ARGS);
                }
            } else if (arg.equals(ARG_BASELINE)) {
                if (index == args.length - 1) {
                    System.err.println("Missing baseline file path");
                    exit(ERRNO_INVALID_ARGS);
                }
                String path = args[++index];
                File input = getInArgumentPath(path);
                flags.setBaselineFile(input);
            } else if (arg.equals(ARG_REMOVE_FIXED)) {
                flags.setRemovedFixedBaselineIssues(true);
            } else if (arg.startsWith("--")) {
                System.err.println("Invalid argument " + arg + "\n");
                printUsage(System.err);
                exit(ERRNO_INVALID_ARGS);
            } else {
                String filename = arg;
                File file = getInArgumentPath(filename);

                if (!file.exists()) {
                    System.err.println(String.format("%1$s does not exist.", filename));
                    exit(ERRNO_EXISTS);
                }
                files.add(file);
            }
        }

        if (files.isEmpty() && flags.getProjectDescriptorOverride() == null) {
            System.err.println("No files to analyze.");
            exit(ERRNO_INVALID_ARGS);
        } else if (files.size() > 1
                && (flags.getClassesOverride() != null
                    || flags.getSourcesOverride() != null
                    || flags.getLibrariesOverride() != null
                    || flags.getResourcesOverride() != null)) {
            System.err.println(String.format(
                  "The %1$s, %2$s, %3$s and %4$s arguments can only be used with a single project",
                  ARG_SOURCES, ARG_CLASSES, ARG_LIBRARIES, ARG_RESOURCES));
            exit(ERRNO_INVALID_ARGS);
        }

        List<Reporter> reporters = flags.getReporters();
        if (reporters.isEmpty()) {
            //noinspection VariableNotUsedInsideIf
            if (urlMap != null) {
                System.err.println(String.format(
                        "Warning: The %1$s option only applies to HTML reports (%2$s)",
                            ARG_URL, ARG_HTML));
            }

            reporters.add(new TextReporter(client, flags,
                    new PrintWriter(System.out, true), false));
        } else {
            //noinspection VariableNotUsedInsideIf
            if (urlMap != null) {
                if (!urlMap.equals(VALUE_NONE)) {
                    Map<String, String> map = new HashMap<>();
                    String[] replace = urlMap.split(",");
                    for (String s : replace) {
                        // Allow ='s in the suffix part
                        int index = s.indexOf('=');
                        if (index == -1) {
                            System.err.println(
                              "The URL map argument must be of the form 'path_prefix=url_prefix'");
                            exit(ERRNO_INVALID_ARGS);
                        }
                        String key = s.substring(0, index);
                        String value = s.substring(index + 1);
                        map.put(key, value);
                    }
                    for (Reporter reporter : reporters) {
                        reporter.setUrlMap(map);
                    }
                }
            }
        }

        try {
            // Not using globalIssueRegistry; LintClient will do its own registry merging
            // also including project rules.
            int exitCode = client.run(new BuiltinIssueRegistry(), files);
            exit(exitCode);
        } catch (IOException e) {
            log(e, null);
            exit(ERRNO_INVALID_ARGS);
        }
    }

    private IssueRegistry getGlobalRegistry(LintCliClient client) {
        if (globalIssueRegistry == null) {
            globalIssueRegistry = client.addCustomLintRules(new BuiltinIssueRegistry());
        }

        return globalIssueRegistry;
    }

    /**
     * Converts a relative or absolute command-line argument into an input file.
     *
     * @param filename The filename given as a command-line argument.
     * @return A File matching filename, either absolute or relative to lint.workdir if defined.
     */
    private static File getInArgumentPath(String filename) {
        File file = new File(filename);

        if (!file.isAbsolute()) {
            File workDir = getLintWorkDir();
            if (workDir != null) {
                File file2 = new File(workDir, filename);
                if (file2.exists()) {
                    try {
                        file = file2.getCanonicalFile();
                    } catch (IOException e) {
                        file = file2;
                    }
                }
            }
        }
        return file;
    }

    /**
     * Converts a relative or absolute command-line argument into an output file.
     * <p>
     * The difference with {@code getInArgumentPath} is that we can't check whether the
     * a relative path turned into an absolute compared to lint.workdir actually exists.
     *
     * @param filename The filename given as a command-line argument.
     * @return A File matching filename, either absolute or relative to lint.workdir if defined.
     */
    private static File getOutArgumentPath(String filename) {
        File file = new File(filename);

        if (!file.isAbsolute()) {
            File workDir = getLintWorkDir();
            if (workDir != null) {
                File file2 = new File(workDir, filename);
                try {
                    file = file2.getCanonicalFile();
                } catch (IOException e) {
                    file = file2;
                }
            }
        }
        return file;
    }

    /**
     * Returns the File corresponding to the system property or the environment variable
     * for {@link #PROP_WORK_DIR}.
     * This property is typically set by the SDK/tools/lint[.bat] wrapper.
     * It denotes the path where the command-line client was originally invoked from
     * and can be used to convert relative input/output paths.
     *
     * @return A new File corresponding to {@link #PROP_WORK_DIR} or null.
     */
    @Nullable
    private static File getLintWorkDir() {
        // First check the Java properties (e.g. set using "java -jar ... -Dname=value")
        String path = System.getProperty(PROP_WORK_DIR);
        if (path == null || path.isEmpty()) {
            // If not found, check environment variables.
            path = System.getenv(PROP_WORK_DIR);
        }
        if (path != null && !path.isEmpty()) {
            return new File(path);
        }
        return null;
    }

    private static void printHelpTopicSuppress() {
        System.out.println(wrap(TextFormat.RAW.convertTo(getSuppressHelp(), TextFormat.TEXT)));
    }

    static String getSuppressHelp() {
        // \\u00a0 is a non-breaking space
        final String NBSP = "\u00a0\u00a0\u00a0\u00a0";

        return
            "Lint errors can be suppressed in a variety of ways:\n" +
            "\n" +
            "1. With a `@SuppressLint` annotation in the Java code\n" +
            "2. With a `tools:ignore` attribute in the XML file\n" +
            "3. With a //noinspection comment in the source code\n" +
            "4. With ignore flags specified in the `build.gradle` file, " +
                "as explained below\n" +
            "5. With a `lint.xml` configuration file in the project\n" +
            "6. With a `lint.xml` configuration file passed to lint " +
                "via the " + ARG_CONFIG + " flag\n" +
            "7. With the " + ARG_IGNORE + " flag passed to lint.\n" +
            "\n" +
            "To suppress a lint warning with an annotation, add " +
            "a `@SuppressLint(\"id\")` annotation on the class, method " +
            "or variable declaration closest to the warning instance " +
            "you want to disable. The id can be one or more issue " +
            "id's, such as `\"UnusedResources\"` or `{\"UnusedResources\"," +
            "\"UnusedIds\"}`, or it can be `\"all\"` to suppress all lint " +
            "warnings in the given scope.\n" +
            "\n" +
            "To suppress a lint warning with a comment, add " +
            "a `//noinspection id` comment on the line before the statement " +
            "with the error.\n" +
            "\n" +
            "To suppress a lint warning in an XML file, add a " +
            "`tools:ignore=\"id\"` attribute on the element containing " +
            "the error, or one of its surrounding elements. You also " +
            "need to define the namespace for the tools prefix on the " +
            "root element in your document, next to the `xmlns:android` " +
            "declaration:\n" +
            "`xmlns:tools=\"http://schemas.android.com/tools\"`\n" +
            "\n" +
            "To suppress a lint warning in a `build.gradle` file, add a " +
            "section like this:\n" +
            "\n" +
            "android {\n" +
            NBSP + "lintOptions {\n" +
            NBSP + NBSP + "disable 'TypographyFractions','TypographyQuotes'\n" +
            NBSP + "}\n" +
            "}\n" +
            "\n" +
            "Here we specify a comma separated list of issue id's after the " +
            "disable command. You can also use `warning` or `error` instead " +
            "of `disable` to change the severity of issues.\n" +
            "\n" +
            "To suppress lint warnings with a configuration XML file, " +
            "create a file named `lint.xml` and place it at the root " +
            "directory of the module in which it applies.\n" +
            "\n" +
            "The format of the `lint.xml` file is something like the " +
            "following:\n" +
            "\n" +
            "<?xml version=\"1.0\" encoding=\"UTF-8\"?>\n" +
            "<lint>\n" +
            NBSP + "<!-- Ignore everything in the test source set -->\n" +
            NBSP + "<issue id=\"all\">\n" +
            NBSP + NBSP + "<ignore path=\"\\*/test/\\*\" />\n" +
            NBSP + "</issue>\n" +
            "\n" +
            NBSP + "<!-- Disable this given check in this project -->\n" +
            NBSP + "<issue id=\"IconMissingDensityFolder\" severity=\"ignore\" />\n" +
            "\n" +
            NBSP + "<!-- Ignore the ObsoleteLayoutParam issue in the given files -->\n" +
            NBSP + "<issue id=\"ObsoleteLayoutParam\">\n" +
            NBSP + NBSP + "<ignore path=\"res/layout/activation.xml\" />\n" +
            NBSP + NBSP + "<ignore path=\"res/layout-xlarge/activation.xml\" />\n" +
            NBSP + NBSP + "<ignore regexp=\"(foo|bar)\\.java\" />\n" +
            NBSP + "</issue>\n" +
            "\n" +
            NBSP + "<!-- Ignore the UselessLeaf issue in the given file -->\n" +
            NBSP + "<issue id=\"UselessLeaf\">\n" +
            NBSP + NBSP + "<ignore path=\"res/layout/main.xml\" />\n" +
            NBSP + "</issue>\n" +
            "\n" +
            NBSP + "<!-- Change the severity of hardcoded strings to \"error\" -->\n" +
            NBSP + "<issue id=\"HardcodedText\" severity=\"error\" />\n" +
            "</lint>\n" +
            "\n" +
            "To suppress lint checks from the command line, pass the " + ARG_IGNORE +  " " +
            "flag with a comma separated list of ids to be suppressed, such as:\n" +
            "`$ lint --ignore UnusedResources,UselessLeaf /my/project/path`\n" +
            "\n" +
            "For more information, see " +
            "http://g.co/androidstudio/suppressing-lint-warnings\n";
    }

    private static void printVersion(LintCliClient client) {
        String revision = client.getClientRevision();
        if (revision != null) {
            System.out.println(String.format("lint: version %1$s", revision));
        } else {
            System.out.println("lint: unknown version");
        }
    }

    private static void displayValidIds(IssueRegistry registry, PrintStream out) {
        List<Category> categories = registry.getCategories();
        out.println("Valid issue categories:");
        for (Category category : categories) {
            out.println("    " + category.getFullName());
        }
        out.println();
        List<Issue> issues = registry.getIssues();
        out.println("Valid issue id's:");
        for (Issue issue : issues) {
            listIssue(out, issue);
        }
    }

    private static void listIssue(PrintStream out, Issue issue) {
        out.print(wrapArg("\"" + issue.getId() + "\": " + issue.getBriefDescription(TEXT)));
    }

    private static void showIssues(IssueRegistry registry) {
        List<Issue> issues = registry.getIssues();
        List<Issue> sorted = new ArrayList<>(issues);
        Collections.sort(sorted, (issue1, issue2) -> {
            int d = issue1.getCategory().compareTo(issue2.getCategory());
            if (d != 0) {
                return d;
            }
            d = issue2.getPriority() - issue1.getPriority();
            if (d != 0) {
                return d;
            }

            return issue1.getId().compareTo(issue2.getId());
        });

        System.out.println("Available issues:\n");
        Category previousCategory = null;
        for (Issue issue : sorted) {
            Category category = issue.getCategory();
            if (!category.equals(previousCategory)) {
                String name = category.getFullName();
                System.out.println(name);
                for (int i = 0, n = name.length(); i < n; i++) {
                    System.out.print('=');
                }
                System.out.println('\n');
                previousCategory = category;
            }

            describeIssue(issue);
            System.out.println();
        }
    }

    private static void describeIssue(Issue issue) {
        System.out.println(issue.getId());
        for (int i = 0; i < issue.getId().length(); i++) {
            System.out.print('-');
        }
        System.out.println();
        System.out.println(wrap("Summary: " + issue.getBriefDescription(TEXT)));
        System.out.println("Priority: " + issue.getPriority() + " / 10");
        System.out.println("Severity: " + issue.getDefaultSeverity().getDescription());
        System.out.println("Category: " + issue.getCategory().getFullName());

        if (!issue.isEnabledByDefault()) {
            System.out.println("NOTE: This issue is disabled by default!");
            System.out.println(String.format("You can enable it by adding %1$s %2$s", ARG_ENABLE,
                    issue.getId()));
        }

        System.out.println();
        System.out.println(wrap(issue.getExplanation(TEXT)));
        List<String> moreInfo = issue.getMoreInfo();
        if (!moreInfo.isEmpty()) {
            System.out.println("More information: ");
            for (String uri : moreInfo) {
                System.out.println(uri);
            }
        }
    }

    static String wrapArg(String explanation) {
        // Wrap arguments such that the wrapped lines are not showing up in the left column
        return wrap(explanation, MAX_LINE_WIDTH, "      ");
    }

    static String wrap(String explanation) {
        return wrap(explanation, MAX_LINE_WIDTH, "");
    }

    static String wrap(String explanation, int lineWidth, String hangingIndent) {
        return SdkUtils.wrap(explanation, lineWidth, hangingIndent);
    }

    private static void printUsage(PrintStream out) {
        // TODO: Look up launcher script name!
        String command = "lint";

        out.println("Usage: " + command + " [flags] <project directories>\n");
        out.println("Flags:\n");

        printUsage(out, new String[] {
            ARG_HELP, "This message.",
            ARG_HELP + " <topic>", "Help on the given topic, such as \"suppress\".",
            ARG_LIST_IDS, "List the available issue id's and exit.",
            ARG_VERSION, "Output version information and exit.",
            ARG_EXIT_CODE, "Set the exit code to " + ERRNO_ERRORS + " if errors are found.",
            ARG_SHOW, "List available issues along with full explanations.",
            ARG_SHOW + " <ids>", "Show full explanations for the given list of issue id's.",
            ARG_FATAL, "Only check for fatal severity issues",

            "", "\nEnabled Checks:",
            ARG_DISABLE + " <list>", "Disable the list of categories or " +
                "specific issue id's. The list should be a comma-separated list of issue " +
                "id's or categories.",
            ARG_ENABLE + " <list>", "Enable the specific list of issues. " +
                "This checks all the default issues plus the specifically enabled issues. The " +
                "list should be a comma-separated list of issue id's or categories.",
            ARG_CHECK + " <list>", "Only check the specific list of issues. " +
                "This will disable everything and re-enable the given list of issues. " +
                "The list should be a comma-separated list of issue id's or categories.",
            ARG_NO_WARN_1 + ", " + ARG_NO_WARN_2, "Only check for errors (ignore warnings)",
            ARG_WARN_ALL, "Check all warnings, including those off by default",
            ARG_ALL_ERROR, "Treat all warnings as errors",
            ARG_CONFIG + " <filename>", "Use the given configuration file to " +
                    "determine whether issues are enabled or disabled. If a project contains " +
                    "a lint.xml file, then this config file will be used as a fallback.",
            ARG_BASELINE, "Use (or create) the given baseline file to filter out known issues.",


            "", "\nOutput Options:",
            ARG_QUIET, "Don't show progress.",
            ARG_FULL_PATH, "Use full paths in the error output.",
            ARG_SHOW_ALL, "Do not truncate long messages, lists of alternate locations, etc.",
            ARG_NO_LINES, "Do not include the source file lines with errors " +
                "in the output. By default, the error output includes snippets of source code " +
                "on the line containing the error, but this flag turns it off.",
            ARG_HTML + " <filename>", "Create an HTML report instead. If the filename is a " +
                "directory (or a new filename without an extension), lint will create a " +
                "separate report for each scanned project.",
            ARG_URL + " filepath=url", "Add links to HTML report, replacing local " +
                "path prefixes with url prefix. The mapping can be a comma-separated list of " +
                "path prefixes to corresponding URL prefixes, such as " +
                "C:\\temp\\Proj1=http://buildserver/sources/temp/Proj1.  To turn off linking " +
                "to files, use " + ARG_URL + " " + VALUE_NONE,
            ARG_XML + " <filename>", "Create an XML report instead.",

            "", "\nProject Options:",
            ARG_PROJECT + " <file>", "Use the given project layout descriptor file to describe " +
                "the set of available sources, resources and libraries. Used to drive lint with " +
                "build systems not natively integrated with lint.",
            ARG_RESOURCES + " <dir>", "Add the given folder (or path) as a resource directory " +
                "for the project. Only valid when running lint on a single project.",
            ARG_SOURCES + " <dir>", "Add the given folder (or path) as a source directory for " +
                "the project. Only valid when running lint on a single project.",
            ARG_CLASSES + " <dir>", "Add the given folder (or jar file, or path) as a class " +
                "directory for the project. Only valid when running lint on a single project.",
            ARG_LIBRARIES + " <dir>", "Add the given folder (or jar file, or path) as a class " +
                "library for the project. Only valid when running lint on a single project.",
            ARG_BUILD_API + " <version>", "Use the given compileSdkVersion to pick an SDK " +
                "target to resolve Android API call to",
            ARG_SDK_HOME + " <dir>", "Use the given SDK instead of attempting to find it " +
                "relative to the lint installation or via $ANDROID_HOME",

            "", "\nExit Status:",
            "0",                                 "Success.",
            Integer.toString(ERRNO_ERRORS),      "Lint errors detected.",
            Integer.toString(ERRNO_USAGE),       "Lint usage.",
            Integer.toString(ERRNO_EXISTS),      "Cannot clobber existing file.",
            Integer.toString(ERRNO_HELP),        "Lint help.",
            Integer.toString(ERRNO_INVALID_ARGS), "Invalid command-line argument.",
        });
    }

    private static void printUsage(PrintStream out, String[] args) {
        int argWidth = 0;
        for (int i = 0; i < args.length; i += 2) {
            String arg = args[i];
            argWidth = Math.max(argWidth, arg.length());
        }
        argWidth += 2;
        StringBuilder sb = new StringBuilder(20);
        for (int i = 0; i < argWidth; i++) {
            sb.append(' ');
        }
        String indent = sb.toString();
        String formatString = "%1$-" + argWidth + "s%2$s";

        for (int i = 0; i < args.length; i += 2) {
            String arg = args[i];
            String description = args[i + 1];
            if (arg.isEmpty()) {
                out.println(description);
            } else {
                out.print(wrap(String.format(formatString, arg, description),
                        MAX_LINE_WIDTH, indent));
            }
        }
    }

    public void log(
            @Nullable Throwable exception,
            @Nullable String format,
            @Nullable Object... args) {
        System.out.flush();
        if (!flags.isQuiet()) {
            // Place the error message on a line of its own since we're printing '.' etc
            // with newlines during analysis
            System.err.println();
        }
        if (format != null) {
            System.err.println(String.format(format, args));
        }
        if (exception != null) {
            exception.printStackTrace();
        }
    }

    @VisibleForTesting
    static final class ExitException extends RuntimeException {

        private final int status;

        ExitException(int status) {
            this.status = status;
        }

        int getStatus() {
            return status;
        }
    }

    private static void exit(int value) {
        throw new ExitException(value);
    }
}<|MERGE_RESOLUTION|>--- conflicted
+++ resolved
@@ -64,10 +64,6 @@
 import java.util.Set;
 import java.util.regex.Pattern;
 import javax.xml.parsers.ParserConfigurationException;
-<<<<<<< HEAD
-import org.jetbrains.annotations.NotNull;
-=======
->>>>>>> 9762cc2c
 import org.w3c.dom.Document;
 import org.xml.sax.SAXException;
 
@@ -280,11 +276,7 @@
 
             @NonNull
             @Override
-<<<<<<< HEAD
-            public List<File> findRuleJars(@NotNull Project project) {
-=======
             public List<File> findRuleJars(@NonNull Project project) {
->>>>>>> 9762cc2c
                 if (metadata != null) {
                     List<File> jars = metadata.getLintChecks().get(project);
                     if (jars != null) {

--- conflicted
+++ resolved
@@ -538,11 +538,7 @@
 
         if (!issues.isEmpty()) {
             append("\n<a name=\"overview\"></a>\n");
-<<<<<<< HEAD
-            writeCard(() -> writeOverview(related, missing.size()), "Overview", true);
-=======
             writeCard(() -> writeOverview(related, missing.size()), "Overview", true, "OverviewCard");
->>>>>>> b805f832
 
             Category previousCategory = null;
             for (List<Warning> warnings : related) {

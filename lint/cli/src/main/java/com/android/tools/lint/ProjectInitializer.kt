--- conflicted
+++ resolved
@@ -31,10 +31,6 @@
 import com.android.tools.lint.detector.api.Location
 import com.android.tools.lint.detector.api.Project
 import com.android.tools.lint.detector.api.Severity
-<<<<<<< HEAD
-import com.android.tools.lint.detector.api.TextFormat
-=======
->>>>>>> 9762cc2c
 import com.android.utils.XmlUtils.getFirstSubTag
 import com.android.utils.XmlUtils.getNextTag
 import com.google.common.collect.ArrayListMultimap
@@ -44,10 +40,7 @@
 import org.w3c.dom.Element
 import org.w3c.dom.Node
 import java.io.File
-<<<<<<< HEAD
-=======
 import java.io.IOException
->>>>>>> 9762cc2c
 import java.util.HashSet
 import java.util.regex.Pattern
 import java.util.zip.ZipException
@@ -65,20 +58,14 @@
 private const val TAG_MANIFEST = "manifest"
 private const val TAG_RESOURCE = "resource"
 private const val TAG_AAR = "aar"
-<<<<<<< HEAD
-=======
 private const val TAG_JAR = "jar"
->>>>>>> 9762cc2c
 private const val TAG_SDK = "sdk"
 private const val TAG_LINT_CHECKS = "lint-checks"
 private const val TAG_BASELINE = "baseline"
 private const val TAG_MERGED_MANIFEST = "merged-manifest"
 private const val TAG_CACHE = "cache"
-<<<<<<< HEAD
-=======
 private const val TAG_AIDL = "aidl"
 private const val TAG_PROGUARD = "proguard"
->>>>>>> 9762cc2c
 private const val ATTR_COMPILE_SDK_VERSION = "compile-sdk-version"
 private const val ATTR_TEST = "test"
 private const val ATTR_NAME = "name"
@@ -153,8 +140,6 @@
     /** map from module to a baseline to use for a given module, if any */
     private val baselines = mutableMapOf<Project, File?>()
 
-<<<<<<< HEAD
-=======
     /**
      * map from aar or jar file to wrapper module name
      * (which in turn can be looked up in [dependencies])
@@ -164,7 +149,6 @@
     /** A cache directory to use, if specified */
     private var cache: File? = null
 
->>>>>>> 9762cc2c
     /** Compute a list of lint [Project] instances from the given XML descriptor */
     fun computeMetadata(): ProjectMetadata {
         assert(file.isFile) // should already have been enforced by the driver
@@ -181,11 +165,7 @@
     }
 
     /** Reports the given error message as an error to lint, with an optional element location */
-<<<<<<< HEAD
-    private fun reportError(message: String, element: Element? = null) {
-=======
     private fun reportError(message: String, node: Node? = null) {
->>>>>>> 9762cc2c
         // To report an error using the lint infrastructure, we have to have
         // an associated "project", but there isn't an actual project yet
         // (that's what this whole class is attempting to compute and initialize).
@@ -193,19 +173,6 @@
         // associated directory, so we'll just randomly pick the folder containing
         // the project.xml folder itself. (In case it's not a full path, e.g.
         // just "project.xml", get the current directory instead.)
-<<<<<<< HEAD
-        val dir = file.parentFile ?: File("").absoluteFile
-        val project = Project.create(client, dir, dir)
-        val location = if (element != null)
-            client.xmlParser.getLocation(file, element)
-        else
-            Location.create(file)
-        val request = LintRequest(client, emptyList())
-        val driver = LintDriver(BuiltinIssueRegistry(), client, request)
-        val context = Context(driver, project, project, file, null)
-        client.report(context, IssueRegistry.LINT_ERROR, IssueRegistry.LINT_ERROR.defaultSeverity,
-                location, message, TextFormat.RAW, null)
-=======
         val location = when {
             node != null -> client.xmlParser.getLocation(file, node)
             else -> Location.create(file)
@@ -213,7 +180,6 @@
         LintClient.report(client = client, issue = IssueRegistry.LINT_ERROR, message = message,
                 location = location,
                 file = file)
->>>>>>> 9762cc2c
     }
 
     private fun parseModules(projectElement: Element): ProjectMetadata {
@@ -227,10 +193,6 @@
         // may refer to modules we have not encountered yet.
         var child = getFirstSubTag(projectElement)
         var sdk: File? = null
-<<<<<<< HEAD
-        var cache: File? = null
-=======
->>>>>>> 9762cc2c
         var baseline: File? = null
         while (child != null) {
             val tag = child.tagName
@@ -340,10 +302,6 @@
         val manifests = mutableListOf<File>()
         val classes = mutableListOf<File>()
         val classpath = mutableListOf<File>()
-<<<<<<< HEAD
-        val aars = mutableListOf<File>()
-=======
->>>>>>> 9762cc2c
         val lintChecks = mutableListOf<File>()
         var baseline: File? = null
         var mergedManifest: File? = null
@@ -374,9 +332,6 @@
                     classpath.add(getFile(child, dir))
                 }
                 TAG_AAR -> {
-<<<<<<< HEAD
-                    aars.add(getFile(child, dir))
-=======
                     // Specifying an <aar> dependency in the file is an implicit dependency
                     val aar = parseAar(child, dir)
                     aar?.let { dependencies.put(module, aar) }
@@ -385,7 +340,6 @@
                     // Specifying a <jar> dependency in the file is an implicit dependency
                     val jar = parseJar(child, dir)
                     jar?.let { dependencies.put(module, jar) }
->>>>>>> 9762cc2c
                 }
                 TAG_BASELINE -> {
                     baseline = getFile(child, dir)
@@ -443,8 +397,6 @@
         this.baselines[module] = baseline
     }
 
-<<<<<<< HEAD
-=======
     private fun parseAar(element: Element, dir: File): String? {
         val aarFile = getFile(element, dir)
 
@@ -550,7 +502,6 @@
         }
     }
 
->>>>>>> 9762cc2c
     private fun computeTestSourceRoots(testSources: MutableList<File>,
             sourceRoots: MutableList<File>): List<File> {
         when {
@@ -612,12 +563,8 @@
 
     /**
      * Given an element that is expected to have a "file" attribute (or "dir" or "jar"),
-<<<<<<< HEAD
-     * produces a full path to the file
-=======
      * produces a full path to the file. If [attribute] is specified, only the specific
      * file attribute name is checked.
->>>>>>> 9762cc2c
      */
     private fun getFile(element: Element, dir: File, attribute: String? = null,
             required: Boolean = false): File {
@@ -637,17 +584,10 @@
             }
         }
         if (path.isEmpty()) {
-<<<<<<< HEAD
-            path = child.getAttribute(ATTR_DIR)
-            if (path.isEmpty()) {
-                path = child.getAttribute(ATTR_JAR)
-            }
-=======
             if (required) {
                 reportError("Must specify file/dir/jar on <${element.tagName}>")
             }
             return File("")
->>>>>>> 9762cc2c
         }
         var source = File(path)
         if (!source.isAbsolute && !source.exists()) {
@@ -658,16 +598,11 @@
         }
 
         if (!source.exists()) {
-<<<<<<< HEAD
-            reportError("$path ${if (!File(path).isAbsolute) "(relative to " +
-                    "${dir.canonicalPath}) " else ""}does not exist", child)
-=======
             val relativePath = if (SdkConstants.currentPlatform() == SdkConstants.PLATFORM_WINDOWS)
                 dir.canonicalPath.replace(File.separator, "\\\\")
                 else dir.canonicalPath
             reportError("$path ${if (!File(path).isAbsolute) "(relative to " +
                     relativePath + ") " else ""}does not exist", element)
->>>>>>> 9762cc2c
         }
         return source
     }

--- conflicted
+++ resolved
@@ -422,7 +422,7 @@
         }
         int len = 0;
         int lastSeparatorIndex = 0;
-        // bug in inspection; see https://youtrack.jetbrains.com/issue/IDEA-118971
+        // bug in inspection; see http://youtrack.jetbrains.com/issue/IDEA-118971
         //noinspection ConstantConditions
         while (len < filePath.length() && len < basePath.length()
                 && filePathToCompare.charAt(len) == basePathToCompare.charAt(len)) {
@@ -504,10 +504,6 @@
                     GradleDetector.MIN_SDK_TOO_LOW,
                     GradleDetector.STRING_INTEGER,
                     GridLayoutDetector.ISSUE,
-<<<<<<< HEAD
-                    IconDetector.ICON_LAUNCHER_FORMAT,
-=======
->>>>>>> b805f832
                     IconDetector.WEBP_ELIGIBLE,
                     IconDetector.WEBP_UNSUPPORTED,
                     IncludeDetector.ISSUE,

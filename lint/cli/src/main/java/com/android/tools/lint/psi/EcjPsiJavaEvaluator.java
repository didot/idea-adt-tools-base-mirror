--- conflicted
+++ resolved
@@ -26,10 +26,6 @@
 import com.intellij.psi.PsiClass;
 import com.intellij.psi.PsiClassType;
 import com.intellij.psi.PsiElement;
-<<<<<<< HEAD
-import com.intellij.psi.PsiFile;
-=======
->>>>>>> fdf07a2c
 import com.intellij.psi.PsiMethod;
 import com.intellij.psi.PsiModifierList;
 import com.intellij.psi.PsiModifierListOwner;
@@ -50,16 +46,8 @@
 import org.eclipse.jdt.internal.compiler.lookup.MethodBinding;
 import org.eclipse.jdt.internal.compiler.lookup.PackageBinding;
 import org.eclipse.jdt.internal.compiler.lookup.ReferenceBinding;
-<<<<<<< HEAD
-import org.eclipse.jdt.internal.compiler.problem.AbortCompilation;
-
-import java.io.File;
-import java.util.Collection;
-import java.util.List;
-=======
 import org.eclipse.jdt.internal.compiler.lookup.TypeVariableBinding;
 import org.eclipse.jdt.internal.compiler.problem.AbortCompilation;
->>>>>>> fdf07a2c
 
 public class EcjPsiJavaEvaluator extends JavaEvaluator {
     private final EcjPsiManager mManager;
@@ -83,11 +71,7 @@
         } else {
             return false;
         }
-<<<<<<< HEAD
-        if (strict) {
-=======
         if (strict && binding != null) {
->>>>>>> fdf07a2c
             try {
                 binding = binding.superclass();
             } catch (AbortCompilation ignore) {
@@ -119,11 +103,7 @@
         } else {
             return false;
         }
-<<<<<<< HEAD
-        if (strict) {
-=======
         if (strict && binding != null) {
->>>>>>> fdf07a2c
             try {
                 binding = binding.superclass();
             } catch (AbortCompilation ignore) {
@@ -398,10 +378,7 @@
 
                 try {
                     cls = cls.superclass();
-<<<<<<< HEAD
-=======
                     modifierList = null;
->>>>>>> fdf07a2c
                 } catch (AbortCompilation ignore) {
                     // Encountered symbol that couldn't be resolved (e.g. compiled class references
                     // class not found on the classpath
@@ -448,17 +425,6 @@
                     // for example, for unresolved problem bindings
                     break;
                 }
-<<<<<<< HEAD
-                AnnotationBinding[][] parameterAnnotations = method.getParameterAnnotations();
-                if (parameterAnnotations != null && index < parameterAnnotations.length) {
-                    AnnotationBinding[] annotations = parameterAnnotations[index];
-                    int count = annotations.length;
-                    if (count > 0) {
-                        for (AnnotationBinding annotation : annotations) {
-                            if (annotation != null) {
-                                all.add(new EcjPsiBinaryAnnotation(mManager, modifierList,
-                                        annotation));
-=======
                 PsiMethod methodElement = mManager.findMethod(method);
                 // Try to get source annotation, if possible, since they can carry more
                 // info than binary annotations (such as the IntDef annotation)
@@ -490,7 +456,6 @@
                                         all.add(a);
                                     }
                                 }
->>>>>>> fdf07a2c
                             }
                         }
                     }

--- conflicted
+++ resolved
@@ -10,10 +10,7 @@
     <orderEntry type="library" exported="" name="asm-tools" level="project" />
     <orderEntry type="library" exported="" name="lombok-ast" level="project" />
     <orderEntry type="module" module-name="android-annotations" exported="" />
-<<<<<<< HEAD
-=======
     <orderEntry type="library" exported="" name="Guava" level="project" />
->>>>>>> b805f832
     <orderEntry type="module" module-name="builder-model" exported="" />
     <orderEntry type="module" module-name="common" />
     <orderEntry type="module" module-name="sdklib" />

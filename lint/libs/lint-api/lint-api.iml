--- conflicted
+++ resolved
@@ -1,25 +1,21 @@
 <?xml version="1.0" encoding="UTF-8"?>
 <module type="JAVA_MODULE" version="4">
-  <component name="NewModuleRootManager" LANGUAGE_LEVEL="JDK_1_6" inherit-compiler-output="true">
+  <component name="NewModuleRootManager" inherit-compiler-output="true">
     <exclude-output />
     <content url="file://$MODULE_DIR$">
       <sourceFolder url="file://$MODULE_DIR$/src/main/java" isTestSource="false" />
     </content>
     <orderEntry type="sourceFolder" forTests="false" />
     <orderEntry type="inheritedJdk" />
+    <orderEntry type="library" exported="" name="asm-tools" level="project" />
     <orderEntry type="library" exported="" name="lombok-ast" level="project" />
     <orderEntry type="module" module-name="android-annotations" exported="" />
-<<<<<<< HEAD
-=======
     <orderEntry type="library" exported="" name="guava-tools" level="project" />
     <orderEntry type="module" module-name="builder-model" exported="" />
->>>>>>> fdf07a2c
     <orderEntry type="module" module-name="common" />
     <orderEntry type="module" module-name="sdklib" />
-    <orderEntry type="module" module-name="builder-model" />
     <orderEntry type="module" module-name="sdk-common" exported="" />
     <orderEntry type="module" module-name="layoutlib-api" exported="" />
     <orderEntry type="module" module-name="java-psi-api" exported="" />
-    <orderEntry type="library" exported="" name="asm-tools" level="project" />
   </component>
 </module>
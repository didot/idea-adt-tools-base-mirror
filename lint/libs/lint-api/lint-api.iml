<?xml version="1.0" encoding="UTF-8"?>
<module type="JAVA_MODULE" version="4">
  <component name="NewModuleRootManager" LANGUAGE_LEVEL="JDK_1_6" inherit-compiler-output="true">
    <exclude-output />
    <content url="file://$MODULE_DIR$">
      <sourceFolder url="file://$MODULE_DIR$/src/main/java" isTestSource="false" />
      <excludeFolder url="file://$MODULE_DIR$/.settings" />
      <excludeFolder url="file://$MODULE_DIR$/build" />
    </content>
    <orderEntry type="sourceFolder" forTests="false" />
    <orderEntry type="jdk" jdkName="IDEA jdk" jdkType="JavaSDK" />
    <orderEntry type="library" exported="" name="lombok-ast" level="project" />
    <orderEntry type="library" exported="" name="builder-model" level="project" />
    <orderEntry type="module" module-name="android-annotations" exported="" />
    <orderEntry type="module" module-name="common" />
    <orderEntry type="module" module-name="sdklib" />
<<<<<<< HEAD
    <orderEntry type="module" module-name="sdk-common" />
    <orderEntry type="module" module-name="layoutlib-api" />
    <orderEntry type="module" module-name="builder-model" />
    <orderEntry type="library" name="ASM" level="project" />
    <orderEntry type="library" exported="" name="Guava" level="project" />
=======
    <orderEntry type="module" module-name="sdk-common" exported="" />
    <orderEntry type="module" module-name="layoutlib-api" exported="" />
    <orderEntry type="module" module-name="java-psi-api" exported="" />
>>>>>>> d4ff5ef3
  </component>
</module><|MERGE_RESOLUTION|>--- conflicted
+++ resolved
@@ -1,6 +1,6 @@
 <?xml version="1.0" encoding="UTF-8"?>
 <module type="JAVA_MODULE" version="4">
-  <component name="NewModuleRootManager" LANGUAGE_LEVEL="JDK_1_6" inherit-compiler-output="true">
+  <component name="NewModuleRootManager" inherit-compiler-output="true">
     <exclude-output />
     <content url="file://$MODULE_DIR$">
       <sourceFolder url="file://$MODULE_DIR$/src/main/java" isTestSource="false" />
@@ -8,22 +8,16 @@
       <excludeFolder url="file://$MODULE_DIR$/build" />
     </content>
     <orderEntry type="sourceFolder" forTests="false" />
-    <orderEntry type="jdk" jdkName="IDEA jdk" jdkType="JavaSDK" />
+    <orderEntry type="inheritedJdk" />
+    <orderEntry type="library" exported="" name="asm-tools" level="project" />
     <orderEntry type="library" exported="" name="lombok-ast" level="project" />
     <orderEntry type="library" exported="" name="builder-model" level="project" />
     <orderEntry type="module" module-name="android-annotations" exported="" />
+    <orderEntry type="library" exported="" name="guava-tools" level="project" />
     <orderEntry type="module" module-name="common" />
     <orderEntry type="module" module-name="sdklib" />
-<<<<<<< HEAD
-    <orderEntry type="module" module-name="sdk-common" />
-    <orderEntry type="module" module-name="layoutlib-api" />
-    <orderEntry type="module" module-name="builder-model" />
-    <orderEntry type="library" name="ASM" level="project" />
-    <orderEntry type="library" exported="" name="Guava" level="project" />
-=======
     <orderEntry type="module" module-name="sdk-common" exported="" />
     <orderEntry type="module" module-name="layoutlib-api" exported="" />
     <orderEntry type="module" module-name="java-psi-api" exported="" />
->>>>>>> d4ff5ef3
   </component>
 </module>
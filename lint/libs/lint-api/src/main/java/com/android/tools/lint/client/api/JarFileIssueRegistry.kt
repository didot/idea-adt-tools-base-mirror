--- conflicted
+++ resolved
@@ -205,15 +205,10 @@
                             "lint checks are updated to the new APIs. The issue registry class " +
                             "is $className. The class loading issue is ${e.message}: $stacktrace"
 
-<<<<<<< HEAD
-                    LintClient.report(client = client, issue = OBSOLETE_LINT_CHECK,
-                        message = message, file = jarFile)
-=======
                     LintClient.report(
                         client = client, issue = OBSOLETE_LINT_CHECK,
                         message = message, file = jarFile, project = currentProject
                     )
->>>>>>> 2c0ed8da
                     return null
                 }
 
@@ -253,17 +248,6 @@
                     }
                 } catch (e: Throwable) {
                     var message = "Lint found an issue registry (`$className`) which did not " +
-<<<<<<< HEAD
-                        "specify the Lint API version it was compiled with.\n" +
-                        "\n" +
-                        "**This means that the lint checks are likely not compatible.**\n" +
-                        "\n" +
-                        "If you are the author of this lint check, make your lint " +
-                        "`IssueRegistry` class contain\n" +
-                        "\u00a0\u00a0override val api: Int = com.android.tools.lint.detector.api.CURRENT_API\n" +
-                        "or from Java,\n" +
-                        "\u00a0\u00a0@Override public int getApi() { return com.android.tools.lint.detector.api.ApiKt.CURRENT_API; }"
-=======
                             "specify the Lint API version it was compiled with.\n" +
                             "\n" +
                             "**This means that the lint checks are likely not compatible.**\n" +
@@ -273,30 +257,10 @@
                             "\u00a0\u00a0override val api: Int = com.android.tools.lint.detector.api.CURRENT_API\n" +
                             "or from Java,\n" +
                             "\u00a0\u00a0@Override public int getApi() { return com.android.tools.lint.detector.api.ApiKt.CURRENT_API; }"
->>>>>>> 2c0ed8da
 
                     val issueIds = issues.map { it.id }.sorted()
                     if (issueIds.any()) {
                         message += ("\n" +
-<<<<<<< HEAD
-                            "\n" +
-                            "If you are just using lint checks from a third party library " +
-                            "you have no control over, you can disable these lint checks (if " +
-                            "they misbehave) like this:\n" +
-                            "\n" +
-                            "    android {\n" +
-                            "        lintOptions {\n" +
-                            "            disable ${issueIds.joinToString(
-                                separator = ",\n                    ") { "\"$it\"" }}\n" +
-                            "        }\n" +
-                            "    }\n").
-                                // Force indentation
-                                replace("    ", "\u00a0\u00a0\u00a0\u00a0")
-                    }
-
-                    LintClient.report(client = client, issue = OBSOLETE_LINT_CHECK,
-                            message = message, file = jarFile)
-=======
                                 "\n" +
                                 "If you are just using lint checks from a third party library " +
                                 "you have no control over, you can disable these lint checks (if " +
@@ -319,7 +283,6 @@
                         client = client, issue = OBSOLETE_LINT_CHECK,
                         message = message, file = jarFile, project = currentProject
                     )
->>>>>>> 2c0ed8da
                     // Not returning here: try to run the checks
                 }
 

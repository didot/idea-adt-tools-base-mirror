/*
 * Copyright (C) 2011 The Android Open Source Project
 *
 * Licensed under the Apache License, Version 2.0 (the "License");
 * you may not use this file except in compliance with the License.
 * You may obtain a copy of the License at
 *
 *      http://www.apache.org/licenses/LICENSE-2.0
 *
 * Unless required by applicable law or agreed to in writing, software
 * distributed under the License is distributed on an "AS IS" BASIS,
 * WITHOUT WARRANTIES OR CONDITIONS OF ANY KIND, either express or implied.
 * See the License for the specific language governing permissions and
 * limitations under the License.
 */

package com.android.tools.lint.client.api;

import static com.android.SdkConstants.ATTR_VALUE;

import com.android.annotations.NonNull;
import com.android.annotations.Nullable;
import com.android.tools.lint.detector.api.ClassContext;
import com.android.tools.lint.detector.api.Context;
import com.android.tools.lint.detector.api.DefaultPosition;
import com.android.tools.lint.detector.api.Detector.JavaPsiScanner;
import com.android.tools.lint.detector.api.JavaContext;
import com.android.tools.lint.detector.api.Location;
import com.android.tools.lint.detector.api.Position;
import com.google.common.annotations.Beta;
import com.google.common.base.Splitter;
import com.intellij.openapi.util.TextRange;
import com.intellij.psi.PsiElement;
import com.intellij.psi.PsiFile;
import com.intellij.psi.PsiJavaFile;
import com.intellij.psi.PsiType;

import java.io.File;
import java.lang.reflect.Modifier;
import java.util.Collections;
import java.util.List;

import lombok.ast.Catch;
import lombok.ast.For;
import lombok.ast.Identifier;
import lombok.ast.If;
import lombok.ast.Node;
import lombok.ast.Return;
import lombok.ast.StrictListAccessor;
import lombok.ast.Switch;
import lombok.ast.Throw;
import lombok.ast.TypeReference;
import lombok.ast.TypeReferencePart;
import lombok.ast.While;

/**
 * A wrapper for a Java parser. This allows tools integrating lint to map directly
 * to builtin services, such as already-parsed data structures in Java editors.
 * <p>
 * <b>NOTE: This is not public or final API; if you rely on this be prepared
 * to adjust your code for the next tools release.</b>
 */
// Currently ships with deprecated API support
@SuppressWarnings({"deprecation", "UnusedParameters"})
@Beta
public abstract class JavaParser {
    public static final String TYPE_OBJECT = "java.lang.Object";
    public static final String TYPE_STRING = "java.lang.String";
    public static final String TYPE_INT = "int";
    public static final String TYPE_LONG = "long";
    public static final String TYPE_CHAR = "char";
    public static final String TYPE_FLOAT = "float";
    public static final String TYPE_DOUBLE = "double";
    public static final String TYPE_BOOLEAN = "boolean";
    public static final String TYPE_SHORT = "short";
    public static final String TYPE_BYTE = "byte";
    public static final String TYPE_NULL = "null";
    public static final String TYPE_INTEGER_WRAPPER = "java.lang.Integer";
    public static final String TYPE_BOOLEAN_WRAPPER = "java.lang.Boolean";
    public static final String TYPE_BYTE_WRAPPER = "java.lang.Byte";
    public static final String TYPE_SHORT_WRAPPER = "java.lang.Short";
    public static final String TYPE_LONG_WRAPPER = "java.lang.Long";
    public static final String TYPE_DOUBLE_WRAPPER = "java.lang.Double";
    public static final String TYPE_FLOAT_WRAPPER = "java.lang.Float";
    public static final String TYPE_CHARACTER_WRAPPER = "java.lang.Character";

    /**
     * Prepare to parse the given contexts. This method will be called before
     * a series of {@link #parseJava(JavaContext)} calls, which allows some
     * parsers to do up front global computation in case they want to more
     * efficiently process multiple files at the same time. This allows a single
     * type-attribution pass for example, which is a lot more efficient than
     * performing global type analysis over and over again for each individual
     * file
     *
     * @param contexts a list of contexts to be parsed
     */
    public abstract void prepareJavaParse(@NonNull List<JavaContext> contexts);

    /**
     * Parse the file pointed to by the given context.
     *
     * @param context the context pointing to the file to be parsed, typically
     *            via {@link Context#getContents()} but the file handle (
     *            {@link Context#file} can also be used to map to an existing
     *            editor buffer in the surrounding tool, etc)
     * @return the compilation unit node for the file
     * @deprecated Use {@link #parseJavaToPsi(JavaContext)} instead
     */
    @Deprecated
    @Nullable
    public Node parseJava(@NonNull JavaContext context) {
        return null;
    }

    /**
     * Parse the file pointed to by the given context.
     *
     * @param context the context pointing to the file to be parsed, typically
     *            via {@link Context#getContents()} but the file handle (
     *            {@link Context#file} can also be used to map to an existing
     *            editor buffer in the surrounding tool, etc)
     * @return the compilation unit node for the file
     */
    @Nullable
    public abstract PsiJavaFile parseJavaToPsi(@NonNull JavaContext context);

    /**
     * Returns an evaluator which can perform various resolution tasks,
     * evaluate inheritance lookup etc.
     *
     * @return an evaluator
     */
    @NonNull
    public abstract JavaEvaluator getEvaluator();

    /**
     * Returns a {@link Location} for the given node
     *
     * @param context information about the file being parsed
     * @param node    the node to create a location for
     * @return a location for the given node
     * @deprecated Use {@link #getNameLocation(JavaContext, PsiElement)} instead
     */
    @Deprecated
    @NonNull
    public Location getLocation(@NonNull JavaContext context, @NonNull Node node) {
        // No longer mandatory to override for children; this is a deprecated API
        return Location.NONE;
    }

    /**
     * Returns a {@link Location} for the given element
     *
     * @param context information about the file being parsed
     * @param element the element to create a location for
     * @return a location for the given node
     */
    @SuppressWarnings("MethodMayBeStatic") // subclasses may want to override/optimize
    @NonNull
    public Location getLocation(@NonNull JavaContext context, @NonNull PsiElement element) {
        TextRange range = element.getTextRange();
        PsiFile containingFile = element.getContainingFile();
        File file = context.file;
        if (containingFile != context.getJavaFile()) {
            // Reporting an error in a different file.
            if (context.getDriver().getScope().size() == 1) {
                // Don't bother with this error if it's in a different file during single-file analysis
                return Location.NONE;
            }
            File ioFile = context.getEvaluator().getFile(containingFile);
            if (ioFile == null) {
                return Location.NONE;
            }
            file = ioFile;
        }
        return Location.create(file, context.getContents(), range.getStartOffset(),
                               range.getEndOffset());
    }

    /**
     * Returns a {@link Location} for the given node range (from the starting offset of the first
     * node to the ending offset of the second node).
     *
     * @param context   information about the file being parsed
     * @param from      the AST node to get a starting location from
     * @param fromDelta Offset delta to apply to the starting offset
     * @param to        the AST node to get a ending location from
     * @param toDelta   Offset delta to apply to the ending offset
     * @return a location for the given node
     * @deprecated Use {@link #getRangeLocation(JavaContext, PsiElement, int, PsiElement, int)}
     * instead
     */
    @Deprecated
    @NonNull
    public abstract Location getRangeLocation(
            @NonNull JavaContext context,
            @NonNull Node from,
            int fromDelta,
            @NonNull Node to,
            int toDelta);

    /**
     * Returns a {@link Location} for the given node range (from the starting offset of the first
     * node to the ending offset of the second node).
     *
     * @param context   information about the file being parsed
     * @param from      the AST node to get a starting location from
     * @param fromDelta Offset delta to apply to the starting offset
     * @param to        the AST node to get a ending location from
     * @param toDelta   Offset delta to apply to the ending offset
     * @return a location for the given node
     */
    @SuppressWarnings("MethodMayBeStatic") // subclasses may want to override/optimize
    @NonNull
    public Location getRangeLocation(
            @NonNull JavaContext context,
            @NonNull PsiElement from,
            int fromDelta,
            @NonNull PsiElement to,
            int toDelta) {
        String contents = context.getContents();
        int start = Math.max(0, from.getTextRange().getStartOffset() + fromDelta);
        int end = Math.min(contents == null ? Integer.MAX_VALUE : contents.length(),
                to.getTextRange().getEndOffset() + toDelta);
        return Location.create(context.file, contents, start, end);
    }

    /**
     * Like {@link #getRangeLocation(JavaContext, PsiElement, int, PsiElement, int)}
     * but both offsets are relative to the starting offset of the given node. This is
     * sometimes more convenient than operating relative to the ending offset when you
     * have a fixed range in mind.
     *
     * @param context   information about the file being parsed
     * @param from      the AST node to get a starting location from
     * @param fromDelta Offset delta to apply to the starting offset
     * @param toDelta   Offset delta to apply to the starting offset
     * @return a location for the given node
     */
    @SuppressWarnings("MethodMayBeStatic") // subclasses may want to override/optimize
    @NonNull
    public Location getRangeLocation(
            @NonNull JavaContext context,
            @NonNull PsiElement from,
            int fromDelta,
            int toDelta) {
        return getRangeLocation(context, from, fromDelta, from,
                -(from.getTextRange().getLength() - toDelta));
    }

    /**
     * Returns a {@link Location} for the given node. This attempts to pick a shorter
     * location range than the entire node; for a class or method for example, it picks
     * the name node (if found). For statement constructs such as a {@code switch} statement
     * it will highlight the keyword, etc.
     *
     * @param context information about the file being parsed
     * @param node the node to create a location for
     * @return a location for the given node
     * @deprecated Use {@link #getNameLocation(JavaContext, PsiElement)} instead
     */
    @Deprecated
    @NonNull
    public Location getNameLocation(@NonNull JavaContext context, @NonNull Node node) {
        Node nameNode = JavaContext.findNameNode(node);
        if (nameNode != null) {
            node = nameNode;
        } else {
            if (node instanceof Switch
                    || node instanceof For
                    || node instanceof If
                    || node instanceof While
                    || node instanceof Throw
                    || node instanceof Return) {
                // Lint doesn't want to highlight the entire statement/block associated
                // with this node, it wants to just highlight the keyword.
                Location location = getLocation(context, node);
                Position start = location.getStart();
                if (start != null) {
                    // The Lombok classes happen to have the same length as the target keyword
                    int length = node.getClass().getSimpleName().length();
                    return Location.create(location.getFile(), start,
                            new DefaultPosition(start.getLine(), start.getColumn() + length,
                                    start.getOffset() + length));
                }
            }
        }

        return getLocation(context, node);
    }

    /**
     * Returns a {@link Location} for the given node. This attempts to pick a shorter
     * location range than the entire node; for a class or method for example, it picks
     * the name node (if found). For statement constructs such as a {@code switch} statement
     * it will highlight the keyword, etc.
     *
     * @param context information about the file being parsed
     * @param element the node to create a location for
     * @return a location for the given node
     */
    @NonNull
    public Location getNameLocation(@NonNull JavaContext context, @NonNull PsiElement element) {
        PsiElement nameNode = JavaContext.findNameElement(element);
        if (nameNode != null) {
            element = nameNode;
        }

        return getLocation(context, element);
    }
    /**
     * Creates a light-weight handle to a location for the given node. It can be
     * turned into a full fledged location by
     * {@link com.android.tools.lint.detector.api.Location.Handle#resolve()}.
     *
     * @param context the context providing the node
     * @param node the node (element or attribute) to create a location handle
     *            for
     * @return a location handle
     * @deprecated Use PSI instead (where handles aren't necessary; use PsiElement directly)
     */
    @Deprecated
    @NonNull
    public abstract Location.Handle createLocationHandle(@NonNull JavaContext context,
            @NonNull Node node);

    /**
     * Dispose any data structures held for the given context.
     * @param context information about the file previously parsed
     * @param compilationUnit the compilation unit being disposed
     * @deprecated Use {@link #dispose(JavaContext, PsiJavaFile)} instead
     */
    @Deprecated
    public void dispose(@NonNull JavaContext context, @NonNull Node compilationUnit) {
    }

    /**
     * Dispose any data structures held for the given context.
     * @param context information about the file previously parsed
     * @param compilationUnit the compilation unit being disposed
     */
    public void dispose(@NonNull JavaContext context, @NonNull PsiJavaFile compilationUnit) {
    }

    /**
     * Dispose any remaining data structures held for all contexts.
     * Typically frees up any resources allocated by
     * {@link #prepareJavaParse(List)}
     */
    public void dispose() {
    }

    /**
     * Resolves the given expression node: computes the declaration for the given symbol
     *
     * @param context information about the file being parsed
     * @param node the node to resolve
     * @return a node representing the resolved fully type: class/interface/annotation,
     *          field, method or variable
     * @deprecated Use {@link JavaPsiScanner} APIs instead
     */
    @Deprecated
    @Nullable
    public ResolvedNode resolve(@NonNull JavaContext context, @NonNull Node node) {
        return null;
    }

    /**
     * Finds the given type, if possible (which should be reachable from the compilation
     * patch of the given node.
     *
     * @param context information about the file being parsed
     * @param fullyQualifiedName the fully qualified name of the class to look up
     * @return the class, or null if not found
     */
    @Nullable
    public ResolvedClass findClass(
            @NonNull JavaContext context,
            @NonNull String fullyQualifiedName) {
        return null;
    }

    /**
     * Returns the set of exception types handled by the given catch block.
     * <p>
     * This is a workaround for the fact that the Lombok AST API (and implementation)
     * doesn't support multi-catch statements.
<<<<<<< HEAD
     */
=======
     * @deprecated Use {@link JavaPsiScanner} APIs instead
     */
    @Deprecated
>>>>>>> d4ff5ef3
    public List<TypeDescriptor> getCatchTypes(@NonNull JavaContext context,
            @NonNull Catch catchBlock) {
        TypeReference typeReference = catchBlock.astExceptionDeclaration().astTypeReference();
        return Collections.<TypeDescriptor>singletonList(new DefaultTypeDescriptor(
                typeReference.getTypeName()));
    }

    /**
     * Gets the type of the given node
     *
     * @param context information about the file being parsed
     * @param node the node to look up the type for
     * @return the type of the node, if known
     * @deprecated Use {@link JavaPsiScanner} APIs instead
     */
    @Deprecated
    @Nullable
    public TypeDescriptor getType(@NonNull JavaContext context, @NonNull Node node) {
        return null;
    }

    /**
     * Runs the given runnable under a readlock such that it can access the PSI
     *
     * @param runnable the runnable to be run
     */
    public abstract void runReadAction(@NonNull Runnable runnable);

    /**
     * A description of a type, such as a primitive int or the android.app.Activity class
     * @deprecated Use {@link PsiType} instead
     */
    @SuppressWarnings("unused")
    @Deprecated
    public abstract static class TypeDescriptor {
        /**
         * Returns the fully qualified name of the type, such as "int" or "android.app.Activity"
         * */
        @NonNull public abstract String getName();

        /** Returns the simple name of this class */
        @NonNull
        public String getSimpleName() {
            // This doesn't handle inner classes properly, so subclasses with more
            // accurate type information will override to handle it correctly.
            String name = getName();
            int index = name.lastIndexOf('.');
            if (index != -1) {
                return name.substring(index + 1);
            }
            return name;
        }

        /**
         * Returns the full signature of the type, which is normally the same as {@link #getName()}
         * but for arrays can include []'s, for generic methods can include generics parameters
         * etc
         */
        @NonNull public abstract String getSignature();

        /**
         * Computes the internal class name of the given fully qualified class name.
         * For example, it converts foo.bar.Foo.Bar into foo/bar/Foo$Bar.
         * This should only be called for class types, not primitives.
         *
         * @return the internal class name
         */
        @NonNull public String getInternalName() {
            return ClassContext.getInternalName(getName());
        }

        public abstract boolean matchesName(@NonNull String name);

        /**
         * Returns true if the given TypeDescriptor represents an array
         * @return true if this type represents an array
         */
        public abstract boolean isArray();

        /**
         * Returns true if the given TypeDescriptor represents a primitive
         * @return true if this type represents a primitive
         */
        public abstract boolean isPrimitive();

        public abstract boolean matchesSignature(@NonNull String signature);

        @NonNull
        public TypeReference getNode() {
            TypeReference typeReference = new TypeReference();
            StrictListAccessor<TypeReferencePart, TypeReference> parts = typeReference.astParts();
            for (String part : Splitter.on('.').split(getName())) {
                Identifier identifier = Identifier.of(part);
                parts.addToEnd(new TypeReferencePart().astIdentifier(identifier));
            }

            return typeReference;
        }

        /** If the type is not primitive, returns the class of the type if known */
        @Nullable
        public abstract ResolvedClass getTypeClass();

        @Override
        public abstract boolean equals(Object o);

        @Override
        public String toString() {
            return getName();
        }
    }

    /**
     * Convenience implementation of {@link TypeDescriptor}
     * @deprecated Use {@link JavaPsiScanner} APIs instead
     */
    @Deprecated
    public static class DefaultTypeDescriptor extends TypeDescriptor {

        private String mName;

        public DefaultTypeDescriptor(String name) {
            mName = name;
        }

        @NonNull
        @Override
        public String getName() {
            return mName;
        }

        @NonNull
        @Override
        public String getSignature() {
            return getName();
        }

        @Override
        public boolean matchesName(@NonNull String name) {
            return mName.equals(name);
        }

        @Override
        public boolean isArray() {
            return mName.endsWith("[]");
        }

        @Override
        public boolean isPrimitive() {
            return mName.indexOf('.') != -1;
        }

        @Override
        public boolean matchesSignature(@NonNull String signature) {
            return matchesName(signature);
        }

        @Override
        public String toString() {
            return getSignature();
        }

        @Override
        @Nullable
        public ResolvedClass getTypeClass() {
            return null;
        }

        @Override
        public boolean equals(Object o) {
            if (this == o) {
                return true;
            }
            if (o == null || getClass() != o.getClass()) {
                return false;
            }

            DefaultTypeDescriptor that = (DefaultTypeDescriptor) o;

            return !(mName != null ? !mName.equals(that.mName) : that.mName != null);

        }

        @Override
        public int hashCode() {
            return mName != null ? mName.hashCode() : 0;
        }
    }

    /**
     * A resolved declaration from an AST Node reference
     * @deprecated Use {@link JavaPsiScanner} APIs instead
     */
    @SuppressWarnings("unused")
    @Deprecated
    public abstract static class ResolvedNode {
        @NonNull
        public abstract String getName();

        /** Returns the signature of the resolved node */
        public abstract String getSignature();

        public abstract int getModifiers();

        @Override
        public String toString() {
            return getSignature();
        }

        /** Returns any annotations defined on this node */
        @NonNull
        public abstract Iterable<ResolvedAnnotation> getAnnotations();

        /**
         * Searches for the annotation of the given type on this node
         *
         * @param type the fully qualified name of the annotation to check
         * @return the annotation, or null if not found
         */
        @Nullable
        public ResolvedAnnotation getAnnotation(@NonNull String type) {
            for (ResolvedAnnotation annotation : getAnnotations()) {
                if (annotation.getType().matchesSignature(type)) {
                    return annotation;
                }
            }

            return null;
        }

        /**
         * Returns true if this element is in the given package (or optionally, in one of its sub
         * packages)
         *
         * @param pkg                the package name
         * @param includeSubPackages whether to include subpackages
         * @return true if the element is in the given package
         */
        public boolean isInPackage(@NonNull String pkg, boolean includeSubPackages) {
            return getSignature().startsWith(pkg);
        }

        /**
         * Attempts to find the corresponding AST node, if possible. This won't work if for example
         * the resolved node is from a binary (such as a compiled class in a .jar) or if the
         * underlying parser doesn't support it.
         * <p>
         * Note that looking up the AST node can result in different instances for each lookup.
         *
         * @return an AST node, if possible.
         */
        @Nullable
        public Node findAstNode() {
            return null;
        }
    }

    /**
     * A resolved class declaration (class, interface, enumeration or annotation)
     * @deprecated Use {@link JavaPsiScanner} APIs instead
     */
    @SuppressWarnings("unused")
    @Deprecated
    public abstract static class ResolvedClass extends ResolvedNode {
        /** Returns the fully qualified name of this class */
        @Override
        @NonNull
        public abstract String getName();

        /** Returns the simple name of this class */
        @NonNull
        public abstract String getSimpleName();

        /** Returns the package name of this class */
        @NonNull
        public String getPackageName() {
            String name = getName();
            String simpleName = getSimpleName();
            if (name.length() > simpleName.length() + 1) {
                return name.substring(0, name.length() - simpleName.length() - 1);
            }
            return name;
        }

        /** Returns whether this class' fully qualified name matches the given name */
        public abstract boolean matches(@NonNull String name);

        @Nullable
        public abstract ResolvedClass getSuperClass();

        @NonNull
        public abstract Iterable<ResolvedClass> getInterfaces();

        @Nullable
        public abstract ResolvedClass getContainingClass();

        public abstract boolean isInterface();
        public abstract boolean isEnum();

        public TypeDescriptor getType() {
            return new DefaultTypeDescriptor(getName());
        }

        /**
         * Determines whether this class extends the given name. If strict is true,
         * it will not consider C extends C true.
         * <p>
         * The target must be a class; to check whether this class extends an interface,
         * use {@link #isImplementing(String,boolean)} instead. If you're not sure, use
         * {@link #isInheritingFrom(String, boolean)}.
         *
         * @param name the fully qualified class name
         * @param strict if true, do not consider a class to be extending itself
         * @return true if this class extends the given class
         */
        public abstract boolean isSubclassOf(@NonNull String name, boolean strict);

        /**
         * Determines whether this is implementing the given interface.
         * <p>
         * The target must be an interface; to check whether this class extends a class,
         * use {@link #isSubclassOf(String, boolean)} instead. If you're not sure, use
         * {@link #isInheritingFrom(String, boolean)}.
         *
         * @param name the fully qualified interface name
         * @param strict if true, do not consider a class to be extending itself
         * @return true if this class implements the given interface
         */
        public abstract boolean isImplementing(@NonNull String name, boolean strict);

        /**
         * Determines whether this class extends or implements the class of the given name.
         * If strict is true, it will not consider C extends C true.
         * <p>
         * For performance reasons, if you know that the target is a class, consider using
         * {@link #isSubclassOf(String, boolean)} instead, and if the target is an interface,
         * consider using {@link #isImplementing(String,boolean)}.
         *
         * @param name the fully qualified class name
         * @param strict if true, do not consider a class to be inheriting from itself
         * @return true if this class extends or implements the given class
         */
        public abstract boolean isInheritingFrom(@NonNull String name, boolean strict);

        @NonNull
        public abstract Iterable<ResolvedMethod> getConstructors();

        /** Returns the methods defined in this class, and optionally any methods inherited from any superclasses as well */
        @NonNull
        public abstract Iterable<ResolvedMethod> getMethods(boolean includeInherited);

        /** Returns the methods of a given name defined in this class, and optionally any methods inherited from any superclasses as well */
        @NonNull
        public abstract Iterable<ResolvedMethod> getMethods(@NonNull String name, boolean includeInherited);

        /** Returns the fields defined in this class, and optionally any fields declared in any superclasses as well */
        @NonNull
        public abstract Iterable<ResolvedField> getFields(boolean includeInherited);

        /** Returns the named field defined in this class, or optionally inherited from a superclass */
        @Nullable
        public abstract ResolvedField getField(@NonNull String name, boolean includeInherited);

        /** Returns the package containing this class */
        @Nullable
        public abstract ResolvedPackage getPackage();

        @Override
        public boolean isInPackage(@NonNull String pkg, boolean includeSubPackages) {
            String packageName = getPackageName();

            //noinspection SimplifiableIfStatement
            if (pkg.equals(packageName)) {
                return true;
            }

            return includeSubPackages && packageName.length() > pkg.length() &&
                    packageName.charAt(pkg.length()) == '.' &&
                    packageName.startsWith(pkg);
        }
    }

    /**
     * A method or constructor declaration
     * @deprecated Use {@link JavaPsiScanner} APIs instead
     */
    @SuppressWarnings("unused")
    @Deprecated
    public abstract static class ResolvedMethod extends ResolvedNode {
        @Override
        @NonNull
        public abstract String getName();

        /** Returns whether this method name matches the given name */
        public abstract boolean matches(@NonNull String name);

        @NonNull
        public abstract ResolvedClass getContainingClass();

        public abstract int getArgumentCount();

        @NonNull
        public abstract TypeDescriptor getArgumentType(int index);

        /** Returns true if the parameter at the given index matches the given type signature */
        public boolean argumentMatchesType(int index, @NonNull String signature) {
            return getArgumentType(index).matchesSignature(signature);
        }

        @Nullable
        public abstract TypeDescriptor getReturnType();

        public boolean isConstructor() {
            return getReturnType() == null;
        }

        /** Returns any annotations defined on the given parameter of this method */
        @NonNull
        public abstract Iterable<ResolvedAnnotation> getParameterAnnotations(int index);

        /**
         * Searches for the annotation of the given type on the method
         *
         * @param type the fully qualified name of the annotation to check
         * @param parameterIndex the index of the parameter to look up
         * @return the annotation, or null if not found
         */
        @Nullable
        public ResolvedAnnotation getParameterAnnotation(@NonNull String type,
                int parameterIndex) {
            for (ResolvedAnnotation annotation : getParameterAnnotations(parameterIndex)) {
                if (annotation.getType().matchesSignature(type)) {
                    return annotation;
                }
            }

            return null;
        }

        /** Returns the super implementation of the given method, if any */
        @Nullable
        public ResolvedMethod getSuperMethod() {
            if ((getModifiers() & Modifier.PRIVATE) != 0) {
                // Private methods aren't overriding anything
                return null;
            }
            ResolvedClass cls = getContainingClass().getSuperClass();
            if (cls != null) {
                String methodName = getName();
                int argCount = getArgumentCount();
                for (ResolvedMethod method : cls.getMethods(methodName, true)) {
                    if (argCount != method.getArgumentCount()) {
                        continue;
                    }
                    boolean sameTypes = true;
                    for (int arg = 0; arg < argCount; arg++) {
                        if (!method.getArgumentType(arg).equals(getArgumentType(arg))) {
                            sameTypes = false;
                            break;
                        }
                    }
                    if (sameTypes) {
                        if ((method.getModifiers() & Modifier.PRIVATE) != 0) {
                            // Normally can't override private methods - unless they're
                            // in the same compilation unit where the compiler will create
                            // an accessor method to trampoline over to it.
                            //
                            // Compare compilation units:
                            if (haveSameCompilationUnit(getContainingClass(),
                                    method.getContainingClass())) {
                                return method;
                            } else {
                                // We can stop the search; this is invalid (you can't have a
                                // private method in the middle of a chain; the compiler would
                                // complain about weaker access)
                                return null;
                            }
                        }
                        return method;
                    }
                }
            }

            return null;
        }

        @Override
        public boolean isInPackage(@NonNull String pkg, boolean includeSubPackages) {
            String packageName = getContainingClass().getPackageName();

            //noinspection SimplifiableIfStatement
            if (pkg.equals(packageName)) {
                return true;
            }

            return includeSubPackages && packageName.length() > pkg.length() &&
                    packageName.charAt(pkg.length()) == '.' &&
                    packageName.startsWith(pkg);
        }
    }

    /**
     * @deprecated Use {@link JavaPsiScanner} APIs instead
     */
    @Deprecated
    private static boolean haveSameCompilationUnit(@Nullable ResolvedClass cls1,
            @Nullable ResolvedClass cls2) {
        if (cls1 == null || cls2 == null) {
            return false;
        }
        //noinspection ConstantConditions
        while (cls1.getContainingClass() != null) {
            cls1 = cls1.getContainingClass();
        }
        //noinspection ConstantConditions
        while (cls2.getContainingClass() != null) {
            cls2 = cls2.getContainingClass();
        }
        return cls1.equals(cls2);
    }

    /**
     * A field declaration
     * @deprecated Use {@link JavaPsiScanner} APIs instead
     */
    @Deprecated
    public abstract static class ResolvedField extends ResolvedNode {
        @Override
        @NonNull
        public abstract String getName();

        /** Returns whether this field name matches the given name */
        public abstract boolean matches(@NonNull String name);

        @NonNull
        public abstract TypeDescriptor getType();

        @Nullable
        public abstract ResolvedClass getContainingClass();

        @Nullable
        public abstract Object getValue();

        @Nullable
        public String getContainingClassName() {
            ResolvedClass containingClass = getContainingClass();
            return containingClass != null ? containingClass.getName() : null;
        }

        @Override
        public boolean isInPackage(@NonNull String pkg, boolean includeSubPackages) {
            ResolvedClass containingClass = getContainingClass();
            if (containingClass == null) {
                return false;
            }

            String packageName = containingClass.getPackageName();

            //noinspection SimplifiableIfStatement
            if (pkg.equals(packageName)) {
                return true;
            }

            return includeSubPackages && packageName.length() > pkg.length() &&
                   packageName.charAt(pkg.length()) == '.' &&
                   packageName.startsWith(pkg);
        }
    }

    /**
     * An annotation <b>reference</b>. Note that this refers to a usage of an annotation,
     * not a declaraton of an annotation. You can call {@link #getClassType()} to
     * find the declaration for the annotation.
     * @deprecated Use {@link JavaPsiScanner} APIs instead
     */
    @Deprecated
    public abstract static class ResolvedAnnotation extends ResolvedNode {
        @Override
        @NonNull
        public abstract String getName();

        /** Returns whether this field name matches the given name */
        public abstract boolean matches(@NonNull String name);

        @NonNull
        public abstract TypeDescriptor getType();

        /** Returns the {@link ResolvedClass} which defines the annotation */
        @Nullable
        public abstract ResolvedClass getClassType();

        public static class Value {
            @NonNull public final String name;
            @Nullable public final Object value;

            public Value(@NonNull String name, @Nullable Object value) {
                this.name = name;
                this.value = value;
            }
        }

        @NonNull
        public abstract List<Value> getValues();

        @Nullable
        public Object getValue(@NonNull String name) {
            for (Value value : getValues()) {
                if (name.equals(value.name)) {
                    return value.value;
                }
            }
            return null;
        }

        @Nullable
        public Object getValue() {
            return getValue(ATTR_VALUE);
        }

        @NonNull
        @Override
        public Iterable<ResolvedAnnotation> getAnnotations() {
            return Collections.emptyList();
        }
    }

    /**
     * A package declaration
     * @deprecated Use {@link JavaPsiScanner} APIs instead
     */
    @SuppressWarnings("unused")
    @Deprecated
    public abstract static class ResolvedPackage extends ResolvedNode {
        /** Returns the parent package of this package, if any. */
        @Nullable
        public abstract ResolvedPackage getParentPackage();

        @NonNull
        @Override
        public Iterable<ResolvedAnnotation> getAnnotations() {
            return Collections.emptyList();
        }
    }

    /**
     * A local variable or parameter declaration
     * @deprecated Use {@link JavaPsiScanner} APIs instead
     */
    @Deprecated
    public abstract static class ResolvedVariable extends ResolvedNode {
        @Override
        @NonNull
        public abstract String getName();

        /** Returns whether this variable name matches the given name */
        public abstract boolean matches(@NonNull String name);

        @NonNull
        public abstract TypeDescriptor getType();
    }
}<|MERGE_RESOLUTION|>--- conflicted
+++ resolved
@@ -386,13 +386,9 @@
      * <p>
      * This is a workaround for the fact that the Lombok AST API (and implementation)
      * doesn't support multi-catch statements.
-<<<<<<< HEAD
-     */
-=======
-     * @deprecated Use {@link JavaPsiScanner} APIs instead
-     */
-    @Deprecated
->>>>>>> d4ff5ef3
+     * @deprecated Use {@link JavaPsiScanner} APIs instead
+     */
+    @Deprecated
     public List<TypeDescriptor> getCatchTypes(@NonNull JavaContext context,
             @NonNull Catch catchBlock) {
         TypeReference typeReference = catchBlock.astExceptionDeclaration().astTypeReference();

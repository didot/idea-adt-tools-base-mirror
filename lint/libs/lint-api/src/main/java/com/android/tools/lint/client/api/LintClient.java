/*
 * Copyright (C) 2011 The Android Open Source Project
 *
 * Licensed under the Apache License, Version 2.0 (the "License");
 * you may not use this file except in compliance with the License.
 * You may obtain a copy of the License at
 *
 *      http://www.apache.org/licenses/LICENSE-2.0
 *
 * Unless required by applicable law or agreed to in writing, software
 * distributed under the License is distributed on an "AS IS" BASIS,
 * WITHOUT WARRANTIES OR CONDITIONS OF ANY KIND, either express or implied.
 * See the License for the specific language governing permissions and
 * limitations under the License.
 */

package com.android.tools.lint.client.api;

import static com.android.SdkConstants.CLASS_FOLDER;
import static com.android.SdkConstants.DOT_AAR;
import static com.android.SdkConstants.DOT_JAR;
import static com.android.SdkConstants.FD_ASSETS;
import static com.android.SdkConstants.GEN_FOLDER;
import static com.android.SdkConstants.LIBS_FOLDER;
import static com.android.SdkConstants.RES_FOLDER;
import static com.android.SdkConstants.SRC_FOLDER;
import static com.android.tools.lint.detector.api.LintUtils.endsWith;

import com.android.SdkConstants;
import com.android.annotations.NonNull;
import com.android.annotations.Nullable;
import com.android.builder.model.AndroidLibrary;
import com.android.builder.model.Variant;
import com.android.ide.common.repository.ResourceVisibilityLookup;
import com.android.ide.common.res2.AbstractResourceRepository;
import com.android.ide.common.res2.ResourceItem;
import com.android.prefs.AndroidLocation;
import com.android.repository.api.ProgressIndicator;
import com.android.repository.api.ProgressIndicatorAdapter;
import com.android.sdklib.BuildToolInfo;
import com.android.sdklib.IAndroidTarget;
import com.android.sdklib.SdkVersionInfo;
<<<<<<< HEAD
import com.android.sdklib.repositoryv2.AndroidSdkHandler;
=======
import com.android.sdklib.repository.AndroidSdkHandler;
>>>>>>> d4ff5ef3
import com.android.tools.lint.detector.api.Context;
import com.android.tools.lint.detector.api.Detector;
import com.android.tools.lint.detector.api.Issue;
import com.android.tools.lint.detector.api.LintUtils;
import com.android.tools.lint.detector.api.Location;
import com.android.tools.lint.detector.api.Project;
import com.android.tools.lint.detector.api.Severity;
import com.android.tools.lint.detector.api.TextFormat;
import com.android.utils.XmlUtils;
import com.google.common.annotations.Beta;
import com.google.common.collect.Lists;
import com.google.common.collect.Maps;
import com.google.common.collect.Sets;
import com.google.common.io.Files;

import org.w3c.dom.Document;
import org.w3c.dom.Element;
import org.w3c.dom.NodeList;

import java.io.File;
import java.io.IOException;
import java.net.HttpURLConnection;
import java.net.URL;
import java.net.URLClassLoader;
import java.net.URLConnection;
import java.util.ArrayList;
import java.util.Collection;
import java.util.Collections;
import java.util.HashMap;
import java.util.List;
import java.util.Map;
import java.util.Set;

/**
 * Information about the tool embedding the lint analyzer. IDEs and other tools
 * implementing lint support will extend this to integrate logging, displaying errors,
 * etc.
 * <p>
 * <b>NOTE: This is not a public or final API; if you rely on this be prepared
 * to adjust your code for the next tools release.</b>
 */
@Beta
public abstract class LintClient {
    private static final String PROP_BIN_DIR  = "com.android.tools.lint.bindir";  //$NON-NLS-1$

    protected LintClient(@NonNull String clientName) {
        //noinspection AssignmentToStaticFieldFromInstanceMethod
        sClientName = clientName;
    }

    protected LintClient() {
        //noinspection AssignmentToStaticFieldFromInstanceMethod
        sClientName = "unknown";
    }

    /**
     * Returns a configuration for use by the given project. The configuration
     * provides information about which issues are enabled, any customizations
     * to the severity of an issue, etc.
     * <p>
     * By default this method returns a {@link DefaultConfiguration}.
     *
     * @param project the project to obtain a configuration for
     * @param driver the current driver, if any
     * @return a configuration, never null.
     */
    @NonNull
    public Configuration getConfiguration(@NonNull Project project, @Nullable LintDriver driver) {
        return DefaultConfiguration.create(this, project, null);
    }

    /**
     * Report the given issue. This method will only be called if the configuration
     * provided by {@link #getConfiguration(Project,LintDriver)} has reported the corresponding
     * issue as enabled and has not filtered out the issue with its
     * {@link Configuration#ignore(Context,Issue,Location,String)} method.
     * <p>
     * @param context the context used by the detector when the issue was found
     * @param issue the issue that was found
     * @param severity the severity of the issue
     * @param location the location of the issue
     * @param message the associated user message
     * @param format the format of the description and location descriptions
     */
    public abstract void report(
            @NonNull Context context,
            @NonNull Issue issue,
            @NonNull Severity severity,
            @NonNull Location location,
            @NonNull String message,
            @NonNull TextFormat format);

    /**
     * Send an exception or error message (with warning severity) to the log
     *
     * @param exception the exception, possibly null
     * @param format the error message using {@link String#format} syntax, possibly null
     *    (though in that case the exception should not be null)
     * @param args any arguments for the format string
     */
    public void log(
            @Nullable Throwable exception,
            @Nullable String format,
            @Nullable Object... args) {
        log(Severity.WARNING, exception, format, args);
    }

    /**
     * Send an exception or error message to the log
     *
     * @param severity the severity of the warning
     * @param exception the exception, possibly null
     * @param format the error message using {@link String#format} syntax, possibly null
     *    (though in that case the exception should not be null)
     * @param args any arguments for the format string
     */
    public abstract void log(
            @NonNull Severity severity,
            @Nullable Throwable exception,
            @Nullable String format,
            @Nullable Object... args);

    /**
     * Returns a {@link XmlParser} to use to parse XML
     *
     * @return a new {@link XmlParser}, or null if this client does not support
     *         XML analysis
     */
    @Nullable
    public abstract XmlParser getXmlParser();

    /**
     * Returns a {@link JavaParser} to use to parse Java
     *
     * @param project the project to parse, if known (this can be used to look up
     *                the class path for type attribution etc, and it can also be used
     *                to more efficiently process a set of files, for example to
     *                perform type attribution for multiple units in a single pass)
     * @return a new {@link JavaParser}, or null if this client does not
     *         support Java analysis
     */
    @Nullable
    public abstract JavaParser getJavaParser(@Nullable Project project);

    /**
     * Returns an optimal detector, if applicable. By default, just returns the
     * original detector, but tools can replace detectors using this hook with a version
     * that takes advantage of native capabilities of the tool.
     *
     * @param detectorClass the class of the detector to be replaced
     * @return the new detector class, or just the original detector (not null)
     */
    @NonNull
    public Class<? extends Detector> replaceDetector(
            @NonNull Class<? extends Detector> detectorClass) {
        return detectorClass;
    }

    /**
     * Reads the given text file and returns the content as a string
     *
     * @param file the file to read
     * @return the string to return, never null (will be empty if there is an
     *         I/O error)
     */
    @NonNull
    public abstract String readFile(@NonNull File file);

    /**
     * Reads the given binary file and returns the content as a byte array.
     * By default this method will read the bytes from the file directly,
     * but this can be customized by a client if for example I/O could be
     * held in memory and not flushed to disk yet.
     *
     * @param file the file to read
     * @return the bytes in the file, never null
     * @throws IOException if the file does not exist, or if the file cannot be
     *             read for some reason
     */
    @NonNull
    public byte[] readBytes(@NonNull File file) throws IOException {
        return Files.toByteArray(file);
    }

    /**
     * Returns the list of source folders for Java source files
     *
     * @param project the project to look up Java source file locations for
     * @return a list of source folders to search for .java files
     */
    @NonNull
    public List<File> getJavaSourceFolders(@NonNull Project project) {
        return getClassPath(project).getSourceFolders();
    }

    /**
     * Returns the list of output folders for class files
     *
     * @param project the project to look up class file locations for
     * @return a list of output folders to search for .class files
     */
    @NonNull
    public List<File> getJavaClassFolders(@NonNull Project project) {
        return getClassPath(project).getClassFolders();

    }

    /**
     * Returns the list of Java libraries
     *
     * @param project         the project to look up jar dependencies for
     * @param includeProvided If true, included provided libraries too (libraries that are not
     *                        packaged with the app, but are provided for compilation purposes and
     *                        are assumed to be present in the running environment)
     * @return a list of jar dependencies containing .class files
     */
    @NonNull
    public List<File> getJavaLibraries(@NonNull Project project, boolean includeProvided) {
        return getClassPath(project).getLibraries(includeProvided);
    }

    /**
     * Returns the list of source folders for test source files
     *
     * @param project the project to look up test source file locations for
     * @return a list of source folders to search for .java files
     */
    @NonNull
    public List<File> getTestSourceFolders(@NonNull Project project) {
        return getClassPath(project).getTestSourceFolders();
    }

    /**
     * Returns the resource folders.
     *
     * @param project the project to look up the resource folder for
     * @return a list of files pointing to the resource folders, possibly empty
     */
    @NonNull
    public List<File> getResourceFolders(@NonNull Project project) {
        File res = new File(project.getDir(), RES_FOLDER);
        if (res.exists()) {
            return Collections.singletonList(res);
        }

        return Collections.emptyList();
    }

    /**
     * Returns the asset folders.
     *
     * @param project the project to look up the asset folder for
     * @return a list of files pointing to the asset folders, possibly empty
     */
    @NonNull
    public List<File> getAssetFolders(@NonNull Project project) {
        File assets = new File(project.getDir(), FD_ASSETS);
        if (assets.exists()) {
            return Collections.singletonList(assets);
        }

        return Collections.emptyList();
    }

    /**
     * Returns the {@link SdkInfo} to use for the given project.
     *
     * @param project the project to look up an {@link SdkInfo} for
     * @return an {@link SdkInfo} for the project
     */
    @NonNull
    public SdkInfo getSdkInfo(@NonNull Project project) {
        // By default no per-platform SDK info
        return new DefaultSdkInfo();
    }

    /**
     * Returns a suitable location for storing cache files. Note that the
     * directory may not exist.
     *
     * @param create if true, attempt to create the cache dir if it does not
     *            exist
     * @return a suitable location for storing cache files, which may be null if
     *         the create flag was false, or if for some reason the directory
     *         could not be created
     */
    @Nullable
    public File getCacheDir(boolean create) {
        String home = System.getProperty("user.home");
        String relative = ".android" + File.separator + "cache"; //$NON-NLS-1$ //$NON-NLS-2$
        File dir = new File(home, relative);
        if (create && !dir.exists()) {
            if (!dir.mkdirs()) {
                return null;
            }
        }
        return dir;
    }

    /**
     * Returns the File corresponding to the system property or the environment variable
     * for {@link #PROP_BIN_DIR}.
     * This property is typically set by the SDK/tools/lint[.bat] wrapper.
     * It denotes the path of the wrapper on disk.
     *
     * @return A new File corresponding to {@link LintClient#PROP_BIN_DIR} or null.
     */
    @Nullable
    private static File getLintBinDir() {
        // First check the Java properties (e.g. set using "java -jar ... -Dname=value")
        String path = System.getProperty(PROP_BIN_DIR);
        if (path == null || path.isEmpty()) {
            // If not found, check environment variables.
            path = System.getenv(PROP_BIN_DIR);
        }
        if (path != null && !path.isEmpty()) {
            File file = new File(path);
            if (file.exists()) {
                return file;
            }
        }
        return null;
    }

    /**
     * Returns the File pointing to the user's SDK install area. This is generally
     * the root directory containing the lint tool (but also platforms/ etc).
     *
     * @return a file pointing to the user's install area
     */
    @Nullable
    public File getSdkHome() {
        File binDir = getLintBinDir();
        if (binDir != null) {
            assert binDir.getName().equals("tools");

            File root = binDir.getParentFile();
            if (root != null && root.isDirectory()) {
                return root;
            }
        }

        String home = System.getenv("ANDROID_HOME"); //$NON-NLS-1$
        if (home != null) {
            return new File(home);
        }

        return null;
    }

    /**
     * Locates an SDK resource (relative to the SDK root directory).
     * <p>
     * TODO: Consider switching to a {@link URL} return type instead.
     *
     * @param relativePath A relative path (using {@link File#separator} to
     *            separate path components) to the given resource
     * @return a {@link File} pointing to the resource, or null if it does not
     *         exist
     */
    @Nullable
    public File findResource(@NonNull String relativePath) {
        File top = getSdkHome();
        if (top == null) {
            throw new IllegalArgumentException("Lint must be invoked with the System property "
                   + PROP_BIN_DIR + " pointing to the ANDROID_SDK tools directory");
        }

        File file = new File(top, relativePath);
        if (file.exists()) {
            return file;
        } else {
            return null;
        }
    }

    private Map<Project, ClassPathInfo> mProjectInfo;

    /**
     * Returns true if this project is a Gradle-based Android project
     *
     * @param project the project to check
     * @return true if this is a Gradle-based project
     */
    public boolean isGradleProject(Project project) {
        // This is not an accurate test; specific LintClient implementations (e.g.
        // IDEs or a gradle-integration of lint) have more context and can perform a more accurate
        // check
        if (new File(project.getDir(), SdkConstants.FN_BUILD_GRADLE).exists()) {
            return true;
        }

        File parent = project.getDir().getParentFile();
        if (parent != null && parent.getName().equals(SdkConstants.FD_SOURCES)) {
            File root = parent.getParentFile();
            if (root != null && new File(root, SdkConstants.FN_BUILD_GRADLE).exists()) {
                return true;
            }
        }

        return false;
    }

    /**
     * Information about class paths (sources, class files and libraries)
     * usually associated with a project.
     */
    protected static class ClassPathInfo {
        private final List<File> mClassFolders;
        private final List<File> mSourceFolders;
        private final List<File> mLibraries;
        private final List<File> mNonProvidedLibraries;
        private final List<File> mTestFolders;

        public ClassPathInfo(
                @NonNull List<File> sourceFolders,
                @NonNull List<File> classFolders,
                @NonNull List<File> libraries,
                @NonNull List<File> nonProvidedLibraries,
                @NonNull List<File> testFolders) {
            mSourceFolders = sourceFolders;
            mClassFolders = classFolders;
            mLibraries = libraries;
            mNonProvidedLibraries = nonProvidedLibraries;
            mTestFolders = testFolders;
        }

        @NonNull
        public List<File> getSourceFolders() {
            return mSourceFolders;
        }

        @NonNull
        public List<File> getClassFolders() {
            return mClassFolders;
        }

        @NonNull
        public List<File> getLibraries(boolean includeProvided) {
            return includeProvided ? mLibraries : mNonProvidedLibraries;
        }

        public List<File> getTestSourceFolders() {
            return mTestFolders;
        }
    }

    /**
     * Considers the given project as an Eclipse project and returns class path
     * information for the project - the source folder(s), the output folder and
     * any libraries.
     * <p>
     * Callers will not cache calls to this method, so if it's expensive to compute
     * the classpath info, this method should perform its own caching.
     *
     * @param project the project to look up class path info for
     * @return a class path info object, never null
     */
    @NonNull
    protected ClassPathInfo getClassPath(@NonNull Project project) {
        ClassPathInfo info;
        if (mProjectInfo == null) {
            mProjectInfo = Maps.newHashMap();
            info = null;
        } else {
            info = mProjectInfo.get(project);
        }

        if (info == null) {
            List<File> sources = new ArrayList<File>(2);
            List<File> classes = new ArrayList<File>(1);
            List<File> libraries = new ArrayList<File>();
            // No test folders in Eclipse:
            // https://bugs.eclipse.org/bugs/show_bug.cgi?id=224708
            List<File> tests = Collections.emptyList();

            File projectDir = project.getDir();
            File classpathFile = new File(projectDir, ".classpath"); //$NON-NLS-1$
            if (classpathFile.exists()) {
                String classpathXml = readFile(classpathFile);
                try {
                    Document document = XmlUtils.parseDocument(classpathXml, false);
                    NodeList tags = document.getElementsByTagName("classpathentry"); //$NON-NLS-1$
                    for (int i = 0, n = tags.getLength(); i < n; i++) {
                        Element element = (Element) tags.item(i);
                        String kind = element.getAttribute("kind"); //$NON-NLS-1$
                        List<File> addTo = null;
                        if (kind.equals("src")) {            //$NON-NLS-1$
                            addTo = sources;
                        } else if (kind.equals("output")) {  //$NON-NLS-1$
                            addTo = classes;
                        } else if (kind.equals("lib")) {     //$NON-NLS-1$
                            addTo = libraries;
                        }
                        if (addTo != null) {
                            String path = element.getAttribute("path"); //$NON-NLS-1$
                            File folder = new File(projectDir, path);
                            if (folder.exists()) {
                                addTo.add(folder);
                            }
                        }
                    }
                } catch (Exception e) {
                    log(null, null);
                }
            }

            // Add in libraries that aren't specified in the .classpath file
            File libs = new File(project.getDir(), LIBS_FOLDER);
            if (libs.isDirectory()) {
                File[] jars = libs.listFiles();
                if (jars != null) {
                    for (File jar : jars) {
                        if (endsWith(jar.getPath(), DOT_JAR)
                                && !libraries.contains(jar)) {
                            libraries.add(jar);
                        }
                    }
                }
            }

            if (classes.isEmpty()) {
                File folder = new File(projectDir, CLASS_FOLDER);
                if (folder.exists()) {
                    classes.add(folder);
                } else {
                    // Maven checks
                    folder = new File(projectDir,
                            "target" + File.separator + "classes"); //$NON-NLS-1$ //$NON-NLS-2$
                    if (folder.exists()) {
                        classes.add(folder);

                        // If it's maven, also correct the source path, "src" works but
                        // it's in a more specific subfolder
                        if (sources.isEmpty()) {
                            File src = new File(projectDir,
                                    "src" + File.separator     //$NON-NLS-1$
                                    + "main" + File.separator  //$NON-NLS-1$
                                    + "java");                 //$NON-NLS-1$
                            if (src.exists()) {
                                sources.add(src);
                            } else {
                                src = new File(projectDir, SRC_FOLDER);
                                if (src.exists()) {
                                    sources.add(src);
                                }
                            }

                            File gen = new File(projectDir,
                                    "target" + File.separator                  //$NON-NLS-1$
                                    + "generated-sources" + File.separator     //$NON-NLS-1$
                                    + "r");                                    //$NON-NLS-1$
                            if (gen.exists()) {
                                sources.add(gen);
                            }
                        }
                    }
                }
            }

            // Fallback, in case there is no Eclipse project metadata here
            if (sources.isEmpty()) {
                File src = new File(projectDir, SRC_FOLDER);
                if (src.exists()) {
                    sources.add(src);
                }
                File gen = new File(projectDir, GEN_FOLDER);
                if (gen.exists()) {
                    sources.add(gen);
                }
            }

            info = new ClassPathInfo(sources, classes, libraries, libraries, tests);
            mProjectInfo.put(project, info);
        }

        return info;
    }

    /**
     * A map from directory to existing projects, or null. Used to ensure that
     * projects are unique for a directory (in case we process a library project
     * before its including project for example)
     */
    protected Map<File, Project> mDirToProject;

    /**
     * Returns a project for the given directory. This should return the same
     * project for the same directory if called repeatedly.
     *
     * @param dir the directory containing the project
     * @param referenceDir See {@link Project#getReferenceDir()}.
     * @return a project, never null
     */
    @NonNull
    public Project getProject(@NonNull File dir, @NonNull File referenceDir) {
        if (mDirToProject == null) {
            mDirToProject = new HashMap<File, Project>();
        }

        File canonicalDir = dir;
        try {
            // Attempt to use the canonical handle for the file, in case there
            // are symlinks etc present (since when handling library projects,
            // we also call getCanonicalFile to compute the result of appending
            // relative paths, which can then resolve symlinks and end up with
            // a different prefix)
            canonicalDir = dir.getCanonicalFile();
        } catch (IOException ioe) {
            // pass
        }

        Project project = mDirToProject.get(canonicalDir);
        if (project != null) {
            return project;
        }

        project = createProject(dir, referenceDir);
        mDirToProject.put(canonicalDir, project);
        return project;
    }

    /**
     * Returns the list of known projects (projects registered via
     * {@link #getProject(File, File)}
     *
     * @return a collection of projects in any order
     */
    public Collection<Project> getKnownProjects() {
        return mDirToProject != null ? mDirToProject.values() : Collections.<Project>emptyList();
    }

    /**
     * Registers the given project for the given directory. This can
     * be used when projects are initialized outside of the client itself.
     *
     * @param dir the directory of the project, which must be unique
     * @param project the project
     */
    public void registerProject(@NonNull File dir, @NonNull Project project) {
        File canonicalDir = dir;
        try {
            // Attempt to use the canonical handle for the file, in case there
            // are symlinks etc present (since when handling library projects,
            // we also call getCanonicalFile to compute the result of appending
            // relative paths, which can then resolve symlinks and end up with
            // a different prefix)
            canonicalDir = dir.getCanonicalFile();
        } catch (IOException ioe) {
            // pass
        }


        if (mDirToProject == null) {
            mDirToProject = new HashMap<File, Project>();
        } else {
            assert !mDirToProject.containsKey(dir) : dir;
        }
        mDirToProject.put(canonicalDir, project);
    }

    protected Set<File> mProjectDirs = Sets.newHashSet();

    /**
     * Create a project for the given directory
     * @param dir the root directory of the project
     * @param referenceDir See {@link Project#getReferenceDir()}.
     * @return a new project
     */
    @NonNull
    protected Project createProject(@NonNull File dir, @NonNull File referenceDir) {
        if (mProjectDirs.contains(dir)) {
            throw new CircularDependencyException(
                "Circular library dependencies; check your project.properties files carefully");
        }
        mProjectDirs.add(dir);
        return Project.create(this, dir, referenceDir);
    }

    /**
     * Returns the name of the given project
     *
     * @param project the project to look up
     * @return the name of the project
     */
    @NonNull
    public String getProjectName(@NonNull Project project) {
        return project.getDir().getName();
    }

    protected IAndroidTarget[] mTargets;

    /**
     * Returns all the {@link IAndroidTarget} versions installed in the user's SDK install
     * area.
     *
     * @return all the installed targets
     */
    @NonNull
    public IAndroidTarget[] getTargets() {
        if (mTargets == null) {
            AndroidSdkHandler sdkHandler = getSdk();
            if (sdkHandler != null) {
                ProgressIndicator logger = getRepositoryLogger();
                Collection<IAndroidTarget> targets = sdkHandler.getAndroidTargetManager(logger)
                        .getTargets(logger);
                mTargets = targets.toArray(new IAndroidTarget[targets.size()]);
            } else {
                mTargets = new IAndroidTarget[0];
            }
        }

        return mTargets;
    }

    protected AndroidSdkHandler mSdk;

    /**
     * Returns the SDK installation (used to look up platforms etc)
     *
     * @return the SDK if known
     */
    @Nullable
    public AndroidSdkHandler getSdk() {
        if (mSdk == null) {
            File sdkHome = getSdkHome();
            if (sdkHome != null) {
                mSdk = AndroidSdkHandler.getInstance(sdkHome);
            }
        }

        return mSdk;
    }

    /**
     * Returns the compile target to use for the given project
     *
     * @param project the project in question
     *
     * @return the compile target to use to build the given project
     */
    @Nullable
    public IAndroidTarget getCompileTarget(@NonNull Project project) {
        int buildSdk = project.getBuildSdk();
        IAndroidTarget[] targets = getTargets();
        for (int i = targets.length - 1; i >= 0; i--) {
            IAndroidTarget target = targets[i];
            if (target.isPlatform() && target.getVersion().getApiLevel() == buildSdk) {
                return target;
            }
        }

        return null;
    }

    /**
     * Returns the highest known API level.
     *
     * @return the highest known API level
     */
    public int getHighestKnownApiLevel() {
        int max = SdkVersionInfo.HIGHEST_KNOWN_STABLE_API;

        for (IAndroidTarget target : getTargets()) {
            if (target.isPlatform()) {
                int api = target.getVersion().getApiLevel();
                if (api > max && !target.getVersion().isPreview()) {
                    max = api;
                }
            }
        }

        return max;
    }

    /**
     * Returns the specific version of the build tools being used for the given project, if known
     *
     * @param project the project in question
     *
     * @return the build tools version in use by the project, or null if not known
     */
    @Nullable
    public BuildToolInfo getBuildTools(@NonNull Project project) {
        AndroidSdkHandler sdk = getSdk();
        // Build systems like Eclipse and ant just use the latest available
        // build tools, regardless of project metadata. In Gradle, this
        // method is overridden to use the actual build tools specified in the
        // project.
<<<<<<< HEAD
        return sdk != null ? sdk.getLatestBuildTool(getRepositoryLogger()) : null;
=======
        if (sdk != null) {
            IAndroidTarget compileTarget = getCompileTarget(project);
            if (compileTarget != null) {
                return compileTarget.getBuildToolInfo();
            }
            return sdk.getLatestBuildTool(getRepositoryLogger(), false);
        }

        return null;
>>>>>>> d4ff5ef3
    }

    /**
     * Returns the super class for the given class name, which should be in VM
     * format (e.g. java/lang/Integer, not java.lang.Integer, and using $ rather
     * than . for inner classes). If the super class is not known, returns null.
     * <p>
     * This is typically not necessary, since lint analyzes all the available
     * classes. However, if this lint client is invoking lint in an incremental
     * context (for example, an IDE offering incremental analysis of a single
     * source file), then lint may not see all the classes, and the client can
     * provide its own super class lookup.
     *
     * @param project the project containing the class
     * @param name the fully qualified class name
     * @return the corresponding super class name (in VM format), or null if not
     *         known
     */
    @Nullable
    public String getSuperClass(@NonNull Project project, @NonNull String name) {
        assert name.indexOf('.') == -1 : "Use VM signatures, e.g. java/lang/Integer";

        if ("java/lang/Object".equals(name)) {  //$NON-NLS-1$
            return null;
        }

        String superClass = project.getSuperClassMap().get(name);
        if (superClass != null) {
            return superClass;
        }

        for (Project library : project.getAllLibraries()) {
            superClass = library.getSuperClassMap().get(name);
            if (superClass != null) {
                return superClass;
            }
        }

        return null;
    }

    /**
     * Creates a super class map for the given project. The map maps from
     * internal class name (e.g. java/lang/Integer, not java.lang.Integer) to its
     * corresponding super class name. The root class, java/lang/Object, is not in the map.
     *
     * @param project the project to initialize the super class with; this will include
     *                local classes as well as any local .jar libraries; not transitive
     *                dependencies
     * @return a map from class to its corresponding super class; never null
     */
    @NonNull
    public Map<String, String> createSuperClassMap(@NonNull Project project) {
        List<File> libraries = project.getJavaLibraries(true);
        List<File> classFolders = project.getJavaClassFolders();
        List<ClassEntry> classEntries = ClassEntry.fromClassPath(this, classFolders, true);
        if (libraries.isEmpty()) {
            return ClassEntry.createSuperClassMap(this, classEntries);
        }
        List<ClassEntry> libraryEntries = ClassEntry.fromClassPath(this, libraries, true);
        return ClassEntry.createSuperClassMap(this, libraryEntries, classEntries);
    }

    /**
     * Checks whether the given name is a subclass of the given super class. If
     * the method does not know, it should return null, and otherwise return
     * {@link Boolean#TRUE} or {@link Boolean#FALSE}.
     * <p>
     * Note that the class names are in internal VM format (java/lang/Integer,
     * not java.lang.Integer, and using $ rather than . for inner classes).
     *
     * @param project the project context to look up the class in
     * @param name the name of the class to be checked
     * @param superClassName the name of the super class to compare to
     * @return true if the class of the given name extends the given super class
     */
    @SuppressWarnings("NonBooleanMethodNameMayNotStartWithQuestion")
    @Nullable
    public Boolean isSubclassOf(
            @NonNull Project project,
            @NonNull String name,
            @NonNull String superClassName) {
        return null;
    }

    /**
     * Finds any custom lint rule jars that should be included for analysis,
     * regardless of project.
     * <p>
     * The default implementation locates custom lint jars in ~/.android/lint/ and
     * in $ANDROID_LINT_JARS
     *
     * @return a list of rule jars (possibly empty).
     */
    @SuppressWarnings("MethodMayBeStatic") // Intentionally instance method so it can be overridden
    @NonNull
    public List<File> findGlobalRuleJars() {
        // Look for additional detectors registered by the user, via
        // (1) an environment variable (useful for build servers etc), and
        // (2) via jar files in the .android/lint directory
        List<File> files = null;
        try {
            String androidHome = AndroidLocation.getFolder();
            File lint = new File(androidHome + File.separator + "lint"); //$NON-NLS-1$
            if (lint.exists()) {
                File[] list = lint.listFiles();
                if (list != null) {
                    for (File jarFile : list) {
                        if (endsWith(jarFile.getName(), DOT_JAR)) {
                            if (files == null) {
                                files = new ArrayList<File>();
                            }
                            files.add(jarFile);
                        }
                    }
                }
            }
        } catch (AndroidLocation.AndroidLocationException e) {
            // Ignore -- no android dir, so no rules to load.
        }

        String lintClassPath = System.getenv("ANDROID_LINT_JARS"); //$NON-NLS-1$
        if (lintClassPath != null && !lintClassPath.isEmpty()) {
            String[] paths = lintClassPath.split(File.pathSeparator);
            for (String path : paths) {
                File jarFile = new File(path);
                if (jarFile.exists()) {
                    if (files == null) {
                        files = new ArrayList<File>();
                    } else if (files.contains(jarFile)) {
                        continue;
                    }
                    files.add(jarFile);
                }
            }
        }

        return files != null ? files : Collections.<File>emptyList();
    }

    /**
     * Finds any custom lint rule jars that should be included for analysis
     * in the given project
     *
     * @param project the project to look up rule jars from
     * @return a list of rule jars (possibly empty).
     */
    @SuppressWarnings("MethodMayBeStatic") // Intentionally instance method so it can be overridden
    @NonNull
    public List<File> findRuleJars(@NonNull Project project) {
        if (project.isGradleProject()) {
            if (project.isLibrary()) {
                AndroidLibrary model = project.getGradleLibraryModel();
                if (model != null) {
                    File lintJar = model.getLintJar();
                    if (lintJar.exists()) {
                        return Collections.singletonList(lintJar);
                    }
                }
            } else if (project.getSubset() != null) {
                // Probably just analyzing a single file: we still want to look for custom
                // rules applicable to the file
                List<File> rules = null;
                final Variant variant = project.getCurrentVariant();
                if (variant != null) {
                    Collection<AndroidLibrary> libraries = variant.getMainArtifact()
                        .getDependencies().getLibraries();
                    for (AndroidLibrary library : libraries) {
                        File lintJar = library.getLintJar();
                        if (lintJar.exists()) {
                            if (rules == null) {
                                rules = Lists.newArrayListWithExpectedSize(4);
                            }
                            rules.add(lintJar);
                        }
                    }
                    if (rules != null) {
                        return rules;
                    }
                }
            } else if (project.getDir().getPath().endsWith(DOT_AAR)) {
                File lintJar = new File(project.getDir(), "lint.jar"); //$NON-NLS-1$
                if (lintJar.exists()) {
                    return Collections.singletonList(lintJar);
                }
            }
        }

        return Collections.emptyList();
    }

    /**
     * Opens a URL connection.
     *
     * Clients such as IDEs can override this to for example consider the user's IDE proxy
     * settings.
     *
     * @param url the URL to read
     * @return a {@link URLConnection} or null
     * @throws IOException if any kind of IO exception occurs
     */
    @Nullable
    public URLConnection openConnection(@NonNull URL url) throws IOException {
        return url.openConnection();
    }

    /** Closes a connection previously returned by {@link #openConnection(URL)} */
    public void closeConnection(@NonNull URLConnection connection) throws IOException {
        if (connection instanceof HttpURLConnection) {
            ((HttpURLConnection)connection).disconnect();
        }
    }

    /**
     * Returns true if the given directory is a lint project directory.
     * By default, a project directory is the directory containing a manifest file,
     * but in Gradle projects for example it's the root gradle directory.
     *
     * @param dir the directory to check
     * @return true if the directory represents a lint project
     */
    @SuppressWarnings("MethodMayBeStatic") // Intentionally instance method so it can be overridden
    public boolean isProjectDirectory(@NonNull File dir) {
        return LintUtils.isManifestFolder(dir) || Project.isAospFrameworksRelatedProject(dir);
    }

    /**
     * Returns whether lint should look for suppress comments. Tools that already do
     * this on their own can return false here to avoid doing unnecessary work.
     */
    public boolean checkForSuppressComments() {
        return true;
    }

    /**
     * Adds in any custom lint rules and returns the result as a new issue registry,
     * or the same one if no custom rules were found
     *
     * @param registry the main registry to add rules to
     * @return a new registry containing the passed in rules plus any custom rules,
     *   or the original registry if no custom rules were found
     */
    public IssueRegistry addCustomLintRules(@NonNull IssueRegistry registry) {
        List<File> jarFiles = findGlobalRuleJars();

        if (!jarFiles.isEmpty()) {
            List<IssueRegistry> registries = Lists.newArrayListWithExpectedSize(jarFiles.size());
            registries.add(registry);
            for (File jarFile : jarFiles) {
                try {
                    registries.add(JarFileIssueRegistry.get(this, jarFile));
                } catch (Throwable e) {
                    log(e, "Could not load custom rule jar file %1$s", jarFile);
                }
            }
            if (registries.size() > 1) { // the first item is the passed in registry itself
                return new CompositeIssueRegistry(registries);
            }
        }

        return registry;
    }

    /**
     * Creates a {@link ClassLoader} which can load in a set of Jar files.
     *
     * @param urls the URLs
     * @param parent the parent class loader
     * @return a new class loader
     */
    public ClassLoader createUrlClassLoader(@NonNull URL[] urls, @NonNull ClassLoader parent) {
        return new URLClassLoader(urls, parent);
    }

    /**
     * Returns true if this client supports project resource repository lookup via
     * {@link #getResourceRepository(Project, boolean, boolean)}
     *
     * @return true if the client can provide project resources
     */
    public boolean supportsProjectResources() {
        return false;
    }

    /**
     * Returns the project resources, if available
     *
     * @param includeDependencies if true, include merged view of all dependencies
     * @return the project resources, or null if not available
     * @deprecated Use {@link #getResourceRepository} instead
     */
    @Deprecated
    @Nullable
    public AbstractResourceRepository getProjectResources(Project project,
            boolean includeDependencies) {
        return getResourceRepository(project, includeDependencies, false);
    }

    /**
     * Returns the project resources, if available
     *
     * @param includeModuleDependencies if true, include merged view of all module dependencies
     * @param includeLibraries          if true, include merged view of all library dependencies
     *                                  (this also requires all module dependencies)
     * @return the project resources, or null if not available
     */
    @Nullable
    public AbstractResourceRepository getResourceRepository(Project project,
            boolean includeModuleDependencies, boolean includeLibraries) {
        return null;
    }

    /**
     * For a lint client which supports resource items (via {@link #supportsProjectResources()})
     * return a handle for a resource item
     *
     * @param item the resource item to look up a location handle for
     * @return a corresponding handle
     */
    @NonNull
    public Location.Handle createResourceItemHandle(@NonNull ResourceItem item) {
        return new Location.ResourceItemHandle(item);
    }

    private ResourceVisibilityLookup.Provider mResourceVisibility;

    /**
     * Returns a shared {@link ResourceVisibilityLookup.Provider}
     *
     * @return a shared provider for looking up resource visibility
     */
    @NonNull
    public ResourceVisibilityLookup.Provider getResourceVisibilityProvider() {
        if (mResourceVisibility == null) {
            mResourceVisibility = new ResourceVisibilityLookup.Provider();
        }
        return mResourceVisibility;
    }

    /**
     * The client name returned by {@link #getClientName()} when running in
     * Android Studio/IntelliJ IDEA
     */
    public static final String CLIENT_STUDIO = "studio";

    /**
     * The client name returned by {@link #getClientName()} when running in
     * Gradle
     */
    public static final String CLIENT_GRADLE = "gradle";

    /**
     * The client name returned by {@link #getClientName()} when running in
     * the CLI (command line interface) version of lint, {@code lint}
     */
    public static final String CLIENT_CLI = "cli";

    /**
     * The client name returned by {@link #getClientName()} when running in
     * some unknown client
     */
    public static final String CLIENT_UNKNOWN = "unknown";

    /** The client name. */
    @NonNull
    private static String sClientName = CLIENT_UNKNOWN;

    /**
     * Returns the name of the embedding client. It could be not just
     * {@link #CLIENT_STUDIO}, {@link #CLIENT_GRADLE}, {@link #CLIENT_CLI}
     * etc but other values too as lint is integrated in other embedding contexts.
     *
     * @return the name of the embedding client
     */
    @NonNull
    public static String getClientName() {
        return sClientName;
    }

    /**
     * Returns true if the embedding client currently running lint is Android Studio
     * (or IntelliJ IDEA)
     *
     * @return true if running in Android Studio / IntelliJ IDEA
     */
    public static boolean isStudio() {
        return CLIENT_STUDIO.equals(sClientName);
    }

    /**
     * Returns true if the embedding client currently running lint is Gradle
     *
     * @return true if running in Gradle
     */
    public static boolean isGradle() {
        return CLIENT_GRADLE.equals(sClientName);
    }

    /** Returns a repository logger used by this client. */
    @NonNull
    public ProgressIndicator getRepositoryLogger() {
        return new RepoLogger();
    }

    private static final class RepoLogger extends ProgressIndicatorAdapter {
        // Intentionally not logging these: the SDK manager is
        // logging events such as package.xml parsing
        //   Parsing /path/to/sdk//build-tools/19.1.0/package.xml
        //   Parsing /path/to/sdk//build-tools/20.0.0/package.xml
        //   Parsing /path/to/sdk//build-tools/21.0.0/package.xml
        // which we don't want to spam on the console.
        // It's also warning about packages that it's encountering
        // multiple times etc; that's not something we should include
        // in lint command line output.

        @Override
        public void logError(@NonNull String s, @Nullable Throwable e) {
        }

        @Override
        public void logInfo(@NonNull String s) {
        }

        @Override
        public void logWarning(@NonNull String s, @Nullable Throwable e) {
        }
    }
}<|MERGE_RESOLUTION|>--- conflicted
+++ resolved
@@ -40,11 +40,7 @@
 import com.android.sdklib.BuildToolInfo;
 import com.android.sdklib.IAndroidTarget;
 import com.android.sdklib.SdkVersionInfo;
-<<<<<<< HEAD
-import com.android.sdklib.repositoryv2.AndroidSdkHandler;
-=======
 import com.android.sdklib.repository.AndroidSdkHandler;
->>>>>>> d4ff5ef3
 import com.android.tools.lint.detector.api.Context;
 import com.android.tools.lint.detector.api.Detector;
 import com.android.tools.lint.detector.api.Issue;
@@ -834,9 +830,6 @@
         // build tools, regardless of project metadata. In Gradle, this
         // method is overridden to use the actual build tools specified in the
         // project.
-<<<<<<< HEAD
-        return sdk != null ? sdk.getLatestBuildTool(getRepositoryLogger()) : null;
-=======
         if (sdk != null) {
             IAndroidTarget compileTarget = getCompileTarget(project);
             if (compileTarget != null) {
@@ -846,7 +839,6 @@
         }
 
         return null;
->>>>>>> d4ff5ef3
     }
 
     /**

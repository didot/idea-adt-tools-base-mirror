/*
 * Copyright (C) 2011 The Android Open Source Project
 *
 * Licensed under the Apache License, Version 2.0 (the "License");
 * you may not use this file except in compliance with the License.
 * You may obtain a copy of the License at
 *
 *      http://www.apache.org/licenses/LICENSE-2.0
 *
 * Unless required by applicable law or agreed to in writing, software
 * distributed under the License is distributed on an "AS IS" BASIS,
 * WITHOUT WARRANTIES OR CONDITIONS OF ANY KIND, either express or implied.
 * See the License for the specific language governing permissions and
 * limitations under the License.
 */

package com.android.tools.lint.client.api;

<<<<<<< HEAD
=======
import static com.android.SdkConstants.CLASS_FOLDER;
import static com.android.SdkConstants.DOT_AAR;
import static com.android.SdkConstants.DOT_JAR;
import static com.android.SdkConstants.FD_ASSETS;
import static com.android.SdkConstants.FN_BUILD_GRADLE;
import static com.android.SdkConstants.GEN_FOLDER;
import static com.android.SdkConstants.LIBS_FOLDER;
import static com.android.SdkConstants.RES_FOLDER;
import static com.android.SdkConstants.SRC_FOLDER;
import static com.android.tools.lint.detector.api.LintUtils.endsWith;

>>>>>>> fdf07a2c
import com.android.SdkConstants;
import com.android.annotations.NonNull;
import com.android.annotations.Nullable;
import com.android.builder.model.AndroidLibrary;
import com.android.builder.model.Variant;
import com.android.ide.common.repository.ResourceVisibilityLookup;
import com.android.ide.common.res2.AbstractResourceRepository;
import com.android.ide.common.res2.ResourceItem;
import com.android.prefs.AndroidLocation;
import com.android.repository.api.ProgressIndicator;
import com.android.repository.api.ProgressIndicatorAdapter;
import com.android.sdklib.BuildToolInfo;
import com.android.sdklib.IAndroidTarget;
import com.android.sdklib.SdkVersionInfo;
import com.android.sdklib.repository.AndroidSdkHandler;
<<<<<<< HEAD
import com.android.tools.lint.detector.api.*;
import com.android.utils.XmlUtils;
=======
import com.android.tools.lint.detector.api.CharSequences;
import com.android.tools.lint.detector.api.Context;
import com.android.tools.lint.detector.api.Detector;
import com.android.tools.lint.detector.api.Issue;
import com.android.tools.lint.detector.api.LintUtils;
import com.android.tools.lint.detector.api.Location;
import com.android.tools.lint.detector.api.Project;
import com.android.tools.lint.detector.api.Severity;
import com.android.tools.lint.detector.api.TextFormat;
>>>>>>> fdf07a2c
import com.google.common.annotations.Beta;
import com.google.common.collect.Lists;
import com.google.common.collect.Maps;
import com.google.common.collect.Sets;
import com.google.common.io.Files;
import java.io.File;
import java.io.IOException;
import java.net.HttpURLConnection;
import java.net.URL;
import java.net.URLClassLoader;
import java.net.URLConnection;
<<<<<<< HEAD
import java.util.*;

import static com.android.SdkConstants.*;
import static com.android.tools.lint.detector.api.LintUtils.endsWith;
=======
import java.util.ArrayList;
import java.util.Collection;
import java.util.Collections;
import java.util.HashMap;
import java.util.List;
import java.util.Map;
import java.util.Set;
import org.w3c.dom.Document;
import org.w3c.dom.Element;
import org.w3c.dom.NodeList;
>>>>>>> fdf07a2c

/**
 * Information about the tool embedding the lint analyzer. IDEs and other tools
 * implementing lint support will extend this to integrate logging, displaying errors,
 * etc.
 * <p>
 * <b>NOTE: This is not a public or final API; if you rely on this be prepared
 * to adjust your code for the next tools release.</b>
 */
@Beta
public abstract class LintClient {
    private static final String PROP_BIN_DIR  = "com.android.tools.lint.bindir";

    protected LintClient(@NonNull String clientName) {
        //noinspection AssignmentToStaticFieldFromInstanceMethod
        LintClient.clientName = clientName;
    }

    protected LintClient() {
        //noinspection AssignmentToStaticFieldFromInstanceMethod
        clientName = "unknown";
    }

    /**
     * Returns a configuration for use by the given project. The configuration
     * provides information about which issues are enabled, any customizations
     * to the severity of an issue, etc.
     * <p>
     * By default this method returns a {@link DefaultConfiguration}.
     *
     * @param project the project to obtain a configuration for
     * @param driver the current driver, if any
     * @return a configuration, never null.
     */
    @NonNull
    public Configuration getConfiguration(@NonNull Project project, @Nullable LintDriver driver) {
        return DefaultConfiguration.create(this, project, null);
    }

    /**
     * Report the given issue. This method will only be called if the configuration
     * provided by {@link #getConfiguration(Project,LintDriver)} has reported the corresponding
     * issue as enabled and has not filtered out the issue with its
     * {@link Configuration#ignore(Context,Issue,Location,String)} method.
     * <p>
     * @param context the context used by the detector when the issue was found
     * @param issue the issue that was found
     * @param severity the severity of the issue
     * @param location the location of the issue
     * @param message the associated user message
     * @param format the format of the description and location descriptions
     */
    public abstract void report(
            @NonNull Context context,
            @NonNull Issue issue,
            @NonNull Severity severity,
            @NonNull Location location,
            @NonNull String message,
            @NonNull TextFormat format);

    /**
     * Send an exception or error message (with warning severity) to the log
     *
     * @param exception the exception, possibly null
     * @param format the error message using {@link String#format} syntax, possibly null
     *    (though in that case the exception should not be null)
     * @param args any arguments for the format string
     */
    public void log(
            @Nullable Throwable exception,
            @Nullable String format,
            @Nullable Object... args) {
        log(Severity.WARNING, exception, format, args);
    }

    /**
     * Send an exception or error message to the log
     *
     * @param severity the severity of the warning
     * @param exception the exception, possibly null
     * @param format the error message using {@link String#format} syntax, possibly null
     *    (though in that case the exception should not be null)
     * @param args any arguments for the format string
     */
    public abstract void log(
            @NonNull Severity severity,
            @Nullable Throwable exception,
            @Nullable String format,
            @Nullable Object... args);

    /**
     * Returns a {@link XmlParser} to use to parse XML
     *
     * @return a new {@link XmlParser}, or null if this client does not support
     *         XML analysis
     */
    @Nullable
    public abstract XmlParser getXmlParser();

    /**
     * Returns a {@link JavaParser} to use to parse Java
     *
     * @param project the project to parse, if known (this can be used to look up
     *                the class path for type attribution etc, and it can also be used
     *                to more efficiently process a set of files, for example to
     *                perform type attribution for multiple units in a single pass)
     * @return a new {@link JavaParser}, or null if this client does not
     *         support Java analysis
     */
    @Nullable
    public abstract JavaParser getJavaParser(@Nullable Project project);

    /**
     * Returns an optimal detector, if applicable. By default, just returns the
     * original detector, but tools can replace detectors using this hook with a version
     * that takes advantage of native capabilities of the tool.
     *
     * @param detectorClass the class of the detector to be replaced
     * @return the new detector class, or just the original detector (not null)
     */
    @NonNull
    public Class<? extends Detector> replaceDetector(
            @NonNull Class<? extends Detector> detectorClass) {
        return detectorClass;
    }

    /**
     * Reads the given text file and returns the content as a string
     *
     * @param file the file to read
     * @return the string to return, never null (will be empty if there is an
     *         I/O error)
     */
    @NonNull
    public abstract CharSequence readFile(@NonNull File file);

    /**
     * Reads the given binary file and returns the content as a byte array.
     * By default this method will read the bytes from the file directly,
     * but this can be customized by a client if for example I/O could be
     * held in memory and not flushed to disk yet.
     *
     * @param file the file to read
     * @return the bytes in the file, never null
     * @throws IOException if the file does not exist, or if the file cannot be
     *             read for some reason
     */
    @NonNull
    public byte[] readBytes(@NonNull File file) throws IOException {
        return Files.toByteArray(file);
    }

    /**
     * Returns the list of source folders for Java source files
     *
     * @param project the project to look up Java source file locations for
     * @return a list of source folders to search for .java files
     */
    @NonNull
    public List<File> getJavaSourceFolders(@NonNull Project project) {
        return getClassPath(project).getSourceFolders();
    }

    /**
     * Returns the list of output folders for class files
     *
     * @param project the project to look up class file locations for
     * @return a list of output folders to search for .class files
     */
    @NonNull
    public List<File> getJavaClassFolders(@NonNull Project project) {
        return getClassPath(project).getClassFolders();

    }

    /**
     * Returns the list of Java libraries
     *
     * @param project         the project to look up jar dependencies for
     * @param includeProvided If true, included provided libraries too (libraries that are not
     *                        packaged with the app, but are provided for compilation purposes and
     *                        are assumed to be present in the running environment)
     * @return a list of jar dependencies containing .class files
     */
    @NonNull
    public List<File> getJavaLibraries(@NonNull Project project, boolean includeProvided) {
        return getClassPath(project).getLibraries(includeProvided);
    }

    /**
     * Returns the list of source folders for test source files
     *
     * @param project the project to look up test source file locations for
     * @return a list of source folders to search for .java files
     */
    @NonNull
    public List<File> getTestSourceFolders(@NonNull Project project) {
        return getClassPath(project).getTestSourceFolders();
    }

    /**
     * Returns the list of libraries needed to compile the test source files
     *
     * @param project the project to look up test source file locations for
     * @return a list of jar files to add to the regular project dependencies when compiling the
     * test sources
     */
    @NonNull
    public List<File> getTestLibraries(@NonNull Project project) {
        return getClassPath(project).getTestLibraries();
    }

    /**
     * Returns the resource folders.
     *
     * @param project the project to look up the resource folder for
     * @return a list of files pointing to the resource folders, possibly empty
     */
    @NonNull
    public List<File> getResourceFolders(@NonNull Project project) {
        File res = new File(project.getDir(), RES_FOLDER);
        if (res.exists()) {
            return Collections.singletonList(res);
        }

        return Collections.emptyList();
    }

    /**
     * Returns the asset folders.
     *
     * @param project the project to look up the asset folder for
     * @return a list of files pointing to the asset folders, possibly empty
     */
    @NonNull
    public List<File> getAssetFolders(@NonNull Project project) {
        File assets = new File(project.getDir(), FD_ASSETS);
        if (assets.exists()) {
            return Collections.singletonList(assets);
        }

        return Collections.emptyList();
    }

    /**
     * Returns the {@link SdkInfo} to use for the given project.
     *
     * @param project the project to look up an {@link SdkInfo} for
     * @return an {@link SdkInfo} for the project
     */
    @NonNull
    public SdkInfo getSdkInfo(@NonNull Project project) {
        // By default no per-platform SDK info
        return new DefaultSdkInfo();
    }

    /**
     * Returns a suitable location for storing cache files. Note that the
     * directory may not exist. You can override the default location
     * using {@code $ANDROID_SDK_CACHE_DIR} (though note that specific
     * lint integrations may not honor that environment variable; for example,
     * in Gradle the cache directory will <b>always</b> be build/intermediates/lint-cache/.)
     *
     * @param create if true, attempt to create the cache dir if it does not
     *            exist
     * @return a suitable location for storing cache files, which may be null if
     *         the create flag was false, or if for some reason the directory
     *         could not be created
     */
    @Nullable
    public File getCacheDir(boolean create) {
        String path = System.getenv("ANDROID_SDK_CACHE_DIR");
        if (path != null) {
            File dir = new File(path);
            if (create && !dir.exists()) {
                if (!dir.mkdirs()) {
                    return null;
                }
            }
            return dir;
        }

        String home = System.getProperty("user.home");
        String relative = ".android" + File.separator + "cache";
        File dir = new File(home, relative);
        if (create && !dir.exists()) {
            if (!dir.mkdirs()) {
                return null;
            }
        }
        return dir;
    }

    /**
     * Returns the File corresponding to the system property or the environment variable
     * for {@link #PROP_BIN_DIR}.
     * This property is typically set by the SDK/tools/lint[.bat] wrapper.
     * It denotes the path of the wrapper on disk.
     *
     * @return A new File corresponding to {@link LintClient#PROP_BIN_DIR} or null.
     */
    @Nullable
    private static File getLintBinDir() {
        // First check the Java properties (e.g. set using "java -jar ... -Dname=value")
        String path = System.getProperty(PROP_BIN_DIR);
        if (path == null || path.isEmpty()) {
            // If not found, check environment variables.
            path = System.getenv(PROP_BIN_DIR);
        }
        if (path != null && !path.isEmpty()) {
            File file = new File(path);
            if (file.exists()) {
                return file;
            }
        }
        return null;
    }

    /**
     * Returns the File pointing to the user's SDK install area. This is generally
     * the root directory containing the lint tool (but also platforms/ etc).
     *
     * @return a file pointing to the user's install area
     */
    @Nullable
    public File getSdkHome() {
        File binDir = getLintBinDir();
        if (binDir != null) {
            assert binDir.getName().equals("tools");

            File root = binDir.getParentFile();
            if (root != null && root.isDirectory()) {
                return root;
            }
        }

        String home = System.getenv("ANDROID_HOME");
        if (home != null) {
            return new File(home);
        }

        return null;
    }

    /**
     * Locates an SDK resource (relative to the SDK root directory).
     * <p>
     * TODO: Consider switching to a {@link URL} return type instead.
     *
     * @param relativePath A relative path (using {@link File#separator} to
     *            separate path components) to the given resource
     * @return a {@link File} pointing to the resource, or null if it does not
     *         exist
     */
    @Nullable
    public File findResource(@NonNull String relativePath) {
        File top = getSdkHome();
        if (top == null) {
            throw new IllegalArgumentException("Lint must be invoked with the System property "
                   + PROP_BIN_DIR + " pointing to the ANDROID_SDK tools directory");
        }

        File file = new File(top, relativePath);
        if (file.exists()) {
            return file;
        } else {
            return null;
        }
    }

    private Map<Project, ClassPathInfo> projectInfo;

    /**
     * Returns true if this project is a Gradle-based Android project
     *
     * @param project the project to check
     * @return true if this is a Gradle-based project
     */
    public boolean isGradleProject(Project project) {
        // This is not an accurate test; specific LintClient implementations (e.g.
        // IDEs or a gradle-integration of lint) have more context and can perform a more accurate
        // check
        if (new File(project.getDir(), SdkConstants.FN_BUILD_GRADLE).exists()) {
            return true;
        }

        File parent = project.getDir().getParentFile();
        if (parent != null && parent.getName().equals(SdkConstants.FD_SOURCES)) {
            File root = parent.getParentFile();
            if (root != null && new File(root, SdkConstants.FN_BUILD_GRADLE).exists()) {
                return true;
            }
        }

        return false;
    }

    /**
     * Information about class paths (sources, class files and libraries)
     * usually associated with a project.
     */
    protected static class ClassPathInfo {
        private final List<File> classFolders;
        private final List<File> sourceFolders;
        private final List<File> libraries;
        private final List<File> nonProvidedLibraries;
        private final List<File> testFolders;
        private final List<File> testLibraries;

        public ClassPathInfo(
                @NonNull List<File> sourceFolders,
                @NonNull List<File> classFolders,
                @NonNull List<File> libraries,
                @NonNull List<File> nonProvidedLibraries,
                @NonNull List<File> testFolders,
                @NonNull List<File> testLibraries) {
            this.sourceFolders = sourceFolders;
            this.classFolders = classFolders;
            this.libraries = libraries;
            this.nonProvidedLibraries = nonProvidedLibraries;
            this.testFolders = testFolders;
            this.testLibraries = testLibraries;
        }

        @NonNull
        public List<File> getSourceFolders() {
            return sourceFolders;
        }

        @NonNull
        public List<File> getClassFolders() {
            return classFolders;
        }

        @NonNull
        public List<File> getLibraries(boolean includeProvided) {
            return includeProvided ? libraries : nonProvidedLibraries;
        }

        public List<File> getTestSourceFolders() {
            return testFolders;
        }

        public List<File> getTestLibraries() {
            return testLibraries;
        }
    }

    /**
     * Considers the given project as an Eclipse project and returns class path
     * information for the project - the source folder(s), the output folder and
     * any libraries.
     * <p>
     * Callers will not cache calls to this method, so if it's expensive to compute
     * the classpath info, this method should perform its own caching.
     *
     * @param project the project to look up class path info for
     * @return a class path info object, never null
     */
    @NonNull
    protected ClassPathInfo getClassPath(@NonNull Project project) {
        ClassPathInfo info;
        if (projectInfo == null) {
            projectInfo = Maps.newHashMap();
            info = null;
        } else {
            info = projectInfo.get(project);
        }

        if (info == null) {
            List<File> sources = new ArrayList<>(2);
            List<File> classes = new ArrayList<>(1);
            List<File> libraries = new ArrayList<>();
            // No test folders in Eclipse:
            // https://bugs.eclipse.org/bugs/show_bug.cgi?id=224708
            List<File> tests = Collections.emptyList();

            File projectDir = project.getDir();
            File classpathFile = new File(projectDir, ".classpath");
            if (classpathFile.exists()) {
                CharSequence classpathXml = readFile(classpathFile);
                Document document = CharSequences.parseDocumentSilently(classpathXml, false);
                if (document != null) {
                    NodeList tags = document.getElementsByTagName("classpathentry");
                    for (int i = 0, n = tags.getLength(); i < n; i++) {
                        Element element = (Element) tags.item(i);
                        String kind = element.getAttribute("kind");
                        List<File> addTo = null;
                        if (kind.equals("src")) {
                            addTo = sources;
                        } else if (kind.equals("output")) {
                            addTo = classes;
                        } else if (kind.equals("lib")) {
                            addTo = libraries;
                        }
                        if (addTo != null) {
                            String path = element.getAttribute("path");
                            File folder = new File(projectDir, path);
                            if (folder.exists()) {
                                addTo.add(folder);
                            }
                        }
                    }
                }
            }

            // Add in libraries that aren't specified in the .classpath file
            File libs = new File(project.getDir(), LIBS_FOLDER);
            if (libs.isDirectory()) {
                File[] jars = libs.listFiles();
                if (jars != null) {
                    for (File jar : jars) {
                        if (endsWith(jar.getPath(), DOT_JAR)
                                && !libraries.contains(jar)) {
                            libraries.add(jar);
                        }
                    }
                }
            }

            if (classes.isEmpty()) {
                File folder = new File(projectDir, CLASS_FOLDER);
                if (folder.exists()) {
                    classes.add(folder);
                } else {
                    // Maven checks
                    folder = new File(projectDir,
                            "target" + File.separator + "classes");
                    if (folder.exists()) {
                        classes.add(folder);

                        // If it's maven, also correct the source path, "src" works but
                        // it's in a more specific subfolder
                        if (sources.isEmpty()) {
                            File src = new File(projectDir,
                                    "src" + File.separator
                                    + "main" + File.separator
                                    + "java");
                            if (src.exists()) {
                                sources.add(src);
                            } else {
                                src = new File(projectDir, SRC_FOLDER);
                                if (src.exists()) {
                                    sources.add(src);
                                }
                            }

                            File gen = new File(projectDir,
                                    "target" + File.separator
                                    + "generated-sources" + File.separator
                                    + "r");
                            if (gen.exists()) {
                                sources.add(gen);
                            }
                        }
                    }
                }
            }

            // Fallback, in case there is no Eclipse project metadata here
            if (sources.isEmpty()) {
                File src = new File(projectDir, SRC_FOLDER);
                if (src.exists()) {
                    sources.add(src);
                }
                File gen = new File(projectDir, GEN_FOLDER);
                if (gen.exists()) {
                    sources.add(gen);
                }
            }

            info = new ClassPathInfo(sources, classes, libraries, libraries, tests,
                    Collections.emptyList());
            projectInfo.put(project, info);
        }

        return info;
    }

    /**
     * A map from directory to existing projects, or null. Used to ensure that
     * projects are unique for a directory (in case we process a library project
     * before its including project for example)
     */
    protected Map<File, Project> dirToProject;

    /**
     * Returns a project for the given directory. This should return the same
     * project for the same directory if called repeatedly.
     *
     * @param dir the directory containing the project
     * @param referenceDir See {@link Project#getReferenceDir()}.
     * @return a project, never null
     */
    @NonNull
    public Project getProject(@NonNull File dir, @NonNull File referenceDir) {
        if (dirToProject == null) {
            dirToProject = new HashMap<>();
        }

        File canonicalDir = dir;
        try {
            // Attempt to use the canonical handle for the file, in case there
            // are symlinks etc present (since when handling library projects,
            // we also call getCanonicalFile to compute the result of appending
            // relative paths, which can then resolve symlinks and end up with
            // a different prefix)
            canonicalDir = dir.getCanonicalFile();
        } catch (IOException ioe) {
            // pass
        }

        Project project = dirToProject.get(canonicalDir);
        if (project != null) {
            return project;
        }

        project = createProject(dir, referenceDir);
        dirToProject.put(canonicalDir, project);
        return project;
    }

    /**
     * Returns the list of known projects (projects registered via
     * {@link #getProject(File, File)}
     *
     * @return a collection of projects in any order
     */
    public Collection<Project> getKnownProjects() {
        return dirToProject != null ? dirToProject.values() : Collections.emptyList();
    }

    /**
     * Registers the given project for the given directory. This can
     * be used when projects are initialized outside of the client itself.
     *
     * @param dir the directory of the project, which must be unique
     * @param project the project
     */
    public void registerProject(@NonNull File dir, @NonNull Project project) {
        File canonicalDir = dir;
        try {
            // Attempt to use the canonical handle for the file, in case there
            // are symlinks etc present (since when handling library projects,
            // we also call getCanonicalFile to compute the result of appending
            // relative paths, which can then resolve symlinks and end up with
            // a different prefix)
            canonicalDir = dir.getCanonicalFile();
        } catch (IOException ioe) {
            // pass
        }


        if (dirToProject == null) {
            dirToProject = new HashMap<>();
        } else {
            assert !dirToProject.containsKey(dir) : dir;
        }
        dirToProject.put(canonicalDir, project);
    }

    protected Set<File> projectDirs = Sets.newHashSet();

    /**
     * Create a project for the given directory
     * @param dir the root directory of the project
     * @param referenceDir See {@link Project#getReferenceDir()}.
     * @return a new project
     */
    @NonNull
    protected Project createProject(@NonNull File dir, @NonNull File referenceDir) {
        if (projectDirs.contains(dir)) {
            throw new CircularDependencyException(
                "Circular library dependencies; check your project.properties files carefully");
        }
        projectDirs.add(dir);
        return Project.create(this, dir, referenceDir);
    }

    /**
     * Returns the name of the given project
     *
     * @param project the project to look up
     * @return the name of the project
     */
    @NonNull
    public String getProjectName(@NonNull Project project) {
        return project.getDir().getName();
    }

    protected IAndroidTarget[] targets;

    /**
     * Returns all the {@link IAndroidTarget} versions installed in the user's SDK install
     * area.
     *
     * @return all the installed targets
     */
    @NonNull
    public IAndroidTarget[] getTargets() {
        if (targets == null) {
            AndroidSdkHandler sdkHandler = getSdk();
            if (sdkHandler != null) {
                ProgressIndicator logger = getRepositoryLogger();
                Collection<IAndroidTarget> targets = sdkHandler.getAndroidTargetManager(logger)
                        .getTargets(logger);
                this.targets = targets.toArray(new IAndroidTarget[targets.size()]);
            } else {
                targets = new IAndroidTarget[0];
            }
        }

        return targets;
    }

    protected AndroidSdkHandler sdk;

    /**
     * Returns the SDK installation (used to look up platforms etc)
     *
     * @return the SDK if known
     */
    @Nullable
    public AndroidSdkHandler getSdk() {
        if (sdk == null) {
            File sdkHome = getSdkHome();
            if (sdkHome != null) {
                sdk = AndroidSdkHandler.getInstance(sdkHome);
            }
        }

        return sdk;
    }

    /**
     * Returns the compile target to use for the given project
     *
     * @param project the project in question
     *
     * @return the compile target to use to build the given project
     */
    @Nullable
    public IAndroidTarget getCompileTarget(@NonNull Project project) {
        int buildSdk = project.getBuildSdk();
        IAndroidTarget[] targets = getTargets();
        for (int i = targets.length - 1; i >= 0; i--) {
            IAndroidTarget target = targets[i];
            if (target.isPlatform() && target.getVersion().getApiLevel() == buildSdk) {
                return target;
            }
        }

        return null;
    }

    /**
     * Returns the highest known API level.
     *
     * @return the highest known API level
     */
    public int getHighestKnownApiLevel() {
        int max = SdkVersionInfo.HIGHEST_KNOWN_STABLE_API;

        for (IAndroidTarget target : getTargets()) {
            if (target.isPlatform()) {
                int api = target.getVersion().getApiLevel();
                if (api > max && !target.getVersion().isPreview()) {
                    max = api;
                }
            }
        }

        return max;
    }

    /**
     * Returns the specific version of the build tools being used for the given project, if known
     *
     * @param project the project in question
     *
     * @return the build tools version in use by the project, or null if not known
     */
    @Nullable
    public BuildToolInfo getBuildTools(@NonNull Project project) {
        AndroidSdkHandler sdk = getSdk();
        // Build systems like Eclipse and ant just use the latest available
        // build tools, regardless of project metadata. In Gradle, this
        // method is overridden to use the actual build tools specified in the
        // project.
        if (sdk != null) {
            IAndroidTarget compileTarget = getCompileTarget(project);
            if (compileTarget != null) {
                return compileTarget.getBuildToolInfo();
            }
            return sdk.getLatestBuildTool(getRepositoryLogger(), false);
        }

        return null;
    }

    /**
     * Returns the super class for the given class name, which should be in VM
     * format (e.g. java/lang/Integer, not java.lang.Integer, and using $ rather
     * than . for inner classes). If the super class is not known, returns null.
     * <p>
     * This is typically not necessary, since lint analyzes all the available
     * classes. However, if this lint client is invoking lint in an incremental
     * context (for example, an IDE offering incremental analysis of a single
     * source file), then lint may not see all the classes, and the client can
     * provide its own super class lookup.
     *
     * @param project the project containing the class
     * @param name the fully qualified class name
     * @return the corresponding super class name (in VM format), or null if not
     *         known
     */
    @Nullable
    public String getSuperClass(@NonNull Project project, @NonNull String name) {
        assert name.indexOf('.') == -1 : "Use VM signatures, e.g. java/lang/Integer";

        if ("java/lang/Object".equals(name)) {
            return null;
        }

        String superClass = project.getSuperClassMap().get(name);
        if (superClass != null) {
            return superClass;
        }

        for (Project library : project.getAllLibraries()) {
            superClass = library.getSuperClassMap().get(name);
            if (superClass != null) {
                return superClass;
            }
        }

        return null;
    }

    /**
     * Creates a super class map for the given project. The map maps from
     * internal class name (e.g. java/lang/Integer, not java.lang.Integer) to its
     * corresponding super class name. The root class, java/lang/Object, is not in the map.
     *
     * @param project the project to initialize the super class with; this will include
     *                local classes as well as any local .jar libraries; not transitive
     *                dependencies
     * @return a map from class to its corresponding super class; never null
     */
    @NonNull
    public Map<String, String> createSuperClassMap(@NonNull Project project) {
        List<File> libraries = project.getJavaLibraries(true);
        List<File> classFolders = project.getJavaClassFolders();
        List<ClassEntry> classEntries = ClassEntry.fromClassPath(this, classFolders, true);
        if (libraries.isEmpty()) {
            return ClassEntry.createSuperClassMap(this, classEntries);
        }
        List<ClassEntry> libraryEntries = ClassEntry.fromClassPath(this, libraries, true);
        return ClassEntry.createSuperClassMap(this, libraryEntries, classEntries);
    }

    /**
     * Checks whether the given name is a subclass of the given super class. If
     * the method does not know, it should return null, and otherwise return
     * {@link Boolean#TRUE} or {@link Boolean#FALSE}.
     * <p>
     * Note that the class names are in internal VM format (java/lang/Integer,
     * not java.lang.Integer, and using $ rather than . for inner classes).
     *
     * @param project the project context to look up the class in
     * @param name the name of the class to be checked
     * @param superClassName the name of the super class to compare to
     * @return true if the class of the given name extends the given super class
     */
    @SuppressWarnings("NonBooleanMethodNameMayNotStartWithQuestion")
    @Nullable
    public Boolean isSubclassOf(
            @NonNull Project project,
            @NonNull String name,
            @NonNull String superClassName) {
        return null;
    }

    /**
     * Finds any custom lint rule jars that should be included for analysis,
     * regardless of project.
     * <p>
     * The default implementation locates custom lint jars in ~/.android/lint/ and
     * in $ANDROID_LINT_JARS
     *
     * @return a list of rule jars (possibly empty).
     */
    @SuppressWarnings("MethodMayBeStatic") // Intentionally instance method so it can be overridden
    @NonNull
    public List<File> findGlobalRuleJars() {
        // Look for additional detectors registered by the user, via
        // (1) an environment variable (useful for build servers etc), and
        // (2) via jar files in the .android/lint directory
        List<File> files = null;
        try {
            String androidHome = AndroidLocation.getFolder();
            File lint = new File(androidHome + File.separator + "lint");
            if (lint.exists()) {
                File[] list = lint.listFiles();
                if (list != null) {
                    for (File jarFile : list) {
                        if (endsWith(jarFile.getName(), DOT_JAR)) {
                            if (files == null) {
                                files = new ArrayList<>();
                            }
                            files.add(jarFile);
                        }
                    }
                }
            }
        } catch (AndroidLocation.AndroidLocationException e) {
            // Ignore -- no android dir, so no rules to load.
        }

        String lintClassPath = System.getenv("ANDROID_LINT_JARS");
        if (lintClassPath != null && !lintClassPath.isEmpty()) {
            String[] paths = lintClassPath.split(File.pathSeparator);
            for (String path : paths) {
                File jarFile = new File(path);
                if (jarFile.exists()) {
                    if (files == null) {
                        files = new ArrayList<>();
                    } else if (files.contains(jarFile)) {
                        continue;
                    }
                    files.add(jarFile);
                }
            }
        }

        return files != null ? files : Collections.emptyList();
    }

    /**
     * Finds any custom lint rule jars that should be included for analysis
     * in the given project
     *
     * @param project the project to look up rule jars from
     * @return a list of rule jars (possibly empty).
     */
    @SuppressWarnings("MethodMayBeStatic") // Intentionally instance method so it can be overridden
    @NonNull
    public List<File> findRuleJars(@NonNull Project project) {
        if (project.isGradleProject()) {
            if (project.isLibrary()) {
                AndroidLibrary model = project.getGradleLibraryModel();
                if (model != null) {
                    File lintJar = model.getLintJar();
                    if (lintJar.exists()) {
                        return Collections.singletonList(lintJar);
                    }
                }
            } else if (project.getSubset() != null) {
                // Probably just analyzing a single file: we still want to look for custom
                // rules applicable to the file
                List<File> rules = null;
                final Variant variant = project.getCurrentVariant();
                if (variant != null) {
                    Collection<AndroidLibrary> libraries = variant.getMainArtifact()
                        .getDependencies().getLibraries();
                    for (AndroidLibrary library : libraries) {
                        File lintJar = library.getLintJar();
                        if (lintJar.exists()) {
                            if (rules == null) {
                                rules = Lists.newArrayListWithExpectedSize(4);
                            }
                            rules.add(lintJar);
                        }
                    }
                    if (rules != null) {
                        return rules;
                    }
                }
            } else if (project.getDir().getPath().endsWith(DOT_AAR)) {
                File lintJar = new File(project.getDir(), "lint.jar");
                if (lintJar.exists()) {
                    return Collections.singletonList(lintJar);
                }
            }
        }

        return Collections.emptyList();
    }

    /**
     * Opens a URL connection.
     *
     * Clients such as IDEs can override this to for example consider the user's IDE proxy
     * settings.
     *
     * @param url the URL to read
     * @return a {@link URLConnection} or null
     * @throws IOException if any kind of IO exception occurs
     */
    @Nullable
    public URLConnection openConnection(@NonNull URL url) throws IOException {
        return url.openConnection();
    }

    /** Closes a connection previously returned by {@link #openConnection(URL)} */
    public void closeConnection(@NonNull URLConnection connection) throws IOException {
        if (connection instanceof HttpURLConnection) {
            ((HttpURLConnection)connection).disconnect();
        }
    }

    /**
     * Returns true if the given directory is a lint project directory.
     * By default, a project directory is the directory containing a manifest file,
     * but in Gradle projects for example it's the root gradle directory.
     *
     * @param dir the directory to check
     * @return true if the directory represents a lint project
     */
    @SuppressWarnings("MethodMayBeStatic") // Intentionally instance method so it can be overridden
    public boolean isProjectDirectory(@NonNull File dir) {
        return LintUtils.isManifestFolder(dir) || Project.isAospFrameworksRelatedProject(dir)
                || new File(dir, FN_BUILD_GRADLE).exists();
    }

    /**
     * Returns whether lint should look for suppress comments. Tools that already do
     * this on their own can return false here to avoid doing unnecessary work.
     */
    public boolean checkForSuppressComments() {
        return true;
    }

    /**
     * Adds in any custom lint rules and returns the result as a new issue registry,
     * or the same one if no custom rules were found
     *
     * @param registry the main registry to add rules to
     * @return a new registry containing the passed in rules plus any custom rules,
     *   or the original registry if no custom rules were found
     */
    public IssueRegistry addCustomLintRules(@NonNull IssueRegistry registry) {
        List<File> jarFiles = findGlobalRuleJars();

        if (!jarFiles.isEmpty()) {
            List<IssueRegistry> registries = Lists.newArrayListWithExpectedSize(jarFiles.size());
            registries.add(registry);
            for (File jarFile : jarFiles) {
                try {
                    registries.add(JarFileIssueRegistry.get(this, jarFile));
                } catch (Throwable e) {
                    log(e, "Could not load custom rule jar file %1$s", jarFile);
                }
            }
            if (registries.size() > 1) { // the first item is the passed in registry itself
                return new CompositeIssueRegistry(registries);
            }
        }

        return registry;
    }

    /**
     * Creates a {@link ClassLoader} which can load in a set of Jar files.
     *
     * @param urls the URLs
     * @param parent the parent class loader
     * @return a new class loader
     */
    public ClassLoader createUrlClassLoader(@NonNull URL[] urls, @NonNull ClassLoader parent) {
        return new URLClassLoader(urls, parent);
    }

    /**
     * Returns true if this client supports project resource repository lookup via
     * {@link #getResourceRepository(Project, boolean, boolean)}
     *
     * @return true if the client can provide project resources
     */
    public boolean supportsProjectResources() {
        return false;
    }

    /**
     * Returns the project resources, if available
     *
     * @param includeDependencies if true, include merged view of all dependencies
     * @return the project resources, or null if not available
     * @deprecated Use {@link #getResourceRepository} instead
     */
    @Deprecated
    @Nullable
    public AbstractResourceRepository getProjectResources(Project project,
<<<<<<< HEAD
                                                          boolean includeDependencies) {
=======
            boolean includeDependencies) {
>>>>>>> fdf07a2c
        return getResourceRepository(project, includeDependencies, false);
    }

    /**
     * Returns the project resources, if available
     *
     * @param includeModuleDependencies if true, include merged view of all module dependencies
     * @param includeLibraries          if true, include merged view of all library dependencies
     *                                  (this also requires all module dependencies)
     * @return the project resources, or null if not available
     */
    @Nullable
    public AbstractResourceRepository getResourceRepository(Project project,
            boolean includeModuleDependencies, boolean includeLibraries) {
        return null;
    }

    /**
     * For a lint client which supports resource items (via {@link #supportsProjectResources()})
     * return a handle for a resource item
     *
     * @param item the resource item to look up a location handle for
     * @return a corresponding handle
     */
    @NonNull
    public Location.Handle createResourceItemHandle(@NonNull ResourceItem item) {
        return new Location.ResourceItemHandle(item);
    }

    private ResourceVisibilityLookup.Provider resourceVisibility;

    /**
     * Returns a shared {@link ResourceVisibilityLookup.Provider}
     *
     * @return a shared provider for looking up resource visibility
     */
    @NonNull
    public ResourceVisibilityLookup.Provider getResourceVisibilityProvider() {
        if (resourceVisibility == null) {
            resourceVisibility = new ResourceVisibilityLookup.Provider();
        }
        return resourceVisibility;
    }

    /**
     * The client name returned by {@link #getClientName()} when running in
     * Android Studio/IntelliJ IDEA
     */
    public static final String CLIENT_STUDIO = "studio";

    /**
     * The client name returned by {@link #getClientName()} when running in
     * Gradle
     */
    public static final String CLIENT_GRADLE = "gradle";

    /**
     * The client name returned by {@link #getClientName()} when running in
     * the CLI (command line interface) version of lint, {@code lint}
     */
    public static final String CLIENT_CLI = "cli";

    /**
     * The client name returned by {@link #getClientName()} when running in
     * some unknown client
     */
    public static final String CLIENT_UNKNOWN = "unknown";

    /** The client name. */
    @NonNull
    private static String clientName = CLIENT_UNKNOWN;

    /**
     * Returns the name of the embedding client. It could be not just
     * {@link #CLIENT_STUDIO}, {@link #CLIENT_GRADLE}, {@link #CLIENT_CLI}
     * etc but other values too as lint is integrated in other embedding contexts.
     *
     * @return the name of the embedding client
     */
    @NonNull
    public static String getClientName() {
        return clientName;
    }


    /** Returns the version number of this lint client, if known */
    @Nullable
    public String getClientRevision() {
        return null;
    }

    /**
     * Returns true if the embedding client currently running lint is Android Studio
     * (or IntelliJ IDEA)
     *
     * @return true if running in Android Studio / IntelliJ IDEA
     */
    public static boolean isStudio() {
        return CLIENT_STUDIO.equals(clientName);
    }

    /**
     * Returns true if the embedding client currently running lint is Gradle
     *
     * @return true if running in Gradle
     */
    public static boolean isGradle() {
        return CLIENT_GRADLE.equals(clientName);
    }

    /**
     * Runs the given runnable under a readlock such that it can access the PSI
     *
     * @param runnable the runnable to be run
     */
    public void runReadAction(@NonNull Runnable runnable) {
        runnable.run();
    }

    /** Returns a repository logger used by this client. */
    @NonNull
    public ProgressIndicator getRepositoryLogger() {
        return new RepoLogger();
    }

    private static final class RepoLogger extends ProgressIndicatorAdapter {
        // Intentionally not logging these: the SDK manager is
        // logging events such as package.xml parsing
        //   Parsing /path/to/sdk//build-tools/19.1.0/package.xml
        //   Parsing /path/to/sdk//build-tools/20.0.0/package.xml
        //   Parsing /path/to/sdk//build-tools/21.0.0/package.xml
        // which we don't want to spam on the console.
        // It's also warning about packages that it's encountering
        // multiple times etc; that's not something we should include
        // in lint command line output.

        @Override
        public void logError(@NonNull String s, @Nullable Throwable e) {
        }

        @Override
        public void logInfo(@NonNull String s) {
        }

        @Override
        public void logWarning(@NonNull String s, @Nullable Throwable e) {
        }
    }
}<|MERGE_RESOLUTION|>--- conflicted
+++ resolved
@@ -16,8 +16,6 @@
 
 package com.android.tools.lint.client.api;
 
-<<<<<<< HEAD
-=======
 import static com.android.SdkConstants.CLASS_FOLDER;
 import static com.android.SdkConstants.DOT_AAR;
 import static com.android.SdkConstants.DOT_JAR;
@@ -29,7 +27,6 @@
 import static com.android.SdkConstants.SRC_FOLDER;
 import static com.android.tools.lint.detector.api.LintUtils.endsWith;
 
->>>>>>> fdf07a2c
 import com.android.SdkConstants;
 import com.android.annotations.NonNull;
 import com.android.annotations.Nullable;
@@ -45,10 +42,6 @@
 import com.android.sdklib.IAndroidTarget;
 import com.android.sdklib.SdkVersionInfo;
 import com.android.sdklib.repository.AndroidSdkHandler;
-<<<<<<< HEAD
-import com.android.tools.lint.detector.api.*;
-import com.android.utils.XmlUtils;
-=======
 import com.android.tools.lint.detector.api.CharSequences;
 import com.android.tools.lint.detector.api.Context;
 import com.android.tools.lint.detector.api.Detector;
@@ -58,7 +51,6 @@
 import com.android.tools.lint.detector.api.Project;
 import com.android.tools.lint.detector.api.Severity;
 import com.android.tools.lint.detector.api.TextFormat;
->>>>>>> fdf07a2c
 import com.google.common.annotations.Beta;
 import com.google.common.collect.Lists;
 import com.google.common.collect.Maps;
@@ -70,12 +62,6 @@
 import java.net.URL;
 import java.net.URLClassLoader;
 import java.net.URLConnection;
-<<<<<<< HEAD
-import java.util.*;
-
-import static com.android.SdkConstants.*;
-import static com.android.tools.lint.detector.api.LintUtils.endsWith;
-=======
 import java.util.ArrayList;
 import java.util.Collection;
 import java.util.Collections;
@@ -86,7 +72,6 @@
 import org.w3c.dom.Document;
 import org.w3c.dom.Element;
 import org.w3c.dom.NodeList;
->>>>>>> fdf07a2c
 
 /**
  * Information about the tool embedding the lint analyzer. IDEs and other tools
@@ -1180,11 +1165,7 @@
     @Deprecated
     @Nullable
     public AbstractResourceRepository getProjectResources(Project project,
-<<<<<<< HEAD
-                                                          boolean includeDependencies) {
-=======
             boolean includeDependencies) {
->>>>>>> fdf07a2c
         return getResourceRepository(project, includeDependencies, false);
     }
 

/*
 * Copyright (C) 2011 The Android Open Source Project
 *
 * Licensed under the Apache License, Version 2.0 (the "License");
 * you may not use this file except in compliance with the License.
 * You may obtain a copy of the License at
 *
 *      http://www.apache.org/licenses/LICENSE-2.0
 *
 * Unless required by applicable law or agreed to in writing, software
 * distributed under the License is distributed on an "AS IS" BASIS,
 * WITHOUT WARRANTIES OR CONDITIONS OF ANY KIND, either express or implied.
 * See the License for the specific language governing permissions and
 * limitations under the License.
 */

package com.android.tools.lint.client.api;

import static com.android.SdkConstants.ATTR_IGNORE;
import static com.android.SdkConstants.CLASS_CONSTRUCTOR;
import static com.android.SdkConstants.CONSTRUCTOR_NAME;
import static com.android.SdkConstants.DOT_CLASS;
import static com.android.SdkConstants.DOT_JAR;
import static com.android.SdkConstants.DOT_JAVA;
import static com.android.SdkConstants.RES_FOLDER;
import static com.android.SdkConstants.SUPPRESS_ALL;
import static com.android.SdkConstants.SUPPRESS_LINT;
import static com.android.SdkConstants.TOOLS_URI;
import static com.android.tools.lint.detector.api.LintUtils.isAnonymousClass;
import static org.objectweb.asm.Opcodes.ASM4;

import com.android.annotations.NonNull;
import com.android.annotations.Nullable;
import com.android.annotations.VisibleForTesting;
import com.android.ide.common.res2.AbstractResourceRepository;
import com.android.ide.common.res2.ResourceItem;
import com.android.resources.ResourceFolderType;
import com.android.sdklib.IAndroidTarget;
import com.android.sdklib.repository.local.LocalSdk;
import com.android.tools.lint.client.api.LintListener.EventType;
import com.android.tools.lint.detector.api.ClassContext;
import com.android.tools.lint.detector.api.Context;
import com.android.tools.lint.detector.api.Detector;
import com.android.tools.lint.detector.api.Issue;
import com.android.tools.lint.detector.api.JavaContext;
import com.android.tools.lint.detector.api.LintUtils;
import com.android.tools.lint.detector.api.Location;
import com.android.tools.lint.detector.api.Project;
import com.android.tools.lint.detector.api.ResourceContext;
import com.android.tools.lint.detector.api.ResourceXmlDetector;
import com.android.tools.lint.detector.api.Scope;
import com.android.tools.lint.detector.api.Severity;
import com.android.tools.lint.detector.api.XmlContext;
import com.google.common.annotations.Beta;
import com.google.common.base.Objects;
import com.google.common.collect.ArrayListMultimap;
import com.google.common.collect.Lists;
import com.google.common.collect.Maps;
import com.google.common.collect.Multimap;
import com.google.common.collect.Sets;
import com.google.common.io.ByteStreams;
import com.google.common.io.Closeables;

import org.objectweb.asm.ClassReader;
import org.objectweb.asm.ClassVisitor;
import org.objectweb.asm.Opcodes;
import org.objectweb.asm.tree.AbstractInsnNode;
import org.objectweb.asm.tree.AnnotationNode;
import org.objectweb.asm.tree.ClassNode;
import org.objectweb.asm.tree.FieldInsnNode;
import org.objectweb.asm.tree.FieldNode;
import org.objectweb.asm.tree.InsnList;
import org.objectweb.asm.tree.MethodInsnNode;
import org.objectweb.asm.tree.MethodNode;
import org.w3c.dom.Attr;
import org.w3c.dom.Element;

import java.io.File;
import java.io.FileInputStream;
import java.io.IOException;
import java.net.URL;
import java.net.URLConnection;
import java.util.ArrayDeque;
import java.util.ArrayList;
import java.util.Arrays;
import java.util.Collection;
import java.util.Collections;
import java.util.Deque;
import java.util.EnumMap;
import java.util.EnumSet;
import java.util.HashMap;
import java.util.HashSet;
import java.util.IdentityHashMap;
import java.util.Iterator;
import java.util.LinkedHashMap;
import java.util.List;
import java.util.Map;
import java.util.Set;
import java.util.logging.Level;
import java.util.zip.ZipEntry;
import java.util.zip.ZipInputStream;

import lombok.ast.Annotation;
import lombok.ast.AnnotationElement;
import lombok.ast.AnnotationValue;
import lombok.ast.ArrayInitializer;
import lombok.ast.ClassDeclaration;
import lombok.ast.ConstructorDeclaration;
import lombok.ast.Expression;
import lombok.ast.MethodDeclaration;
import lombok.ast.Modifiers;
import lombok.ast.Node;
import lombok.ast.StrictListAccessor;
import lombok.ast.StringLiteral;
import lombok.ast.TypeReference;
import lombok.ast.VariableDefinition;

/**
 * Analyzes Android projects and files
 * <p>
 * <b>NOTE: This is not a public or final API; if you rely on this be prepared
 * to adjust your code for the next tools release.</b>
 */
@Beta
public class LintDriver {
    /**
     * Max number of passes to run through the lint runner if requested by
     * {@link #requestRepeat}
     */
    private static final int MAX_PHASES = 3;
    private static final String SUPPRESS_LINT_VMSIG = '/' + SUPPRESS_LINT + ';';
    /** Prefix used by the comment suppress mechanism in Studio/IntelliJ */
    private static final String STUDIO_ID_PREFIX = "AndroidLint";

    private final LintClient mClient;
    private LintRequest mRequest;
    private IssueRegistry mRegistry;
    private volatile boolean mCanceled;
    private EnumSet<Scope> mScope;
    private List<? extends Detector> mApplicableDetectors;
    private Map<Scope, List<Detector>> mScopeDetectors;
    private List<LintListener> mListeners;
    private int mPhase;
    private List<Detector> mRepeatingDetectors;
    private EnumSet<Scope> mRepeatScope;
    private Project[] mCurrentProjects;
    private Project mCurrentProject;
    private boolean mAbbreviating = true;
    private boolean mParserErrors;
    private Map<Object,Object> mProperties;

    /**
     * Creates a new {@link LintDriver}
     *
     * @param registry The registry containing issues to be checked
     * @param client the tool wrapping the analyzer, such as an IDE or a CLI
     */
    public LintDriver(@NonNull IssueRegistry registry, @NonNull LintClient client) {
        mRegistry = registry;
        mClient = new LintClientWrapper(client);
    }

    /** Cancels the current lint run as soon as possible */
    public void cancel() {
        mCanceled = true;
    }

    /**
     * Returns the scope for the lint job
     *
     * @return the scope, never null
     */
    @NonNull
    public EnumSet<Scope> getScope() {
        return mScope;
    }

    /**
     * Sets the scope for the lint job
     *
     * @param scope the scope to use
     */
    public void setScope(@NonNull EnumSet<Scope> scope) {
        mScope = scope;
    }

    /**
     * Returns the lint client requesting the lint check. This may not be the same
     * instance as the one passed in to this driver; lint uses a wrapper which performs
     * additional validation to ensure that for example badly behaved detectors which report
     * issues that have been disabled will get muted without the real lint client getting
     * notified. Thus, this {@link LintClient} is suitable for use by detectors to look
     * up a client to for example get location handles from, but tool handling code should
     * never try to cast this client back to their original lint client. For the original
     * lint client, use {@link LintRequest} instead.
     *
     * @return the client, never null
     */
    @NonNull
    public LintClient getClient() {
        return mClient;
    }

    /**
     * Returns the current request, which points to the original files to be checked,
     * the original scope, the original {@link LintClient}, as well as the release mode.
     *
     * @return the request
     */
    @NonNull
    public LintRequest getRequest() {
        return mRequest;
    }

    /**
     * Records a property for later retrieval by {@link #getProperty(Object)}
     *
     * @param key the key to associate the value with
     * @param value the value, or null to remove a previous binding
     */
    public void putProperty(@NonNull Object key, @Nullable Object value) {
        if (mProperties == null) {
            mProperties = Maps.newHashMap();
        }
        if (value == null) {
            mProperties.remove(key);
        } else {
            mProperties.put(key, value);
        }
    }

    /**
     * Returns the property previously stored with the given key, or null
     *
     * @param key the key
     * @return the value or null if not found
     */
    @Nullable
    public Object getProperty(@NonNull Object key) {
        if (mProperties != null) {
            return mProperties.get(key);
        }

        return null;
    }

    /**
     * Returns the current phase number. The first pass is numbered 1. Only one pass
     * will be performed, unless a {@link Detector} calls {@link #requestRepeat}.
     *
     * @return the current phase, usually 1
     */
    public int getPhase() {
        return mPhase;
    }

    /**
     * Returns the current {@link IssueRegistry}.
     *
     * @return the current {@link IssueRegistry}
     */
    @NonNull
    public IssueRegistry getRegistry() {
        return mRegistry;
    }

    /**
     * Returns the project containing a given file, or null if not found. This searches
     * only among the currently checked project and its library projects, not among all
     * possible projects being scanned sequentially.
     *
     * @param file the file to be checked
     * @return the corresponding project, or null if not found
     */
    @Nullable
    public Project findProjectFor(@NonNull File file) {
        if (mCurrentProjects != null) {
            if (mCurrentProjects.length == 1) {
                return mCurrentProjects[0];
            }
            String path = file.getPath();
            for (Project project : mCurrentProjects) {
                if (path.startsWith(project.getDir().getPath())) {
                    return project;
                }
            }
        }

        return null;
    }

    /**
     * Sets whether lint should abbreviate output when appropriate.
     *
     * @param abbreviating true to abbreviate output, false to include everything
     */
    public void setAbbreviating(boolean abbreviating) {
        mAbbreviating = abbreviating;
    }

    /**
     * Returns whether lint should abbreviate output when appropriate.
     *
     * @return true if lint should abbreviate output, false when including everything
     */
    public boolean isAbbreviating() {
        return mAbbreviating;
    }

    /**
     * Returns whether lint has encountered any files with fatal parser errors
     * (e.g. broken source code, or even broken parsers)
     * <p>
     * This is useful for checks that need to make sure they've seen all data in
     * order to be conclusive (such as an unused resource check).
     *
     * @return true if any files were not properly processed because they
     *         contained parser errors
     */
    public boolean hasParserErrors() {
        return mParserErrors;
    }

    /**
     * Sets whether lint has encountered files with fatal parser errors.
     *
     * @see #hasParserErrors()
     * @param hasErrors whether parser errors have been encountered
     */
    public void setHasParserErrors(boolean hasErrors) {
        mParserErrors = hasErrors;
    }

    /**
     * Returns the projects being analyzed
     *
     * @return the projects being analyzed
     */
    @NonNull
    public List<Project> getProjects() {
        if (mCurrentProjects != null) {
            return Arrays.asList(mCurrentProjects);
        }
        return Collections.emptyList();
    }

    /**
     * Analyze the given file (which can point to an Android project). Issues found
     * are reported to the associated {@link LintClient}.
     *
     * @param files the files and directories to be analyzed
     * @param scope the scope of the analysis; detectors with a wider scope will
     *            not be run. If null, the scope will be inferred from the files.
     * @deprecated use {@link #analyze(LintRequest) instead}
     */
    @Deprecated
    public void analyze(@NonNull List<File> files, @Nullable EnumSet<Scope> scope) {
        analyze(new LintRequest(mClient, files).setScope(scope));
    }

    /**
     * Analyze the given files (which can point to Android projects or directories
     * containing Android projects). Issues found are reported to the associated
     * {@link LintClient}.
     * <p>
     * Note that the {@link LintDriver} is not multi thread safe or re-entrant;
     * if you want to run potentially overlapping lint jobs, create a separate driver
     * for each job.
     *
     * @param request the files and directories to be analyzed
     */
    public void analyze(@NonNull LintRequest request) {
        try {
            mRequest = request;
            analyze();
        } finally {
            mRequest = null;
        }
    }

    /** Runs the driver to analyze the requested files */
    private void analyze() {
        mCanceled = false;
        mScope = mRequest.getScope();
        assert mScope == null || !mScope.contains(Scope.ALL_RESOURCE_FILES) ||
                mScope.contains(Scope.RESOURCE_FILE);

        Collection<Project> projects;
        try {
            projects = mRequest.getProjects();
            if (projects == null) {
                projects = computeProjects(mRequest.getFiles());
            }
        } catch (CircularDependencyException e) {
            mCurrentProject = e.getProject();
            if (mCurrentProject != null) {
                Location location = e.getLocation();
                File file = location != null ? location.getFile() : mCurrentProject.getDir();
                Context context = new Context(this, mCurrentProject, null, file);
                context.report(IssueRegistry.LINT_ERROR, e.getLocation(), e.getMessage(), null);
                mCurrentProject = null;
            }
            return;
        }
        if (projects.isEmpty()) {
            mClient.log(null, "No projects found for %1$s", mRequest.getFiles().toString());
            return;
        }
        if (mCanceled) {
            return;
        }

        registerCustomRules(projects);

        if (mScope == null) {
            mScope = Scope.infer(projects);
        }

        fireEvent(EventType.STARTING, null);

        for (Project project : projects) {
            mPhase = 1;

            // The set of available detectors varies between projects
            computeDetectors(project);

            if (mApplicableDetectors.isEmpty()) {
                // No detectors enabled in this project: skip it
                continue;
            }

            checkProject(project);
            if (mCanceled) {
                break;
            }

            runExtraPhases(project);
        }

        fireEvent(mCanceled ? EventType.CANCELED : EventType.COMPLETED, null);
    }

    private void registerCustomRules(Collection<Project> projects) {
        // Look at the various projects, and if any of them provide a custom
        // lint jar, "add" them (this will replace the issue registry with
        // a CompositeIssueRegistry containing the original issue registry
        // plus JarFileIssueRegistry instances for each lint jar
        Set<File> jarFiles = Sets.newHashSet();
        for (Project project : projects) {
            jarFiles.addAll(mClient.findRuleJars(project));
        }

        jarFiles.addAll(mClient.findGlobalRuleJars());

        if (!jarFiles.isEmpty()) {
            List<IssueRegistry> registries = Lists.newArrayListWithExpectedSize(jarFiles.size());
            registries.add(mRegistry);
            for (File jarFile : jarFiles) {
                try {
                    registries.add(JarFileIssueRegistry.get(mClient, jarFile));
                } catch (Throwable e) {
                    mClient.log(e, "Could not load custom rule jar file %1$s", jarFile);
                }
            }
            if (registries.size() > 1) { // the first item is mRegistry itself
                mRegistry = new CompositeIssueRegistry(registries);
            }
        }
    }

    private void runExtraPhases(Project project) {
        // Did any detectors request another phase?
        if (mRepeatingDetectors != null) {
            // Yes. Iterate up to MAX_PHASES times.

            // During the extra phases, we might be narrowing the scope, and setting it in the
            // scope field such that detectors asking about the available scope will get the
            // correct result. However, we need to restore it to the original scope when this
            // is done in case there are other projects that will be checked after this, since
            // the repeated phases is done *per project*, not after all projects have been
            // processed.
            EnumSet<Scope> oldScope = mScope;

            do {
                mPhase++;
                fireEvent(EventType.NEW_PHASE,
                        new Context(this, project, null, project.getDir()));

                // Narrow the scope down to the set of scopes requested by
                // the rules.
                if (mRepeatScope == null) {
                    mRepeatScope = Scope.ALL;
                }
                mScope = Scope.intersect(mScope, mRepeatScope);
                if (mScope.isEmpty()) {
                    break;
                }

                // Compute the detectors to use for this pass.
                // Unlike the normal computeDetectors(project) call,
                // this is going to use the existing instances, and include
                // those that apply for the configuration.
                computeRepeatingDetectors(mRepeatingDetectors, project);

                if (mApplicableDetectors.isEmpty()) {
                    // No detectors enabled in this project: skip it
                    continue;
                }

                checkProject(project);
                if (mCanceled) {
                    break;
                }
            } while (mPhase < MAX_PHASES && mRepeatingDetectors != null);

            mScope = oldScope;
        }
    }

    private void computeRepeatingDetectors(List<Detector> detectors, Project project) {
        // Ensure that the current visitor is recomputed
        mCurrentFolderType = null;
        mCurrentVisitor = null;
        mCurrentXmlDetectors = null;
        mCurrentBinaryDetectors = null;

        // Create map from detector class to issue such that we can
        // compute applicable issues for each detector in the list of detectors
        // to be repeated
        List<Issue> issues = mRegistry.getIssues();
        Multimap<Class<? extends Detector>, Issue> issueMap =
                ArrayListMultimap.create(issues.size(), 3);
        for (Issue issue : issues) {
            issueMap.put(issue.getImplementation().getDetectorClass(), issue);
        }

        Map<Class<? extends Detector>, EnumSet<Scope>> detectorToScope =
                new HashMap<Class<? extends Detector>, EnumSet<Scope>>();
        Map<Scope, List<Detector>> scopeToDetectors =
                new EnumMap<Scope, List<Detector>>(Scope.class);

        List<Detector> detectorList = new ArrayList<Detector>();
        // Compute the list of detectors (narrowed down from mRepeatingDetectors),
        // and simultaneously build up the detectorToScope map which tracks
        // the scopes each detector is affected by (this is used to populate
        // the mScopeDetectors map which is used during iteration).
        Configuration configuration = project.getConfiguration();
        for (Detector detector : detectors) {
            Class<? extends Detector> detectorClass = detector.getClass();
            Collection<Issue> detectorIssues = issueMap.get(detectorClass);
            if (detectorIssues != null) {
                boolean add = false;
                for (Issue issue : detectorIssues) {
                    // The reason we have to check whether the detector is enabled
                    // is that this is a per-project property, so when running lint in multiple
                    // projects, a detector enabled only in a different project could have
                    // requested another phase, and we end up in this project checking whether
                    // the detector is enabled here.
                    if (!configuration.isEnabled(issue)) {
                        continue;
                    }

                    add = true; // Include detector if any of its issues are enabled

                    EnumSet<Scope> s = detectorToScope.get(detectorClass);
                    EnumSet<Scope> issueScope = issue.getImplementation().getScope();
                    if (s == null) {
                        detectorToScope.put(detectorClass, issueScope);
                    } else if (!s.containsAll(issueScope)) {
                        EnumSet<Scope> union = EnumSet.copyOf(s);
                        union.addAll(issueScope);
                        detectorToScope.put(detectorClass, union);
                    }
                }

                if (add) {
                    detectorList.add(detector);
                    EnumSet<Scope> union = detectorToScope.get(detector.getClass());
                    for (Scope s : union) {
                        List<Detector> list = scopeToDetectors.get(s);
                        if (list == null) {
                            list = new ArrayList<Detector>();
                            scopeToDetectors.put(s, list);
                        }
                        list.add(detector);
                    }
                }
            }
        }

        mApplicableDetectors = detectorList;
        mScopeDetectors = scopeToDetectors;
        mRepeatingDetectors = null;
        mRepeatScope = null;

        validateScopeList();
    }

    private void computeDetectors(@NonNull Project project) {
        // Ensure that the current visitor is recomputed
        mCurrentFolderType = null;
        mCurrentVisitor = null;

        Configuration configuration = project.getConfiguration();
        mScopeDetectors = new EnumMap<Scope, List<Detector>>(Scope.class);
        mApplicableDetectors = mRegistry.createDetectors(mClient, configuration,
                mScope, mScopeDetectors);

        validateScopeList();
    }

    /** Development diagnostics only, run with assertions on */
    @SuppressWarnings("all") // Turn off warnings for the intentional assertion side effect below
    private void validateScopeList() {
        boolean assertionsEnabled = false;
        assert assertionsEnabled = true; // Intentional side-effect
        if (assertionsEnabled) {
            List<Detector> resourceFileDetectors = mScopeDetectors.get(Scope.RESOURCE_FILE);
            if (resourceFileDetectors != null) {
                for (Detector detector : resourceFileDetectors) {
                    assert detector instanceof ResourceXmlDetector : detector;
                }
            }

            List<Detector> manifestDetectors = mScopeDetectors.get(Scope.MANIFEST);
            if (manifestDetectors != null) {
                for (Detector detector : manifestDetectors) {
                    assert detector instanceof Detector.XmlScanner : detector;
                }
            }
            List<Detector> javaCodeDetectors = mScopeDetectors.get(Scope.ALL_JAVA_FILES);
            if (javaCodeDetectors != null) {
                for (Detector detector : javaCodeDetectors) {
                    assert detector instanceof Detector.JavaScanner : detector;
                }
            }
            List<Detector> javaFileDetectors = mScopeDetectors.get(Scope.JAVA_FILE);
            if (javaFileDetectors != null) {
                for (Detector detector : javaFileDetectors) {
                    assert detector instanceof Detector.JavaScanner : detector;
                }
            }

            List<Detector> classDetectors = mScopeDetectors.get(Scope.CLASS_FILE);
            if (classDetectors != null) {
                for (Detector detector : classDetectors) {
                    assert detector instanceof Detector.ClassScanner : detector;
                }
            }

            List<Detector> classCodeDetectors = mScopeDetectors.get(Scope.ALL_CLASS_FILES);
            if (classCodeDetectors != null) {
                for (Detector detector : classCodeDetectors) {
                    assert detector instanceof Detector.ClassScanner : detector;
                }
            }

            List<Detector> gradleDetectors = mScopeDetectors.get(Scope.GRADLE_FILE);
            if (gradleDetectors != null) {
                for (Detector detector : gradleDetectors) {
                    assert detector instanceof Detector.GradleScanner : detector;
                }
            }

            List<Detector> otherDetectors = mScopeDetectors.get(Scope.OTHER);
            if (otherDetectors != null) {
                for (Detector detector : otherDetectors) {
                    assert detector instanceof Detector.OtherFileScanner : detector;
                }
            }

            List<Detector> dirDetectors = mScopeDetectors.get(Scope.RESOURCE_FOLDER);
            if (dirDetectors != null) {
                for (Detector detector : dirDetectors) {
                    assert detector instanceof Detector.ResourceFolderScanner : detector;
                }
            }

            List<Detector> binaryDetectors = mScopeDetectors.get(Scope.BINARY_RESOURCE_FILE);
            if (binaryDetectors != null) {
                for (Detector detector : binaryDetectors) {
                    assert detector instanceof Detector.BinaryResourceScanner : detector;
                }
            }
        }
    }

    private void registerProjectFile(
            @NonNull Map<File, Project> fileToProject,
            @NonNull File file,
            @NonNull File projectDir,
            @NonNull File rootDir) {
        fileToProject.put(file, mClient.getProject(projectDir, rootDir));
    }

    private Collection<Project> computeProjects(@NonNull List<File> files) {
        // Compute list of projects
        Map<File, Project> fileToProject = new LinkedHashMap<File, Project>();

        File sharedRoot = null;

        // Ensure that we have absolute paths such that if you lint
        //  "foo bar" in "baz" we can show baz/ as the root
        if (files.size() > 1) {
            List<File> absolute = new ArrayList<File>(files.size());
            for (File file : files) {
                absolute.add(file.getAbsoluteFile());
            }
            files = absolute;

            sharedRoot = LintUtils.getCommonParent(files);
            if (sharedRoot != null && sharedRoot.getParentFile() == null) { // "/" ?
                sharedRoot = null;
            }
        }

        for (File file : files) {
            if (file.isDirectory()) {
                File rootDir = sharedRoot;
                if (rootDir == null) {
                    rootDir = file;
                    if (files.size() > 1) {
                        rootDir = file.getParentFile();
                        if (rootDir == null) {
                            rootDir = file;
                        }
                    }
                }

                // Figure out what to do with a directory. Note that the meaning of the
                // directory can be ambiguous:
                // If you pass a directory which is unknown, we don't know if we should
                // search upwards (in case you're pointing at a deep java package folder
                // within the project), or if you're pointing at some top level directory
                // containing lots of projects you want to scan. We attempt to do the
                // right thing, which is to see if you're pointing right at a project or
                // right within it (say at the src/ or res/) folder, and if not, you're
                // hopefully pointing at a project tree that you want to scan recursively.
                if (mClient.isProjectDirectory(file)) {
                    registerProjectFile(fileToProject, file, file, rootDir);
                    continue;
                } else {
                    File parent = file.getParentFile();
                    if (parent != null) {
                        if (mClient.isProjectDirectory(parent)) {
                            registerProjectFile(fileToProject, file, parent, parent);
                            continue;
                        } else {
                            parent = parent.getParentFile();
                            if (parent != null && mClient.isProjectDirectory(parent)) {
                                registerProjectFile(fileToProject, file, parent, parent);
                                continue;
                            }
                        }
                    }

                    // Search downwards for nested projects
                    addProjects(file, fileToProject, rootDir);
                }
            } else {
                // Pointed at a file: Search upwards for the containing project
                File parent = file.getParentFile();
                while (parent != null) {
                    if (mClient.isProjectDirectory(parent)) {
                        registerProjectFile(fileToProject, file, parent, parent);
                        break;
                    }
                    parent = parent.getParentFile();
                }
            }

            if (mCanceled) {
                return Collections.emptySet();
            }
        }

        for (Map.Entry<File, Project> entry : fileToProject.entrySet()) {
            File file = entry.getKey();
            Project project = entry.getValue();
            if (!file.equals(project.getDir())) {
                if (file.isDirectory()) {
                    try {
                        File dir = file.getCanonicalFile();
                        if (dir.equals(project.getDir())) {
                            continue;
                        }
                    } catch (IOException ioe) {
                        // pass
                    }
                }

                project.addFile(file);
            }
        }

        // Partition the projects up such that we only return projects that aren't
        // included by other projects (e.g. because they are library projects)

        Collection<Project> allProjects = fileToProject.values();
        Set<Project> roots = new HashSet<Project>(allProjects);
        for (Project project : allProjects) {
            roots.removeAll(project.getAllLibraries());
        }

        // Report issues for all projects that are explicitly referenced. We need to
        // do this here, since the project initialization will mark all library
        // projects as no-report projects by default.
        for (Project project : allProjects) {
            // Report issues for all projects explicitly listed or found via a directory
            // traversal -- including library projects.
            project.setReportIssues(true);
        }

        if (LintUtils.assertionsEnabled()) {
            // Make sure that all the project directories are unique. This ensures
            // that we didn't accidentally end up with different project instances
            // for a library project discovered as a directory as well as one
            // initialized from the library project dependency list
            IdentityHashMap<Project, Project> projects =
                    new IdentityHashMap<Project, Project>();
            for (Project project : roots) {
                projects.put(project, project);
                for (Project library : project.getAllLibraries()) {
                    projects.put(library, library);
                }
            }
            Set<File> dirs = new HashSet<File>();
            for (Project project : projects.keySet()) {
                assert !dirs.contains(project.getDir());
                dirs.add(project.getDir());
            }
        }

        return roots;
    }

    private void addProjects(
            @NonNull File dir,
            @NonNull Map<File, Project> fileToProject,
            @NonNull File rootDir) {
        if (mCanceled) {
            return;
        }

        if (mClient.isProjectDirectory(dir)) {
            registerProjectFile(fileToProject, dir, dir, rootDir);
        } else {
            File[] files = dir.listFiles();
            if (files != null) {
                for (File file : files) {
                    if (file.isDirectory()) {
                        addProjects(file, fileToProject, rootDir);
                    }
                }
            }
        }
    }

    private void checkProject(@NonNull Project project) {
        File projectDir = project.getDir();

        Context projectContext = new Context(this, project, null, projectDir);
        fireEvent(EventType.SCANNING_PROJECT, projectContext);

        List<Project> allLibraries = project.getAllLibraries();
        Set<Project> allProjects = new HashSet<Project>(allLibraries.size() + 1);
        allProjects.add(project);
        allProjects.addAll(allLibraries);
        mCurrentProjects = allProjects.toArray(new Project[allProjects.size()]);

        mCurrentProject = project;

        for (Detector check : mApplicableDetectors) {
            check.beforeCheckProject(projectContext);
            if (mCanceled) {
                return;
            }
        }

        assert mCurrentProject == project;
        runFileDetectors(project, project);

        if (!Scope.checkSingleFile(mScope)) {
            List<Project> libraries = project.getAllLibraries();
            for (Project library : libraries) {
                Context libraryContext = new Context(this, library, project, projectDir);
                fireEvent(EventType.SCANNING_LIBRARY_PROJECT, libraryContext);
                mCurrentProject = library;

                for (Detector check : mApplicableDetectors) {
                    check.beforeCheckLibraryProject(libraryContext);
                    if (mCanceled) {
                        return;
                    }
                }
                assert mCurrentProject == library;

                runFileDetectors(library, project);
                if (mCanceled) {
                    return;
                }

                assert mCurrentProject == library;

                for (Detector check : mApplicableDetectors) {
                    check.afterCheckLibraryProject(libraryContext);
                    if (mCanceled) {
                        return;
                    }
                }
            }
        }

        mCurrentProject = project;

        for (Detector check : mApplicableDetectors) {
            check.afterCheckProject(projectContext);
            if (mCanceled) {
                return;
            }
        }

        if (mCanceled) {
            mClient.report(
                projectContext,
                    // Must provide an issue since API guarantees that the issue parameter
                IssueRegistry.CANCELLED,
                Severity.INFORMATIONAL,
                null /*range*/,
                "Lint canceled by user", null);
        }

        mCurrentProjects = null;
    }

    private void runFileDetectors(@NonNull Project project, @Nullable Project main) {
        // Look up manifest information (but not for library projects)
        if (project.isAndroidProject()) {
            for (File manifestFile : project.getManifestFiles()) {
                XmlParser parser = mClient.getXmlParser();
                if (parser != null) {
                    XmlContext context = new XmlContext(this, project, main, manifestFile, null,
                            parser);
                    context.document = parser.parseXml(context);
                    if (context.document != null) {
                        try {
                            project.readManifest(context.document);

                            if ((!project.isLibrary() || (main != null
                                    && main.isMergingManifests()))
                                    && mScope.contains(Scope.MANIFEST)) {
                                List<Detector> detectors = mScopeDetectors.get(Scope.MANIFEST);
                                if (detectors != null) {
                                    ResourceVisitor v = new ResourceVisitor(parser, detectors,
                                            null);
                                    fireEvent(EventType.SCANNING_FILE, context);
                                    v.visitFile(context, manifestFile);
                                }
                            }
                        } finally {
                          if (context.document != null) { // else: freed by XmlVisitor above
                              parser.dispose(context, context.document);
                          }
                        }
                    }
                }
            }

            // Process both Scope.RESOURCE_FILE and Scope.ALL_RESOURCE_FILES detectors together
            // in a single pass through the resource directories.
            if (mScope.contains(Scope.ALL_RESOURCE_FILES)
                    || mScope.contains(Scope.RESOURCE_FILE)
                    || mScope.contains(Scope.RESOURCE_FOLDER)
                    || mScope.contains(Scope.BINARY_RESOURCE_FILE)) {
                List<Detector> dirChecks = mScopeDetectors.get(Scope.RESOURCE_FOLDER);
                List<Detector> binaryChecks = mScopeDetectors.get(Scope.BINARY_RESOURCE_FILE);
                List<Detector> checks = union(mScopeDetectors.get(Scope.RESOURCE_FILE),
                        mScopeDetectors.get(Scope.ALL_RESOURCE_FILES));
                boolean haveXmlChecks = checks != null && !checks.isEmpty();
                List<ResourceXmlDetector> xmlDetectors;
                if (haveXmlChecks) {
                    xmlDetectors = new ArrayList<ResourceXmlDetector>(checks.size());
                    for (Detector detector : checks) {
                        if (detector instanceof ResourceXmlDetector) {
                            xmlDetectors.add((ResourceXmlDetector) detector);
                        }
                    }
                    haveXmlChecks = !xmlDetectors.isEmpty();
                } else {
                    xmlDetectors = Collections.emptyList();
                }
                if (haveXmlChecks
                        || dirChecks != null && !dirChecks.isEmpty()
                        || binaryChecks != null && !binaryChecks.isEmpty()) {
                    List<File> files = project.getSubset();
                    if (files != null) {
                        checkIndividualResources(project, main, xmlDetectors, dirChecks,
                                binaryChecks, files);
                    } else {
                        List<File> resourceFolders = project.getResourceFolders();
                        if (!resourceFolders.isEmpty()) {
                            for (File res : resourceFolders) {
                                checkResFolder(project, main, res, xmlDetectors, dirChecks,
                                        binaryChecks);
                            }
                        }
                    }
                }
            }

            if (mCanceled) {
                return;
            }
        }

        if (mScope.contains(Scope.JAVA_FILE) || mScope.contains(Scope.ALL_JAVA_FILES)) {
            List<Detector> checks = union(mScopeDetectors.get(Scope.JAVA_FILE),
                    mScopeDetectors.get(Scope.ALL_JAVA_FILES));
            if (checks != null && !checks.isEmpty()) {
                List<File> files = project.getSubset();
                if (files != null) {
                    checkIndividualJavaFiles(project, main, checks, files);
                } else {
                    List<File> sourceFolders = project.getJavaSourceFolders();
                    checkJava(project, main, sourceFolders, checks);
                }
            }
        }

        if (mCanceled) {
            return;
        }

        if (mScope.contains(Scope.CLASS_FILE)
                || mScope.contains(Scope.ALL_CLASS_FILES)
                || mScope.contains(Scope.JAVA_LIBRARIES)) {
            checkClasses(project, main);
        }

        if (mCanceled) {
            return;
        }

        if (mScope.contains(Scope.GRADLE_FILE)) {
            checkBuildScripts(project, main);
        }

        if (mCanceled) {
            return;
        }

        if (mScope.contains(Scope.OTHER)) {
            List<Detector> checks = mScopeDetectors.get(Scope.OTHER);
            if (checks != null) {
                OtherFileVisitor visitor = new OtherFileVisitor(checks);
                visitor.scan(this, project, main);
            }
        }

        if (mCanceled) {
            return;
        }

        if (project == main && mScope.contains(Scope.PROGUARD_FILE) &&
                project.isAndroidProject()) {
            checkProGuard(project, main);
        }

        if (project == main && mScope.contains(Scope.PROPERTY_FILE)) {
            checkProperties(project, main);
        }
    }

    private void checkBuildScripts(Project project, Project main) {
        List<Detector> detectors = mScopeDetectors.get(Scope.GRADLE_FILE);
        if (detectors != null) {
            List<File> files = project.getSubset();
            if (files == null) {
                files = project.getGradleBuildScripts();
            }
            for (File file : files) {
                Context context = new Context(this, project, main, file);
                fireEvent(EventType.SCANNING_FILE, context);
                for (Detector detector : detectors) {
                    if (detector.appliesTo(context, file)) {
                        detector.beforeCheckFile(context);
                        detector.visitBuildScript(context, Maps.<String, Object>newHashMap());
                        detector.afterCheckFile(context);
                    }
                }
            }
        }
    }

    private void checkProGuard(Project project, Project main) {
        List<Detector> detectors = mScopeDetectors.get(Scope.PROGUARD_FILE);
        if (detectors != null) {
            List<File> files = project.getProguardFiles();
            for (File file : files) {
                Context context = new Context(this, project, main, file);
                fireEvent(EventType.SCANNING_FILE, context);
                for (Detector detector : detectors) {
                    if (detector.appliesTo(context, file)) {
                        detector.beforeCheckFile(context);
                        detector.run(context);
                        detector.afterCheckFile(context);
                    }
                }
            }
        }
    }

    private void checkProperties(Project project, Project main) {
        List<Detector> detectors = mScopeDetectors.get(Scope.PROPERTY_FILE);
        if (detectors != null) {
            File file = new File(project.getDir(), "local.properties");
            if (file.exists()) {
                Context context = new Context(this, project, main, file);
                fireEvent(EventType.SCANNING_FILE, context);
                for (Detector detector : detectors) {
                    if (detector.appliesTo(context, file)) {
                        detector.beforeCheckFile(context);
                        detector.run(context);
                        detector.afterCheckFile(context);
                    }
                }
            }
        }
    }

    /** True if execution has been canceled */
    boolean isCanceled() {
        return mCanceled;
    }

    /**
     * Map from VM class name to corresponding super class VM name, if available.
     * This map is typically null except <b>during</b> class processing.
     */
    private Map<String, String> mSuperClassMap;

    /**
     * Returns the super class for the given class name,
     * which should be in VM format (e.g. java/lang/Integer, not java.lang.Integer).
     * If the super class is not known, returns null. This can happen if
     * the given class is not a known class according to the project or its
     * libraries, for example because it refers to one of the core libraries which
     * are not analyzed by lint.
     *
     * @param name the fully qualified class name
     * @return the corresponding super class name (in VM format), or null if not known
     */
    @Nullable
    public String getSuperClass(@NonNull String name) {
        if (mSuperClassMap == null) {
            throw new IllegalStateException("Only callable during ClassScanner#checkClass");
        }
        assert name.indexOf('.') == -1 : "Use VM signatures, e.g. java/lang/Integer";

        String superClass = mSuperClassMap.get(name);
        if (superClass == null && mCurrentProject != null) {
            if ("java/lang/Object".equals(name)) {  //$NON-NLS-1$
                return null;
            }
            superClass = mClient.getSuperClass(mCurrentProject, name);
            if (superClass != null) {
                mSuperClassMap.put(name, superClass);
            }
        }

        return superClass;
    }

    /**
     * Returns true if the given class is a subclass of the given super class.
     *
     * @param classNode the class to check whether it is a subclass of the given
     *            super class name
     * @param superClassName the fully qualified super class name (in VM format,
     *            e.g. java/lang/Integer, not java.lang.Integer.
     * @return true if the given class is a subclass of the given super class
     */
    public boolean isSubclassOf(@NonNull ClassNode classNode, @NonNull String superClassName) {
        if (superClassName.equals(classNode.superName)) {
            return true;
        }

        if (mCurrentProject != null) {
            Boolean isSub = mClient.isSubclassOf(mCurrentProject, classNode.name, superClassName);
            if (isSub != null) {
                return isSub;
            }
        }

        String className = classNode.name;
        while (className != null) {
            if (className.equals(superClassName)) {
                return true;
            }
            className = getSuperClass(className);
        }

        return false;
    }
    @Nullable
    private static List<Detector> union(
            @Nullable List<Detector> list1,
            @Nullable List<Detector> list2) {
        if (list1 == null) {
            return list2;
        } else if (list2 == null) {
            return list1;
        } else {
            // Use set to pick out unique detectors, since it's possible for there to be overlap,
            // e.g. the DuplicateIdDetector registers both a cross-resource issue and a
            // single-file issue, so it shows up on both scope lists:
            Set<Detector> set = new HashSet<Detector>(list1.size() + list2.size());
            set.addAll(list1);
            set.addAll(list2);

            return new ArrayList<Detector>(set);
        }
    }

    /** Check the classes in this project (and if applicable, in any library projects */
    private void checkClasses(Project project, Project main) {
        List<File> files = project.getSubset();
        if (files != null) {
            checkIndividualClassFiles(project, main, files);
            return;
        }

        // We need to read in all the classes up front such that we can initialize
        // the parent chains (such that for example for a virtual dispatch, we can
        // also check the super classes).

        List<File> libraries = project.getJavaLibraries();
        List<ClassEntry> libraryEntries;
        if (!libraries.isEmpty()) {
            libraryEntries = new ArrayList<ClassEntry>(64);
            findClasses(libraryEntries, libraries);
            Collections.sort(libraryEntries);
        } else {
            libraryEntries = Collections.emptyList();
        }

        List<File> classFolders = project.getJavaClassFolders();
        List<ClassEntry> classEntries;
        if (classFolders.isEmpty()) {
            String message = String.format("No .class files were found in project \"%1$s\", "
                    + "so none of the classfile based checks could be run. "
                    + "Does the project need to be built first?", project.getName());
            Location location = Location.create(project.getDir());
            mClient.report(new Context(this, project, main, project.getDir()),
                    IssueRegistry.LINT_ERROR,
                    project.getConfiguration().getSeverity(IssueRegistry.LINT_ERROR),
                    location, message, null);
            classEntries = Collections.emptyList();
        } else {
            classEntries = new ArrayList<ClassEntry>(64);
            findClasses(classEntries, classFolders);
            Collections.sort(classEntries);
        }

        if (getPhase() == 1) {
            mSuperClassMap = getSuperMap(libraryEntries, classEntries);
        }

        // Actually run the detectors. Libraries should be called before the
        // main classes.
        runClassDetectors(Scope.JAVA_LIBRARIES, libraryEntries, project, main);

        if (mCanceled) {
            return;
        }

        runClassDetectors(Scope.CLASS_FILE, classEntries, project, main);
        runClassDetectors(Scope.ALL_CLASS_FILES, classEntries, project, main);
    }

    private void checkIndividualClassFiles(
            @NonNull Project project,
            @Nullable Project main,
            @NonNull List<File> files) {
        List<ClassEntry> entries = new ArrayList<ClassEntry>(files.size());

        List<File> classFolders = project.getJavaClassFolders();
        if (!classFolders.isEmpty()) {
            for (File file : files) {
                String path = file.getPath();
                if (file.isFile() && path.endsWith(DOT_CLASS)) {
                    try {
                        byte[] bytes = mClient.readBytes(file);
                        for (File dir : classFolders) {
                            if (path.startsWith(dir.getPath())) {
                                entries.add(new ClassEntry(file, null /* jarFile*/, dir,
                                        bytes));
                                break;
                            }
                        }
                    } catch (IOException e) {
                        mClient.log(e, null);
                        continue;
                    }

                    if (mCanceled) {
                        return;
                    }
                }
            }

            if (!entries.isEmpty()) {
                Collections.sort(entries);
                // No superclass info available on individual lint runs, unless
                // the client can provide it
                mSuperClassMap = Maps.newHashMap();
                runClassDetectors(Scope.CLASS_FILE, entries, project, main);
            }
        }
    }

    /**
     * Stack of {@link ClassNode} nodes for outer classes of the currently
     * processed class, including that class itself. Populated by
     * {@link #runClassDetectors(Scope, List, Project, Project)} and used by
     * {@link #getOuterClassNode(ClassNode)}
     */
    private Deque<ClassNode> mOuterClasses;

    private void runClassDetectors(Scope scope, List<ClassEntry> entries,
            Project project, Project main) {
        if (mScope.contains(scope)) {
            List<Detector> classDetectors = mScopeDetectors.get(scope);
            if (classDetectors != null && !classDetectors.isEmpty() && !entries.isEmpty()) {
                AsmVisitor visitor = new AsmVisitor(mClient, classDetectors);

                String sourceContents = null;
                String sourceName = "";
                mOuterClasses = new ArrayDeque<ClassNode>();
                ClassEntry prev = null;
                for (ClassEntry entry : entries) {
                    if (prev != null && prev.compareTo(entry) == 0) {
                        // Duplicate entries for some reason: ignore
                        continue;
                    }
                    prev = entry;

                    ClassReader reader;
                    ClassNode classNode;
                    try {
                        reader = new ClassReader(entry.bytes);
                        classNode = new ClassNode();
                        reader.accept(classNode, 0 /* flags */);
                    } catch (Throwable t) {
                        mClient.log(null, "Error processing %1$s: broken class file?",
                                entry.path());
                        continue;
                    }

                    ClassNode peek;
                    while ((peek = mOuterClasses.peek()) != null) {
                        if (classNode.name.startsWith(peek.name)) {
                            break;
                        } else {
                            mOuterClasses.pop();
                        }
                    }
                    mOuterClasses.push(classNode);

                    if (isSuppressed(null, classNode)) {
                        // Class was annotated with suppress all -- no need to look any further
                        continue;
                    }

                    if (sourceContents != null) {
                        // Attempt to reuse the source buffer if initialized
                        // This means making sure that the source files
                        //    foo/bar/MyClass and foo/bar/MyClass$Bar
                        //    and foo/bar/MyClass$3 and foo/bar/MyClass$3$1 have the same prefix.
                        String newName = classNode.name;
                        int newRootLength = newName.indexOf('$');
                        if (newRootLength == -1) {
                            newRootLength = newName.length();
                        }
                        int oldRootLength = sourceName.indexOf('$');
                        if (oldRootLength == -1) {
                            oldRootLength = sourceName.length();
                        }
                        if (newRootLength != oldRootLength ||
                                !sourceName.regionMatches(0, newName, 0, newRootLength)) {
                            sourceContents = null;
                        }
                    }

                    ClassContext context = new ClassContext(this, project, main,
                            entry.file, entry.jarFile, entry.binDir, entry.bytes,
                            classNode, scope == Scope.JAVA_LIBRARIES /*fromLibrary*/,
                            sourceContents);

                    try {
                        visitor.runClassDetectors(context);
                    } catch (Exception e) {
                        mClient.log(e, null);
                    }

                    if (mCanceled) {
                        return;
                    }

                    sourceContents = context.getSourceContents(false/*read*/);
                    sourceName = classNode.name;
                }

                mOuterClasses = null;
            }
        }
    }

    /** Returns the outer class node of the given class node
     * @param classNode the inner class node
     * @return the outer class node */
    public ClassNode getOuterClassNode(@NonNull ClassNode classNode) {
        String outerName = classNode.outerClass;

        Iterator<ClassNode> iterator = mOuterClasses.iterator();
        while (iterator.hasNext()) {
            ClassNode node = iterator.next();
            if (outerName != null) {
                if (node.name.equals(outerName)) {
                    return node;
                }
            } else if (node == classNode) {
                return iterator.hasNext() ? iterator.next() : null;
            }
        }

        return null;
    }

    private Map<String, String> getSuperMap(List<ClassEntry> libraryEntries,
            List<ClassEntry> classEntries) {
        int size = libraryEntries.size() + classEntries.size();
        Map<String, String> map = new HashMap<String, String>(size);

        SuperclassVisitor visitor = new SuperclassVisitor(map);
        addSuperClasses(visitor, libraryEntries);
        addSuperClasses(visitor, classEntries);

        return map;
    }

    private void addSuperClasses(SuperclassVisitor visitor, List<ClassEntry> entries) {
        for (ClassEntry entry : entries) {
            try {
                ClassReader reader = new ClassReader(entry.bytes);
                int flags = ClassReader.SKIP_CODE | ClassReader.SKIP_DEBUG
                        | ClassReader.SKIP_FRAMES;
                reader.accept(visitor, flags);
            } catch (Throwable t) {
                mClient.log(null, "Error processing %1$s: broken class file?", entry.path());
            }
        }
    }

    /**
     * Returns the {@link ClassNode} corresponding to the given type, if possible, or null
     *
     * @param type the fully qualified type, using JVM signatures (/ and $, not . as path
     *             separators)
     * @param flags the ASM flags to pass to the {@link ClassReader}, normally 0 but can
     *              for example be {@link ClassReader#SKIP_CODE} and/oor
     *              {@link ClassReader#SKIP_DEBUG}
     * @return the class node for the type, or null
     */
    @Nullable
    public ClassNode findClass(@NonNull ClassContext context, @NonNull String type, int flags) {
        String relative = type.replace('/', File.separatorChar) + DOT_CLASS;
        File classFile = findClassFile(context.getProject(), relative);
        if (classFile != null) {
            if (classFile.getPath().endsWith(DOT_JAR)) {
                // TODO: Handle .jar files
                return null;
            }

            try {
                byte[] bytes = mClient.readBytes(classFile);
                ClassReader reader = new ClassReader(bytes);
                ClassNode classNode = new ClassNode();
                reader.accept(classNode, flags);

                return classNode;
            } catch (Throwable t) {
                mClient.log(null, "Error processing %1$s: broken class file?",
                        classFile.getPath());
            }
        }

        return null;
    }

    @Nullable
    private File findClassFile(@NonNull Project project, String relativePath) {
        for (File root : mClient.getJavaClassFolders(project)) {
            File path = new File(root, relativePath);
            if (path.exists()) {
                return path;
            }
        }
        // Search in the libraries
        for (File root : mClient.getJavaLibraries(project)) {
            // TODO: Handle .jar files!
            //if (root.getPath().endsWith(DOT_JAR)) {
            //}

            File path = new File(root, relativePath);
            if (path.exists()) {
                return path;
            }
        }

        // Search dependent projects
        for (Project library : project.getDirectLibraries()) {
            File path = findClassFile(library, relativePath);
            if (path != null) {
                return path;
            }
        }

        return null;
    }

    /** Visitor skimming classes and initializing a map of super classes */
    private static class SuperclassVisitor extends ClassVisitor {
        private final Map<String, String> mMap;

        public SuperclassVisitor(Map<String, String> map) {
            super(ASM4);
            mMap = map;
        }

        @Override
        public void visit(int version, int access, String name, String signature, String superName,
                String[] interfaces) {
            if (superName != null) {
                mMap.put(name, superName);
            }
        }
    }

    private void findClasses(
            @NonNull List<ClassEntry> entries,
            @NonNull List<File> classPath) {
        for (File classPathEntry : classPath) {
            if (classPathEntry.getName().endsWith(DOT_JAR)) {
                //noinspection UnnecessaryLocalVariable
                File jarFile = classPathEntry;
                if (!jarFile.exists()) {
                    continue;
                }
                ZipInputStream zis = null;
                try {
                    FileInputStream fis = new FileInputStream(jarFile);
                    zis = new ZipInputStream(fis);
                    ZipEntry entry = zis.getNextEntry();
                    while (entry != null) {
                        String name = entry.getName();
                        if (name.endsWith(DOT_CLASS)) {
                            try {
                                byte[] bytes = ByteStreams.toByteArray(zis);
                                if (bytes != null) {
                                    File file = new File(entry.getName());
                                    entries.add(new ClassEntry(file, jarFile, jarFile, bytes));
                                }
                            } catch (Exception e) {
                                mClient.log(e, null);
                                continue;
                            }
                        }

                        if (mCanceled) {
                            return;
                        }

                        entry = zis.getNextEntry();
                    }
                } catch (IOException e) {
                    mClient.log(e, "Could not read jar file contents from %1$s", jarFile);
                } finally {
<<<<<<< HEAD
                  try {
                    Closeables.close(zis, true);
                  } catch (IOException ignored) {
                  }
=======
                    try {
                        Closeables.close(zis, true /* swallowIOException */);
                    } catch (IOException e) {
                        // cannot happen
                    }
>>>>>>> 29a9309d
                }
            } else if (classPathEntry.isDirectory()) {
                //noinspection UnnecessaryLocalVariable
                File binDir = classPathEntry;
                List<File> classFiles = new ArrayList<File>();
                addClassFiles(binDir, classFiles);

                for (File file : classFiles) {
                    try {
                        byte[] bytes = mClient.readBytes(file);
                        entries.add(new ClassEntry(file, null /* jarFile*/, binDir, bytes));
                    } catch (IOException e) {
                        mClient.log(e, null);
                        continue;
                    }

                    if (mCanceled) {
                        return;
                    }
                }
            } else {
                mClient.log(null, "Ignoring class path entry %1$s", classPathEntry);
            }
        }
    }

    private static void addClassFiles(@NonNull File dir, @NonNull List<File> classFiles) {
        // Process the resource folder
        File[] files = dir.listFiles();
        if (files != null && files.length > 0) {
            for (File file : files) {
                if (file.isFile() && file.getName().endsWith(DOT_CLASS)) {
                    classFiles.add(file);
                } else if (file.isDirectory()) {
                    // Recurse
                    addClassFiles(file, classFiles);
                }
            }
        }
    }

    private void checkJava(
            @NonNull Project project,
            @Nullable Project main,
            @NonNull List<File> sourceFolders,
            @NonNull List<Detector> checks) {
        JavaParser javaParser = mClient.getJavaParser(project);
        if (javaParser == null) {
            mClient.log(null, "No java parser provided to lint: not running Java checks");
            return;
        }

        assert !checks.isEmpty();

        // Gather all Java source files in a single pass; more efficient.
        List<File> sources = new ArrayList<File>(100);
        for (File folder : sourceFolders) {
            gatherJavaFiles(folder, sources);
        }
        if (!sources.isEmpty()) {
            JavaVisitor visitor = new JavaVisitor(javaParser, checks);
            List<JavaContext> contexts = Lists.newArrayListWithExpectedSize(sources.size());
            for (File file : sources) {
                JavaContext context = new JavaContext(this, project, main, file, javaParser);
                contexts.add(context);
            }

            visitor.prepare(contexts);
            for (JavaContext context : contexts) {
                fireEvent(EventType.SCANNING_FILE, context);
                visitor.visitFile(context);
                if (mCanceled) {
                    return;
                }
            }
        }
    }

    private void checkIndividualJavaFiles(
            @NonNull Project project,
            @Nullable Project main,
            @NonNull List<Detector> checks,
            @NonNull List<File> files) {

        JavaParser javaParser = mClient.getJavaParser(project);
        if (javaParser == null) {
            mClient.log(null, "No java parser provided to lint: not running Java checks");
            return;
        }

        JavaVisitor visitor = new JavaVisitor(javaParser, checks);

        List<JavaContext> contexts = Lists.newArrayListWithExpectedSize(files.size());
        for (File file : files) {
            if (file.isFile() && file.getPath().endsWith(DOT_JAVA)) {
                contexts.add(new JavaContext(this, project, main, file, javaParser));
            }
        }

        if (contexts.isEmpty()) {
            return;
        }

        visitor.prepare(contexts);

        if (mCanceled) {
            return;
        }

        for (JavaContext context : contexts) {
            fireEvent(EventType.SCANNING_FILE, context);
            visitor.visitFile(context);
            if (mCanceled) {
                return;
            }
        }
    }

    private static void gatherJavaFiles(@NonNull File dir, @NonNull List<File> result) {
        File[] files = dir.listFiles();
        if (files != null) {
            for (File file : files) {
                if (file.isFile() && file.getName().endsWith(".java")) { //$NON-NLS-1$
                    result.add(file);
                } else if (file.isDirectory()) {
                    gatherJavaFiles(file, result);
                }
            }
        }
    }

    private ResourceFolderType mCurrentFolderType;
    private List<ResourceXmlDetector> mCurrentXmlDetectors;
    private List<Detector> mCurrentBinaryDetectors;
    private ResourceVisitor mCurrentVisitor;

    @Nullable
    private ResourceVisitor getVisitor(
            @NonNull ResourceFolderType type,
            @NonNull List<ResourceXmlDetector> checks,
            @Nullable List<Detector> binaryChecks) {
        if (type != mCurrentFolderType) {
            mCurrentFolderType = type;

            // Determine which XML resource detectors apply to the given folder type
            List<ResourceXmlDetector> applicableXmlChecks =
                    new ArrayList<ResourceXmlDetector>(checks.size());
            for (ResourceXmlDetector check : checks) {
                if (check.appliesTo(type)) {
                    applicableXmlChecks.add(check);
                }
            }
            List<Detector> applicableBinaryChecks = null;
            if (binaryChecks != null) {
                applicableBinaryChecks = new ArrayList<Detector>(binaryChecks.size());
                for (Detector check : binaryChecks) {
                    if (check.appliesTo(type)) {
                        applicableBinaryChecks.add(check);
                    }
                }
            }

            // If the list of detectors hasn't changed, then just use the current visitor!
            if (mCurrentXmlDetectors != null && mCurrentXmlDetectors.equals(applicableXmlChecks)
                    && Objects.equal(mCurrentBinaryDetectors, applicableBinaryChecks)) {
                return mCurrentVisitor;
            }

            mCurrentXmlDetectors = applicableXmlChecks;
            mCurrentBinaryDetectors = applicableBinaryChecks;

            if (applicableXmlChecks.isEmpty()
                    && (applicableBinaryChecks == null || applicableBinaryChecks.isEmpty())) {
                mCurrentVisitor = null;
                return null;
            }

            XmlParser parser = mClient.getXmlParser();
            if (parser != null) {
                mCurrentVisitor = new ResourceVisitor(parser, applicableXmlChecks,
                        applicableBinaryChecks);
            } else {
                mCurrentVisitor = null;
            }
        }

        return mCurrentVisitor;
    }

    private void checkResFolder(
            @NonNull Project project,
            @Nullable Project main,
            @NonNull File res,
            @NonNull List<ResourceXmlDetector> xmlChecks,
            @Nullable List<Detector> dirChecks,
            @Nullable List<Detector> binaryChecks) {
        assert res.isDirectory() : res;
        File[] resourceDirs = res.listFiles();
        if (resourceDirs == null) {
            return;
        }

        // Sort alphabetically such that we can process related folder types at the
        // same time, and to have a defined behavior such that detectors can rely on
        // predictable ordering, e.g. layouts are seen before menus are seen before
        // values, etc (l < m < v).

        Arrays.sort(resourceDirs);
        for (File dir : resourceDirs) {
            ResourceFolderType type = ResourceFolderType.getFolderType(dir.getName());
            if (type != null) {
                checkResourceFolder(project, main, dir, type, xmlChecks, dirChecks, binaryChecks);
            }

            if (mCanceled) {
                return;
            }
        }
    }

    private void checkResourceFolder(
            @NonNull Project project,
            @Nullable Project main,
            @NonNull File dir,
            @NonNull ResourceFolderType type,
            @NonNull List<ResourceXmlDetector> xmlChecks,
            @Nullable List<Detector> dirChecks,
            @Nullable List<Detector> binaryChecks) {

        // Process the resource folder

        if (dirChecks != null && !dirChecks.isEmpty()) {
            ResourceContext context = new ResourceContext(this, project, main, dir, type);
            String folderName = dir.getName();
            fireEvent(EventType.SCANNING_FILE, context);
            for (Detector check : dirChecks) {
                if (check.appliesTo(type)) {
                    check.beforeCheckFile(context);
                    check.checkFolder(context, folderName);
                    check.afterCheckFile(context);
                }
            }
            if (binaryChecks == null && xmlChecks.isEmpty()) {
                return;
            }
        }

        File[] files = dir.listFiles();
        if (files == null || files.length <= 0) {
            return;
        }

        ResourceVisitor visitor = getVisitor(type, xmlChecks, binaryChecks);
        if (visitor != null) { // if not, there are no applicable rules in this folder
            // Process files in alphabetical order, to ensure stable output
            // (for example for the duplicate resource detector)
            Arrays.sort(files);
            for (File file : files) {
                if (LintUtils.isXmlFile(file)) {
                    XmlContext context = new XmlContext(this, project, main, file, type,
                            visitor.getParser());
                    fireEvent(EventType.SCANNING_FILE, context);
                    visitor.visitFile(context, file);
                } else if (binaryChecks != null && LintUtils.isBitmapFile(file)) {
                    ResourceContext context = new ResourceContext(this, project, main, file, type);
                    fireEvent(EventType.SCANNING_FILE, context);
                    visitor.visitBinaryResource(context);
                }
                if (mCanceled) {
                    return;
                }
            }
        }
    }

    /** Checks individual resources */
    private void checkIndividualResources(
            @NonNull Project project,
            @Nullable Project main,
            @NonNull List<ResourceXmlDetector> xmlDetectors,
            @Nullable List<Detector> dirChecks,
            @Nullable List<Detector> binaryChecks,
            @NonNull List<File> files) {
        for (File file : files) {
            if (file.isDirectory()) {
                // Is it a resource folder?
                ResourceFolderType type = ResourceFolderType.getFolderType(file.getName());
                if (type != null && new File(file.getParentFile(), RES_FOLDER).exists()) {
                    // Yes.
                    checkResourceFolder(project, main, file, type, xmlDetectors, dirChecks,
                            binaryChecks);
                } else if (file.getName().equals(RES_FOLDER)) { // Is it the res folder?
                    // Yes
                    checkResFolder(project, main, file, xmlDetectors, dirChecks, binaryChecks);
                } else {
                    mClient.log(null, "Unexpected folder %1$s; should be project, " +
                            "\"res\" folder or resource folder", file.getPath());
                }
            } else if (file.isFile() && LintUtils.isXmlFile(file)) {
                // Yes, find out its resource type
                String folderName = file.getParentFile().getName();
                ResourceFolderType type = ResourceFolderType.getFolderType(folderName);
                if (type != null) {
                    ResourceVisitor visitor = getVisitor(type, xmlDetectors, binaryChecks);
                    if (visitor != null) {
                        XmlContext context = new XmlContext(this, project, main, file, type,
                                visitor.getParser());
                        fireEvent(EventType.SCANNING_FILE, context);
                        visitor.visitFile(context, file);
                    }
                }
            } else if (binaryChecks != null && file.isFile() && LintUtils.isBitmapFile(file)) {
                // Yes, find out its resource type
                String folderName = file.getParentFile().getName();
                ResourceFolderType type = ResourceFolderType.getFolderType(folderName);
                if (type != null) {
                    ResourceVisitor visitor = getVisitor(type, xmlDetectors, binaryChecks);
                    if (visitor != null) {
                        ResourceContext context = new ResourceContext(this, project, main, file,
                                type);
                        fireEvent(EventType.SCANNING_FILE, context);
                        visitor.visitBinaryResource(context);
                        if (mCanceled) {
                            return;
                        }
                    }
                }
            }
        }
    }

    /**
     * Adds a listener to be notified of lint progress
     *
     * @param listener the listener to be added
     */
    public void addLintListener(@NonNull LintListener listener) {
        if (mListeners == null) {
            mListeners = new ArrayList<LintListener>(1);
        }
        mListeners.add(listener);
    }

    /**
     * Removes a listener such that it is no longer notified of progress
     *
     * @param listener the listener to be removed
     */
    public void removeLintListener(@NonNull LintListener listener) {
        mListeners.remove(listener);
        if (mListeners.isEmpty()) {
            mListeners = null;
        }
    }

    /** Notifies listeners, if any, that the given event has occurred */
    private void fireEvent(@NonNull LintListener.EventType type, @Nullable Context context) {
        if (mListeners != null) {
            for (LintListener listener : mListeners) {
                listener.update(this, type, context);
            }
        }
    }

    /**
     * Wrapper around the lint client. This sits in the middle between a
     * detector calling for example {@link LintClient#report} and
     * the actual embedding tool, and performs filtering etc such that detectors
     * and lint clients don't have to make sure they check for ignored issues or
     * filtered out warnings.
     */
    private class LintClientWrapper extends LintClient {
        @NonNull
        private final LintClient mDelegate;

        public LintClientWrapper(@NonNull LintClient delegate) {
            mDelegate = delegate;
        }

        @Override
        public void report(
                @NonNull Context context,
                @NonNull Issue issue,
                @NonNull Severity severity,
                @Nullable Location location,
                @NonNull String message,
                @Nullable Object data) {
            assert mCurrentProject != null;
            if (!mCurrentProject.getReportIssues()) {
                return;
            }

            Configuration configuration = context.getConfiguration();
            if (!configuration.isEnabled(issue)) {
                if (issue != IssueRegistry.PARSER_ERROR && issue != IssueRegistry.LINT_ERROR) {
                    mDelegate.log(null, "Incorrect detector reported disabled issue %1$s",
                            issue.toString());
                }
                return;
            }

            if (configuration.isIgnored(context, issue, location, message, data)) {
                return;
            }

            if (severity == Severity.IGNORE) {
                return;
            }

            mDelegate.report(context, issue, severity, location, message, data);
        }

        // Everything else just delegates to the embedding lint client

        @Override
        @NonNull
        public Configuration getConfiguration(@NonNull Project project) {
            return mDelegate.getConfiguration(project);
        }


        @Override
        public void log(@NonNull Severity severity, @Nullable Throwable exception,
                @Nullable String format, @Nullable Object... args) {
            mDelegate.log(exception, format, args);
        }

        @Override
        @NonNull
        public String readFile(@NonNull File file) {
            return mDelegate.readFile(file);
        }

        @Override
        @NonNull
        public byte[] readBytes(@NonNull File file) throws IOException {
            return mDelegate.readBytes(file);
        }

        @Override
        @NonNull
        public List<File> getJavaSourceFolders(@NonNull Project project) {
            return mDelegate.getJavaSourceFolders(project);
        }

        @Override
        @NonNull
        public List<File> getJavaClassFolders(@NonNull Project project) {
            return mDelegate.getJavaClassFolders(project);
        }

        @NonNull
        @Override
        public List<File> getJavaLibraries(@NonNull Project project) {
            return mDelegate.getJavaLibraries(project);
        }

        @Override
        @NonNull
        public List<File> getResourceFolders(@NonNull Project project) {
            return mDelegate.getResourceFolders(project);
        }

        @Override
        @Nullable
        public XmlParser getXmlParser() {
            return mDelegate.getXmlParser();
        }

        @Override
        @NonNull
        public Class<? extends Detector> replaceDetector(
                @NonNull Class<? extends Detector> detectorClass) {
            return mDelegate.replaceDetector(detectorClass);
        }

        @Override
        @NonNull
        public SdkInfo getSdkInfo(@NonNull Project project) {
            return mDelegate.getSdkInfo(project);
        }

        @Override
        @NonNull
        public Project getProject(@NonNull File dir, @NonNull File referenceDir) {
            return mDelegate.getProject(dir, referenceDir);
        }

        @Nullable
        @Override
        public JavaParser getJavaParser(@Nullable Project project) {
            return mDelegate.getJavaParser(project);
        }

        @Override
        public File findResource(@NonNull String relativePath) {
            return mDelegate.findResource(relativePath);
        }

        @Override
        @Nullable
        public File getCacheDir(boolean create) {
            return mDelegate.getCacheDir(create);
        }

        @Override
        @NonNull
        protected ClassPathInfo getClassPath(@NonNull Project project) {
            return mDelegate.getClassPath(project);
        }

        @Override
        public void log(@Nullable Throwable exception, @Nullable String format,
                @Nullable Object... args) {
            mDelegate.log(exception, format, args);
        }

        @Override
        @Nullable
        public File getSdkHome() {
            return mDelegate.getSdkHome();
        }

        @Override
        @NonNull
        public IAndroidTarget[] getTargets() {
            return mDelegate.getTargets();
        }

        @Nullable
        @Override
        public LocalSdk getSdk() {
            return mDelegate.getSdk();
        }

        @Nullable
        @Override
        public IAndroidTarget getCompileTarget(@NonNull Project project) {
            return mDelegate.getCompileTarget(project);
        }

        @Override
        public int getHighestKnownApiLevel() {
            return mDelegate.getHighestKnownApiLevel();
        }

        @Override
        @Nullable
        public String getSuperClass(@NonNull Project project, @NonNull String name) {
            return mDelegate.getSuperClass(project, name);
        }

        @Override
        @Nullable
        public Boolean isSubclassOf(@NonNull Project project, @NonNull String name,
                @NonNull String superClassName) {
            return mDelegate.isSubclassOf(project, name, superClassName);
        }

        @Override
        @NonNull
        public String getProjectName(@NonNull Project project) {
            return mDelegate.getProjectName(project);
        }

        @Override
        public boolean isGradleProject(Project project) {
            return mDelegate.isGradleProject(project);
        }

        @NonNull
        @Override
        protected Project createProject(@NonNull File dir, @NonNull File referenceDir) {
            return mDelegate.createProject(dir, referenceDir);
        }

        @NonNull
        @Override
        public List<File> findGlobalRuleJars() {
            return mDelegate.findGlobalRuleJars();
        }

        @NonNull
        @Override
        public List<File> findRuleJars(@NonNull Project project) {
            return mDelegate.findRuleJars(project);
        }

        @Override
        public boolean isProjectDirectory(@NonNull File dir) {
            return mDelegate.isProjectDirectory(dir);
        }

        @Override
        public void registerProject(@NonNull File dir, @NonNull Project project) {
            log(Severity.WARNING, null, "Too late to register projects");
            mDelegate.registerProject(dir, project);
        }

        @Override
        public IssueRegistry addCustomLintRules(@NonNull IssueRegistry registry) {
            return mDelegate.addCustomLintRules(registry);
        }

        @Override
        public boolean checkForSuppressComments() {
            return mDelegate.checkForSuppressComments();
        }

        @Override
        public boolean supportsProjectResources() {
            return mDelegate.supportsProjectResources();
        }

        @Nullable
        @Override
        public AbstractResourceRepository getProjectResources(Project project,
                boolean includeDependencies) {
            return mDelegate.getProjectResources(project, includeDependencies);
        }

        @NonNull
        @Override
        public Location.Handle createResourceItemHandle(@NonNull ResourceItem item) {
            return mDelegate.createResourceItemHandle(item);
        }

        @Nullable
        @Override
        public URLConnection openConnection(@NonNull URL url) throws IOException {
            return mDelegate.openConnection(url);
        }

        @Override
        public void closeConnection(@NonNull URLConnection connection) throws IOException {
            mDelegate.closeConnection(connection);
        }
    }

    /**
     * Requests another pass through the data for the given detector. This is
     * typically done when a detector needs to do more expensive computation,
     * but it only wants to do this once it <b>knows</b> that an error is
     * present, or once it knows more specifically what to check for.
     *
     * @param detector the detector that should be included in the next pass.
     *            Note that the lint runner may refuse to run more than a couple
     *            of runs.
     * @param scope the scope to be revisited. This must be a subset of the
     *       current scope ({@link #getScope()}, and it is just a performance hint;
     *       in particular, the detector should be prepared to be called on other
     *       scopes as well (since they may have been requested by other detectors).
     *       You can pall null to indicate "all".
     */
    public void requestRepeat(@NonNull Detector detector, @Nullable EnumSet<Scope> scope) {
        if (mRepeatingDetectors == null) {
            mRepeatingDetectors = new ArrayList<Detector>();
        }
        mRepeatingDetectors.add(detector);

        if (scope != null) {
            if (mRepeatScope == null) {
                mRepeatScope = scope;
            } else {
                mRepeatScope = EnumSet.copyOf(mRepeatScope);
                mRepeatScope.addAll(scope);
            }
        } else {
            mRepeatScope = Scope.ALL;
        }
    }

    // Unfortunately, ASMs nodes do not extend a common DOM node type with parent
    // pointers, so we have to have multiple methods which pass in each type
    // of node (class, method, field) to be checked.

    /**
     * Returns whether the given issue is suppressed in the given method.
     *
     * @param issue the issue to be checked, or null to just check for "all"
     * @param classNode the class containing the issue
     * @param method the method containing the issue
     * @param instruction the instruction within the method, if any
     * @return true if there is a suppress annotation covering the specific
     *         issue on this method
     */
    public boolean isSuppressed(
            @Nullable Issue issue,
            @NonNull ClassNode classNode,
            @NonNull MethodNode method,
            @Nullable AbstractInsnNode instruction) {
        if (method.invisibleAnnotations != null) {
            @SuppressWarnings("unchecked")
            List<AnnotationNode> annotations = method.invisibleAnnotations;
            return isSuppressed(issue, annotations);
        }

        // Initializations of fields end up placed in generated methods (<init>
        // for members and <clinit> for static fields).
        if (instruction != null && method.name.charAt(0) == '<') {
            AbstractInsnNode next = LintUtils.getNextInstruction(instruction);
            if (next != null && next.getType() == AbstractInsnNode.FIELD_INSN) {
                FieldInsnNode fieldRef = (FieldInsnNode) next;
                FieldNode field = findField(classNode, fieldRef.owner, fieldRef.name);
                if (field != null && isSuppressed(issue, field)) {
                    return true;
                }
            } else if (classNode.outerClass != null && classNode.outerMethod == null
                        && isAnonymousClass(classNode)) {
                if (isSuppressed(issue, classNode)) {
                    return true;
                }
            }
        }

        return false;
    }

    @Nullable
    private static MethodInsnNode findConstructorInvocation(
            @NonNull MethodNode method,
            @NonNull String className) {
        InsnList nodes = method.instructions;
        for (int i = 0, n = nodes.size(); i < n; i++) {
            AbstractInsnNode instruction = nodes.get(i);
            if (instruction.getOpcode() == Opcodes.INVOKESPECIAL) {
                MethodInsnNode call = (MethodInsnNode) instruction;
                if (className.equals(call.owner)) {
                    return call;
                }
            }
        }

        return null;
    }

    @Nullable
    private FieldNode findField(
            @NonNull ClassNode classNode,
            @NonNull String owner,
            @NonNull String name) {
        ClassNode current = classNode;
        while (current != null) {
            if (owner.equals(current.name)) {
                @SuppressWarnings("rawtypes") // ASM API
                List fieldList = current.fields;
                for (Object f : fieldList) {
                    FieldNode field = (FieldNode) f;
                    if (field.name.equals(name)) {
                        return field;
                    }
                }
                return null;
            }
            current = getOuterClassNode(current);
        }
        return null;
    }

    @Nullable
    private MethodNode findMethod(
            @NonNull ClassNode classNode,
            @NonNull String name,
            boolean includeInherited) {
        ClassNode current = classNode;
        while (current != null) {
            @SuppressWarnings("rawtypes") // ASM API
            List methodList = current.methods;
            for (Object f : methodList) {
                MethodNode method = (MethodNode) f;
                if (method.name.equals(name)) {
                    return method;
                }
            }

            if (includeInherited) {
                current = getOuterClassNode(current);
            } else {
                break;
            }
        }
        return null;
    }

    /**
     * Returns whether the given issue is suppressed for the given field.
     *
     * @param issue the issue to be checked, or null to just check for "all"
     * @param field the field potentially annotated with a suppress annotation
     * @return true if there is a suppress annotation covering the specific
     *         issue on this field
     */
    @SuppressWarnings("MethodMayBeStatic") // API; reserve need to require driver state later
    public boolean isSuppressed(@Nullable Issue issue, @NonNull FieldNode field) {
        if (field.invisibleAnnotations != null) {
            @SuppressWarnings("unchecked")
            List<AnnotationNode> annotations = field.invisibleAnnotations;
            return isSuppressed(issue, annotations);
        }

        return false;
    }

    /**
     * Returns whether the given issue is suppressed in the given class.
     *
     * @param issue the issue to be checked, or null to just check for "all"
     * @param classNode the class containing the issue
     * @return true if there is a suppress annotation covering the specific
     *         issue in this class
     */
    public boolean isSuppressed(@Nullable Issue issue, @NonNull ClassNode classNode) {
        if (classNode.invisibleAnnotations != null) {
            @SuppressWarnings("unchecked")
            List<AnnotationNode> annotations = classNode.invisibleAnnotations;
            return isSuppressed(issue, annotations);
        }

        if (classNode.outerClass != null && classNode.outerMethod == null
                && isAnonymousClass(classNode)) {
            ClassNode outer = getOuterClassNode(classNode);
            if (outer != null) {
                MethodNode m = findMethod(outer, CONSTRUCTOR_NAME, false);
                if (m != null) {
                    MethodInsnNode call = findConstructorInvocation(m, classNode.name);
                    if (call != null) {
                        if (isSuppressed(issue, outer, m, call)) {
                            return true;
                        }
                    }
                }
                m = findMethod(outer, CLASS_CONSTRUCTOR, false);
                if (m != null) {
                    MethodInsnNode call = findConstructorInvocation(m, classNode.name);
                    if (call != null) {
                        if (isSuppressed(issue, outer, m, call)) {
                            return true;
                        }
                    }
                }
            }
        }

        return false;
    }

    private static boolean isSuppressed(@Nullable Issue issue, List<AnnotationNode> annotations) {
        for (AnnotationNode annotation : annotations) {
            String desc = annotation.desc;

            // We could obey @SuppressWarnings("all") too, but no need to look for it
            // because that annotation only has source retention.

            if (desc.endsWith(SUPPRESS_LINT_VMSIG)) {
                if (annotation.values != null) {
                    for (int i = 0, n = annotation.values.size(); i < n; i += 2) {
                        String key = (String) annotation.values.get(i);
                        if (key.equals("value")) {   //$NON-NLS-1$
                            Object value = annotation.values.get(i + 1);
                            if (value instanceof String) {
                                String id = (String) value;
                                if (matches(issue, id)) {
                                    return true;
                                }
                            } else if (value instanceof List) {
                                @SuppressWarnings("rawtypes")
                                List list = (List) value;
                                for (Object v : list) {
                                    if (v instanceof String) {
                                        String id = (String) v;
                                        if (matches(issue, id)) {
                                            return true;
                                        }
                                    }
                                }
                            }
                        }
                    }
                }
            }
        }

        return false;
    }

    private static boolean matches(@Nullable Issue issue, @NonNull String id) {
        if (id.equalsIgnoreCase(SUPPRESS_ALL)) {
            return true;
        }

        if (issue != null) {
            String issueId = issue.getId();
            if (id.equalsIgnoreCase(issueId)) {
                return true;
            }
            if (id.startsWith(STUDIO_ID_PREFIX)
                && id.regionMatches(true, STUDIO_ID_PREFIX.length(), issueId, 0, issueId.length())
                && id.substring(STUDIO_ID_PREFIX.length()).equalsIgnoreCase(issueId)) {
                return true;
            }
        }

        return false;
    }

    /**
     * Returns whether the given issue is suppressed in the given parse tree node.
     *
     * @param context the context for the source being scanned
     * @param issue the issue to be checked, or null to just check for "all"
     * @param scope the AST node containing the issue
     * @return true if there is a suppress annotation covering the specific
     *         issue in this class
     */
    public boolean isSuppressed(@Nullable JavaContext context, @NonNull Issue issue,
            @Nullable Node scope) {
        boolean checkComments = mClient.checkForSuppressComments() &&
                context != null && context.containsCommentSuppress();
        while (scope != null) {
            Class<? extends Node> type = scope.getClass();
            // The Lombok AST uses a flat hierarchy of node type implementation classes
            // so no need to do instanceof stuff here.
            if (type == VariableDefinition.class) {
                // Variable
                VariableDefinition declaration = (VariableDefinition) scope;
                if (isSuppressed(issue, declaration.astModifiers())) {
                    return true;
                }
            } else if (type == MethodDeclaration.class) {
                // Method
                // Look for annotations on the method
                MethodDeclaration declaration = (MethodDeclaration) scope;
                if (isSuppressed(issue, declaration.astModifiers())) {
                    return true;
                }
            } else if (type == ConstructorDeclaration.class) {
                // Constructor
                // Look for annotations on the method
                ConstructorDeclaration declaration = (ConstructorDeclaration) scope;
                if (isSuppressed(issue, declaration.astModifiers())) {
                    return true;
                }
            } else if (type == ClassDeclaration.class) {
                // Class
                ClassDeclaration declaration = (ClassDeclaration) scope;
                if (isSuppressed(issue, declaration.astModifiers())) {
                    return true;
                }
            }

            if (checkComments && context.isSuppressedWithComment(scope, issue)) {
                return true;
            }

            scope = scope.getParent();
        }

        return false;
    }

    /**
     * Returns true if the given AST modifier has a suppress annotation for the
     * given issue (which can be null to check for the "all" annotation)
     *
     * @param issue the issue to be checked
     * @param modifiers the modifier to check
     * @return true if the issue or all issues should be suppressed for this
     *         modifier
     */
    private static boolean isSuppressed(@Nullable Issue issue, @Nullable Modifiers modifiers) {
        if (modifiers == null) {
            return false;
        }
        StrictListAccessor<Annotation, Modifiers> annotations = modifiers.astAnnotations();
        if (annotations == null) {
            return false;
        }

        for (Annotation annotation : annotations) {
            TypeReference t = annotation.astAnnotationTypeReference();
            String typeName = t.getTypeName();
            if (typeName.endsWith(SUPPRESS_LINT)
                    || typeName.endsWith("SuppressWarnings")) {     //$NON-NLS-1$
                StrictListAccessor<AnnotationElement, Annotation> values =
                        annotation.astElements();
                if (values != null) {
                    for (AnnotationElement element : values) {
                        AnnotationValue valueNode = element.astValue();
                        if (valueNode == null) {
                            continue;
                        }
                        if (valueNode instanceof StringLiteral) {
                            StringLiteral literal = (StringLiteral) valueNode;
                            String value = literal.astValue();
                            if (matches(issue, value)) {
                                return true;
                            }
                        } else if (valueNode instanceof ArrayInitializer) {
                            ArrayInitializer array = (ArrayInitializer) valueNode;
                            StrictListAccessor<Expression, ArrayInitializer> expressions =
                                    array.astExpressions();
                            if (expressions == null) {
                                continue;
                            }
                            for (Expression arrayElement : expressions) {
                                if (arrayElement instanceof StringLiteral) {
                                    String value = ((StringLiteral) arrayElement).astValue();
                                    if (matches(issue, value)) {
                                        return true;
                                    }
                                }
                            }
                        }
                    }
                }
            }
        }

        return false;
    }

    /**
     * Returns whether the given issue is suppressed in the given XML DOM node.
     *
     * @param issue the issue to be checked, or null to just check for "all"
     * @param node the DOM node containing the issue
     * @return true if there is a suppress annotation covering the specific
     *         issue in this class
     */
    public boolean isSuppressed(@Nullable XmlContext context, @NonNull Issue issue,
            @Nullable org.w3c.dom.Node node) {
        if (node instanceof Attr) {
            node = ((Attr) node).getOwnerElement();
        }
        boolean checkComments = mClient.checkForSuppressComments()
                && context != null && context.containsCommentSuppress();
        while (node != null) {
            if (node.getNodeType() == org.w3c.dom.Node.ELEMENT_NODE) {
                Element element = (Element) node;
                if (element.hasAttributeNS(TOOLS_URI, ATTR_IGNORE)) {
                    String ignore = element.getAttributeNS(TOOLS_URI, ATTR_IGNORE);
                    if (ignore.indexOf(',') == -1) {
                        if (matches(issue, ignore)) {
                            return true;
                        }
                    } else {
                        for (String id : ignore.split(",")) { //$NON-NLS-1$
                            if (matches(issue, id)) {
                                return true;
                            }
                        }
                    }
                } else if (checkComments && context.isSuppressedWithComment(node, issue)) {
                    return true;
                }
            }

            node = node.getParentNode();
        }

        return false;
    }

    /** A pending class to be analyzed by {@link #checkClasses} */
    @VisibleForTesting
    static class ClassEntry implements Comparable<ClassEntry> {
        public final File file;
        public final File jarFile;
        public final File binDir;
        public final byte[] bytes;

        public ClassEntry(File file, File jarFile, File binDir, byte[] bytes) {
            super();
            this.file = file;
            this.jarFile = jarFile;
            this.binDir = binDir;
            this.bytes = bytes;
        }

        public String path() {
            if (jarFile != null) {
                return jarFile.getPath() + ':' + file.getPath();
            } else {
                return file.getPath();
            }
        }

        @Override
        public int compareTo(@NonNull ClassEntry other) {
            String p1 = file.getPath();
            String p2 = other.file.getPath();
            int m1 = p1.length();
            int m2 = p2.length();
            if (m1 == m2 && p1.equals(p2)) {
                return 0;
            }
            int m = Math.min(m1, m2);

            for (int i = 0; i < m; i++) {
                char c1 = p1.charAt(i);
                char c2 = p2.charAt(i);
                if (c1 != c2) {
                    // Sort Foo$Bar.class *after* Foo.class, even though $ < .
                    if (c1 == '.' && c2 == '$') {
                        return -1;
                    }
                    if (c1 == '$' && c2 == '.') {
                        return 1;
                    }
                    return c1 - c2;
                }
            }

            return (m == m1) ? -1 : 1;
        }

        @Override
        public String toString() {
            return file.getPath();
        }
    }
}<|MERGE_RESOLUTION|>--- conflicted
+++ resolved
@@ -96,7 +96,6 @@
 import java.util.List;
 import java.util.Map;
 import java.util.Set;
-import java.util.logging.Level;
 import java.util.zip.ZipEntry;
 import java.util.zip.ZipInputStream;
 
@@ -1586,18 +1585,11 @@
                 } catch (IOException e) {
                     mClient.log(e, "Could not read jar file contents from %1$s", jarFile);
                 } finally {
-<<<<<<< HEAD
-                  try {
-                    Closeables.close(zis, true);
-                  } catch (IOException ignored) {
-                  }
-=======
                     try {
                         Closeables.close(zis, true /* swallowIOException */);
                     } catch (IOException e) {
                         // cannot happen
                     }
->>>>>>> 29a9309d
                 }
             } else if (classPathEntry.isDirectory()) {
                 //noinspection UnnecessaryLocalVariable

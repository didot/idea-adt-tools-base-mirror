/*
 * Copyright (C) 2011 The Android Open Source Project
 *
 * Licensed under the Apache License, Version 2.0 (the "License");
 * you may not use this file except in compliance with the License.
 * You may obtain a copy of the License at
 *
 *      http://www.apache.org/licenses/LICENSE-2.0
 *
 * Unless required by applicable law or agreed to in writing, software
 * distributed under the License is distributed on an "AS IS" BASIS,
 * WITHOUT WARRANTIES OR CONDITIONS OF ANY KIND, either express or implied.
 * See the License for the specific language governing permissions and
 * limitations under the License.
 */

package com.android.tools.lint.detector.api;

<<<<<<< HEAD
=======
import static com.android.SdkConstants.ANDROID_MANIFEST_XML;
import static com.android.SdkConstants.ANDROID_PREFIX;
import static com.android.SdkConstants.ANDROID_URI;
import static com.android.SdkConstants.ATTR_LOCALE;
import static com.android.SdkConstants.BIN_FOLDER;
import static com.android.SdkConstants.DOT_GIF;
import static com.android.SdkConstants.DOT_JPEG;
import static com.android.SdkConstants.DOT_JPG;
import static com.android.SdkConstants.DOT_PNG;
import static com.android.SdkConstants.DOT_WEBP;
import static com.android.SdkConstants.DOT_XML;
import static com.android.SdkConstants.ID_PREFIX;
import static com.android.SdkConstants.NEW_ID_PREFIX;
import static com.android.SdkConstants.TOOLS_URI;
import static com.android.SdkConstants.UTF_8;
import static com.android.ide.common.resources.configuration.FolderConfiguration.QUALIFIER_SPLITTER;
import static com.android.ide.common.resources.configuration.LocaleQualifier.BCP_47_PREFIX;

>>>>>>> 878ea9dd
import com.android.annotations.NonNull;
import com.android.annotations.Nullable;
import com.android.builder.model.AndroidProject;
import com.android.builder.model.ApiVersion;
import com.android.ide.common.rendering.api.ItemResourceValue;
import com.android.ide.common.rendering.api.ResourceValue;
import com.android.ide.common.rendering.api.StyleResourceValue;
import com.android.ide.common.res2.AbstractResourceRepository;
import com.android.ide.common.res2.ResourceItem;
import com.android.ide.common.resources.ResourceUrl;
<<<<<<< HEAD
=======
import com.android.ide.common.resources.configuration.FolderConfiguration;
>>>>>>> 878ea9dd
import com.android.ide.common.resources.configuration.LocaleQualifier;
import com.android.resources.FolderTypeRelationship;
import com.android.resources.ResourceFolderType;
import com.android.resources.ResourceType;
import com.android.sdklib.AndroidVersion;
import com.android.sdklib.IAndroidTarget;
import com.android.sdklib.SdkVersionInfo;
import com.android.sdklib.repository.FullRevision;
import com.android.tools.lint.client.api.LintClient;
import com.android.utils.PositionXmlParser;
import com.android.utils.SdkUtils;
import com.google.common.annotations.Beta;
import com.google.common.base.Splitter;
import com.google.common.collect.Iterables;
import com.google.common.collect.Lists;
import com.google.common.collect.Sets;
import lombok.ast.ImportDeclaration;
import org.objectweb.asm.Opcodes;
import org.objectweb.asm.tree.AbstractInsnNode;
import org.objectweb.asm.tree.ClassNode;
import org.objectweb.asm.tree.FieldNode;
import org.w3c.dom.Element;
import org.w3c.dom.Node;
import org.w3c.dom.NodeList;

import java.io.File;
import java.io.IOException;
import java.io.StringWriter;
import java.io.UnsupportedEncodingException;
import java.util.*;
import java.util.regex.Matcher;
import java.util.regex.Pattern;
import java.util.regex.PatternSyntaxException;

import static com.android.SdkConstants.*;


/**
 * Useful utility methods related to lint.
 * <p>
 * <b>NOTE: This is not a public or final API; if you rely on this be prepared
 * to adjust your code for the next tools release.</b>
 */
@Beta
public class LintUtils {
    // Utility class, do not instantiate
    private LintUtils() {
    }

    /**
     * Format a list of strings, and cut of the list at {@code maxItems} if the
     * number of items are greater.
     *
     * @param strings the list of strings to print out as a comma separated list
     * @param maxItems the maximum number of items to print
     * @return a comma separated list
     */
    @NonNull
    public static String formatList(@NonNull List<String> strings, int maxItems) {
        StringBuilder sb = new StringBuilder(20 * strings.size());

        for (int i = 0, n = strings.size(); i < n; i++) {
            if (sb.length() > 0) {
                sb.append(", "); //$NON-NLS-1$
            }
            sb.append(strings.get(i));

            if (maxItems > 0 && i == maxItems - 1 && n > maxItems) {
                sb.append(String.format("... (%1$d more)", n - i - 1));
                break;
            }
        }

        return sb.toString();
    }

    /**
     * Determine if the given type corresponds to a resource that has a unique
     * file
     *
     * @param type the resource type to check
     * @return true if the given type corresponds to a file-type resource
     */
    public static boolean isFileBasedResourceType(@NonNull ResourceType type) {
        List<ResourceFolderType> folderTypes = FolderTypeRelationship.getRelatedFolders(type);
        for (ResourceFolderType folderType : folderTypes) {
            if (folderType != ResourceFolderType.VALUES) {
                return type != ResourceType.ID;
            }
        }
        return false;
    }

    /**
     * Returns true if the given file represents an XML file
     *
     * @param file the file to be checked
     * @return true if the given file is an xml file
     */
    public static boolean isXmlFile(@NonNull File file) {
        return SdkUtils.endsWithIgnoreCase(file.getPath(), DOT_XML);
    }

    /**
     * Returns true if the given file represents a bitmap drawable file
     *
     * @param file the file to be checked
     * @return true if the given file is an xml file
     */
    public static boolean isBitmapFile(@NonNull File file) {
        String path = file.getPath();
        // endsWith(name, DOT_PNG) is also true for endsWith(name, DOT_9PNG)
        return endsWith(path, DOT_PNG)
                || endsWith(path, DOT_JPG)
                || endsWith(path, DOT_GIF)
                || endsWith(path, DOT_JPEG)
                || endsWith(path, DOT_WEBP);
    }

    /**
     * Case insensitive ends with
     *
     * @param string the string to be tested whether it ends with the given
     *            suffix
     * @param suffix the suffix to check
     * @return true if {@code string} ends with {@code suffix},
     *         case-insensitively.
     */
    public static boolean endsWith(@NonNull String string, @NonNull String suffix) {
        return string.regionMatches(true /* ignoreCase */, string.length() - suffix.length(),
                suffix, 0, suffix.length());
    }

    /**
     * Case insensitive starts with
     *
     * @param string the string to be tested whether it starts with the given prefix
     * @param prefix the prefix to check
     * @param offset the offset to start checking with
     * @return true if {@code string} starts with {@code prefix},
     *         case-insensitively.
     */
    public static boolean startsWith(@NonNull String string, @NonNull String prefix, int offset) {
        return string.regionMatches(true /* ignoreCase */, offset, prefix, 0, prefix.length());
    }

    /**
     * Returns the basename of the given filename, unless it's a dot-file such as ".svn".
     *
     * @param fileName the file name to extract the basename from
     * @return the basename (the filename without the file extension)
     */
    public static String getBaseName(@NonNull String fileName) {
        int extension = fileName.indexOf('.');
        if (extension > 0) {
            return fileName.substring(0, extension);
        } else {
            return fileName;
        }
    }

    /**
     * Returns the children elements of the given node
     *
     * @param node the parent node
     * @return a list of element children, never null
     */
    @NonNull
    public static List<Element> getChildren(@NonNull Node node) {
        NodeList childNodes = node.getChildNodes();
        List<Element> children = new ArrayList<Element>(childNodes.getLength());
        for (int i = 0, n = childNodes.getLength(); i < n; i++) {
            Node child = childNodes.item(i);
            if (child.getNodeType() == Node.ELEMENT_NODE) {
                children.add((Element) child);
            }
        }

        return children;
    }

    /**
     * Returns the <b>number</b> of children of the given node
     *
     * @param node the parent node
     * @return the count of element children
     */
    public static int getChildCount(@NonNull Node node) {
        NodeList childNodes = node.getChildNodes();
        int childCount = 0;
        for (int i = 0, n = childNodes.getLength(); i < n; i++) {
            Node child = childNodes.item(i);
            if (child.getNodeType() == Node.ELEMENT_NODE) {
                childCount++;
            }
        }

        return childCount;
    }

    /**
     * Returns true if the given element is the root element of its document
     *
     * @param element the element to test
     * @return true if the element is the root element
     */
    public static boolean isRootElement(Element element) {
        return element == element.getOwnerDocument().getDocumentElement();
    }

    /**
     * Returns the given id without an {@code @id/} or {@code @+id} prefix
     *
     * @param id the id to strip
     * @return the stripped id, never null
     */
    @NonNull
    public static String stripIdPrefix(@Nullable String id) {
        if (id == null) {
            return "";
        } else if (id.startsWith(NEW_ID_PREFIX)) {
            return id.substring(NEW_ID_PREFIX.length());
        } else if (id.startsWith(ID_PREFIX)) {
            return id.substring(ID_PREFIX.length());
        }

        return id;
    }

    /**
     * Returns true if the given two id references match. This is similar to
     * String equality, but it also considers "{@code @+id/foo == @id/foo}.
     *
     * @param id1 the first id to compare
     * @param id2 the second id to compare
     * @return true if the two id references refer to the same id
     */
    public static boolean idReferencesMatch(@Nullable String id1, @Nullable String id2) {
        if (id1 == null || id2 == null || id1.isEmpty() || id2.isEmpty()) {
            return false;
        }
        if (id1.startsWith(NEW_ID_PREFIX)) {
            if (id2.startsWith(NEW_ID_PREFIX)) {
                return id1.equals(id2);
            } else {
                assert id2.startsWith(ID_PREFIX) : id2;
                return ((id1.length() - id2.length())
                            == (NEW_ID_PREFIX.length() - ID_PREFIX.length()))
                        && id1.regionMatches(NEW_ID_PREFIX.length(), id2,
                                ID_PREFIX.length(),
                                id2.length() - ID_PREFIX.length());
            }
        } else {
            assert id1.startsWith(ID_PREFIX) : id1;
            if (id2.startsWith(ID_PREFIX)) {
                return id1.equals(id2);
            } else {
                assert id2.startsWith(NEW_ID_PREFIX);
                return (id2.length() - id1.length()
                            == (NEW_ID_PREFIX.length() - ID_PREFIX.length()))
                        && id2.regionMatches(NEW_ID_PREFIX.length(), id1,
                                ID_PREFIX.length(),
                                id1.length() - ID_PREFIX.length());
            }
        }
    }

    /**
     * Computes the edit distance (number of insertions, deletions or substitutions
     * to edit one string into the other) between two strings. In particular,
     * this will compute the Levenshtein distance.
     * <p>
     * See http://en.wikipedia.org/wiki/Levenshtein_distance for details.
     *
     * @param s the first string to compare
     * @param t the second string to compare
     * @return the edit distance between the two strings
     */
    public static int editDistance(@NonNull String s, @NonNull String t) {
        int m = s.length();
        int n = t.length();
        int[][] d = new int[m + 1][n + 1];
        for (int i = 0; i <= m; i++) {
            d[i][0] = i;
        }
        for (int j = 0; j <= n; j++) {
            d[0][j] = j;
        }
        for (int j = 1; j <= n; j++) {
            for (int i = 1; i <= m; i++) {
                if (s.charAt(i - 1) == t.charAt(j - 1)) {
                    d[i][j] = d[i - 1][j - 1];
                } else {
                    int deletion = d[i - 1][j] + 1;
                    int insertion = d[i][j - 1] + 1;
                    int substitution = d[i - 1][j - 1] + 1;
                    d[i][j] = Math.min(deletion, Math.min(insertion, substitution));
                }
            }
        }

        return d[m][n];
    }

    /**
     * Returns true if assertions are enabled
     *
     * @return true if assertions are enabled
     */
    @SuppressWarnings("all")
    public static boolean assertionsEnabled() {
        boolean assertionsEnabled = false;
        assert assertionsEnabled = true; // Intentional side-effect
        return assertionsEnabled;
    }

    /**
     * Returns the layout resource name for the given layout file
     *
     * @param layoutFile the file pointing to the layout
     * @return the layout resource name, not including the {@code @layout}
     *         prefix
     */
    public static String getLayoutName(File layoutFile) {
        String name = layoutFile.getName();
        int dotIndex = name.indexOf('.');
        if (dotIndex != -1) {
            name = name.substring(0, dotIndex);
        }
        return name;
    }

    /**
     * Splits the given path into its individual parts, attempting to be
     * tolerant about path separators (: or ;). It can handle possibly ambiguous
     * paths, such as {@code c:\foo\bar:\other}, though of course these are to
     * be avoided if possible.
     *
     * @param path the path variable to split, which can use both : and ; as
     *            path separators.
     * @return the individual path components as an Iterable of strings
     */
    public static Iterable<String> splitPath(@NonNull String path) {
        if (path.indexOf(';') != -1) {
            return Splitter.on(';').omitEmptyStrings().trimResults().split(path);
        }

        List<String> combined = new ArrayList<String>();
        Iterables.addAll(combined, Splitter.on(':').omitEmptyStrings().trimResults().split(path));
        for (int i = 0, n = combined.size(); i < n; i++) {
            String p = combined.get(i);
            if (p.length() == 1 && i < n - 1 && Character.isLetter(p.charAt(0))
                    // Technically, Windows paths do not have to have a \ after the :,
                    // which means it would be using the current directory on that drive,
                    // but that's unlikely to be the case in a path since it would have
                    // unpredictable results
                    && !combined.get(i+1).isEmpty() && combined.get(i+1).charAt(0) == '\\') {
                combined.set(i, p + ':' + combined.get(i+1));
                combined.remove(i+1);
                n--;
                continue;
            }
        }

        return combined;
    }

    /**
     * Computes the shared parent among a set of files (which may be null).
     *
     * @param files the set of files to be checked
     * @return the closest common ancestor file, or null if none was found
     */
    @Nullable
    public static File getCommonParent(@NonNull List<File> files) {
        int fileCount = files.size();
        if (fileCount == 0) {
            return null;
        } else if (fileCount == 1) {
            return files.get(0);
        } else if (fileCount == 2) {
            return getCommonParent(files.get(0), files.get(1));
        } else {
            File common = files.get(0);
            for (int i = 1; i < fileCount; i++) {
                common = getCommonParent(common, files.get(i));
                if (common == null) {
                    return null;
                }
            }

            return common;
        }
    }

    /**
     * Computes the closest common parent path between two files.
     *
     * @param file1 the first file to be compared
     * @param file2 the second file to be compared
     * @return the closest common ancestor file, or null if the two files have
     *         no common parent
     */
    @Nullable
    public static File getCommonParent(@NonNull File file1, @NonNull File file2) {
        if (file1.equals(file2)) {
            return file1;
        } else if (file1.getPath().startsWith(file2.getPath())) {
            return file2;
        } else if (file2.getPath().startsWith(file1.getPath())) {
            return file1;
        } else {
            // Dumb and simple implementation
            File first = file1.getParentFile();
            while (first != null) {
                File second = file2.getParentFile();
                while (second != null) {
                    if (first.equals(second)) {
                        return first;
                    }
                    second = second.getParentFile();
                }

                first = first.getParentFile();
            }
        }
        return null;
    }

    private static final String UTF_16 = "UTF_16";               //$NON-NLS-1$
    private static final String UTF_16LE = "UTF_16LE";           //$NON-NLS-1$

    /**
     * Returns the encoded String for the given file. This is usually the
     * same as {@code Files.toString(file, Charsets.UTF8}, but if there's a UTF byte order mark
     * (for UTF8, UTF_16 or UTF_16LE), use that instead.
     *
     * @param client the client to use for I/O operations
     * @param file the file to read from
     * @return the string
     * @throws IOException if the file cannot be read properly
     */
    @NonNull
    public static String getEncodedString(
            @NonNull LintClient client,
            @NonNull File file) throws IOException {
        byte[] bytes = client.readBytes(file);
        if (endsWith(file.getName(), DOT_XML)) {
            return PositionXmlParser.getXmlString(bytes);
        }

        return getEncodedString(bytes);
    }

    /**
     * Returns the String corresponding to the given data. This is usually the
     * same as {@code new String(data)}, but if there's a UTF byte order mark
     * (for UTF8, UTF_16 or UTF_16LE), use that instead.
     * <p>
     * NOTE: For XML files, there is the additional complication that there
     * could be a {@code encoding=} attribute in the prologue. For those files,
     * use {@link PositionXmlParser#getXmlString(byte[])} instead.
     *
     * @param data the byte array to construct the string from
     * @return the string
     */
    @NonNull
    public static String getEncodedString(@Nullable byte[] data) {
        if (data == null) {
            return "";
        }

        int offset = 0;
        String defaultCharset = UTF_8;
        String charset = null;
        // Look for the byte order mark, to see if we need to remove bytes from
        // the input stream (and to determine whether files are big endian or little endian) etc
        // for files which do not specify the encoding.
        // See http://unicode.org/faq/utf_bom.html#BOM for more.
        if (data.length > 4) {
            if (data[0] == (byte)0xef && data[1] == (byte)0xbb && data[2] == (byte)0xbf) {
                // UTF-8
                defaultCharset = charset = UTF_8;
                offset += 3;
            } else if (data[0] == (byte)0xfe && data[1] == (byte)0xff) {
                //  UTF-16, big-endian
                defaultCharset = charset = UTF_16;
                offset += 2;
            } else if (data[0] == (byte)0x0 && data[1] == (byte)0x0
                    && data[2] == (byte)0xfe && data[3] == (byte)0xff) {
                // UTF-32, big-endian
                defaultCharset = charset = "UTF_32";    //$NON-NLS-1$
                offset += 4;
            } else if (data[0] == (byte)0xff && data[1] == (byte)0xfe
                    && data[2] == (byte)0x0 && data[3] == (byte)0x0) {
                // UTF-32, little-endian. We must check for this *before* looking for
                // UTF_16LE since UTF_32LE has the same prefix!
                defaultCharset = charset = "UTF_32LE";  //$NON-NLS-1$
                offset += 4;
            } else if (data[0] == (byte)0xff && data[1] == (byte)0xfe) {
                //  UTF-16, little-endian
                defaultCharset = charset = UTF_16LE;
                offset += 2;
            }
        }
        int length = data.length - offset;

        // Guess encoding by searching for an encoding= entry in the first line.
        boolean seenOddZero = false;
        boolean seenEvenZero = false;
        for (int lineEnd = offset; lineEnd < data.length; lineEnd++) {
            if (data[lineEnd] == 0) {
                if ((lineEnd - offset) % 2 == 0) {
                    seenEvenZero = true;
                } else {
                    seenOddZero = true;
                }
            } else if (data[lineEnd] == '\n' || data[lineEnd] == '\r') {
                break;
            }
        }

        if (charset == null) {
            charset = seenOddZero ? UTF_16LE : seenEvenZero ? UTF_16 : UTF_8;
        }

        String text = null;
        try {
            text = new String(data, offset, length, charset);
        } catch (UnsupportedEncodingException e) {
            try {
                if (charset != defaultCharset) {
                    text = new String(data, offset, length, defaultCharset);
                }
            } catch (UnsupportedEncodingException u) {
                // Just use the default encoding below
            }
        }
        if (text == null) {
            text = new String(data, offset, length);
        }
        return text;
    }

    /**
     * Returns true if the given class node represents a static inner class.
     *
     * @param classNode the inner class to be checked
     * @return true if the class node represents an inner class that is static
     */
    public static boolean isStaticInnerClass(@NonNull ClassNode classNode) {
        // Note: We can't just filter out static inner classes like this:
        //     (classNode.access & Opcodes.ACC_STATIC) != 0
        // because the static flag only appears on methods and fields in the class
        // file. Instead, look for the synthetic this pointer.

        @SuppressWarnings("rawtypes") // ASM API
        List fieldList = classNode.fields;
        for (Object f : fieldList) {
            FieldNode field = (FieldNode) f;
            if (field.name.startsWith("this$") && (field.access & Opcodes.ACC_SYNTHETIC) != 0) {
                return false;
            }
        }

        return true;
    }

    /**
     * Returns true if the given class node represents an anonymous inner class
     *
     * @param classNode the class to be checked
     * @return true if the class appears to be an anonymous class
     */
    public static boolean isAnonymousClass(@NonNull ClassNode classNode) {
        if (classNode.outerClass == null) {
            return false;
        }

        String name = classNode.name;
        int index = name.lastIndexOf('$');
        if (index == -1 || index == name.length() - 1) {
            return false;
        }

        return Character.isDigit(name.charAt(index + 1));
    }

    /**
     * Returns the previous opcode prior to the given node, ignoring label and
     * line number nodes
     *
     * @param node the node to look up the previous opcode for
     * @return the previous opcode, or {@link Opcodes#NOP} if no previous node
     *         was found
     */
    public static int getPrevOpcode(@NonNull AbstractInsnNode node) {
        AbstractInsnNode prev = getPrevInstruction(node);
        if (prev != null) {
            return prev.getOpcode();
        } else {
            return Opcodes.NOP;
        }
    }

    /**
     * Returns the previous instruction prior to the given node, ignoring label
     * and line number nodes.
     *
     * @param node the node to look up the previous instruction for
     * @return the previous instruction, or null if no previous node was found
     */
    @Nullable
    public static AbstractInsnNode getPrevInstruction(@NonNull AbstractInsnNode node) {
        AbstractInsnNode prev = node;
        while (true) {
            prev = prev.getPrevious();
            if (prev == null) {
                return null;
            } else {
                int type = prev.getType();
                if (type != AbstractInsnNode.LINE && type != AbstractInsnNode.LABEL
                        && type != AbstractInsnNode.FRAME) {
                    return prev;
                }
            }
        }
    }

    /**
     * Returns the next opcode after to the given node, ignoring label and line
     * number nodes
     *
     * @param node the node to look up the next opcode for
     * @return the next opcode, or {@link Opcodes#NOP} if no next node was found
     */
    public static int getNextOpcode(@NonNull AbstractInsnNode node) {
        AbstractInsnNode next = getNextInstruction(node);
        if (next != null) {
            return next.getOpcode();
        } else {
            return Opcodes.NOP;
        }
    }

    /**
     * Returns the next instruction after to the given node, ignoring label and
     * line number nodes.
     *
     * @param node the node to look up the next node for
     * @return the next instruction, or null if no next node was found
     */
    @Nullable
    public static AbstractInsnNode getNextInstruction(@NonNull AbstractInsnNode node) {
        AbstractInsnNode next = node;
        while (true) {
            next = next.getNext();
            if (next == null) {
                return null;
            } else {
                int type = next.getType();
                if (type != AbstractInsnNode.LINE && type != AbstractInsnNode.LABEL
                        && type != AbstractInsnNode.FRAME) {
                    return next;
                }
            }
        }
    }

    /**
     * Returns true if the given directory is a lint manifest file directory.
     *
     * @param dir the directory to check
     * @return true if the directory contains a manifest file
     */
    public static boolean isManifestFolder(File dir) {
        boolean hasManifest = new File(dir, ANDROID_MANIFEST_XML).exists();
        if (hasManifest) {
            // Special case: the bin/ folder can also contain a copy of the
            // manifest file, but this is *not* a project directory
            if (dir.getName().equals(BIN_FOLDER)) {
                // ...unless of course it just *happens* to be a project named bin, in
                // which case we peek at its parent to see if this is the case
                dir = dir.getParentFile();
                //noinspection ConstantConditions
                if (dir != null && isManifestFolder(dir)) {
                    // Yes, it's a bin/ directory inside a real project: ignore this dir
                    return false;
                }
            }
        }

        return hasManifest;
    }

    /**
     * Look up the locale and region from the given parent folder name and
     * return it as a combined string, such as "en", "en-rUS", b+eng-US, etc, or null if
     * no language is specified.
     *
     * @param folderName the folder name
     * @return the locale+region string or null
     */
    @Nullable
    public static String getLocaleAndRegion(@NonNull String folderName) {
        if (folderName.indexOf('-') == -1) {
            return null;
        }

        String locale = null;

<<<<<<< HEAD
        for (String qualifier : Splitter.on('-').split(folderName)) {
=======
        for (String qualifier : QUALIFIER_SPLITTER.split(folderName)) {
>>>>>>> 878ea9dd
            int qualifierLength = qualifier.length();
            if (qualifierLength == 2) {
                char first = qualifier.charAt(0);
                char second = qualifier.charAt(1);
                if (first >= 'a' && first <= 'z' && second >= 'a' && second <= 'z') {
                    locale = qualifier;
                }
            } else if (qualifierLength == 3 && qualifier.charAt(0) == 'r' && locale != null) {
                char first = qualifier.charAt(1);
                char second = qualifier.charAt(2);
                if (first >= 'A' && first <= 'Z' && second >= 'A' && second <= 'Z') {
                    return locale + '-' + qualifier;
                }
                break;
<<<<<<< HEAD
            } else if (qualifier.startsWith(LocaleQualifier.PREFIX)) {
=======
            } else if (qualifier.startsWith(BCP_47_PREFIX)) {
>>>>>>> 878ea9dd
                return qualifier;
            }
        }

        return locale;
    }

    /**
     * Returns true if the given class (specified by a fully qualified class
     * name) name is imported in the given compilation unit either through a fully qualified
     * import or by a wildcard import.
     *
     * @param compilationUnit the compilation unit
     * @param fullyQualifiedName the fully qualified class name
     * @return true if the given imported name refers to the given fully
     *         qualified name
     */
    public static boolean isImported(
            @Nullable lombok.ast.Node compilationUnit,
            @NonNull String fullyQualifiedName) {
        if (compilationUnit == null) {
            return false;
        }
        int dotIndex = fullyQualifiedName.lastIndexOf('.');
        int dotLength = fullyQualifiedName.length() - dotIndex;

        boolean imported = false;
        for (lombok.ast.Node rootNode : compilationUnit.getChildren()) {
            if (rootNode instanceof ImportDeclaration) {
                ImportDeclaration importDeclaration = (ImportDeclaration) rootNode;
                String fqn = importDeclaration.asFullyQualifiedName();
                if (fqn.equals(fullyQualifiedName)) {
                    return true;
                } else if (fullyQualifiedName.regionMatches(dotIndex, fqn,
                        fqn.length() - dotLength, dotLength)) {
                    // This import is importing the class name using some other prefix, so there
                    // fully qualified class name cannot be imported under that name
                    return false;
                } else if (importDeclaration.astStarImport()
                        && fqn.regionMatches(0, fqn, 0, dotIndex + 1)) {
                    imported = true;
                    // but don't break -- keep searching in case there's a non-wildcard
                    // import of the specific class name, e.g. if we're looking for
                    // android.content.SharedPreferences.Editor, don't match on the following:
                    //   import android.content.SharedPreferences.*;
                    //   import foo.bar.Editor;
                }
            }
        }

        return imported;
    }

    /**
     * Looks up the resource values for the given attribute given a style. Note that
     * this only looks project-level style values, it does not resume into the framework
     * styles.
     */
    @Nullable
    public static List<ResourceValue> getStyleAttributes(
            @NonNull Project project, @NonNull LintClient client,
            @NonNull String styleUrl, @NonNull String namespace, @NonNull String attribute) {
        if (!client.supportsProjectResources()) {
            return null;
        }

        AbstractResourceRepository resources = client.getProjectResources(project, true);
        if (resources == null) {
            return null;
        }

        ResourceUrl style = ResourceUrl.parse(styleUrl);
        if (style == null || style.framework) {
            return null;
        }

        List<ResourceValue> result = null;

        Queue<ResourceValue> queue = new ArrayDeque<ResourceValue>();
        queue.add(new ResourceValue(style.type, style.name, false));
        Set<String> seen = Sets.newHashSet();
        int count = 0;
        boolean isFrameworkAttribute = ANDROID_URI.equals(namespace);
        while (count < 30 && !queue.isEmpty()) {
            ResourceValue front = queue.remove();
            String name = front.getName();
            seen.add(name);
            List<ResourceItem> items = resources.getResourceItem(front.getResourceType(), name);
            if (items != null) {
                for (ResourceItem item : items) {
                    ResourceValue rv = item.getResourceValue(false);
                    if (rv instanceof StyleResourceValue) {
                        StyleResourceValue srv = (StyleResourceValue) rv;
                        ItemResourceValue value = srv.getItem(attribute, isFrameworkAttribute);
                        if (value != null) {
                            if (result == null) {
                                result = Lists.newArrayList();
                            }
                            if (!result.contains(value)) {
                                result.add(value);
                            }
                        }

                        String parent = srv.getParentStyle();
                        if (parent != null && !parent.startsWith(ANDROID_PREFIX)) {
                            ResourceUrl p = ResourceUrl.parse(parent);
                            if (p != null && !p.framework && !seen.contains(p.name)) {
                                seen.add(p.name);
                                queue.add(new ResourceValue(ResourceType.STYLE, p.name,
                                        false));
                            }
                        }

                        int index = name.lastIndexOf('.');
                        if (index > 0) {
                            String parentName = name.substring(0, index);
                            if (!seen.contains(parentName)) {
                                seen.add(parentName);
                                queue.add(new ResourceValue(ResourceType.STYLE, parentName,
                                        false));
                            }
                        }
                    }
                }
            }

            count++;
        }

        return result;
    }

    @Nullable
    public static List<StyleResourceValue> getInheritedStyles(
            @NonNull Project project, @NonNull LintClient client,
            @NonNull String styleUrl) {
        if (!client.supportsProjectResources()) {
            return null;
        }

        AbstractResourceRepository resources = client.getProjectResources(project, true);
        if (resources == null) {
            return null;
        }

        ResourceUrl style = ResourceUrl.parse(styleUrl);
        if (style == null || style.framework) {
            return null;
        }

        List<StyleResourceValue> result = null;

        Queue<ResourceValue> queue = new ArrayDeque<ResourceValue>();
        queue.add(new ResourceValue(style.type, style.name, false));
        Set<String> seen = Sets.newHashSet();
        int count = 0;
        while (count < 30 && !queue.isEmpty()) {
            ResourceValue front = queue.remove();
            String name = front.getName();
            seen.add(name);
            List<ResourceItem> items = resources.getResourceItem(front.getResourceType(), name);
            if (items != null) {
                for (ResourceItem item : items) {
                    ResourceValue rv = item.getResourceValue(false);
                    if (rv instanceof StyleResourceValue) {
                        StyleResourceValue srv = (StyleResourceValue) rv;
                        if (result == null) {
                            result = Lists.newArrayList();
                        }
                        result.add(srv);

                        String parent = srv.getParentStyle();
                        if (parent != null && !parent.startsWith(ANDROID_PREFIX)) {
                            ResourceUrl p = ResourceUrl.parse(parent);
                            if (p != null && !p.framework && !seen.contains(p.name)) {
                                seen.add(p.name);
                                queue.add(new ResourceValue(ResourceType.STYLE, p.name,
                                        false));
                            }
                        }

                        int index = name.lastIndexOf('.');
                        if (index > 0) {
                            String parentName = name.substring(0, index);
                            if (!seen.contains(parentName)) {
                                seen.add(parentName);
                                queue.add(new ResourceValue(ResourceType.STYLE, parentName,
                                        false));
                            }
                        }
                    }
                }
            }

            count++;
        }

        return result;
    }

    /** Returns true if the given two paths point to the same logical resource file within
     * a source set. This means that it only checks the parent folder name and individual
     * file name, not the path outside the parent folder.
     *
     * @param file1 the first file to compare
     * @param file2 the second file to compare
     * @return true if the two files have the same parent and file names
     */
    public static boolean isSameResourceFile(@Nullable File file1, @Nullable File file2) {
        if (file1 != null && file2 != null
                && file1.getName().equals(file2.getName())) {
            File parent1 = file1.getParentFile();
            File parent2 = file2.getParentFile();
            if (parent1 != null && parent2 != null &&
                    parent1.getName().equals(parent2.getName())) {
                return true;
            }
        }

        return false;
    }

    /**
     * Whether we should attempt to look up the prefix from the model. Set to false
     * if we encounter a model which is too old.
     * <p>
     * This is public such that code which for example syncs to a new gradle model
     * can reset it.
     */
    public static boolean sTryPrefixLookup = true;

    /** Looks up the resource prefix for the given Gradle project, if possible */
    @Nullable
    public static String computeResourcePrefix(@Nullable AndroidProject project) {
        try {
            if (sTryPrefixLookup && project != null) {
                return project.getResourcePrefix();
            }
        } catch (Exception e) {
            // This happens if we're talking to an older model than 0.10
            // Ignore; fall through to normal handling and never try again.
            //noinspection AssignmentToStaticFieldFromInstanceMethod
            sTryPrefixLookup = false;
        }

        return null;
    }

    /** Computes a suggested name given a resource prefix and resource name */
    public static String computeResourceName(@NonNull String prefix, @NonNull String name) {
        if (prefix.isEmpty()) {
            return name;
        } else if (name.isEmpty()) {
            return prefix;
        } else if (prefix.endsWith("_")) {
            return prefix + name;
        } else {
            return prefix + Character.toUpperCase(name.charAt(0)) + name.substring(1);
        }
    }


    /**
     * Convert an {@link com.android.builder.model.ApiVersion} to a {@link
     * com.android.sdklib.AndroidVersion}. The chief problem here is that the {@link
     * com.android.builder.model.ApiVersion}, when using a codename, will not encode the
     * corresponding API level (it just reflects the string entered by the user in the gradle file)
     * so we perform a search here (since lint really wants to know the actual numeric API level)
     *
     * @param api     the api version to convert
     * @param targets if known, the installed targets (used to resolve platform codenames, only
     *                needed to resolve platforms newer than the tools since {@link
     *                com.android.sdklib.SdkVersionInfo} knows the rest)
     * @return the corresponding version
     */
    @NonNull
    public static AndroidVersion convertVersion(
            @NonNull ApiVersion api,
            @Nullable IAndroidTarget[] targets) {
        String codename = api.getCodename();
        if (codename != null) {
            AndroidVersion version = SdkVersionInfo.getVersion(codename, targets);
            if (version != null) {
                return version;
            }
            return new AndroidVersion(api.getApiLevel(), codename);
        }
        return new AndroidVersion(api.getApiLevel(), null);
    }

    /**
     * Returns true if the given Gradle model is older than the given version number
     */
    public static boolean isModelOlderThan(@Nullable AndroidProject project,
            int major, int minor, int micro) {
        if (project != null) {
            String modelVersion = project.getModelVersion();
            try {
                FullRevision version = FullRevision.parseRevision(modelVersion);
                if (version.getMajor() != major) {
                    return version.getMajor() < major;
                }
                if (version.getMinor() != minor) {
                    return version.getMinor() < minor;
                }
                return version.getMicro() < micro;
            } catch (NumberFormatException e) {
                // ignore
            }
        }

        return false;
    }

    /**
     * Looks for a certain string within a larger string, which should immediately follow
     * the given prefix and immediately precede the given suffix.
     *
     * @param string the full string to search
     * @param prefix the optional prefix to follow
     * @param suffix the optional suffix to precede
     * @return the corresponding substring, if present
     */
    @Nullable
    public static String findSubstring(@NonNull String string, @Nullable String prefix,
            @Nullable String suffix) {
        int start = 0;
        if (prefix != null) {
            start = string.indexOf(prefix);
            if (start == -1) {
                return null;
            }
            start += prefix.length();
        }

        if (suffix != null) {
            int end = string.indexOf(suffix, start);
            if (end == -1) {
                return null;
            }
            return string.substring(start, end);
        }

        return string.substring(start);
    }

    /**
     * Splits up the given message coming from a given string format (where the string
     * format follows the very specific convention of having only strings formatted exactly
     * with the format %n$s where n is between 1 and 9 inclusive, and each formatting parameter
     * appears exactly once, and in increasing order.
     *
     * @param format the format string responsible for creating the error message
     * @param errorMessage an error message formatted with the format string
     * @return the specific values inserted into the format
     */
    @NonNull
    public static List<String> getFormattedParameters(
            @NonNull String format,
            @NonNull String errorMessage) {
        StringBuilder pattern = new StringBuilder(format.length());
        int parameter = 1;
        for (int i = 0, n = format.length(); i < n; i++) {
            char c = format.charAt(i);
            if (c == '%') {
                // Only support formats of the form %n$s where n is 1 <= n <=9
                assert i < format.length() - 4 : format;
                assert format.charAt(i + 1) == ('0' + parameter) : format;
                assert Character.isDigit(format.charAt(i + 1)) : format;
                assert format.charAt(i + 2) == '$' : format;
                assert format.charAt(i + 3) == 's' : format;
                parameter++;
                i += 3;
                pattern.append("(.*)");
            } else {
                pattern.append(c);
            }
        }
        try {
            Pattern compile = Pattern.compile(pattern.toString());
            Matcher matcher = compile.matcher(errorMessage);
            if (matcher.find()) {
                int groupCount = matcher.groupCount();
                List<String> parameters = Lists.newArrayListWithExpectedSize(groupCount);
                for (int i = 1; i <= groupCount; i++) {
                    parameters.add(matcher.group(i));
                }

                return parameters;
            }

        } catch (PatternSyntaxException pse) {
            // Internal error: string format is not valid. Should be caught by unit tests
            // as a failure to return the formatted parameters.
        }
        return Collections.emptyList();
    }

    /**
     * Escapes the given property file value (right hand side of property assignment)
     * as required by the property file format (e.g. escapes colons and backslashes)
     *
     * @param value the value to be escaped
     * @return the escaped value
     */
    @NonNull
    public static String escapePropertyValue(@NonNull String value) {
        // Slow, stupid implementation, but is 100% compatible with Java's property file
        // implementation
        Properties properties = new Properties();
        properties.setProperty("k", value); // key doesn't matter
        StringWriter writer = new StringWriter();
        try {
            properties.store(writer, null);
            String s = writer.toString();
            int end = s.length();

            // Writer inserts trailing newline
            String lineSeparator = SdkUtils.getLineSeparator();
            if (s.endsWith(lineSeparator)) {
                end -= lineSeparator.length();
            }

            int start = s.indexOf('=');
            assert start != -1 : s;
            return s.substring(start + 1, end);
        }
        catch (IOException e) {
            return value; // shouldn't happen; we're not going to disk
        }
    }

    /**
     * Returns the locale for the given parent folder.
     *
     * @param parent the name of the parent folder
     * @return null if the locale is not known, or a locale qualifier providing the language
     *    and possibly region
     */
    @Nullable
    public static LocaleQualifier getLocale(@NonNull String parent) {
        if (parent.indexOf('-') != -1) {
            FolderConfiguration config = FolderConfiguration.getConfigForFolder(parent);
            if (config != null) {
                return config.getLocaleQualifier();
            }
        }
        return null;
    }

    /**
     * Returns the locale for the given context.
     *
     * @param context the context to look up the locale for
     * @return null if the locale is not known, or a locale qualifier providing the language
     *    and possibly region
     */
    @Nullable
    public static LocaleQualifier getLocale(@NonNull XmlContext context) {
        Element root = context.document.getDocumentElement();
        if (root != null) {
            String locale = root.getAttributeNS(TOOLS_URI, ATTR_LOCALE);
            if (locale != null && !locale.isEmpty()) {
                return getLocale(locale);
            }
        }

        return getLocale(context.file.getParentFile().getName());
    }

    /**
     * Check whether the given resource file is in an English locale
     * @param context the XML context for the resource file
     * @param assumeForBase whether the base folder (e.g. no locale specified) should be
     *                      treated as English
     */
    public static boolean isEnglishResource(@NonNull XmlContext context, boolean assumeForBase) {
        LocaleQualifier locale = LintUtils.getLocale(context);
        if (locale == null) {
            return assumeForBase;
        } else {
            return "en".equals(locale.getLanguage());  //$NON-NLS-1$
        }
    }
}<|MERGE_RESOLUTION|>--- conflicted
+++ resolved
@@ -16,8 +16,6 @@
 
 package com.android.tools.lint.detector.api;
 
-<<<<<<< HEAD
-=======
 import static com.android.SdkConstants.ANDROID_MANIFEST_XML;
 import static com.android.SdkConstants.ANDROID_PREFIX;
 import static com.android.SdkConstants.ANDROID_URI;
@@ -36,7 +34,6 @@
 import static com.android.ide.common.resources.configuration.FolderConfiguration.QUALIFIER_SPLITTER;
 import static com.android.ide.common.resources.configuration.LocaleQualifier.BCP_47_PREFIX;
 
->>>>>>> 878ea9dd
 import com.android.annotations.NonNull;
 import com.android.annotations.Nullable;
 import com.android.builder.model.AndroidProject;
@@ -47,10 +44,7 @@
 import com.android.ide.common.res2.AbstractResourceRepository;
 import com.android.ide.common.res2.ResourceItem;
 import com.android.ide.common.resources.ResourceUrl;
-<<<<<<< HEAD
-=======
 import com.android.ide.common.resources.configuration.FolderConfiguration;
->>>>>>> 878ea9dd
 import com.android.ide.common.resources.configuration.LocaleQualifier;
 import com.android.resources.FolderTypeRelationship;
 import com.android.resources.ResourceFolderType;
@@ -67,7 +61,7 @@
 import com.google.common.collect.Iterables;
 import com.google.common.collect.Lists;
 import com.google.common.collect.Sets;
-import lombok.ast.ImportDeclaration;
+
 import org.objectweb.asm.Opcodes;
 import org.objectweb.asm.tree.AbstractInsnNode;
 import org.objectweb.asm.tree.ClassNode;
@@ -80,12 +74,18 @@
 import java.io.IOException;
 import java.io.StringWriter;
 import java.io.UnsupportedEncodingException;
-import java.util.*;
+import java.util.ArrayDeque;
+import java.util.ArrayList;
+import java.util.Collections;
+import java.util.List;
+import java.util.Properties;
+import java.util.Queue;
+import java.util.Set;
 import java.util.regex.Matcher;
 import java.util.regex.Pattern;
 import java.util.regex.PatternSyntaxException;
 
-import static com.android.SdkConstants.*;
+import lombok.ast.ImportDeclaration;
 
 
 /**
@@ -762,11 +762,7 @@
 
         String locale = null;
 
-<<<<<<< HEAD
-        for (String qualifier : Splitter.on('-').split(folderName)) {
-=======
         for (String qualifier : QUALIFIER_SPLITTER.split(folderName)) {
->>>>>>> 878ea9dd
             int qualifierLength = qualifier.length();
             if (qualifierLength == 2) {
                 char first = qualifier.charAt(0);
@@ -781,11 +777,7 @@
                     return locale + '-' + qualifier;
                 }
                 break;
-<<<<<<< HEAD
-            } else if (qualifier.startsWith(LocaleQualifier.PREFIX)) {
-=======
             } else if (qualifier.startsWith(BCP_47_PREFIX)) {
->>>>>>> 878ea9dd
                 return qualifier;
             }
         }

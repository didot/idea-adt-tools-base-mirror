/*
 * Copyright (C) 2011 The Android Open Source Project
 *
 * Licensed under the Apache License, Version 2.0 (the "License");
 * you may not use this file except in compliance with the License.
 * You may obtain a copy of the License at
 *
 *      http://www.apache.org/licenses/LICENSE-2.0
 *
 * Unless required by applicable law or agreed to in writing, software
 * distributed under the License is distributed on an "AS IS" BASIS,
 * WITHOUT WARRANTIES OR CONDITIONS OF ANY KIND, either express or implied.
 * See the License for the specific language governing permissions and
 * limitations under the License.
 */

package com.android.tools.lint.detector.api;

import static com.android.SdkConstants.ANDROID_LIBRARY;
import static com.android.SdkConstants.ANDROID_LIBRARY_REFERENCE_FORMAT;
import static com.android.SdkConstants.ANDROID_MANIFEST_XML;
import static com.android.SdkConstants.ANDROID_URI;
import static com.android.SdkConstants.APPCOMPAT_LIB_ARTIFACT;
import static com.android.SdkConstants.ATTR_MIN_SDK_VERSION;
import static com.android.SdkConstants.ATTR_PACKAGE;
import static com.android.SdkConstants.ATTR_TARGET_SDK_VERSION;
import static com.android.SdkConstants.FN_ANDROID_MANIFEST_XML;
import static com.android.SdkConstants.FN_PROJECT_PROGUARD_FILE;
import static com.android.SdkConstants.OLD_PROGUARD_FILE;
import static com.android.SdkConstants.PROGUARD_CONFIG;
import static com.android.SdkConstants.PROJECT_PROPERTIES;
import static com.android.SdkConstants.RES_FOLDER;
import static com.android.SdkConstants.SUPPORT_LIB_ARTIFACT;
import static com.android.SdkConstants.TAG_USES_SDK;
import static com.android.SdkConstants.VALUE_TRUE;
import static com.android.sdklib.SdkVersionInfo.HIGHEST_KNOWN_API;
import static com.android.sdklib.SdkVersionInfo.LOWEST_ACTIVE_API;

import com.android.SdkConstants;
import com.android.annotations.NonNull;
import com.android.annotations.Nullable;
import com.android.build.FilterData;
import com.android.build.OutputFile;
import com.android.builder.model.AndroidArtifact;
import com.android.builder.model.AndroidArtifactOutput;
import com.android.builder.model.AndroidLibrary;
import com.android.builder.model.AndroidProject;
import com.android.builder.model.ProductFlavor;
import com.android.builder.model.ProductFlavorContainer;
import com.android.builder.model.Variant;
import com.android.ide.common.repository.GradleVersion;
import com.android.ide.common.repository.ResourceVisibilityLookup;
import com.android.resources.Density;
import com.android.resources.ResourceFolderType;
import com.android.sdklib.AndroidVersion;
import com.android.sdklib.BuildToolInfo;
import com.android.sdklib.IAndroidTarget;
import com.android.sdklib.SdkVersionInfo;
import com.android.tools.lint.client.api.CircularDependencyException;
import com.android.tools.lint.client.api.Configuration;
import com.android.tools.lint.client.api.LintClient;
import com.android.tools.lint.client.api.LintDriver;
import com.android.tools.lint.client.api.SdkInfo;
import com.google.common.annotations.Beta;
import com.google.common.base.CharMatcher;
import com.google.common.base.Charsets;
import com.google.common.base.Splitter;
import com.google.common.collect.Lists;
import com.google.common.collect.Sets;
import com.google.common.io.Closeables;
import com.google.common.io.Files;
import java.io.BufferedInputStream;
import java.io.File;
import java.io.FileInputStream;
import java.io.IOException;
import java.util.ArrayList;
import java.util.Collection;
import java.util.Collections;
import java.util.List;
import java.util.Map;
import java.util.Properties;
import java.util.Set;
import java.util.regex.Matcher;
import java.util.regex.Pattern;
import org.w3c.dom.Document;
import org.w3c.dom.Element;
import org.w3c.dom.NodeList;

/**
 * A project contains information about an Android project being scanned for
 * Lint errors.
 * <p>
 * <b>NOTE: This is not a public or final API; if you rely on this be prepared
 * to adjust your code for the next tools release.</b>
 */
@Beta
public class Project {
    protected final LintClient client;
    protected final File dir;
    protected final File referenceDir;
    protected Configuration configuration;
    protected String pkg;
    protected int buildSdk = -1;
    protected IAndroidTarget target;

    protected AndroidVersion manifestMinSdk = AndroidVersion.DEFAULT;
    protected AndroidVersion manifestTargetSdk = AndroidVersion.DEFAULT;

    protected boolean library;
    protected String name;
    protected String proguardPath;
    protected boolean mergeManifests;

    /** The SDK info, if any */
    protected SdkInfo sdkInfo;

    /**
     * If non null, specifies a non-empty list of specific files under this
     * project which should be checked.
     */
    protected List<File> files;
    protected List<File> proguardFiles;
    protected List<File> gradleFiles;
    protected List<File> manifestFiles;
    protected List<File> javaSourceFolders;
    protected List<File> javaClassFolders;
    protected List<File> nonProvidedJavaLibraries;
    protected List<File> javaLibraries;
    protected List<File> testSourceFolders;
    protected List<File> testLibraries;
    protected List<File> resourceFolders;
    protected List<File> assetFolders;
    protected List<Project> directLibraries;
    protected List<Project> allLibraries;
    protected boolean reportIssues = true;
    protected Boolean gradleProject;
    protected Boolean supportLib;
    protected Boolean appCompat;
    protected GradleVersion gradleVersion;
    private Map<String, String> superClassMap;
    private ResourceVisibilityLookup resourceVisibility;
    private BuildToolInfo buildTools;

    /**
     * Creates a new {@link Project} for the given directory.
     *
     * @param client the tool running the lint check
     * @param dir the root directory of the project
     * @param referenceDir See {@link #getReferenceDir()}.
     * @return a new {@link Project}
     */
    @NonNull
    public static Project create(
            @NonNull LintClient client,
            @NonNull File dir,
            @NonNull File referenceDir) {
        return new Project(client, dir, referenceDir);
    }

    /**
     * Returns true if this project is a Gradle-based Android project
     *
     * @return true if this is a Gradle-based project
     */
    public boolean isGradleProject() {
        if (gradleProject == null) {
            gradleProject = client.isGradleProject(this);
        }

        return gradleProject;
    }

    /**
     * Returns true if this project is an Android project.
     *
     * @return true if this project is an Android project.
     */
    @SuppressWarnings("MethodMayBeStatic")
    public boolean isAndroidProject() {
        return true;
    }

    /**
     * Returns the project model for this project if it corresponds to
     * a Gradle project. This is the case if {@link #isGradleProject()}
     * is true and {@link #isLibrary()} is false.
     *
     * @return the project model, or null
     */
    @Nullable
    public AndroidProject getGradleProjectModel() {
        return null;
    }

    /**
     * If this is a Gradle project with a valid Gradle model, return the version
     * of the model/plugin.
     *
     * @return the Gradle plugin version, or null if invalid or not a Gradle project
     */
    @Nullable
    public GradleVersion getGradleModelVersion() {
        if (gradleVersion == null && isGradleProject()) {
            AndroidProject gradleProjectModel = getGradleProjectModel();
            if (gradleProjectModel != null) {
                gradleVersion = GradleVersion.tryParse(gradleProjectModel.getModelVersion());
            }
        }

        return gradleVersion;
    }

    /**
     * Returns the project model for this project if it corresponds to
     * a Gradle library. This is the case if both
     * {@link #isGradleProject()} and {@link #isLibrary()} return true.
     *
     * @return the project model, or null
     */
    @SuppressWarnings("UnusedDeclaration")
    @Nullable
    public AndroidLibrary getGradleLibraryModel() {
        return null;
    }

    /**
     * Returns the current selected variant, if any (and if the current project is a Gradle
     * project). This can be used by incremental lint rules to warn about problems in the current
     * context. Lint rules should however strive to perform cross variant analysis and warn about
     * problems in any configuration.
     *
     * @return the select variant, or null
     */
    @Nullable
    public Variant getCurrentVariant() {
        return null;
    }

    /** Creates a new Project. Use one of the factory methods to create. */
    protected Project(
            @NonNull LintClient client,
            @NonNull File dir,
            @NonNull File referenceDir) {
        this.client = client;
        this.dir = dir;
        this.referenceDir = referenceDir;
        initialize();
    }

    protected void initialize() {
        // Default initialization: Use ADT/ant style project.properties file
        try {
            // Read properties file and initialize library state
            Properties properties = new Properties();
            File propFile = new File(dir, PROJECT_PROPERTIES);
            if (propFile.exists()) {
                BufferedInputStream is = new BufferedInputStream(new FileInputStream(propFile));
                try {
                    properties.load(is);
                    String value = properties.getProperty(ANDROID_LIBRARY);
                    library = VALUE_TRUE.equals(value);
                    String proguardPath = properties.getProperty(PROGUARD_CONFIG);
                    if (proguardPath != null) {
                        this.proguardPath = proguardPath;
                    }
                    mergeManifests = VALUE_TRUE.equals(properties.getProperty(
                            "manifestmerger.enabled"));
                    String target = properties.getProperty("target");
                    if (target != null) {
                        int index = target.lastIndexOf('-');
                        if (index == -1) {
                            index = target.lastIndexOf(':');
                        }
                        if (index != -1) {
                            String versionString = target.substring(index + 1);
                            try {
                                buildSdk = Integer.parseInt(versionString);
                            } catch (NumberFormatException nufe) {
                                client.log(Severity.WARNING, null,
                                        "Unexpected build target format: %1$s", target);
                            }
                        }
                    }

                    for (int i = 1; i < 1000; i++) {
                        String key = String.format(ANDROID_LIBRARY_REFERENCE_FORMAT, i);
                        String library = properties.getProperty(key);
                        if (library == null || library.isEmpty()) {
                            // No holes in the numbering sequence is allowed
                            break;
                        }

                        File libraryDir = new File(dir, library).getCanonicalFile();

                        if (directLibraries == null) {
                            directLibraries = new ArrayList<>();
                        }

                        // Adjust the reference dir to be a proper prefix path of the
                        // library dir
                        File libraryReferenceDir = referenceDir;
                        if (!libraryDir.getPath().startsWith(referenceDir.getPath())) {
                            // Symlinks etc might have been resolved, so do those to
                            // the reference dir as well
                            libraryReferenceDir = libraryReferenceDir.getCanonicalFile();
                            if (!libraryDir.getPath().startsWith(referenceDir.getPath())) {
                                File file = libraryReferenceDir;
                                while (file != null && !file.getPath().isEmpty()) {
                                    if (libraryDir.getPath().startsWith(file.getPath())) {
                                        libraryReferenceDir = file;
                                        break;
                                    }
                                    file = file.getParentFile();
                                }
                            }
                        }

                        try {
                            Project libraryPrj = client.getProject(libraryDir,
                                    libraryReferenceDir);
                            directLibraries.add(libraryPrj);
                            // By default, we don't report issues in inferred library projects.
                            // The driver will set report = true for those library explicitly
                            // requested.
                            libraryPrj.setReportIssues(false);
                        } catch (CircularDependencyException e) {
                            e.setProject(this);
                            e.setLocation(Location.create(propFile));
                            throw e;
                        }
                    }
                } finally {
                    try {
                        Closeables.close(is, true /* swallowIOException */);
                    } catch (IOException e) {
                        // cannot happen
                    }
                }
            }
        } catch (IOException ioe) {
            client.log(ioe, "Initializing project state");
        }

        if (directLibraries != null) {
            directLibraries = Collections.unmodifiableList(directLibraries);
        } else {
            directLibraries = Collections.emptyList();
        }

        if (isAospBuildEnvironment()) {
            if (isAospFrameworksRelatedProject(dir)) {
                // No manifest file for this project: just init the manifest values here
                manifestMinSdk = manifestTargetSdk = new AndroidVersion(HIGHEST_KNOWN_API, null);
            } else if (buildSdk == -1) {
                // only set BuildSdk for projects other than frameworks and
                // the ones that don't have one set in project.properties.
                buildSdk = getClient().getHighestKnownApiLevel();
            }

        }
    }

    @Override
    public String toString() {
        return "Project [dir=" + dir + ']';
    }

    @Override
    public int hashCode() {
        return dir.hashCode();
    }

    @Override
    public boolean equals(@Nullable Object obj) {
        if (this == obj)
            return true;
        if (obj == null)
            return false;
        if (getClass() != obj.getClass())
            return false;
        Project other = (Project) obj;
        return dir.equals(other.dir);
    }

    /**
     * Adds the given file to the list of files which should be checked in this
     * project. If no files are added, the whole project will be checked.
     *
     * @param file the file to be checked
     */
    public void addFile(@NonNull File file) {
        if (files == null) {
            files = new ArrayList<>();
        }
        files.add(file);
    }

    /**
     * The list of files to be checked in this project. If null, the whole
     * project should be checked.
     *
     * @return the subset of files to be checked, or null for the whole project
     */
    @Nullable
    public List<File> getSubset() {
        return files;
    }

    /**
     * Returns the list of source folders for Java source files
     *
     * @return a list of source folders to search for .java files
     */
    @NonNull
    public List<File> getJavaSourceFolders() {
        if (javaSourceFolders == null) {
            if (isAospFrameworksRelatedProject(dir)) {
                return Collections.singletonList(new File(dir, "java"));
            }
            if (isAospBuildEnvironment()) {
                String top = getAospTop();
                if (dir.getAbsolutePath().startsWith(top)) {
                    javaSourceFolders = getAospJavaSourcePath();
                    return javaSourceFolders;
                }
            }

            javaSourceFolders = client.getJavaSourceFolders(this);
        }

        return javaSourceFolders;
    }

    /**
     * Returns the list of output folders for class files
     * @return a list of output folders to search for .class files
     */
    @NonNull
    public List<File> getJavaClassFolders() {
        if (javaClassFolders == null) {
            if (isAospFrameworksProject(dir)) {
                String top = getAospTop();
                if (top != null) {
                    File out = new File(top, "out");
                    if (out.exists()) {
                        String relative =
                            "target/common/obj/JAVA_LIBRARIES/framework_intermediates/classes.jar";
                        File jar = new File(out, relative.replace('/', File.separatorChar));
                        if (jar.exists()) {
                            javaClassFolders = Collections.singletonList(jar);
                            return javaClassFolders;
                        }
                    }
                }
            }
            if (isAospBuildEnvironment()) {
                String top = getAospTop();
                if (dir.getAbsolutePath().startsWith(top)) {
                    javaClassFolders = getAospJavaClassPath();
                    return javaClassFolders;
                }
            }

            javaClassFolders = client.getJavaClassFolders(this);
        }
        return javaClassFolders;
    }

    /**
     * Returns the list of Java libraries (typically .jar files) that this
     * project depends on. Note that this refers to jar libraries, not Android
     * library projects which are processed in a separate pass with their own
     * source and class folders.
     *
     * @param includeProvided If true, included provided libraries too (libraries
     *                        that are not packaged with the app, but are provided
     *                        for compilation purposes and are assumed to be present
     *                        in the running environment)
     * @return a list of .jar files (or class folders) that this project depends
     *         on.
     */
    @NonNull
    public List<File> getJavaLibraries(boolean includeProvided) {
        if (includeProvided) {
            if (javaLibraries == null) {
                // AOSP builds already merge libraries and class folders into
                // the single classes.jar file, so these have already been processed
                // in getJavaClassFolders.
                javaLibraries = client.getJavaLibraries(this, true);
                if (isAospBuildEnvironment()) {
                    // We still need to add the support-annotations library in the case of AOSP
                    File out = new File(getAospTop(), "out");
                    String relative = "target/common/obj/JAVA_LIBRARIES/"
                            + "android-support-annotations_intermediates/classes";
                    File annotationsDir = new File(out, relative.replace('/', File.separatorChar));
                    if (annotationsDir.exists()) {
                        javaLibraries.add(annotationsDir);
                    }
                }
            }
            return javaLibraries;
        } else {
            if (nonProvidedJavaLibraries == null) {
                nonProvidedJavaLibraries = client.getJavaLibraries(this, false);
            }
            return nonProvidedJavaLibraries;
        }
    }

    /**
     * Returns the list of source folders for Java test source files
     *
     * @return a list of source folders to search for .java files
     */
    @NonNull
    public List<File> getTestSourceFolders() {
        if (testSourceFolders == null) {
            testSourceFolders = client.getTestSourceFolders(this);
        }

        return testSourceFolders;
    }

    /**
     * Returns the list of source folders for Java test source files
     *
     * @return a list of source folders to search for .java files
     */
    @NonNull
    public List<File> getTestLibraries() {
        if (testLibraries == null) {
            testLibraries = client.getTestLibraries(this);
        }

        return testLibraries;
    }

    /**
     * Returns the resource folders.
     *
     * @return a list of files pointing to the resource folders, which might be empty if the project
     * does not provide any resources.
     */
    @NonNull
    public List<File> getResourceFolders() {
        if (resourceFolders == null) {
            List<File> folders = client.getResourceFolders(this);

            if (folders.size() == 1 && isAospFrameworksRelatedProject(dir)) {
                // No manifest file for this project: just init the manifest values here
                manifestMinSdk = manifestTargetSdk = new AndroidVersion(HIGHEST_KNOWN_API, null);
                File folder = new File(folders.get(0), RES_FOLDER);
                if (!folder.exists()) {
                    folders = Collections.emptyList();
                }
            }

            resourceFolders = folders;
        }

        return resourceFolders;
    }

    /**
     * Returns the asset folders.
     *
     * @return a list of files pointing to the asset folders, which might be empty if the project
     * does not provide any resources.
     */
    @NonNull
    public List<File> getAssetFolders() {
        if (assetFolders == null) {
            assetFolders = client.getAssetFolders(this);
        }

        return assetFolders;
    }

    /**
     * Returns the relative path of a given file relative to the user specified
     * directory (which is often the project directory but sometimes a higher up
     * directory when a directory tree is being scanned
     *
     * @param file the file under this project to check
     * @return the path relative to the reference directory (often the project directory)
     */
    @NonNull
    public String getDisplayPath(@NonNull File file) {
       String path = file.getPath();
       String referencePath = referenceDir.getPath();
       if (path.startsWith(referencePath)) {
           int length = referencePath.length();
           if (path.length() > length && path.charAt(length) == File.separatorChar) {
               length++;
           }

           return path.substring(length);
       }

       return path;
    }

    /**
     * Returns the relative path of a given file within the current project.
     *
     * @param file the file under this project to check
     * @return the path relative to the project
     */
    @NonNull
    public String getRelativePath(@NonNull File file) {
       String path = file.getPath();
       String referencePath = dir.getPath();
       if (path.startsWith(referencePath)) {
           int length = referencePath.length();
           if (path.length() > length && path.charAt(length) == File.separatorChar) {
               length++;
           }

           return path.substring(length);
       }

       return path;
    }

    /**
     * Returns the project root directory
     *
     * @return the dir
     */
    @NonNull
    public File getDir() {
        return dir;
    }

    /**
     * Returns the original user supplied directory where the lint search
     * started. For example, if you run lint against {@code /tmp/foo}, and it
     * finds a project to lint in {@code /tmp/foo/dev/src/project1}, then the
     * {@code dir} is {@code /tmp/foo/dev/src/project1} and the
     * {@code referenceDir} is {@code /tmp/foo/}.
     *
     * @return the reference directory, never null
     */
    @NonNull
    public File getReferenceDir() {
        return referenceDir;
    }

    /**
     * Gets the configuration associated with this project
     *
     * @param driver the current driver, if any
     * @return the configuration associated with this project
     */
    @NonNull
    public Configuration getConfiguration(@Nullable LintDriver driver) {
        if (configuration == null) {
            configuration = client.getConfiguration(this, driver);
        }
        return configuration;
    }

    /**
     * Returns the application package specified by the manifest
     *
     * @return the application package, or null if unknown
     */
    @Nullable
    public String getPackage() {
        return pkg;
    }

    /**
     * Returns the minimum API level for the project
     *
     * @return the minimum API level or {@link AndroidVersion#DEFAULT} if unknown
     */
    @NonNull
    public AndroidVersion getMinSdkVersion() {
        return manifestMinSdk == null ? AndroidVersion.DEFAULT : manifestMinSdk;
    }

    /**
     * Returns the minimum API <b>level</b> requested by the manifest, or -1 if not
     * specified. Use {@link #getMinSdkVersion()} to get a full version if you need
     * to check if the platform is a preview platform etc.
     *
     * @return the minimum API level or -1 if unknown
     */
    public int getMinSdk() {
        AndroidVersion version = getMinSdkVersion();
        return version == AndroidVersion.DEFAULT ? -1 : version.getApiLevel();
    }

    /**
     * Returns the target API level for the project
     *
     * @return the target API level or {@link AndroidVersion#DEFAULT} if unknown
     */
    @NonNull
    public AndroidVersion getTargetSdkVersion() {
        return manifestTargetSdk == AndroidVersion.DEFAULT
                ? getMinSdkVersion() : manifestTargetSdk;
    }

    /**
     * Returns the target API <b>level</b> specified by the manifest, or -1 if not
     * specified. Use {@link #getTargetSdkVersion()} to get a full version if you need
     * to check if the platform is a preview platform etc.
     *
     * @return the target API level or -1 if unknown
     */
    public int getTargetSdk() {
        AndroidVersion version = getTargetSdkVersion();
        return version == AndroidVersion.DEFAULT ? -1 : version.getApiLevel();
    }

    /**
     * Returns the target API used to build the project, or -1 if not known
     *
     * @return the build target API or -1 if unknown
     */
    public int getBuildSdk() {
        return buildSdk;
    }

    /**
     * Returns the specific version of the build tools being used, if known
     *
     * @return the build tools version in use, or null if not known
     */
    @Nullable
    public BuildToolInfo getBuildTools() {
        if (buildTools == null) {
            buildTools = client.getBuildTools(this);
        }

        return buildTools;
    }

    /**
     * Returns the target used to build the project, or null if not known
     *
     * @return the build target, or null
     */
    @Nullable
    public IAndroidTarget getBuildTarget() {
        if (target == null) {
            target = client.getCompileTarget(this);
        }

        return target;
    }

    /**
     * Initialized the manifest state from the given manifest model
     *
     * @param document the DOM document for the manifest XML document
     */
    public void readManifest(@NonNull Document document) {
        Element root = document.getDocumentElement();
        if (root == null) {
            return;
        }

<<<<<<< HEAD
        mPackage = root.getAttribute(ATTR_PACKAGE);
=======
        pkg = root.getAttribute(ATTR_PACKAGE);
>>>>>>> fdf07a2c

        // Initialize minSdk and targetSdk
        manifestMinSdk = AndroidVersion.DEFAULT;
        manifestTargetSdk = AndroidVersion.DEFAULT;
        NodeList usesSdks = root.getElementsByTagName(TAG_USES_SDK);
        if (usesSdks.getLength() > 0) {
            Element element = (Element) usesSdks.item(0);

            String minSdk = null;
            if (element.hasAttributeNS(ANDROID_URI, ATTR_MIN_SDK_VERSION)) {
                minSdk = element.getAttributeNS(ANDROID_URI, ATTR_MIN_SDK_VERSION);
            }
            if (minSdk != null) {
                IAndroidTarget[] targets = client.getTargets();
                manifestMinSdk = SdkVersionInfo.getVersion(minSdk, targets);
            }

            if (element.hasAttributeNS(ANDROID_URI, ATTR_TARGET_SDK_VERSION)) {
                String targetSdk = element.getAttributeNS(ANDROID_URI, ATTR_TARGET_SDK_VERSION);
                if (targetSdk != null) {
                    IAndroidTarget[] targets = client.getTargets();
                    manifestTargetSdk = SdkVersionInfo.getVersion(targetSdk, targets);
                }
            } else {
                manifestTargetSdk = manifestMinSdk;
            }
        } else if (isAospBuildEnvironment()) {
            extractAospMinSdkVersion();
            manifestTargetSdk = manifestMinSdk;
        }
    }

    /**
     * Returns true if this project is an Android library project
     *
     * @return true if this project is an Android library project
     */
    public boolean isLibrary() {
        return library;
    }

    /**
     * Returns the list of library projects referenced by this project
     *
     * @return the list of library projects referenced by this project, never
     *         null
     */
    @NonNull
    public List<Project> getDirectLibraries() {
        return directLibraries != null ? directLibraries : Collections.emptyList();
    }

    /**
     * Returns the transitive closure of the library projects for this project
     *
     * @return the transitive closure of the library projects for this project
     */
    @NonNull
    public List<Project> getAllLibraries() {
        if (allLibraries == null) {
            if (directLibraries.isEmpty()) {
                return directLibraries;
            }

            List<Project> all = new ArrayList<>();
            Set<Project> seen = Sets.newHashSet();
            Set<Project> path = Sets.newHashSet();
            seen.add(this);
            path.add(this);
            addLibraryProjects(all, seen, path);
            allLibraries = all;
        }

        return allLibraries;
    }

    /**
     * Adds this project's library project and their library projects
     * recursively into the given collection of projects
     *
     * @param collection the collection to add the projects into
     * @param seen full set of projects we've processed
     * @param path the current path of library dependencies followed
     */
    private void addLibraryProjects(@NonNull Collection<Project> collection,
            @NonNull Set<Project> seen, @NonNull Set<Project> path) {
        for (Project library : directLibraries) {
            if (seen.contains(library)) {
                if (path.contains(library)) {
                    client.log(Severity.WARNING, null,
                            "Internal lint error: cyclic library dependency for %1$s", library);
                }
                continue;
            }
            collection.add(library);
            seen.add(library);
            path.add(library);
            // Recurse
            library.addLibraryProjects(collection, seen, path);
            path.remove(library);
        }
    }

    /**
     * Gets the SDK info for the current project.
     *
     * @return the SDK info for the current project, never null
     */
    @NonNull
    public SdkInfo getSdkInfo() {
        if (sdkInfo == null) {
            sdkInfo = client.getSdkInfo(this);
        }

        return sdkInfo;
    }

    /**
     * Gets the paths to the manifest files in this project, if any exists. The manifests
     * should be provided such that the main manifest comes first, then any flavor versions,
     * then any build types.
     *
     * @return the path to the manifest file, or null if it does not exist
     */
    @NonNull
    public List<File> getManifestFiles() {
        if (manifestFiles == null) {
            File manifestFile = new File(dir, ANDROID_MANIFEST_XML);
            if (manifestFile.exists()) {
                manifestFiles = Collections.singletonList(manifestFile);
            } else {
                manifestFiles = Collections.emptyList();
            }
        }

        return manifestFiles;
    }

    /**
     * Returns the proguard files configured for this project, if any
     *
     * @return the proguard files, if any
     */
    @NonNull
    public List<File> getProguardFiles() {
        if (proguardFiles == null) {
            List<File> files = new ArrayList<>();
            if (proguardPath != null) {
                Splitter splitter = Splitter.on(CharMatcher.anyOf(":;"));
                for (String path : splitter.split(proguardPath)) {
                    if (path.contains("${")) {
                        // Don't analyze the global/user proguard files
                        continue;
                    }
                    File file = new File(path);
                    if (!file.isAbsolute()) {
                        file = new File(getDir(), path);
                    }
                    if (file.exists()) {
                        files.add(file);
                    }
                }
            }
            if (files.isEmpty()) {
                File file = new File(getDir(), OLD_PROGUARD_FILE);
                if (file.exists()) {
                    files.add(file);
                }
                file = new File(getDir(), FN_PROJECT_PROGUARD_FILE);
                if (file.exists()) {
                    files.add(file);
                }
            }
            proguardFiles = files;
        }
        return proguardFiles;
    }

    /**
     * Returns the Gradle build script files configured for this project, if any
     *
     * @return the Gradle files, if any
     */
    @NonNull
    public List<File> getGradleBuildScripts() {
        if (gradleFiles == null) {
            if (isGradleProject()) {
                gradleFiles = Lists.newArrayListWithExpectedSize(2);
                File build = new File(dir, SdkConstants.FN_BUILD_GRADLE);
                if (build.exists()) {
                    gradleFiles.add(build);
                }
                File settings = new File(dir, SdkConstants.FN_SETTINGS_GRADLE);
                if (settings.exists()) {
                    gradleFiles.add(settings);
                }
            } else {
                gradleFiles = Collections.emptyList();
            }
        }

        return gradleFiles;
    }

    /**
     * Returns the name of the project
     *
     * @return the name of the project, never null
     */
    @NonNull
    public String getName() {
        if (name == null) {
            name = client.getProjectName(this);
        }

        return name;
    }

    /**
     * Sets the name of the project
     *
     * @param name the name of the project, never null
     */
    public void setName(@NonNull String name) {
        assert !name.isEmpty();
        this.name = name;
    }

    /**
     * Sets whether lint should report issues in this project. See
     * {@link #getReportIssues()} for a full description of what that means.
     *
     * @param reportIssues whether lint should report issues in this project
     */
    public void setReportIssues(boolean reportIssues) {
        this.reportIssues = reportIssues;
    }

    /**
     * Returns whether lint should report issues in this project.
     * <p>
     * If a user specifies a project and its library projects for analysis, then
     * those library projects are all "included", and all errors found in all
     * the projects are reported. But if the user is only running lint on the
     * main project, we shouldn't report errors in any of the library projects.
     * We still need to <b>consider</b> them for certain types of checks, such
     * as determining whether resources found in the main project are unused, so
     * the detectors must still get a chance to look at these projects. The
     * {@code #getReportIssues()} attribute is used for this purpose.
     *
     * @return whether lint should report issues in this project
     */
    public boolean getReportIssues() {
        return reportIssues;
    }

    /**
     * Returns whether manifest merging is in effect
     *
     * @return true if manifests in library projects should be merged into main projects
     */
    public boolean isMergingManifests() {
        return mergeManifests;
    }


    // ---------------------------------------------------------------------------
    // Support for running lint on the AOSP source tree itself

    private static Boolean sAospBuild;

    /** Is lint running in an AOSP build environment */
    public static boolean isAospBuildEnvironment() {
        if (sAospBuild == null) {
            sAospBuild = getAospTop() != null;
        }

        return sAospBuild;
    }

    /**
     * Is this the frameworks or related AOSP project? Needs some hardcoded support since
     * it doesn't have a manifest file, etc.
     *
     * A frameworks AOSP projects can be any directory under "frameworks" that
     * 1. Is not the "support" directory (which uses the public support annotations)
     * 2. Doesn't have an AndroidManifest.xml (it's an app instead)
     *
     * @param dir the project directory to check
     * @return true if this looks like the frameworks/dir project and does not have
     *         an AndroidManifest.xml
     */
    public static boolean isAospFrameworksRelatedProject(@NonNull File dir) {
        if (isAospBuildEnvironment()) {
            File frameworks = new File(getAospTop(), "frameworks");
            String frameworksDir = frameworks.getAbsolutePath();
            String supportDir = new File(frameworks, "support").getAbsolutePath();
            if (dir.exists()
                    && !dir.getAbsolutePath().startsWith(supportDir)
                    && dir.getAbsolutePath().startsWith(frameworksDir)
                    && !(new File(dir, FN_ANDROID_MANIFEST_XML).exists())) {
                return true;
            }
        }
        return false;
    }

    /**
     * Is this the actual frameworks project.
     * @param dir the project directory to check.
     * @return true if this is the frameworks project.
     */
    public static boolean isAospFrameworksProject(@NonNull File dir) {
        String top = getAospTop();
        if (top != null) {
            File toCompare = new File(top, "frameworks"
                    + File.separator + "base"
                    + File.separator + "core");
            try {
                return dir.getCanonicalFile().equals(toCompare) && dir.exists();
            } catch (IOException e) {
                return false;
            }
        } else {
            return false;
        }
    }

    /** Get the root AOSP dir, if any */
    private static String getAospTop() {
        return System.getenv("ANDROID_BUILD_TOP");
    }

    /** Get the host out directory in AOSP, if any */
    private static String getAospHostOut() {
        return System.getenv("ANDROID_HOST_OUT");
    }

    /** Get the product out directory in AOSP, if any */
    private static String getAospProductOut() {
        return System.getenv("ANDROID_PRODUCT_OUT");
    }

    private List<File> getAospJavaSourcePath() {
        List<File> sources = new ArrayList<>(2);
        // Normal sources
        File src = new File(dir, "src");
        if (src.exists()) {
            sources.add(src);
        }

        // Generates sources
        for (File dir : getIntermediateDirs()) {
            File classes = new File(dir, "src");
            if (classes.exists()) {
                sources.add(classes);
            }
        }

        if (sources.isEmpty()) {
            client.log(null,
                    "Warning: Could not find sources or generated sources for project %1$s",
                    getName());
        }

        return sources;
    }

    private List<File> getAospJavaClassPath() {
        List<File> classDirs = new ArrayList<>(1);

        for (File dir : getIntermediateDirs()) {
            File classes = new File(dir, "classes");
            if (classes.exists()) {
                classDirs.add(classes);
            } else {
                classes = new File(dir, "classes.jar");
                if (classes.exists()) {
                    classDirs.add(classes);
                }
            }
        }

        if (classDirs.isEmpty()) {
            client.log(null,
                    "No bytecode found: Has the project been built? (%1$s)", getName());
        }

        return classDirs;
    }

    /** Find the _intermediates directories for a given module name */
    private List<File> getIntermediateDirs() {
        // See build/core/definitions.mk and in particular the "intermediates-dir-for" definition
        List<File> intermediates = new ArrayList<>();

        // TODO: Look up the module name, e.g. LOCAL_MODULE. However,
        // some Android.mk files do some complicated things with it - and most
        // projects use the same module name as the directory name.
        String moduleName = dir.getName();
        try {
            // Get the actual directory name instead of '.' that's possible
            // when using this via CLI.
            moduleName = dir.getCanonicalFile().getName();
        } catch (IOException ioe) {
            // pass
        }

        String top = getAospTop();
        final String[] outFolders = new String[] {
            top + "/out/host/common/obj",
            top + "/out/target/common/obj",
            getAospHostOut() + "/obj",
            getAospProductOut() + "/obj"
        };
        final String[] moduleClasses = new String[] {
                "APPS",
                "JAVA_LIBRARIES",
        };

        for (String out : outFolders) {
            assert new File(out.replace('/', File.separatorChar)).exists() : out;
            for (String moduleClass : moduleClasses) {
                String path = out + '/' + moduleClass + '/' + moduleName
                        + "_intermediates";
                File file = new File(path.replace('/', File.separatorChar));
                if (file.exists()) {
                    intermediates.add(file);
                }
            }
        }

        return intermediates;
    }

    private void extractAospMinSdkVersion() {
        // Is the SDK level specified by a Makefile?
        boolean found = false;
        File makefile = new File(dir, "Android.mk");
        if (makefile.exists()) {
            try {
                List<String> lines = Files.readLines(makefile, Charsets.UTF_8);
                Pattern p = Pattern.compile("LOCAL_SDK_VERSION\\s*:=\\s*(.*)");
                for (String line : lines) {
                    line = line.trim();
                    Matcher matcher = p.matcher(line);
                    if (matcher.matches()) {
                        found = true;
                        String version = matcher.group(1);
                        if (version.equals("current")) {
                            manifestMinSdk = findCurrentAospVersion();
                        } else {
                            manifestMinSdk = SdkVersionInfo.getVersion(version,
                                    client.getTargets());
                        }
                        break;
                    }
                }
            } catch (IOException ioe) {
                client.log(ioe, null);
            }
        }

        if (!found) {
            manifestMinSdk = findCurrentAospVersion();
        }
    }

    /** Cache for {@link #findCurrentAospVersion()} */
    private static AndroidVersion sCurrentVersion;

    /** In an AOSP build environment, identify the currently built image version, if available */
    private static AndroidVersion findCurrentAospVersion() {
        if (sCurrentVersion == null) {
            File versionMk = new File(getAospTop(), "build/core/version_defaults.mk"
                    .replace('/', File.separatorChar));

            if (!versionMk.exists()) {
                sCurrentVersion = AndroidVersion.DEFAULT;
                return sCurrentVersion;
            }
            int sdkVersion = LOWEST_ACTIVE_API;
            try {
                Pattern p = Pattern.compile("PLATFORM_SDK_VERSION\\s*:=\\s*(.*)");
                List<String> lines = Files.readLines(versionMk, Charsets.UTF_8);
                for (String line : lines) {
                    line = line.trim();
                    Matcher matcher = p.matcher(line);
                    if (matcher.matches()) {
                        String version = matcher.group(1);
                        try {
                            sdkVersion = Integer.parseInt(version);
                        } catch (NumberFormatException nfe) {
                            // pass
                        }
                        break;
                    }
                }
            } catch (IOException io) {
                // pass
            }
            sCurrentVersion = new AndroidVersion(sdkVersion, null);
        }

        return sCurrentVersion;
    }

    /**
     * Returns true if this project depends on the given artifact. Note that
     * the project doesn't have to be a Gradle project; the artifact is just
     * an identifier for name a specific library, such as com.android.support:support-v4
     * to identify the support library
     *
     * @param artifact the Gradle/Maven name of a library
     * @return true if the library is installed, false if it is not, and null if
     *   we're not sure
     */
    @Nullable
    public Boolean dependsOn(@NonNull String artifact) {
        if (SUPPORT_LIB_ARTIFACT.equals(artifact)) {
            if (supportLib == null) {
                for (File file : getJavaLibraries(true)) {
                    String name = file.getName();
                    if (name.equals("android-support-v4.jar")
                            || name.startsWith("support-v4-")) {
                        supportLib = true;
                        break;
                    }
                }
                if (supportLib == null) {
                    for (Project dependency : getDirectLibraries()) {
                        Boolean b = dependency.dependsOn(artifact);
                        if (b != null && b) {
                            supportLib = true;
                            break;
                        }
                    }
                }
                if (supportLib == null) {
                    supportLib = false;
                }
            }

            return supportLib;
        } else if (APPCOMPAT_LIB_ARTIFACT.equals(artifact)) {
            if (appCompat == null) {
                for (File file : getJavaLibraries(true)) {
                    String name = file.getName();
                    if (name.startsWith("appcompat-v7-")) {
                        appCompat = true;
                        break;
                    }
                }
                if (appCompat == null) {
                    for (Project dependency : getDirectLibraries()) {
                        Boolean b = dependency.dependsOn(artifact);
                        if (b != null && b) {
                            appCompat = true;
                            break;
                        }
                    }
                }
                if (appCompat == null) {
                    appCompat = false;
                }
            }

            return appCompat;
        }

        return null;
    }

    private List<String> mCachedApplicableDensities;

    /**
     * Returns the set of applicable densities for this project. If null, there are no density
     * restrictions and all densities apply.
     *
     * @return the list of specific densities that apply in this project, or null if all densities
     * apply
     */
    @Nullable
    public List<String> getApplicableDensities() {
        if (mCachedApplicableDensities == null) {
            // Use the gradle API to set up relevant densities. For example, if the
            // build.gradle file contains this:
            // android {
            //     defaultConfig {
            //         resConfigs "nodpi", "hdpi"
            //     }
            // }
            // ...then we should only enforce hdpi densities, not all these others!
            if (isGradleProject() && getGradleProjectModel() != null &&
                    getCurrentVariant() != null) {
                Set<String> relevantDensities = Sets.newHashSet();
                Variant variant = getCurrentVariant();
                List<String> variantFlavors = variant.getProductFlavors();
                AndroidProject gradleProjectModel = getGradleProjectModel();

                addResConfigsFromFlavor(relevantDensities, null,
                        getGradleProjectModel().getDefaultConfig());
                for (ProductFlavorContainer container : gradleProjectModel.getProductFlavors()) {
                    addResConfigsFromFlavor(relevantDensities, variantFlavors, container);
                }

                // Are there any splits that specify densities?
                if (relevantDensities.isEmpty()) {
                    AndroidArtifact mainArtifact = variant.getMainArtifact();
                    Collection<AndroidArtifactOutput> outputs = mainArtifact.getOutputs();
                    for (AndroidArtifactOutput output : outputs) {
                        for (OutputFile file : output.getOutputs()) {
                            final String DENSITY_NAME = OutputFile.FilterType.DENSITY.name();
                            if (file.getFilterTypes().contains(DENSITY_NAME)) {
                                for (FilterData data : file.getFilters()) {
                                    if (DENSITY_NAME.equals(data.getFilterType())) {
                                        relevantDensities.add(data.getIdentifier());
                                    }
                                }
                            }
                        }
                    }
                }

                if (!relevantDensities.isEmpty()) {
                    mCachedApplicableDensities = Lists.newArrayListWithExpectedSize(10);
                    for (String density : relevantDensities) {
                        String folder = ResourceFolderType.DRAWABLE.getName() + '-' + density;
                        mCachedApplicableDensities.add(folder);
                    }
                    Collections.sort(mCachedApplicableDensities);
                } else {
                    mCachedApplicableDensities = Collections.emptyList();
                }
            } else {
                mCachedApplicableDensities = Collections.emptyList();
            }
        }

        return mCachedApplicableDensities.isEmpty() ? null : mCachedApplicableDensities;
    }

    /**
     * Returns a super class map for this project. The keys and values are internal
     * class names (e.g. java/lang/Integer, not java.lang.Integer).
     * @return a map, possibly empty but never null
     */
    @NonNull
    public Map<String, String> getSuperClassMap() {
        if (superClassMap == null) {
            superClassMap = client.createSuperClassMap(this);
        }

        return superClassMap;
    }

    /**
     * Adds in the resConfig values specified by the given flavor container, assuming
     * it's in one of the relevant variantFlavors, into the given set
     */
    private static void addResConfigsFromFlavor(@NonNull Set<String> relevantDensities,
            @Nullable List<String> variantFlavors,
            @NonNull ProductFlavorContainer container) {
        ProductFlavor flavor = container.getProductFlavor();
        if (variantFlavors == null || variantFlavors.contains(flavor.getName())) {
            if (!flavor.getResourceConfigurations().isEmpty()) {
                for (String densityName : flavor.getResourceConfigurations()) {
                    Density density = Density.getEnum(densityName);
                    if (density != null && density.isRecommended()
                            && density != Density.NODPI && density != Density.ANYDPI) {
                        relevantDensities.add(densityName);
                    }
                }
            }
        }
    }

    /**
     * Returns a shared {@link ResourceVisibilityLookup}
     *
     * @return a shared provider for looking up resource visibility
     */
    @NonNull
    public ResourceVisibilityLookup getResourceVisibility() {
        if (resourceVisibility == null) {
            if (isGradleProject()) {
                AndroidProject project = getGradleProjectModel();
                Variant variant = getCurrentVariant();
                if (project != null && variant != null) {
                    resourceVisibility = client.getResourceVisibilityProvider().get(project,
                            variant);

                } else if (getGradleLibraryModel() != null) {
                    try {
                        resourceVisibility = client.getResourceVisibilityProvider()
                                .get(getGradleLibraryModel());
                    } catch (Exception ignore) {
                        // Handle talking to older Gradle plugins (where we don't
                        // have access to the model version to check up front
                    }
                }
            }
            if (resourceVisibility == null) {
                resourceVisibility = ResourceVisibilityLookup.NONE;
            }
        }

        return resourceVisibility;
    }

    /**
     * Returns the associated client
     *
     * @return the client
     */
    @NonNull
    public LintClient getClient() {
        return client;
    }
}<|MERGE_RESOLUTION|>--- conflicted
+++ resolved
@@ -763,11 +763,7 @@
             return;
         }
 
-<<<<<<< HEAD
-        mPackage = root.getAttribute(ATTR_PACKAGE);
-=======
         pkg = root.getAttribute(ATTR_PACKAGE);
->>>>>>> fdf07a2c
 
         // Initialize minSdk and targetSdk
         manifestMinSdk = AndroidVersion.DEFAULT;

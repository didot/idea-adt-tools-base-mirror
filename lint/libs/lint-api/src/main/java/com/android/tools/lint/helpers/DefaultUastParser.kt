/*
 * Copyright (C) 2017 The Android Open Source Project
 *
 * Licensed under the Apache License, Version 2.0 (the "License");
 * you may not use this file except in compliance with the License.
 * You may obtain a copy of the License at
 *
 *      http://www.apache.org/licenses/LICENSE-2.0
 *
 * Unless required by applicable law or agreed to in writing, software
 * distributed under the License is distributed on an "AS IS" BASIS,
 * WITHOUT WARRANTIES OR CONDITIONS OF ANY KIND, either express or implied.
 * See the License for the specific language governing permissions and
 * limitations under the License.
 */

package com.android.tools.lint.helpers

<<<<<<< HEAD
=======
import com.android.SdkConstants.DOT_KT
>>>>>>> 9762cc2c
import com.android.tools.lint.client.api.IssueRegistry
import com.android.tools.lint.client.api.JavaEvaluator
import com.android.tools.lint.client.api.UastParser
import com.android.tools.lint.detector.api.JavaContext
import com.android.tools.lint.detector.api.Location
import com.android.tools.lint.detector.api.Project
import com.android.tools.lint.detector.api.Severity
import com.android.tools.lint.detector.api.UastLintUtils
import com.intellij.lang.Language
import com.intellij.openapi.components.ServiceManager
import com.intellij.openapi.util.TextRange
import com.intellij.openapi.util.io.FileUtilRt
import com.intellij.openapi.vfs.StandardFileSystems
import com.intellij.openapi.vfs.VfsUtilCore
import com.intellij.psi.PsiCompiledElement
import com.intellij.psi.PsiElement
import com.intellij.psi.PsiFile
import com.intellij.psi.PsiManager
import com.intellij.psi.PsiNameIdentifierOwner
<<<<<<< HEAD
import com.intellij.psi.PsiPlainText
=======
>>>>>>> 9762cc2c
import com.intellij.psi.PsiPlainTextFile
import com.intellij.psi.impl.light.LightElement
import org.jetbrains.uast.UCallExpression
import org.jetbrains.uast.UElement
import org.jetbrains.uast.UFile
import org.jetbrains.uast.UastContext
import org.jetbrains.uast.getContainingUFile
import org.jetbrains.uast.getIoFile
import org.jetbrains.uast.psi.UElementWithLocation
import java.io.File

open class DefaultUastParser(
        // Fully qualified names here:
        // class traffics in Project from both lint and openapi so be explicit
        project: com.android.tools.lint.detector.api.Project?,
        p: com.intellij.openapi.project.Project) : UastParser() {
    private val uContext: UastContext?
    private val javaEvaluator: JavaEvaluator

    init {
        @Suppress("LeakingThis")
        javaEvaluator = createEvaluator(project, p)
        uContext = if (!p.isDisposed) {
            ServiceManager.getService(p, UastContext::class.java)
        } else {
            null
        }
    }

    open protected fun createEvaluator(project: Project?,
                                  p: com.intellij.openapi.project.Project): DefaultJavaEvaluator =
            DefaultJavaEvaluator(p, project!!)

    /**
     * Prepare to parse the given contexts. This method will be called before
     * a series of [.parse] calls, which allows some
     * parsers to do up front global computation in case they want to more
     * efficiently process multiple files at the same time. This allows a single
     * type-attribution pass for example, which is a lot more efficient than
     * performing global type analysis over and over again for each individual
     * file
     *
     * @param contexts a list of contexts to be parsed
     *
     * @return true if the preparation succeeded; false if there were errors
     */
    override fun prepare(
            contexts: List<JavaContext>,
            testContexts: List<JavaContext>): Boolean = true

    /**
     * Returns an evaluator which can perform various resolution tasks,
     * evaluate inheritance lookup etc.
     *
     * @return an evaluator
     */
    override val evaluator = javaEvaluator

    /**
     * Parse the file pointed to by the given context.
     *
     * @param context the context pointing to the file to be parsed, typically via
     *                [Context.getContents] but the file handle ([Context.file]) can also be
     *                used to map to an existing editor buffer in the surrounding tool, etc)
     * @return the compilation unit node for the file
     */
    override fun parse(context: JavaContext): UFile? {
        if (context.uastFile != null) {
            return context.uastFile
        }

        val uast = uastContext ?: return null

        val ideaProject = uast.project
        if (ideaProject.isDisposed) {
            return null
        }

        val virtualFile = StandardFileSystems.local()
                .findFileByPath(context.file.absolutePath) ?: return null

        val psiFile = PsiManager.getInstance(ideaProject).findFile(virtualFile) ?: return null

<<<<<<< HEAD
=======
        if (psiFile.language == Language.ANY && context.file.path.endsWith(DOT_KT)) {
            // Expected to get Kotlin language back here!
            context.client.log(Severity.ERROR, null, "Could not process " +
                context.project.getRelativePath(context.file) +
                    ": Kotlin not configured correctly")
        }

>>>>>>> 9762cc2c
        if (psiFile is PsiPlainTextFile) { // plain text: file too large to process with PSI
            if (!warnedAboutLargeFiles) {
                warnedAboutLargeFiles = true
                val max = FileUtilRt.getUserFileSizeLimit()
                val size = context.file.length() / 1024
                val sizeRoundedUp = Math.pow(2.0,
                        Math.ceil(Math.log10(size.toDouble()) / Math.log10(2.0) + 0.2)).toInt()
                context.report(
                        issue = IssueRegistry.LINT_ERROR,
                        location = Location.create(context.file),
                        message = "Source file too large for lint to process (${size}KB); the " +
                                "current max size is ${max}KB. You can increase the limit by " +
                                "setting this system property: " +
<<<<<<< HEAD
                                "`idea.max.intellisense.filesize=${sizeRoundedUp}` (or even higher)")
=======
                                "`idea.max.intellisense.filesize=$sizeRoundedUp` (or even higher)")
>>>>>>> 9762cc2c
            }
            return null
        }

<<<<<<< HEAD
        return uastContext.convertElementWithParent(psiFile, UFile::class.java) as? UFile ?:
=======
        return uast.convertElementWithParent(psiFile, UFile::class.java) as? UFile ?:
>>>>>>> 9762cc2c
                // No need to log this; the parser should be reporting
                // a full warning (such as IssueRegistry#PARSER_ERROR)
                // with details, location, etc.
                return null
    }

    /**
     * Returns a UastContext which can provide UAST representations for source files
     */
    override val uastContext = uContext

    /**
     * Returns a [Location] for the given element
     *
     * @param context information about the file being parsed
     *
     * @param element the element to create a location for
     *
     * @return a location for the given node
     */
    override // subclasses may want to override/optimize
    fun getLocation(context: JavaContext, element: PsiElement): Location {
        var range: TextRange? = null

        if (element is PsiCompiledElement) {
            if (element is LightElement) {
                range = (element as PsiElement).textRange
            }
            if (range == null || TextRange.EMPTY_RANGE == range) {
                val containingFile = element.getContainingFile()
                if (containingFile != null) {
                    val virtualFile = containingFile.virtualFile
                    if (virtualFile != null) {
                        return Location.create(VfsUtilCore.virtualToIoFile(virtualFile))
                    }
                }
                return Location.create(context.file)
            }
        } else {
            range = element.textRange
        }

        val containingFile = UastLintUtils.getContainingFile(context, element)
        var file = context.file
        var contents: CharSequence = context.getContents() ?: ""

        if (containingFile != null && containingFile != context.psiFile) {
            // Reporting an error in a different file.
            if (context.driver.scope.size == 1) {
                // Don't bother with this error if it's in a different file during single-file analysis
                return Location.NONE
            }
            val ioFile = getFile(containingFile) ?: return Location.NONE
            file = ioFile
            contents = getFileContents(containingFile)
        }

        if (range == null) { // e.g. light elements
            if (element is LightElement) {
                val parent = element.getParent()
                if (parent != null) {
                    return getLocation(context, parent)
                }
            }
            return Location.create(file)
        }

        return Location.create(file, contents, range.startOffset, range.endOffset)
                .setSource(element)
    }

    override // subclasses may want to override/optimize
    fun getLocation(context: JavaContext, element: UElement): Location {
        if (element is UElementWithLocation) {
            val file = element.getContainingUFile() ?: return Location.NONE
            val ioFile = file.getIoFile() ?: return Location.NONE
            val text = file.psi.text
            val location = Location.create(ioFile, text, element.startOffset, element.endOffset)
            location.setSource(element)
            return location
        } else {
            val psiElement = element.psi
            if (psiElement != null) {
                return getLocation(context, psiElement)
            }
            val parent = element.uastParent
            if (parent != null) {
                return getLocation(context, parent)
            }
        }

        return Location.NONE
    }

    override // subclasses may want to override/optimize
    fun getCallLocation(context: JavaContext, call: UCallExpression,
                        includeReceiver: Boolean, includeArguments: Boolean): Location {
        val receiver = call.receiver
        if (!includeReceiver || receiver == null) {
            if (includeArguments) {
                // Method with arguments but no receiver is the default range for UCallExpressions
                return getLocation(context, call)
            }
            // Just the method name
            val methodIdentifier = call.methodIdentifier
            if (methodIdentifier != null) {
                return getLocation(context, methodIdentifier)
            }
        } else {
            if (!includeArguments) {
                val methodIdentifier = call.methodIdentifier
                if (methodIdentifier != null) {
                    return getRangeLocation(context, receiver, 0, methodIdentifier, 0)
                }
            }
            return getRangeLocation(context, receiver, 0, call, 0)
        }

        return getLocation(context, call)
    }

    override fun getFile(file: PsiFile): File? {
        val virtualFile = file.virtualFile
        return if (virtualFile != null) VfsUtilCore.virtualToIoFile(virtualFile) else null
    }

    override fun getFileContents(file: PsiFile): CharSequence = file.text

    override fun createLocation(element: PsiElement): Location {
        val range = element.textRange
        val containingFile = element.containingFile
        val contents: CharSequence
        val file = getFile(containingFile) ?: return Location.NONE
        contents = getFileContents(containingFile)
        return Location.create(file, contents, range.startOffset, range.endOffset)
                .setSource(element)
    }

    override fun createLocation(element: UElement): Location {
        if (element is UElementWithLocation) {
            val file = element.getContainingUFile() ?: return Location.NONE
            val ioFile = file.getIoFile() ?: return Location.NONE
            val text = file.psi.text
            val location = Location.create(ioFile, text, element.startOffset,
                    element.endOffset)
            location.setSource(element)
            return location
        } else {
            val psiElement = element.psi
            if (psiElement != null) {
                return createLocation(psiElement)
            }
            val parent = element.uastParent
            if (parent != null) {
                return createLocation(parent)
            }
        }

        return Location.NONE
    }

    /**
     * Returns a [Location] for the given node range (from the starting offset of the first
     * node to the ending offset of the second node).
     *
     * @param context   information about the file being parsed
     *
     * @param from      the AST node to get a starting location from
     *
     * @param fromDelta Offset delta to apply to the starting offset
     *
     * @param to        the AST node to get a ending location from
     *
     * @param toDelta   Offset delta to apply to the ending offset
     *
     * @return a location for the given node
     */
    override fun getRangeLocation(context: JavaContext, from: PsiElement,
                         fromDelta: Int, to: PsiElement, toDelta: Int): Location {
        val contents = context.getContents()
        val fromRange = from.textRange
        val start = Math.max(0, fromRange.startOffset + fromDelta)
        val end = Math.min(contents?.length ?: Integer.MAX_VALUE,
                to.textRange.endOffset + toDelta)
        if (end <= start) {
            // Some AST nodes don't have proper bounds, such as empty parameter lists
            return Location.create(context.file, contents, start, fromRange.endOffset)
                    .setSource(from)
        }
        return Location.create(context.file, contents, start, end).setSource(from)
    }

    private fun getTextRange(element: UElement): TextRange? {
        if (element is UElementWithLocation) {
            return TextRange(element.startOffset, element.endOffset)
        } else {
            val psiElement = element.psi
            if (psiElement != null) {
                return psiElement.textRange
            }
        }

        return null
    }

    override fun getRangeLocation(context: JavaContext, from: UElement,
                         fromDelta: Int, to: UElement, toDelta: Int): Location {
        var contents = context.getContents()
        val fromRange = getTextRange(from)
        val toRange = getTextRange(to)

        // Make sure this element is reported in the correct file
        var file = context.file
        val psi = findPsi(from)
        if (psi != null) {
            val containingFile = psi.containingFile
            contents = context.getContents()
            if (containingFile != context.psiFile) {
                // Reporting an error in a different file.
                if (context.driver.scope.size == 1) {
                    // Don't bother with this error if it's in a different file during single-file analysis
                    return Location.NONE
                }
                val ioFile = getFile(containingFile) ?: return Location.NONE
                file = ioFile
                contents = getFileContents(containingFile)
            }
        }

        if (fromRange != null && toRange != null) {
            val start = Math.max(0, fromRange.startOffset + fromDelta)
            val end = Math.min(if (contents == null) Integer.MAX_VALUE else contents.length,
                    toRange.endOffset + toDelta)
            if (end <= start) {
                // Some AST nodes don't have proper bounds, such as empty parameter lists
                return Location.create(file, contents, start, fromRange.endOffset)
                        .setSource(from)
            }
            return Location.create(file, contents, start, end).setSource(from)
        }

        return Location.create(file).setSource(from)
    }

    private fun findPsi(element: UElement?): PsiElement? {
        var currentElement = element
        while (currentElement != null) {
            val psi = currentElement.psi
            if (psi != null) {
                return psi
            }
            currentElement = currentElement.uastParent
        }
        return null
    }

    /**
     * Like [.getRangeLocation]
     * but both offsets are relative to the starting offset of the given node. This is
     * sometimes more convenient than operating relative to the ending offset when you
     * have a fixed range in mind.
     *
     * @param context   information about the file being parsed
     *
     * @param from      the AST node to get a starting location from
     *
     * @param fromDelta Offset delta to apply to the starting offset
     *
     * @param toDelta   Offset delta to apply to the starting offset
     *
     * @return a location for the given node
     */
    override fun getRangeLocation(context: JavaContext, from: PsiElement,
                         fromDelta: Int, toDelta: Int): Location =
            getRangeLocation(context, from, fromDelta, from, -(from.textRange.length - toDelta))

    override fun getRangeLocation(context: JavaContext, from: UElement,
                         fromDelta: Int, toDelta: Int): Location {
        val fromRange = getTextRange(from)
        if (fromRange != null) {
            return getRangeLocation(context, from, fromDelta, from,
                    -(fromRange.length - toDelta))
        }
        return Location.create(context.file).setSource(from)
    }

    /**
     * Returns a [Location] for the given node. This attempts to pick a shorter
     * location range than the entire node; for a class or method for example, it picks
     * the name node (if found). For statement constructs such as a `switch` statement
     * it will highlight the keyword, etc.
     *
     * @param context information about the file being parsed
     *
     * @param element the node to create a location for
     *
     * @return a location for the given node
     */
    override fun getNameLocation(context: JavaContext, element: PsiElement): Location {
        var namedElement = element
        val nameNode = JavaContext.findNameElement(namedElement)
        if (nameNode != null) {
            namedElement = nameNode
        }

        return getLocation(context, namedElement)
    }

    override fun getNameLocation(context: JavaContext, element: UElement): Location {
        var namedElement = element
        val nameNode = JavaContext.findNameElement(namedElement)
        if (nameNode != null) {
            namedElement = nameNode
        } else if (namedElement is PsiNameIdentifierOwner) {
            val nameIdentifier = namedElement.nameIdentifier
            if (nameIdentifier != null) {
                return getLocation(context, nameIdentifier)
            }
        }

        return getLocation(context, namedElement)
    }

    companion object {
        var warnedAboutLargeFiles = false
    }
}<|MERGE_RESOLUTION|>--- conflicted
+++ resolved
@@ -16,10 +16,7 @@
 
 package com.android.tools.lint.helpers
 
-<<<<<<< HEAD
-=======
 import com.android.SdkConstants.DOT_KT
->>>>>>> 9762cc2c
 import com.android.tools.lint.client.api.IssueRegistry
 import com.android.tools.lint.client.api.JavaEvaluator
 import com.android.tools.lint.client.api.UastParser
@@ -39,10 +36,6 @@
 import com.intellij.psi.PsiFile
 import com.intellij.psi.PsiManager
 import com.intellij.psi.PsiNameIdentifierOwner
-<<<<<<< HEAD
-import com.intellij.psi.PsiPlainText
-=======
->>>>>>> 9762cc2c
 import com.intellij.psi.PsiPlainTextFile
 import com.intellij.psi.impl.light.LightElement
 import org.jetbrains.uast.UCallExpression
@@ -126,8 +119,6 @@
 
         val psiFile = PsiManager.getInstance(ideaProject).findFile(virtualFile) ?: return null
 
-<<<<<<< HEAD
-=======
         if (psiFile.language == Language.ANY && context.file.path.endsWith(DOT_KT)) {
             // Expected to get Kotlin language back here!
             context.client.log(Severity.ERROR, null, "Could not process " +
@@ -135,7 +126,6 @@
                     ": Kotlin not configured correctly")
         }
 
->>>>>>> 9762cc2c
         if (psiFile is PsiPlainTextFile) { // plain text: file too large to process with PSI
             if (!warnedAboutLargeFiles) {
                 warnedAboutLargeFiles = true
@@ -149,20 +139,12 @@
                         message = "Source file too large for lint to process (${size}KB); the " +
                                 "current max size is ${max}KB. You can increase the limit by " +
                                 "setting this system property: " +
-<<<<<<< HEAD
-                                "`idea.max.intellisense.filesize=${sizeRoundedUp}` (or even higher)")
-=======
                                 "`idea.max.intellisense.filesize=$sizeRoundedUp` (or even higher)")
->>>>>>> 9762cc2c
             }
             return null
         }
 
-<<<<<<< HEAD
-        return uastContext.convertElementWithParent(psiFile, UFile::class.java) as? UFile ?:
-=======
         return uast.convertElementWithParent(psiFile, UFile::class.java) as? UFile ?:
->>>>>>> 9762cc2c
                 // No need to log this; the parser should be reporting
                 // a full warning (such as IssueRegistry#PARSER_ERROR)
                 // with details, location, etc.

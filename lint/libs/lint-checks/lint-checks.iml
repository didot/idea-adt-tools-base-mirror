--- conflicted
+++ resolved
@@ -10,14 +10,5 @@
     <orderEntry type="sourceFolder" forTests="false" />
     <orderEntry type="jdk" jdkName="IDEA jdk" jdkType="JavaSDK" />
     <orderEntry type="module" module-name="lint-api" exported="" />
-<<<<<<< HEAD
-    <orderEntry type="module" module-name="sdk-common" />
-    <orderEntry type="module" module-name="common" />
-    <orderEntry type="module" module-name="layoutlib-api" />
-    <orderEntry type="module" module-name="sdklib" />
-    <orderEntry type="module" module-name="builder-model" />
-    <orderEntry type="library" name="ASM" level="project" />
-=======
->>>>>>> d4ff5ef3
   </component>
 </module>
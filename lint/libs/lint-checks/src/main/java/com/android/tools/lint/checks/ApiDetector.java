/*
 * Copyright (C) 2012 The Android Open Source Project
 *
 * Licensed under the Apache License, Version 2.0 (the "License");
 * you may not use this file except in compliance with the License.
 * You may obtain a copy of the License at
 *
 *      http://www.apache.org/licenses/LICENSE-2.0
 *
 * Unless required by applicable law or agreed to in writing, software
 * distributed under the License is distributed on an "AS IS" BASIS,
 * WITHOUT WARRANTIES OR CONDITIONS OF ANY KIND, either express or implied.
 * See the License for the specific language governing permissions and
 * limitations under the License.
 */

package com.android.tools.lint.checks;

import static com.android.SdkConstants.ANDROID_PREFIX;
import static com.android.SdkConstants.ANDROID_THEME_PREFIX;
import static com.android.SdkConstants.ANDROID_URI;
import static com.android.SdkConstants.ATTR_CLASS;
import static com.android.SdkConstants.ATTR_FULL_BACKUP_CONTENT;
import static com.android.SdkConstants.ATTR_HEIGHT;
import static com.android.SdkConstants.ATTR_ID;
import static com.android.SdkConstants.ATTR_LABEL_FOR;
import static com.android.SdkConstants.ATTR_LAYOUT_HEIGHT;
import static com.android.SdkConstants.ATTR_LAYOUT_WIDTH;
import static com.android.SdkConstants.ATTR_NAME;
import static com.android.SdkConstants.ATTR_PADDING_START;
import static com.android.SdkConstants.ATTR_PARENT;
import static com.android.SdkConstants.ATTR_TARGET_API;
import static com.android.SdkConstants.ATTR_TEXT_IS_SELECTABLE;
import static com.android.SdkConstants.ATTR_THEME;
import static com.android.SdkConstants.ATTR_VALUE;
import static com.android.SdkConstants.ATTR_WIDTH;
import static com.android.SdkConstants.BUTTON;
import static com.android.SdkConstants.CHECK_BOX;
import static com.android.SdkConstants.CLASS_CONSTRUCTOR;
import static com.android.SdkConstants.CONSTRUCTOR_NAME;
import static com.android.SdkConstants.FQCN_TARGET_API;
import static com.android.SdkConstants.PREFIX_ANDROID;
import static com.android.SdkConstants.SUPPORT_ANNOTATIONS_PREFIX;
import static com.android.SdkConstants.SWITCH;
import static com.android.SdkConstants.TAG;
import static com.android.SdkConstants.TAG_ITEM;
import static com.android.SdkConstants.TAG_STYLE;
import static com.android.SdkConstants.TARGET_API;
import static com.android.SdkConstants.TOOLS_URI;
import static com.android.SdkConstants.VIEW_INCLUDE;
import static com.android.SdkConstants.VIEW_TAG;
import static com.android.tools.lint.checks.RtlDetector.ATTR_SUPPORTS_RTL;
import static com.android.tools.lint.checks.VersionChecks.SDK_INT;
import static com.android.tools.lint.checks.VersionChecks.codeNameToApi;
import static com.android.tools.lint.checks.VersionChecks.isPrecededByVersionCheckExit;
import static com.android.tools.lint.checks.VersionChecks.isVersionCheckConditional;
import static com.android.tools.lint.checks.VersionChecks.isWithinSdkConditional;
import static com.android.tools.lint.checks.VersionChecks.isWithinVersionCheckConditional;
import static com.android.tools.lint.detector.api.CharSequences.indexOf;
import static com.android.tools.lint.detector.api.ClassContext.getFqcn;
import static com.android.tools.lint.detector.api.LintUtils.getNextInstruction;
import static com.android.tools.lint.detector.api.LintUtils.skipParentheses;
import static com.android.tools.lint.detector.api.Location.SearchDirection.BACKWARD;
import static com.android.tools.lint.detector.api.Location.SearchDirection.EOL_NEAREST;
import static com.android.tools.lint.detector.api.Location.SearchDirection.FORWARD;
import static com.android.tools.lint.detector.api.Location.SearchDirection.NEAREST;
import static com.android.utils.SdkUtils.getResourceFieldName;

import com.android.SdkConstants;
import com.android.annotations.NonNull;
import com.android.annotations.Nullable;
import com.android.ide.common.repository.GradleVersion;
import com.android.repository.Revision;
import com.android.repository.api.LocalPackage;
import com.android.resources.ResourceFolderType;
import com.android.resources.ResourceType;
import com.android.sdklib.AndroidVersion;
import com.android.sdklib.BuildToolInfo;
import com.android.sdklib.SdkVersionInfo;
import com.android.sdklib.repository.AndroidSdkHandler;
import com.android.tools.lint.client.api.IssueRegistry;
import com.android.tools.lint.client.api.JavaEvaluator;
import com.android.tools.lint.client.api.LintDriver;
import com.android.tools.lint.detector.api.Category;
import com.android.tools.lint.detector.api.ClassContext;
import com.android.tools.lint.detector.api.ConstantEvaluator;
import com.android.tools.lint.detector.api.Context;
import com.android.tools.lint.detector.api.DefaultPosition;
import com.android.tools.lint.detector.api.Detector.ClassScanner;
import com.android.tools.lint.detector.api.Detector.JavaPsiScanner;
import com.android.tools.lint.detector.api.Implementation;
import com.android.tools.lint.detector.api.Issue;
import com.android.tools.lint.detector.api.JavaContext;
import com.android.tools.lint.detector.api.LintUtils;
import com.android.tools.lint.detector.api.Location;
import com.android.tools.lint.detector.api.Location.SearchHints;
import com.android.tools.lint.detector.api.ResourceXmlDetector;
import com.android.tools.lint.detector.api.Scope;
import com.android.tools.lint.detector.api.Severity;
import com.android.tools.lint.detector.api.TextFormat;
import com.android.tools.lint.detector.api.XmlContext;
import com.google.common.collect.Lists;
import com.intellij.psi.CommonClassNames;
import com.intellij.psi.JavaElementVisitor;
import com.intellij.psi.PsiAnnotation;
import com.intellij.psi.PsiAnnotationMemberValue;
import com.intellij.psi.PsiAnnotationParameterList;
import com.intellij.psi.PsiAnonymousClass;
import com.intellij.psi.PsiArrayInitializerMemberValue;
import com.intellij.psi.PsiAssignmentExpression;
import com.intellij.psi.PsiBinaryExpression;
import com.intellij.psi.PsiCallExpression;
import com.intellij.psi.PsiClass;
import com.intellij.psi.PsiClassObjectAccessExpression;
import com.intellij.psi.PsiClassType;
import com.intellij.psi.PsiConditionalExpression;
import com.intellij.psi.PsiDisjunctionType;
import com.intellij.psi.PsiElement;
import com.intellij.psi.PsiExpression;
import com.intellij.psi.PsiExpressionList;
import com.intellij.psi.PsiField;
import com.intellij.psi.PsiFile;
import com.intellij.psi.PsiForeachStatement;
import com.intellij.psi.PsiIfStatement;
import com.intellij.psi.PsiImportStatementBase;
import com.intellij.psi.PsiImportStaticStatement;
import com.intellij.psi.PsiJavaCodeReferenceElement;
import com.intellij.psi.PsiLiteral;
import com.intellij.psi.PsiLocalVariable;
import com.intellij.psi.PsiMethod;
import com.intellij.psi.PsiMethodCallExpression;
import com.intellij.psi.PsiMethodReferenceExpression;
import com.intellij.psi.PsiModifier;
import com.intellij.psi.PsiModifierList;
import com.intellij.psi.PsiModifierListOwner;
import com.intellij.psi.PsiNameValuePair;
import com.intellij.psi.PsiParameter;
import com.intellij.psi.PsiParameterList;
import com.intellij.psi.PsiParenthesizedExpression;
import com.intellij.psi.PsiPrimitiveType;
import com.intellij.psi.PsiQualifiedExpression;
import com.intellij.psi.PsiReferenceExpression;
import com.intellij.psi.PsiReferenceList;
import com.intellij.psi.PsiResourceList;
import com.intellij.psi.PsiSuperExpression;
import com.intellij.psi.PsiSwitchLabelStatement;
import com.intellij.psi.PsiSwitchStatement;
import com.intellij.psi.PsiThisExpression;
import com.intellij.psi.PsiTryStatement;
import com.intellij.psi.PsiType;
import com.intellij.psi.PsiTypeCastExpression;
import com.intellij.psi.PsiTypeElement;
import com.intellij.psi.util.PsiTreeUtil;
import java.io.File;
import java.util.ArrayList;
import java.util.Collection;
import java.util.EnumSet;
import java.util.List;
import java.util.regex.Matcher;
import java.util.regex.Pattern;
import org.objectweb.asm.Opcodes;
import org.objectweb.asm.Type;
import org.objectweb.asm.tree.AbstractInsnNode;
import org.objectweb.asm.tree.AnnotationNode;
import org.objectweb.asm.tree.ClassNode;
import org.objectweb.asm.tree.FieldInsnNode;
import org.objectweb.asm.tree.FieldNode;
import org.objectweb.asm.tree.InsnList;
import org.objectweb.asm.tree.IntInsnNode;
import org.objectweb.asm.tree.LabelNode;
import org.objectweb.asm.tree.LdcInsnNode;
import org.objectweb.asm.tree.LocalVariableNode;
import org.objectweb.asm.tree.LookupSwitchInsnNode;
import org.objectweb.asm.tree.MethodInsnNode;
import org.objectweb.asm.tree.MethodNode;
import org.objectweb.asm.tree.TryCatchBlockNode;
import org.w3c.dom.Attr;
import org.w3c.dom.Element;
import org.w3c.dom.Node;
import org.w3c.dom.NodeList;

/**
 * Looks for usages of APIs that are not supported in all the versions targeted
 * by this application (according to its minimum API requirement in the manifest).
 */
public class ApiDetector extends ResourceXmlDetector
        implements ClassScanner, JavaPsiScanner {

    /**
     * Whether we flag variable, field, parameter and return type declarations of a type
     * not yet available. It appears Dalvik is very forgiving and doesn't try to preload
     * classes until actually needed, so there is no need to flag these, and in fact,
     * patterns used for supporting new and old versions sometimes declares these methods
     * and only conditionally end up actually accessing methods and fields, so only check
     * method and field accesses.
     */
    private static final boolean CHECK_DECLARATIONS = false;

    private static final boolean AOSP_BUILD = System.getenv("ANDROID_BUILD_TOP") != null;

    public static final String REQUIRES_API_ANNOTATION = SUPPORT_ANNOTATIONS_PREFIX + "RequiresApi";
    public static final String SDK_SUPPRESS_ANNOTATION = "android.support.test.filters.SdkSuppress";

    /** Accessing an unsupported API */
    @SuppressWarnings("unchecked")
    public static final Issue UNSUPPORTED = Issue.create(
            "NewApi",
            "Calling new methods on older versions",

            "This check scans through all the Android API calls in the application and " +
            "warns about any calls that are not available on *all* versions targeted " +
            "by this application (according to its minimum SDK attribute in the manifest).\n" +
            "\n" +
            "If you really want to use this API and don't need to support older devices just " +
            "set the `minSdkVersion` in your `build.gradle` or `AndroidManifest.xml` files.\n" +
            "\n" +
            "If your code is *deliberately* accessing newer APIs, and you have ensured " +
            "(e.g. with conditional execution) that this code will only ever be called on a " +
            "supported platform, then you can annotate your class or method with the " +
            "`@TargetApi` annotation specifying the local minimum SDK to apply, such as " +
            "`@TargetApi(11)`, such that this check considers 11 rather than your manifest " +
            "file's minimum SDK as the required API level.\n" +
            "\n" +
            "If you are deliberately setting `android:` attributes in style definitions, " +
            "make sure you place this in a `values-vNN` folder in order to avoid running " +
            "into runtime conflicts on certain devices where manufacturers have added " +
            "custom attributes whose ids conflict with the new ones on later platforms.\n" +
            "\n" +
            "Similarly, you can use tools:targetApi=\"11\" in an XML file to indicate that " +
            "the element will only be inflated in an adequate context.",
            Category.CORRECTNESS,
            6,
            Severity.ERROR,
            new Implementation(
                    ApiDetector.class,
                    EnumSet.of(Scope.CLASS_FILE, Scope.JAVA_FILE, Scope.RESOURCE_FILE, Scope.MANIFEST),
                    Scope.JAVA_FILE_SCOPE,
                    Scope.RESOURCE_FILE_SCOPE,
                    Scope.CLASS_FILE_SCOPE,
                    Scope.MANIFEST_SCOPE));

    /** Accessing an inlined API on older platforms */
    public static final Issue INLINED = Issue.create(
            "InlinedApi",
            "Using inlined constants on older versions",

            "This check scans through all the Android API field references in the application " +
            "and flags certain constants, such as static final integers and Strings, " +
            "which were introduced in later versions. These will actually be copied " +
            "into the class files rather than being referenced, which means that " +
            "the value is available even when running on older devices. In some " +
            "cases that's fine, and in other cases it can result in a runtime " +
            "crash or incorrect behavior. It depends on the context, so consider " +
            "the code carefully and device whether it's safe and can be suppressed " +
            "or whether the code needs tbe guarded.\n" +
            "\n" +
            "If you really want to use this API and don't need to support older devices just " +
            "set the `minSdkVersion` in your `build.gradle` or `AndroidManifest.xml` files." +
            "\n" +
            "If your code is *deliberately* accessing newer APIs, and you have ensured " +
            "(e.g. with conditional execution) that this code will only ever be called on a " +
            "supported platform, then you can annotate your class or method with the " +
            "`@TargetApi` annotation specifying the local minimum SDK to apply, such as " +
            "`@TargetApi(11)`, such that this check considers 11 rather than your manifest " +
            "file's minimum SDK as the required API level.\n",
            Category.CORRECTNESS,
            6,
            Severity.WARNING,
            new Implementation(
                    ApiDetector.class,
                    Scope.JAVA_FILE_SCOPE));

    /** Method conflicts with new inherited method */
    public static final Issue OVERRIDE = Issue.create(
            "Override",
            "Method conflicts with new inherited method",

            "Suppose you are building against Android API 8, and you've subclassed Activity. " +
            "In your subclass you add a new method called `isDestroyed`(). At some later point, " +
            "a method of the same name and signature is added to Android. Your method will " +
            "now override the Android method, and possibly break its contract. Your method " +
            "is not calling `super.isDestroyed()`, since your compilation target doesn't " +
            "know about the method.\n" +
            "\n" +
            "The above scenario is what this lint detector looks for. The above example is " +
            "real, since `isDestroyed()` was added in API 17, but it will be true for *any* " +
            "method you have added to a subclass of an Android class where your build target " +
            "is lower than the version the method was introduced in.\n" +
            "\n" +
            "To fix this, either rename your method, or if you are really trying to augment " +
            "the builtin method if available, switch to a higher build target where you can " +
            "deliberately add `@Override` on your overriding method, and call `super` if " +
            "appropriate etc.\n",
            Category.CORRECTNESS,
            6,
            Severity.ERROR,
            new Implementation(
                    ApiDetector.class,
                    // Either Java or Class
                    EnumSet.of(Scope.CLASS_FILE, Scope.JAVA_FILE),
                    Scope.CLASS_FILE_SCOPE,
                    Scope.JAVA_FILE_SCOPE));

    /** Attribute unused on older versions */
    public static final Issue UNUSED = Issue.create(
            "UnusedAttribute",
            "Attribute unused on older versions",

            "This check finds attributes set in XML files that were introduced in a version " +
            "newer than the oldest version targeted by your application (with the " +
            "`minSdkVersion` attribute).\n" +
            "\n" +
            "This is not an error; the application will simply ignore the attribute. However, " +
            "if the attribute is important to the appearance of functionality of your " +
            "application, you should consider finding an alternative way to achieve the " +
            "same result with only available attributes, and then you can optionally create " +
            "a copy of the layout in a layout-vNN folder which will be used on API NN or " +
            "higher where you can take advantage of the newer attribute.\n" +
            "\n" +
            "Note: This check does not only apply to attributes. For example, some tags can be " +
            "unused too, such as the new `<tag>` element in layouts introduced in API 21.",
            Category.CORRECTNESS,
            6,
            Severity.WARNING,
            new Implementation(
                    ApiDetector.class,
                    Scope.RESOURCE_FILE_SCOPE));

<<<<<<< HEAD
    private static final String TARGET_API_VMSIG = '/' + TARGET_API + ';';
    private static final String REQ_API_VMSIG = "/RequiresApi;";
    private static final String SWITCH_TABLE_PREFIX = "$SWITCH_TABLE$";  //$NON-NLS-1$
    private static final String ORDINAL_METHOD = "ordinal"; //$NON-NLS-1$
    public static final String ENUM_SWITCH_PREFIX = "$SwitchMap$";  //$NON-NLS-1$
=======
    /** Obsolete SDK_INT version check */
    public static final Issue OBSOLETE_SDK = Issue.create(
            "ObsoleteSdkInt",
            "Obsolete SDK_INT Version Check",

            "This check flags version checks that are not necessary, because the " +
            "`minSdkVersion` (or surrounding known API level) is already at least " +
            "as high as the version checked for.",

            Category.PERFORMANCE,
            6,
            Severity.WARNING,
            new Implementation(
                    ApiDetector.class,
                    Scope.JAVA_FILE_SCOPE));

    private static final String REQ_API_VMSIG = "Landroid/support/annotation/RequiresApi;";
    private static final String SDK_SUPPRESS_VMSIG = "Landroid/support/test/filters/SdkSuppress;";
    // Just a suffix: we have two versions, both support lib and non-support lib
    private static final String TARGET_API_VMSIG_SUFFIX =  "/TargetApi;";
    private static final String SWITCH_TABLE_PREFIX = "$SWITCH_TABLE$";
    private static final String ORDINAL_METHOD = "ordinal";
    public static final String ENUM_SWITCH_PREFIX = "$SwitchMap$";
>>>>>>> fdf07a2c

    private static final String TAG_RIPPLE = "ripple";
    private static final String TAG_VECTOR = "vector";
    private static final String TAG_ANIMATED_VECTOR = "animated-vector";
    private static final String TAG_ANIMATED_SELECTOR = "animated-selector";

    protected ApiLookup mApiDatabase;
    private boolean mWarnedMissingDb;
    private int mMinApi = -1;

    /** Constructs a new API check */
    public ApiDetector() {
    }

    @Override
    public void beforeCheckProject(@NonNull Context context) {
        if (mApiDatabase == null) {
            mApiDatabase = ApiLookup.get(context.getClient());
            // We can't look up the minimum API required by the project here:
            // The manifest file hasn't been processed yet in the -before- project hook.
            // For now it's initialized lazily in getMinSdk(Context), but the
            // lint infrastructure should be fixed to parse manifest file up front.

            if (mApiDatabase == null && !mWarnedMissingDb) {
                mWarnedMissingDb = true;
                context.report(IssueRegistry.LINT_ERROR, Location.create(context.file),
                        "Can't find API database; API check not performed");
            } else {
                // See if you don't have at least version 23.0.1 of platform tools installed
                AndroidSdkHandler sdk = context.getClient().getSdk();
                if (sdk == null) {
                    return;
                }
                LocalPackage pkgInfo = sdk.getLocalPackage(SdkConstants.FD_PLATFORM_TOOLS,
                        context.getClient().getRepositoryLogger());
                if (pkgInfo == null) {
                    return;
                }
                Revision revision = pkgInfo.getVersion();

                // The platform tools must be at at least the same revision
                // as the compileSdkVersion!
                // And as a special case, for 23, they must be at 23.0.1
                // because 23.0.0 accidentally shipped without Android M APIs.
                int compileSdkVersion = context.getProject().getBuildSdk();
                if (compileSdkVersion == 23) {
                    if (revision.getMajor() > 23 || revision.getMajor() == 23
                      && (revision.getMinor() > 0 || revision.getMicro() > 0)) {
                        return;
                    }
                } else if (compileSdkVersion <= revision.getMajor()) {
                    return;
                }

                // Pick a location: when incrementally linting in the IDE, tie
                // it to the current file
                List<File> currentFiles = context.getProject().getSubset();
                Location location;
                if (currentFiles != null && currentFiles.size() == 1) {
                    File file = currentFiles.get(0);
                    CharSequence contents = context.getClient().readFile(file);
                    int firstLineEnd = indexOf(contents, '\n');
                    if (firstLineEnd == -1) {
                        firstLineEnd = contents.length();
                    }
                    location = Location.create(file,
                        new DefaultPosition(0, 0, 0), new
                        DefaultPosition(0, firstLineEnd, firstLineEnd));
                } else {
                    location = Location.create(context.file);
                }
                context.report(UNSUPPORTED,
                        location,
                        String.format("The SDK platform-tools version (%1$s) is too old "
                                        + " to check APIs compiled with API %2$d; please update",
                                revision.toShortString(),
                                compileSdkVersion));
            }
        }
    }

    // ---- Implements XmlScanner ----

    @Override
    public boolean appliesTo(@NonNull ResourceFolderType folderType) {
        return true;
    }

    @Override
    public Collection<String> getApplicableElements() {
        return ALL;
    }

    @Override
    public Collection<String> getApplicableAttributes() {
        return ALL;
    }

    @Override
    public void visitAttribute(@NonNull XmlContext context, @NonNull Attr attribute) {
        if (mApiDatabase == null) {
            return;
        }

        int attributeApiLevel = -1;
        if (ANDROID_URI.equals(attribute.getNamespaceURI())) {
            String name = attribute.getLocalName();
            if (!(name.equals(ATTR_LAYOUT_WIDTH) && !(name.equals(ATTR_LAYOUT_HEIGHT)) &&
                !(name.equals(ATTR_ID)))) {
                String owner = "android/R$attr";
                attributeApiLevel = mApiDatabase.getFieldVersion(owner, name);
                int minSdk = getMinSdk(context);
                if (attributeApiLevel > minSdk && attributeApiLevel > context.getFolderVersion()
                        && attributeApiLevel > getLocalMinSdk(attribute.getOwnerElement())
                        && !isBenignUnusedAttribute(name)
                        && !isAlreadyWarnedDrawableFile(context, attribute, attributeApiLevel)) {
                    if (RtlDetector.isRtlAttributeName(name) || ATTR_SUPPORTS_RTL.equals(name)) {
                        // No need to warn for example that
                        //  "layout_alignParentEnd will only be used in API level 17 and higher"
                        // since we have a dedicated RTL lint rule dealing with those attributes

                        // However, paddingStart in particular is known to cause crashes
                        // when used on TextViews (and subclasses of TextViews), on some
                        // devices, because vendor specific attributes conflict with the
                        // later-added framework resources, and these are apparently read
                        // by the text views.
                        //
                        // However, as of build tools 23.0.1 aapt works around this by packaging
                        // the resources differently.
                        if (name.equals(ATTR_PADDING_START)) {
                            BuildToolInfo buildToolInfo = context.getProject().getBuildTools();
                            Revision buildTools = buildToolInfo != null
                                    ? buildToolInfo.getRevision() : null;
                            boolean isOldBuildTools = buildTools != null &&
                                    (buildTools.getMajor() < 23 || buildTools.getMajor() == 23
                                     && buildTools.getMinor() == 0 && buildTools.getMicro() == 0);
                            if ((buildTools == null || isOldBuildTools) &&
                                    viewMayExtendTextView(attribute.getOwnerElement())) {
                                Location location = context.getLocation(attribute);
                                String message = String.format(
                                        "Attribute `%1$s` referenced here can result in a crash on "
                                                + "some specific devices older than API %2$d "
                                                + "(current min is %3$d)",
                                        attribute.getLocalName(), attributeApiLevel, minSdk);
                                //noinspection VariableNotUsedInsideIf
                                if (buildTools != null) {
                                    message = String.format("Upgrade `buildToolsVersion` from "
                                            + "`%1$s` to at least `23.0.1`; if not, ",
                                                buildTools.toShortString())
                                            + Character.toLowerCase(message.charAt(0))
                                            + message.substring(1);
                                }
                                context.report(UNSUPPORTED, attribute, location, message);
                            }
                        }
                    } else {
                        Location location = context.getLocation(attribute);
                        String message = String.format(
                                "Attribute `%1$s` is only used in API level %2$d and higher "
                                        + "(current min is %3$d)",
                                attribute.getLocalName(), attributeApiLevel, minSdk);
                        context.report(UNUSED, attribute, location, message);
                    }
                }
            }

            // Special case:
            // the dividers attribute is present in API 1, but it won't be read on older
            // versions, so don't flag the common pattern
            //    android:divider="?android:attr/dividerHorizontal"
            // since this will work just fine. See issue 67440 for more.
            if (name.equals("divider")) {
                return;
            }

            if (name.equals(ATTR_THEME) && VIEW_INCLUDE.equals(attribute.getOwnerElement().getTagName())) {
                // Requires API 23
                int minSdk = getMinSdk(context);
                if (Math.max(minSdk, context.getFolderVersion()) < 23) {
                    Location location = context.getLocation(attribute);
                    String message = String.format(
                      "Attribute `android:theme` is only used by `<include>` tags in API level 23 and higher "
                      + "(current min is %1$d)", minSdk);
                    context.report(UNUSED, attribute, location, message);
                }
            }
        }

        String value = attribute.getValue();
        String owner = null;
        String name = null;
        String prefix;
        if (value.startsWith(ANDROID_PREFIX)) {
            prefix = ANDROID_PREFIX;
        } else if (value.startsWith(ANDROID_THEME_PREFIX)) {
            prefix = ANDROID_THEME_PREFIX;
            if (context.getResourceFolderType() == ResourceFolderType.DRAWABLE) {
                int api = 21;
                int minSdk = getMinSdk(context);
                if (api > minSdk && api > context.getFolderVersion()
                        && api > getLocalMinSdk(attribute.getOwnerElement())) {
                    Location location = context.getLocation(attribute);
                    String message;
                    message = String.format(
                            "Using theme references in XML drawables requires API level %1$d "
                                    + "(current min is %2$d)", api,
                            minSdk);
                    context.report(UNSUPPORTED, attribute, location, message);
                    // Don't flag individual theme attribute requirements here, e.g. once
                    // we've told you that you need at least v21 to reference themes, we don't
                    // need to also tell you that ?android:selectableItemBackground requires
                    // API level 11
                    return;
                }
            }
        } else if (value.startsWith(PREFIX_ANDROID) && ATTR_NAME.equals(attribute.getName())
            && TAG_ITEM.equals(attribute.getOwnerElement().getTagName())
            && attribute.getOwnerElement().getParentNode() != null
            && TAG_STYLE.equals(attribute.getOwnerElement().getParentNode().getNodeName())) {
            owner = "android/R$attr";
            name = value.substring(PREFIX_ANDROID.length());
            prefix = null;
        } else if (value.startsWith(PREFIX_ANDROID) && ATTR_PARENT.equals(attribute.getName())
                && TAG_STYLE.equals(attribute.getOwnerElement().getTagName())) {
            owner = "android/R$style";
            name = getResourceFieldName(value.substring(PREFIX_ANDROID.length()));
            prefix = null;
        } else {
            return;
        }

        if (owner == null) {
            // Convert @android:type/foo into android/R$type and "foo"
            int index = value.indexOf('/', prefix.length());
            if (index != -1) {
                owner = "android/R$"
                        + value.substring(prefix.length(), index);
                name = getResourceFieldName(value.substring(index + 1));
            } else if (value.startsWith(ANDROID_THEME_PREFIX)) {
                owner = "android/R$attr";
                name = value.substring(ANDROID_THEME_PREFIX.length());
            } else {
                return;
            }
        }
        int api = mApiDatabase.getFieldVersion(owner, name);
        int minSdk = getMinSdk(context);
        if (api > minSdk && api > context.getFolderVersion()
                && api > getLocalMinSdk(attribute.getOwnerElement())) {
            // Don't complain about resource references in the tools namespace,
            // such as for example "tools:layout="@android:layout/list_content",
            // used only for designtime previews
            if (TOOLS_URI.equals(attribute.getNamespaceURI())) {
                return;
            }

            //noinspection StatementWithEmptyBody
            if (attributeApiLevel >= api) {
                // The attribute will only be *read* on platforms >= attributeApiLevel.
                // If this isn't lower than the attribute reference's API level, it
                // won't be a problem
            } else if (attributeApiLevel > minSdk) {
                String attributeName = attribute.getLocalName();
                Location location = context.getLocation(attribute);
                String message = String.format(
                        "`%1$s` requires API level %2$d (current min is %3$d), but note "
                                + "that attribute `%4$s` is only used in API level %5$d "
                                + "and higher",
                        name, api, minSdk, attributeName, attributeApiLevel);
                context.report(UNSUPPORTED, attribute, location, message);
            } else {
                Location location = context.getLocation(attribute);
                String message = String.format(
                        "`%1$s` requires API level %2$d (current min is %3$d)",
                        value, api, minSdk);
                context.report(UNSUPPORTED, attribute, location, message);
            }
        }
    }

    /**
     * Returns true if the view tag is possibly a text view. It may not be certain,
     * but will err on the side of caution (for example, any custom view is considered
     * to be a potential text view.)
     */
    private static boolean viewMayExtendTextView(@NonNull Element element) {
        String tag = element.getTagName();
        if (tag.equals(VIEW_TAG)) {
            tag = element.getAttribute(ATTR_CLASS);
            if (tag == null || tag.isEmpty()) {
                return false;
            }
        }

        //noinspection SimplifiableIfStatement
        if (tag.indexOf('.') != -1) {
            // Custom views: not sure. Err on the side of caution.
            return true;

        }

        return tag.contains("Text")  // TextView, EditText, etc
                || tag.contains(BUTTON)  // Button, ToggleButton, etc
                || tag.equals("DigitalClock")
                || tag.equals("Chronometer")
                || tag.equals(CHECK_BOX)
                || tag.equals(SWITCH);
    }

    /**
     * Returns true if this attribute is in a drawable document with one of the
     * root tags that require API 21
     */
    private static boolean isAlreadyWarnedDrawableFile(@NonNull XmlContext context,
            @NonNull Attr attribute, int attributeApiLevel) {
        // Don't complain if it's in a drawable file where we've already
        // flagged the root drawable type as being unsupported
        if (context.getResourceFolderType() == ResourceFolderType.DRAWABLE
                && attributeApiLevel == 21) {
            String root = attribute.getOwnerDocument().getDocumentElement().getTagName();
            if (TAG_RIPPLE.equals(root)
                    || TAG_VECTOR.equals(root)
                    || TAG_ANIMATED_VECTOR.equals(root)
                    || TAG_ANIMATED_SELECTOR.equals(root)) {
                return true;
            }
        }

        return false;
    }

    /**
     * Is the given attribute a "benign" unused attribute, one we probably don't need to
     * flag to the user as not applicable on all versions? These are typically attributes
     * which add some nice platform behavior when available, but that are not critical
     * and developers would not typically need to be aware of to try to implement workarounds
     * on older platforms.
     */
    public static boolean isBenignUnusedAttribute(@NonNull String name) {
        return ATTR_LABEL_FOR.equals(name)
               || ATTR_TEXT_IS_SELECTABLE.equals(name)
               || "textAlignment".equals(name)
<<<<<<< HEAD
=======
               || "roundIcon".equals(name)
>>>>>>> fdf07a2c
               || ATTR_FULL_BACKUP_CONTENT.equals(name);
    }

    @Override
    public void visitElement(@NonNull XmlContext context, @NonNull Element element) {
        if (mApiDatabase == null) {
            return;
        }

        String tag = element.getTagName();

        ResourceFolderType folderType = context.getResourceFolderType();
        if (folderType != ResourceFolderType.LAYOUT) {
            if (folderType == ResourceFolderType.DRAWABLE) {
                checkElement(context, element, TAG_VECTOR, 21, "1.4", UNSUPPORTED);
                checkElement(context, element, TAG_RIPPLE, 21, null, UNSUPPORTED);
                checkElement(context, element, TAG_ANIMATED_SELECTOR, 21, null, UNSUPPORTED);
                checkElement(context, element, TAG_ANIMATED_VECTOR, 21, null, UNSUPPORTED);
                checkElement(context, element, "drawable", 24, null, UNSUPPORTED);
                if ("layer-list".equals(tag)) {
                    checkLevelList(context, element);
                } else if (tag.contains(".")) {
                    checkElement(context, element, tag, 24, null, UNSUPPORTED);
                }
            }
            if (element.getParentNode().getNodeType() != Node.ELEMENT_NODE) {
                // Root node
                return;
            }
            NodeList childNodes = element.getChildNodes();
            for (int i = 0, n = childNodes.getLength(); i < n; i++) {
                Node textNode = childNodes.item(i);
                if (textNode.getNodeType() == Node.TEXT_NODE) {
                    String text = textNode.getNodeValue();
                    if (text.contains(ANDROID_PREFIX)) {
                        text = text.trim();
                        // Convert @android:type/foo into android/R$type and "foo"
                        int index = text.indexOf('/', ANDROID_PREFIX.length());
                        if (index != -1) {
                            String typeString = text.substring(ANDROID_PREFIX.length(), index);
                            if (ResourceType.getEnum(typeString) != null) {
                                String owner = "android/R$" + typeString;
                                String name = getResourceFieldName(text.substring(index + 1));
                                int api = mApiDatabase.getFieldVersion(owner, name);
                                int minSdk = getMinSdk(context);
                                if (api > minSdk && api > context.getFolderVersion()
                                        && api > getLocalMinSdk(element)) {
                                    Location location = context.getLocation(textNode);
                                    String message = String.format(
                                            "`%1$s` requires API level %2$d (current min is %3$d)",
                                            text, api, minSdk);
                                    context.report(UNSUPPORTED, element, location, message);
                                }
                            }
                        }
                    }
                }
            }
        } else {
            if (VIEW_TAG.equals(tag)) {
                tag = element.getAttribute(ATTR_CLASS);
                if (tag == null || tag.isEmpty()) {
                    return;
                }
            } else {
                // TODO: Complain if <tag> is used at the root level!
                checkElement(context, element, TAG, 21, null, UNUSED);
            }

            // Check widgets to make sure they're available in this version of the SDK.
            if (tag.indexOf('.') != -1) {
                // Custom views aren't in the index
                return;
            }
            String fqn = "android/widget/" + tag;
            if (tag.equals("TextureView")) {
                fqn = "android/view/TextureView";
            }
            // TODO: Consider other widgets outside of android.widget.*
            int api = mApiDatabase.getClassVersion(fqn);
            int minSdk = getMinSdk(context);
            if (api > minSdk && api > context.getFolderVersion()
                    && api > getLocalMinSdk(element)) {
                Location location = context.getLocation(element);
                String message = String.format(
                        "View requires API level %1$d (current min is %2$d): `<%3$s>`",
                        api, minSdk, tag);
                context.report(UNSUPPORTED, element, location, message);
            }
        }
    }

    /** Checks whether the given element is the given tag, and if so, whether it satisfied
     * the minimum version that the given tag is supported in */
    private void checkLevelList(@NonNull XmlContext context, @NonNull Element element) {
        Node curr = element.getFirstChild();
        while (curr != null) {
            if (curr.getNodeType() == Node.ELEMENT_NODE
                    && TAG_ITEM.equals(curr.getNodeName())) {
                Element e = (Element) curr;
                if (e.hasAttributeNS(ANDROID_URI, ATTR_WIDTH)
                        || e.hasAttributeNS(ANDROID_URI, ATTR_HEIGHT)) {
                    int attributeApiLevel = 23; // Using width and height on layer-list children requires M
                    int minSdk = getMinSdk(context);
                    if (attributeApiLevel > minSdk
                            && attributeApiLevel > context.getFolderVersion()
                            && attributeApiLevel > getLocalMinSdk(element)) {
                        for (String attributeName : new String[] { ATTR_WIDTH, ATTR_HEIGHT}) {
                            Attr attribute = e.getAttributeNodeNS(ANDROID_URI, attributeName);
                            if (attribute == null) {
                                continue;
                            }
                            Location location = context.getLocation(attribute);
                            String message = String.format(
                                    "Attribute `%1$s` is only used in API level %2$d and higher "
                                            + "(current min is %3$d)",
                                    attribute.getLocalName(), attributeApiLevel, minSdk);
                            context.report(UNUSED, attribute, location, message);
                        }
                    }
                }
            }
            curr = curr.getNextSibling();
        }
    }

    /** Checks whether the given element is the given tag, and if so, whether it satisfied
     * the minimum version that the given tag is supported in */
    private void checkElement(@NonNull XmlContext context, @NonNull Element element,
            @NonNull String tag, int api, @Nullable String gradleVersion, @NonNull Issue issue) {
        if (tag.equals(element.getTagName())) {
            int minSdk = getMinSdk(context);
            if (api > minSdk
                    && api > context.getFolderVersion()
                    && api > getLocalMinSdk(element)
                    && !featureProvidedByGradle(context, gradleVersion)) {
                Location location = context.getLocation(element);

                // For the <drawable> tag we report it against the class= attribute
                if ("drawable".equals(tag)) {
                    Attr attribute = element.getAttributeNode(ATTR_CLASS);
                    if (attribute == null) {
                        return;
                    }
                    location = context.getLocation(attribute);
                    tag = ATTR_CLASS;
                }

                String message;
                if (issue == UNSUPPORTED) {
                    message = String.format(
                            "`<%1$s>` requires API level %2$d (current min is %3$d)", tag, api,
                            minSdk);
                    if (gradleVersion != null) {
                        message += String.format(
                                " or building with Android Gradle plugin %1$s or higher",
                                gradleVersion);
                    } else if (tag.contains(".")) {
                        message = String.format(
                                "Custom drawables requires API level %1$d (current min is %2$d)",
                                api, minSdk);
                    }
                } else {
                    assert issue == UNUSED : issue;
                    message = String.format(
                            "`<%1$s>` is only used in API level %2$d and higher "
                                    + "(current min is %3$d)", tag, api, minSdk);
                }
                context.report(issue, element, location, message);
            }
        }
    }

    protected int getMinSdk(Context context) {
        if (mMinApi == -1) {
            AndroidVersion minSdkVersion = context.getMainProject().getMinSdkVersion();
            mMinApi = minSdkVersion.getFeatureLevel();
            if (mMinApi == 1 && !context.getMainProject().isAndroidProject()) {
                // Don't flag API checks in non-Android projects
                mMinApi = Integer.MAX_VALUE;
            }
        }

        return mMinApi;
    }

    // ---- Implements ClassScanner ----

    @SuppressWarnings("rawtypes") // ASM API
    @Override
    public void checkClass(@NonNull final ClassContext context, @NonNull ClassNode classNode) {
        // We only perform bytecode checks if there were resolve errors encountered by
        // the Java parser. (Syntax errors would also set the errors flag, but in that case
        // we'd never get to the bytecode phase.)
        if (!context.getDriver().hasParserErrors() &&
                // Also run bytecode checks for projects where we don't have any source code
                !context.getProject().getJavaSourceFolders().isEmpty()) {
            return;
        }

        if (mApiDatabase == null) {
            return;
        }

        if (AOSP_BUILD && classNode.name.startsWith("android/support/")) {
            return;
        }

        // Requires util package (add prebuilts/tools/common/asm-tools/asm-debug-all-4.0.jar)
        //classNode.accept(new TraceClassVisitor(new PrintWriter(System.out)));

        int classMinSdk = getClassMinSdk(context, classNode);
        if (classMinSdk == -1) {
            classMinSdk = getMinSdk(context);
        }

        List methodList = classNode.methods;
        if (methodList.isEmpty()) {
            return;
        }

        boolean checkCalls = context.isEnabled(UNSUPPORTED)
                             || context.isEnabled(INLINED);
        boolean checkMethods = context.isEnabled(OVERRIDE)
                && context.getMainProject().getBuildSdk() >= 1;
        String frameworkParent = null;
        if (checkMethods) {
            LintDriver driver = context.getDriver();
            String owner = classNode.superName;
            while (owner != null) {
                // For virtual dispatch, walk up the inheritance chain checking
                // each inherited method
                if ((owner.startsWith("android/")
                            && !owner.startsWith("android/support/"))
                        || owner.startsWith("java/")
                        || owner.startsWith("javax/")) {
                    frameworkParent = owner;
                    break;
                }
                owner = driver.getSuperClass(owner);
            }
            if (frameworkParent == null) {
                checkMethods = false;
            }
        }

        if (checkCalls) { // Check implements/extends
            if (classNode.superName != null) {
                String signature = classNode.superName;
                checkExtendsClass(context, classNode, classMinSdk, signature);
            }
            if (classNode.interfaces != null) {
                @SuppressWarnings("unchecked") // ASM API
                List<String> interfaceList = classNode.interfaces;
                for (String signature : interfaceList) {
                    checkExtendsClass(context, classNode, classMinSdk, signature);
                }
            }
        }

        for (Object m : methodList) {
            MethodNode method = (MethodNode) m;

            int minSdk = getLocalMinSdk(method.invisibleAnnotations);
            if (minSdk == -1) {
                minSdk = classMinSdk;
            }

            InsnList nodes = method.instructions;

            if (checkMethods && Character.isJavaIdentifierStart(method.name.charAt(0))) {
                int buildSdk = context.getMainProject().getBuildSdk();
                String name = method.name;
                assert frameworkParent != null;
                int api = mApiDatabase.getCallVersion(frameworkParent, name, method.desc);
                if (api > buildSdk && buildSdk != -1) {
                    // TODO: Don't complain if it's annotated with @Override; that means
                    // somehow the build target isn't correct.
                    String fqcn;
                    String owner = classNode.name;
                    if (CONSTRUCTOR_NAME.equals(name)) {
                        fqcn = "new " + getFqcn(owner);
                    } else {
                        fqcn = getFqcn(owner) + '#' + name;
                    }
                    String message = String.format(
                            "This method is not overriding anything with the current build " +
                            "target, but will in API level %1$d (current target is %2$d): `%3$s`",
                            api, buildSdk, fqcn);

                    Location location = context.getLocation(method, classNode);
                    context.report(OVERRIDE, method, null, location, message);
                }
            }

            if (!checkCalls) {
                continue;
            }

            List tryCatchBlocks = method.tryCatchBlocks;
            // single-catch blocks are already handled by an AST level check in ApiVisitor
            if (tryCatchBlocks.size() > 1) {
                List<String> checked = Lists.newArrayList();
                for (Object o : tryCatchBlocks) {
                    TryCatchBlockNode tryCatchBlock = (TryCatchBlockNode) o;
                    String className = tryCatchBlock.type;
                    if (className == null || checked.contains(className)) {
                        continue;
                    }

                    int api = mApiDatabase.getClassVersion(className);
                    if (api > minSdk) {
                        // Find instruction node
                        LabelNode label = tryCatchBlock.handler;
                        String fqcn = getFqcn(className);
                        String message = String.format(
                                "Class requires API level %1$d (current min is %2$d): `%3$s`",
                                api, minSdk, fqcn);
                        report(context, message, label, method,
                                className.substring(className.lastIndexOf('/') + 1), null,
                                SearchHints.create(EOL_NEAREST).matchJavaSymbol());
                    }
                }
            }


            if (CHECK_DECLARATIONS) {
                // Check types in parameter list and types of local variables
                List localVariables = method.localVariables;
                if (localVariables != null) {
                    for (Object v : localVariables) {
                        LocalVariableNode var = (LocalVariableNode) v;
                        String desc = var.desc;
                        if (desc.charAt(0) == 'L') {
                            // "Lpackage/Class;" ⇒ "package/Bar"
                            String className = desc.substring(1, desc.length() - 1);
                            int api = mApiDatabase.getClassVersion(className);
                            if (api > minSdk) {
                                String fqcn = getFqcn(className);
                                String message = String.format(
                                    "Class requires API level %1$d (current min is %2$d): `%3$s`",
                                    api, minSdk, fqcn);
                                report(context, message, var.start, method,
                                        className.substring(className.lastIndexOf('/') + 1), null,
                                        SearchHints.create(NEAREST).matchJavaSymbol());
                            }
                        }
                    }
                }

                // Check return type
                // The parameter types are already handled as local variables so we can skip
                // right to the return type.
                // Check types in parameter list
                String signature = method.desc;
                if (signature != null) {
                    int args = signature.indexOf(')');
                    if (args != -1 && signature.charAt(args + 1) == 'L') {
                        String type = signature.substring(args + 2, signature.length() - 1);
                        int api = mApiDatabase.getClassVersion(type);
                        if (api > minSdk) {
                            String fqcn = getFqcn(type);
                            String message = String.format(
                                "Class requires API level %1$d (current min is %2$d): `%3$s`",
                                api, minSdk, fqcn);
                            AbstractInsnNode first = nodes.size() > 0 ? nodes.get(0) : null;
                            report(context, message, first, method, method.name, null,
                                    SearchHints.create(BACKWARD).matchJavaSymbol());
                        }
                    }
                }
            }

            for (int i = 0, n = nodes.size(); i < n; i++) {
                AbstractInsnNode instruction = nodes.get(i);
                int type = instruction.getType();
                if (type == AbstractInsnNode.METHOD_INSN) {
                    MethodInsnNode node = (MethodInsnNode) instruction;
                    String name = node.name;
                    String owner = node.owner;
                    String desc = node.desc;

                    // No need to check methods in this local class; we know they
                    // won't be an API match
                    if (node.getOpcode() == Opcodes.INVOKEVIRTUAL
                            && owner.equals(classNode.name)) {
                        owner = classNode.superName;
                    }

                    boolean checkingSuperClass = false;
                    while (owner != null) {
                        int api = mApiDatabase.getCallVersion(owner, name, desc);
                        if (api > minSdk) {
                            if (method.name.startsWith(SWITCH_TABLE_PREFIX)) {
                                // We're in a compiler-generated method to generate an
                                // array indexed by enum ordinal values to enum values. The enum
                                // itself must be requiring a higher API number than is
                                // currently used, but the call site for the switch statement
                                // will also be referencing it, so no need to report these
                                // calls.
                                break;
                            }

                            if (!checkingSuperClass
                                    && node.getOpcode() == Opcodes.INVOKEVIRTUAL
                                    && methodDefinedLocally(classNode, name, desc)) {
                                break;
                            }

                            String fqcn;
                            if (CONSTRUCTOR_NAME.equals(name)) {
                                fqcn = "new " + getFqcn(owner);
                            } else {
                                fqcn = getFqcn(owner) + '#' + name;
                            }
                            String message = String.format(
                                    "Call requires API level %1$d (current min is %2$d): `%3$s`",
                                    api, minSdk, fqcn);

                            if (name.equals(ORDINAL_METHOD)
                                    && instruction.getNext() != null
                                    && instruction.getNext().getNext() != null
                                    && instruction.getNext().getOpcode() == Opcodes.IALOAD
                                    && instruction.getNext().getNext().getOpcode()
                                        == Opcodes.TABLESWITCH) {
                                message = String.format(
                                    "Enum for switch requires API level %1$d " +
                                    "(current min is %2$d): `%3$s`",
                                    api, minSdk, getFqcn(owner));
                            }

                            // If you're simply calling super.X from method X, even if method X
                            // is in a higher API level than the minSdk, we're generally safe;
                            // that method should only be called by the framework on the right
                            // API levels. (There is a danger of somebody calling that method
                            // locally in other contexts, but this is hopefully unlikely.)
                            if (instruction.getOpcode() == Opcodes.INVOKESPECIAL &&
                                    name.equals(method.name) && desc.equals(method.desc) &&
                                    // We specifically exclude constructors from this check,
                                    // because we do want to flag constructors requiring the
                                    // new API level; it's highly likely that the constructor
                                    // is called by local code so you should specifically
                                    // investigate this as a developer
                                    !name.equals(CONSTRUCTOR_NAME)) {
                                break;
                            }

                            if (isWithinSdkConditional(context, classNode, method, instruction,
                                    api)) {
                                break;
                            }

                            if (api == 19
                                    && owner.equals("java/lang/ReflectiveOperationException")
                                    && !method.tryCatchBlocks.isEmpty()) {
                                boolean direct = false;
                                for (Object o : method.tryCatchBlocks) {
                                    if (((TryCatchBlockNode)o).type.equals("java/lang/ReflectiveOperationException")) {
                                        direct = true;
                                        break;
                                    }
                                }
                                if (!direct) {
                                    message = String.format("Multi-catch with these reflection "
                                            + "exceptions requires API level 19 (current min is"
                                            + " %2$d) because they get compiled to the common but "
                                            + "new super type `ReflectiveOperationException`. "
                                            + "As a workaround either create individual catch "
                                            + "statements, or catch `Exception`.",
                                            api, minSdk);
                                }
                            }

                            if (api == 24
                                && "java.util.concurrent.ConcurrentHashMap.KeySetView#iterator".equals(fqcn)) {
                                message += ". The `keySet()` method in `ConcurrentHashMap` "
                                    + "changed in a backwards incompatible way in Java 8; "
                                    + "to work around this issue, add an explicit cast to "
                                    + "`(Map)` before the `keySet()` call.";
                            }

                            report(context, message, node, method, name, null,
                                    SearchHints.create(FORWARD).matchJavaSymbol());
                            break;
                        }

                        // For virtual dispatch, walk up the inheritance chain checking
                        // each inherited method
                        if (owner.startsWith("android/")
                                || owner.startsWith("javax/")) {
                            // The API map has already inlined all inherited methods
                            // so no need to keep checking up the chain
                            // -- unless it's the support library which is also in
                            // the android/ namespace:
                            if (owner.startsWith("android/support/") && api == -1) {
                                owner = context.getDriver().getSuperClass(owner);
                            } else {
                                owner = null;
                            }
                        } else if (owner.startsWith("java/")) {
                            if (owner.equals("java/text/SimpleDateFormat")) {
                                checkSimpleDateFormat(context, method, node, minSdk);
                            }
                            // Already inlined; see comment above
                            owner = null;
                        } else if (node.getOpcode() == Opcodes.INVOKEVIRTUAL) {
                            owner = context.getDriver().getSuperClass(owner);
                        } else if (node.getOpcode() == Opcodes.INVOKESTATIC && api == -1) {
                            // Inherit through static classes as well
                            owner = context.getDriver().getSuperClass(owner);
                        } else {
                            owner = null;
                        }

                        checkingSuperClass = true;
                    }
                } else if (type == AbstractInsnNode.FIELD_INSN) {
                    FieldInsnNode node = (FieldInsnNode) instruction;
                    String name = node.name;
                    String owner = node.owner;
                    int api = mApiDatabase.getFieldVersion(owner, name);
                    if (api > minSdk) {
                        if (method.name.startsWith(SWITCH_TABLE_PREFIX)) {
                            checkSwitchBlock(context, classNode, node, method, name, owner,
                                    api, minSdk);
                            continue;
                        }

                        if (isSkippedEnumSwitch(context, classNode, method, node, owner, api)) {
                            continue;
                        }

                        if (isWithinSdkConditional(context, classNode, method, instruction, api)) {
                            continue;
                        }

                        String fqcn = getFqcn(owner) + '#' + name;
                        String message = String.format(
                                "Field requires API level %1$d (current min is %2$d): `%3$s`",
                                api, minSdk, fqcn);
                        report(context, message, node, method, name, null,
                                SearchHints.create(FORWARD).matchJavaSymbol());
                    }
                } else if (type == AbstractInsnNode.LDC_INSN) {
                    LdcInsnNode node = (LdcInsnNode) instruction;
                    if (node.cst instanceof Type) {
                        Type t = (Type) node.cst;
                        String className = t.getInternalName();

                        int api = mApiDatabase.getClassVersion(className);
                        if (api > minSdk) {
                            String fqcn = getFqcn(className);
                            String message = String.format(
                                    "Class requires API level %1$d (current min is %2$d): `%3$s`",
                                    api, minSdk, fqcn);
                            report(context, message, node, method,
                                    className.substring(className.lastIndexOf('/') + 1), null,
                                    SearchHints.create(FORWARD).matchJavaSymbol());
                        }
                    }
                }
            }
        }
    }

    private void checkExtendsClass(ClassContext context, ClassNode classNode, int classMinSdk,
            String signature) {
        int api = mApiDatabase.getClassVersion(signature);
        if (api > classMinSdk) {
            String fqcn = getFqcn(signature);
            String message = String.format(
                    "Class requires API level %1$d (current min is %2$d): `%3$s`",
                    api, classMinSdk, fqcn);

            String name = signature.substring(signature.lastIndexOf('/') + 1);
            name = name.substring(name.lastIndexOf('$') + 1);
            SearchHints hints = SearchHints.create(BACKWARD).matchJavaSymbol();
            int lineNumber = ClassContext.findLineNumber(classNode);
            Location location = context.getLocationForLine(lineNumber, name, null,
                    hints);
            context.report(UNSUPPORTED, location, message);
        }
    }

    private static void checkSimpleDateFormat(ClassContext context, MethodNode method,
            MethodInsnNode node, int minSdk) {
        if (minSdk >= 9) {
            // Already OK
            return;
        }
        if (node.name.equals(CONSTRUCTOR_NAME) && !node.desc.equals("()V")) {
            // Check first argument
            AbstractInsnNode prev = LintUtils.getPrevInstruction(node);
            if (prev != null && !node.desc.equals("(Ljava/lang/String;)V")) {
                prev = LintUtils.getPrevInstruction(prev);
            }
            if (prev != null && prev.getOpcode() == Opcodes.LDC) {
                LdcInsnNode ldc = (LdcInsnNode) prev;
                Object cst = ldc.cst;
                if (cst instanceof String) {
                    String pattern = (String) cst;
                    boolean isEscaped = false;
                    for (int i = 0; i < pattern.length(); i++) {
                        char c = pattern.charAt(i);
                        if (c == '\'') {
                            isEscaped = !isEscaped;
                        } else  if (!isEscaped && (c == 'L' || c == 'c')) {
                            String message = String.format(
                                    "The pattern character '%1$c' requires API level 9 (current " +
                                    "min is %2$d) : \"`%3$s`\"", c, minSdk, pattern);
                            report(context, message, node, method, pattern, null,
                                    SearchHints.create(FORWARD));
                            return;
                        }
                    }
                }
            }
        }
    }

    private static void checkSimpleDateFormat(JavaContext context, PsiCallExpression call,
            int minSdk) {
        if (minSdk >= 9) {
            // Already OK
            return;
        }

        PsiExpressionList argumentList = call.getArgumentList();
        if (argumentList == null) {
            return;
        }
        PsiExpression[] expressions = argumentList.getExpressions();
        if (expressions.length == 0) {
            return;
        }
        PsiExpression argument = expressions[0];
        Object constant = ConstantEvaluator.evaluate(context, argument);
        if (constant instanceof String) {
            String pattern = (String) constant;
            boolean isEscaped = false;
            for (int i = 0; i < pattern.length(); i++) {
                char c = pattern.charAt(i);
                if (c == '\'') {
                    isEscaped = !isEscaped;
                } else if (!isEscaped && (c == 'L' || c == 'c')) {
                    String message = String.format(
                            "The pattern character '%1$c' requires API level 9 (current " +
                                    "min is %2$d) : \"`%3$s`\"", c, minSdk, pattern);
                    context.report(UNSUPPORTED, call, context.getRangeLocation(argument,
                            i + 1, 1), message);
                    return;
                }
            }
        }
    }

    @SuppressWarnings("rawtypes") // ASM API
    private static boolean methodDefinedLocally(ClassNode classNode, String name, String desc) {
        List methodList = classNode.methods;
        for (Object m : methodList) {
            MethodNode method = (MethodNode) m;
            if (name.equals(method.name) && desc.equals(method.desc)) {
                return true;
            }
        }

        return false;
    }

    @SuppressWarnings("rawtypes") // ASM API
    private static void checkSwitchBlock(ClassContext context, ClassNode classNode,
            FieldInsnNode field, MethodNode method, String name, String owner, int api,
            int minSdk) {
        // Switch statements on enums are tricky. The compiler will generate a method
        // which returns an array of the enum constants, indexed by their ordinal() values.
        // However, we only want to complain if the code is actually referencing one of
        // the non-available enum fields.
        //
        // For the android.graphics.PorterDuff.Mode enum for example, the first few items
        // in the array are populated like this:
        //
        //   L0
        //    ALOAD 0
        //    GETSTATIC android/graphics/PorterDuff$Mode.ADD : Landroid/graphics/PorterDuff$Mode;
        //    INVOKEVIRTUAL android/graphics/PorterDuff$Mode.ordinal ()I
        //    ICONST_1
        //    IASTORE
        //   L1
        //    GOTO L3
        //   L2
        //   FRAME FULL [[I] [java/lang/NoSuchFieldError]
        //    POP
        //   L3
        //   FRAME SAME
        //    ALOAD 0
        //    GETSTATIC android/graphics/PorterDuff$Mode.CLEAR : Landroid/graphics/PorterDuff$Mode;
        //    INVOKEVIRTUAL android/graphics/PorterDuff$Mode.ordinal ()I
        //    ICONST_2
        //    IASTORE
        //    ...
        // So if we for example find that the "ADD" field isn't accessible, since it requires
        // API 11, we need to
        //   (1) First find out what its ordinal number is. We can look at the following
        //       instructions to discover this; it's the "ICONST_1" and "IASTORE" instructions.
        //       (After ICONST_5 it moves on to BIPUSH 6, BIPUSH 7, etc.)
        //   (2) Find the corresponding *usage* of this switch method. For the above enum,
        //       the switch ordinal lookup method will be called
        //         "$SWITCH_TABLE$android$graphics$PorterDuff$Mode" with desc "()[I".
        //       This means we will be looking for an invocation in some other method which looks
        //       like this:
        //         INVOKESTATIC (current class).$SWITCH_TABLE$android$graphics$PorterDuff$Mode ()[I
        //       (obviously, it can be invoked more than once)
        //       Note that it can be used more than once in this class and all sites should be
        //       checked!
        //   (3) Look up the corresponding table switch, which should look something like this:
        //        INVOKESTATIC (current class).$SWITCH_TABLE$android$graphics$PorterDuff$Mode ()[I
        //        ALOAD 0
        //        INVOKEVIRTUAL android/graphics/PorterDuff$Mode.ordinal ()I
        //        IALOAD
        //        LOOKUPSWITCH
        //          2: L1
        //          11: L2
        //          default: L3
        //       Here we need to see if the LOOKUPSWITCH instruction is referencing our target
        //       case. Above we were looking for the "ADD" case which had ordinal 1. Since this
        //       isn't explicitly referenced, we can ignore this field reference.
        AbstractInsnNode next = field.getNext();
        if (next == null || next.getOpcode() != Opcodes.INVOKEVIRTUAL) {
            return;
        }
        next = next.getNext();
        if (next == null) {
            return;
        }
        int ordinal;
        switch (next.getOpcode()) {
            case Opcodes.ICONST_0: ordinal = 0; break;
            case Opcodes.ICONST_1: ordinal = 1; break;
            case Opcodes.ICONST_2: ordinal = 2; break;
            case Opcodes.ICONST_3: ordinal = 3; break;
            case Opcodes.ICONST_4: ordinal = 4; break;
            case Opcodes.ICONST_5: ordinal = 5; break;
            case Opcodes.BIPUSH: {
                IntInsnNode iin = (IntInsnNode) next;
                ordinal = iin.operand;
                break;
            }
            default:
                return;
        }

        // Find usages of this call site
        List methodList = classNode.methods;
        for (Object m : methodList) {
            InsnList nodes = ((MethodNode) m).instructions;
            for (int i = 0, n = nodes.size(); i < n; i++) {
                AbstractInsnNode instruction = nodes.get(i);
                if (instruction.getOpcode() != Opcodes.INVOKESTATIC){
                    continue;
                }
                MethodInsnNode node = (MethodInsnNode) instruction;
                if (node.name.equals(method.name)
                        && node.desc.equals(method.desc)
                        && node.owner.equals(classNode.name)) {
                    // Find lookup switch
                    AbstractInsnNode target = getNextInstruction(node);
                    while (target != null) {
                        if (target.getOpcode() == Opcodes.LOOKUPSWITCH) {
                            LookupSwitchInsnNode lookup = (LookupSwitchInsnNode) target;
                            @SuppressWarnings("unchecked") // ASM API
                            List<Integer> keys = lookup.keys;
                            if (keys != null && keys.contains(ordinal)) {
                                String fqcn = getFqcn(owner) + '#' + name;
                                String message = String.format(
                                        "Enum value requires API level %1$d " +
                                        "(current min is %2$d): `%3$s`",
                                        api, minSdk, fqcn);
                                report(context, message, lookup, (MethodNode) m, name, null,
                                        SearchHints.create(FORWARD).matchJavaSymbol());

                                // Break out of the inner target search only; the switch
                                // statement could be used in other places in this class as
                                // well and we want to report all problematic usages.
                                break;
                            }
                        }
                        target = getNextInstruction(target);
                    }
                }
            }
        }
    }

    private static boolean isEnumSwitchInitializer(ClassNode classNode) {
        @SuppressWarnings("rawtypes") // ASM API
        List fieldList = classNode.fields;
        for (Object f : fieldList) {
            FieldNode field = (FieldNode) f;
            if (field.name.startsWith(ENUM_SWITCH_PREFIX)) {
                return true;
            }
        }
        return false;
    }

    private static MethodNode findEnumSwitchUsage(ClassNode classNode, String owner) {
        String target = ENUM_SWITCH_PREFIX + owner.replace('/', '$');
        @SuppressWarnings("rawtypes") // ASM API
        List methodList = classNode.methods;
        for (Object f : methodList) {
            MethodNode method = (MethodNode) f;
            InsnList nodes = method.instructions;
            for (int i = 0, n = nodes.size(); i < n; i++) {
                AbstractInsnNode instruction = nodes.get(i);
                if (instruction.getOpcode() == Opcodes.GETSTATIC) {
                    FieldInsnNode field = (FieldInsnNode) instruction;
                    if (field.name.equals(target)) {
                        return method;
                    }
                }
            }
        }
        return null;
    }

    private static boolean isSkippedEnumSwitch(ClassContext context, ClassNode classNode,
            MethodNode method, FieldInsnNode node, String owner, int api) {
        // Enum-style switches are handled in a different way: it generates
        // an innerclass where the class initializer creates a mapping from
        // the ordinals to the corresponding values.
        // Here we need to check to see if the call site which *used* the
        // table switch had a suppress node on it (or up that node's parent
        // chain
        AbstractInsnNode next = getNextInstruction(node);
        if (next != null && next.getOpcode() == Opcodes.INVOKEVIRTUAL
                && CLASS_CONSTRUCTOR.equals(method.name)
                && ORDINAL_METHOD.equals(((MethodInsnNode) next).name)
                && classNode.outerClass != null
                && isEnumSwitchInitializer(classNode)) {
            LintDriver driver = context.getDriver();
            ClassNode outer = driver.getOuterClassNode(classNode);
            if (outer != null) {
                MethodNode switchUser = findEnumSwitchUsage(outer, owner);
                if (switchUser != null) {
                    // Is the API check suppressed at the call site?
                    if (driver.isSuppressed(UNSUPPORTED, outer, switchUser,
                            null)) {
                        return true;
                    }
                    // Is there a @TargetAPI annotation on the method or
                    // class referencing this switch map class?
                    if (getLocalMinSdk(switchUser.invisibleAnnotations) >= api
                            || getLocalMinSdk(outer.invisibleAnnotations) >= api) {
                        return true;
                    }
                }
            }
        }
        return false;
    }

    /**
     * Return the {@code @TargetApi} level to use for the given {@code classNode};
     * this will be the {@code @TargetApi} annotation on the class, or any outer
     * methods (for anonymous inner classes) or outer classes (for inner classes)
     * of the given class.
     */
    private static int getClassMinSdk(ClassContext context, ClassNode classNode) {
        int classMinSdk = getLocalMinSdk(classNode.invisibleAnnotations);
        if (classMinSdk != -1) {
            return classMinSdk;
        }

        LintDriver driver = context.getDriver();
        while (classNode != null) {
            ClassNode prev = classNode;
            classNode = driver.getOuterClassNode(classNode);
            if (classNode != null) {
                // TODO: Should this be "curr" instead?
                if (prev.outerMethod != null) {
                    @SuppressWarnings("rawtypes") // ASM API
                    List methods = classNode.methods;
                    for (Object m : methods) {
                        MethodNode method = (MethodNode) m;
                        if (method.name.equals(prev.outerMethod)
                                && method.desc.equals(prev.outerMethodDesc)) {
                            // Found the outer method for this anonymous class; check method
                            // annotations on it, then continue up the class hierarchy
                            int methodMinSdk = getLocalMinSdk(method.invisibleAnnotations);
                            if (methodMinSdk != -1) {
                                return methodMinSdk;
                            }

                            break;
                        }
                    }
                }

                classMinSdk = getLocalMinSdk(classNode.invisibleAnnotations);
                if (classMinSdk != -1) {
                    return classMinSdk;
                }
            }
        }

        return -1;
    }

    /**
     * Returns the minimum SDK to use according to the given annotation list, or
     * -1 if no annotation was found.
     *
     * @param annotations a list of annotation nodes from ASM
     * @return the API level to use for this node, or -1
     */
    @SuppressWarnings({"unchecked", "rawtypes"})
    private static int getLocalMinSdk(List annotations) {
        if (annotations != null) {
            for (AnnotationNode annotation : (List<AnnotationNode>)annotations) {
                String desc = annotation.desc;
                if (desc.endsWith(TARGET_API_VMSIG_SUFFIX)) {
                    if (annotation.values != null) {
                        for (int i = 0, n = annotation.values.size(); i < n; i += 2) {
                            String key = (String) annotation.values.get(i);
<<<<<<< HEAD
                            if (key.equals(ATTR_VALUE)) {  //$NON-NLS-1$
=======
                            if (key.equals(ATTR_VALUE)) {
>>>>>>> fdf07a2c
                                Object value = annotation.values.get(i + 1);
                                if (value instanceof Integer) {
                                    return (Integer) value;
                                }
                            }
                        }
                    }
<<<<<<< HEAD
                } else if (desc.endsWith(REQ_API_VMSIG)) {
                    if (annotation.values != null) {
                        for (int i = 0, n = annotation.values.size(); i < n; i += 2) {
                            String key = (String) annotation.values.get(i);
                            if (key.equals(ATTR_VALUE) || key.equals("api")) {
=======
                } else if (desc.equals(REQ_API_VMSIG) || desc.equals(SDK_SUPPRESS_VMSIG)) {
                    if (annotation.values != null) {
                        for (int i = 0, n = annotation.values.size(); i < n; i += 2) {
                            String key = (String) annotation.values.get(i);
                            if (key.equals(ATTR_VALUE)
                                    || key.equals("api")
                                    || key.equals("minSdkVersion")) {
>>>>>>> fdf07a2c
                                Object value = annotation.values.get(i + 1);
                                if (value instanceof Integer) {
                                    int api = (Integer) value;
                                    if (api > 1) {
                                        return api;
                                    }
                                }
                            }
                        }
                    }
                }
            }
        }

        return -1;
    }

    /**
     * Returns the minimum SDK to use in the given element context, or -1 if no
     * {@code tools:targetApi} attribute was found.
     *
     * @param element the element to look at, including parents
     * @return the API level to use for this element, or -1
     */
    private static int getLocalMinSdk(@NonNull Element element) {
        //noinspection ConstantConditions
        while (element != null) {
            String targetApi = element.getAttributeNS(TOOLS_URI, ATTR_TARGET_API);
            if (targetApi != null && !targetApi.isEmpty()) {
                if (Character.isDigit(targetApi.charAt(0))) {
                    try {
                        return Integer.parseInt(targetApi);
                    } catch (NumberFormatException e) {
                        break;
                    }
                } else {
                    return SdkVersionInfo.getApiByBuildCode(targetApi, true);
                }
            }

            Node parent = element.getParentNode();
            if (parent != null && parent.getNodeType() == Node.ELEMENT_NODE) {
                element = (Element) parent;
            } else {
                break;
            }
        }

        return -1;
    }

    /**
     * Checks if the current project supports features added in {@code minGradleVersion} version of
     * the Android gradle plugin.
     *
     * @param context                Current context.
     * @param minGradleVersionString Version in which support for a given feature was added, or null
     *                               if it's not supported at build time.
     */
    private static boolean featureProvidedByGradle(@NonNull XmlContext context,
            @Nullable String minGradleVersionString) {
        if (minGradleVersionString == null) {
            return false;
        }

        GradleVersion gradleModelVersion = context.getProject().getGradleModelVersion();
        if (gradleModelVersion != null) {
            GradleVersion minVersion = GradleVersion.tryParse(minGradleVersionString);
            if (minVersion != null
                    && gradleModelVersion.compareIgnoringQualifiers(minVersion) >= 0) {
                return true;
            }
        }
        return false;
    }

    private static void report(final ClassContext context, String message, AbstractInsnNode node,
            MethodNode method, String patternStart, String patternEnd, SearchHints hints) {
        int lineNumber = node != null ? ClassContext.findLineNumber(node) : -1;

        // If looking for a constructor, the string we'll see in the source is not the
        // method name (<init>) but the class name
        if (patternStart != null && patternStart.equals(CONSTRUCTOR_NAME)
                && node instanceof MethodInsnNode) {
            if (hints != null) {
                hints = hints.matchConstructor();
            }
            patternStart = ((MethodInsnNode) node).owner;
        }

        if (patternStart != null) {
            int index = patternStart.lastIndexOf('$');
            if (index != -1) {
                patternStart = patternStart.substring(index + 1);
            }
            index = patternStart.lastIndexOf('/');
            if (index != -1) {
                patternStart = patternStart.substring(index + 1);
            }
        }

        Location location = context.getLocationForLine(lineNumber, patternStart, patternEnd,
                hints);
        context.report(UNSUPPORTED, method, node, location, message);
    }

    // ---- Implements JavaScanner ----

    @Nullable
    @Override
    public JavaElementVisitor createPsiVisitor(@NonNull JavaContext context) {
        if (mApiDatabase == null || context.isTestSource()) {
            return new JavaElementVisitor() {};
        }
        return new ApiVisitor(context);
    }

    @Override
    public List<Class<? extends PsiElement>> getApplicablePsiTypes() {
        List<Class<? extends PsiElement>> types = new ArrayList<>(12);
        types.add(PsiImportStaticStatement.class);
        types.add(PsiReferenceExpression.class);
        types.add(PsiLocalVariable.class);
        types.add(PsiTryStatement.class);
        types.add(PsiTypeCastExpression.class);
        types.add(PsiAssignmentExpression.class);
        types.add(PsiCallExpression.class);
        types.add(PsiClass.class);
        types.add(PsiMethod.class);
        types.add(PsiForeachStatement.class);
        types.add(PsiClassObjectAccessExpression.class);
        types.add(PsiSwitchStatement.class);
        return types;
    }

    /**
     * Checks whether the given instruction is a benign usage of a constant defined in
     * a later version of Android than the application's {@code minSdkVersion}.
     *
     * @param node  the instruction to check
     * @param name  the name of the constant
     * @param owner the field owner
     * @return true if the given usage is safe on older versions than the introduction
     *              level of the constant
     */
    public static boolean isBenignConstantUsage(
            @Nullable PsiElement node,
            @NonNull String name,
            @NonNull String owner) {
        if (owner.equals("android/os/Build$VERSION_CODES")) {
            // These constants are required for compilation, not execution
            // and valid code checks it even on older platforms
            return true;
        }
        if (owner.equals("android/view/ViewGroup$LayoutParams")
                && name.equals("MATCH_PARENT")) {
            return true;
        }
        if (owner.equals("android/widget/AbsListView")
                && ((name.equals("CHOICE_MODE_NONE")
                || name.equals("CHOICE_MODE_MULTIPLE")
                || name.equals("CHOICE_MODE_SINGLE")))) {
            // android.widget.ListView#CHOICE_MODE_MULTIPLE and friends have API=1,
            // but in API 11 it was moved up to the parent class AbsListView.
            // Referencing AbsListView#CHOICE_MODE_MULTIPLE technically requires API 11,
            // but the constant is the same as the older version, so accept this without
            // warning.
            return true;
        }

        // Gravity#START and Gravity#END are okay; these were specifically written to
        // be backwards compatible (by using the same lower bits for START as LEFT and
        // for END as RIGHT)
        if ("android/view/Gravity".equals(owner)
                && ("START".equals(name) || "END".equals(name))) {
            return true;
        }

        if (node == null) {
            return false;
        }

        // It's okay to reference the constant as a case constant (since that
        // code path won't be taken) or in a condition of an if statement
        PsiElement curr = node.getParent();
        while (curr != null) {
            if (curr instanceof PsiSwitchLabelStatement) {
                PsiExpression condition = ((PsiSwitchLabelStatement) curr).getCaseValue();
                return condition != null && PsiTreeUtil.isAncestor(condition, node, false);
            } else if (curr instanceof PsiIfStatement) {
                PsiExpression condition = ((PsiIfStatement) curr).getCondition();
                return condition != null && PsiTreeUtil.isAncestor(condition, node, false);
            } else if (curr instanceof PsiConditionalExpression) {
                PsiExpression condition = ((PsiConditionalExpression) curr).getCondition();
                return PsiTreeUtil.isAncestor(condition, node, false);
            } else if (curr instanceof PsiMethod || curr instanceof PsiClass) {
                break;
            }
            curr = curr.getParent();
        }

        return false;
    }

    private final class ApiVisitor extends JavaElementVisitor {
        private final JavaContext mContext;
        private final boolean willScanBytecode;
        private final boolean checkRequiresApi;

        private ApiVisitor(JavaContext context) {
            mContext = context;
            LintDriver driver = context.getDriver();
            boolean isInIde = !driver.getScope().contains(Scope.CLASS_FILE);

            // @RequiresApi is already enforced by the ResourceTypeInspection when running in the IDE
            checkRequiresApi = !isInIde;

            // If there are resolution errors and we have bytecode,
            // let the class scanner handle itself.
            willScanBytecode = driver.hasParserErrors() && !isInIde;
        }

        @Override
        public void visitImportStaticStatement(PsiImportStaticStatement statement) {
            if (!statement.isOnDemand()) {
                PsiElement resolved = statement.resolve();
                if (resolved instanceof PsiField) {
                    checkField(statement, (PsiField)resolved);
                }
            }
        }

        @Override
        public void visitReferenceExpression(PsiReferenceExpression expression) {
            PsiElement parent = skipParentheses(expression.getParent());
            if (parent instanceof PsiReferenceExpression) {
                // We only want to look at the leaf expressions; e.g. if you have
                // "foo.bar.baz" we only care about the select foo.bar.baz, not foo.bar

                // However, if it's something like field.methodCall() we still want
                // to check the field
                if (!(skipParentheses(parent.getParent()) instanceof PsiCallExpression)) {
                    return;
                }
            }

            PsiElement resolved = expression.resolve();
            if (resolved instanceof PsiField) {
                checkField(expression, (PsiField)resolved);
            } else if (resolved instanceof PsiMethod &&
                    expression instanceof PsiMethodReferenceExpression) {
                checkMethodReference(expression, (PsiMethod) resolved);
            }
        }

        private void checkMethodReference(PsiReferenceExpression expression, PsiMethod method) {
            PsiClass containingClass = method.getContainingClass();
            if (containingClass == null) {
                return;
            }
            JavaEvaluator evaluator = mContext.getEvaluator();
            String owner = evaluator.getInternalName(containingClass);
            if (owner == null) {
                return; // Couldn't resolve type
            }
            if (!mApiDatabase.containsClass(owner)) {
                return;
            }

            String name = LintUtils.getInternalMethodName(method);
            String desc = evaluator.getInternalDescription(method, false, false);
            if (desc == null) {
                // Couldn't compute description of method for some reason; probably
                // failure to resolve parameter types
                return;
            }

            int api = mApiDatabase.getCallVersion(owner, name, desc);
            if (api == -1) {
                return;
            }
            int minSdk = getMinSdk(mContext);
            if (isSuppressed(mContext, api, expression, minSdk)) {
                return;
            }

            String signature = expression.getText();
            Location location = mContext.getLocation(expression);
            String message = String.format(
                "Method reference requires API level %1$d (current min is %2$d): %3$s", api,
                Math.max(minSdk, getTargetApi(expression)), signature);
            mContext.report(UNSUPPORTED, expression, location, message);
        }

        @Override
        public void visitTypeCastExpression(PsiTypeCastExpression expression) {
            PsiTypeElement castTypeElement = expression.getCastType();
            PsiExpression operand = expression.getOperand();
            if (operand == null || castTypeElement == null) {
                return;
            }
            PsiType operandType = operand.getType();
            PsiType castType = castTypeElement.getType();
            if (castType.equals(operandType)) {
                return;
            }
            if (!(operandType instanceof PsiClassType)) {
                return;
            }
            if (!(castType instanceof PsiClassType)) {
                return;
            }
            PsiClassType classType = (PsiClassType)operandType;
            PsiClassType interfaceType = (PsiClassType)castType;
            checkCast(expression, classType, interfaceType);
        }

        private void checkCast(
                @NonNull PsiElement node,
                @NonNull PsiClassType classType,
                @NonNull PsiClassType interfaceType) {
            if (classType.equals(interfaceType)) {
                return;
            }
            JavaEvaluator evaluator = mContext.getEvaluator();
            String classTypeInternal = evaluator.getInternalName(classType);
            String interfaceTypeInternal = evaluator.getInternalName(interfaceType);
            if (interfaceTypeInternal == null || classTypeInternal == null) {
                return;
            }
            if ("java/lang/Object".equals(interfaceTypeInternal)) {
                return;
            }

            int api = mApiDatabase.getValidCastVersion(classTypeInternal, interfaceTypeInternal);
            if (api == -1) {
                return;
            }

            int minSdk = getMinSdk(mContext);
            if (api <= minSdk) {
                return;
            }

            if (isSuppressed(mContext, api, node, minSdk)) {
                return;
            }

            Location location = mContext.getLocation(node);
            String message = String.format("Cast from %1$s to %2$s requires API level %3$d "
                            + "(current min is %4$d)",
                    classType.getClassName(),
                    interfaceType.getClassName(), api, Math.max(minSdk, getTargetApi(node)));
            mContext.report(UNSUPPORTED, node, location, message);
        }

        @Override
        public void visitMethod(PsiMethod method) {
            // API check for default methods
            if (method.getModifierList().hasExplicitModifier(PsiModifier.DEFAULT)) {
                int api = 24; // minSdk for default methods
                int minSdk = getMinSdk(mContext);

                if (!isSuppressed(mContext, api, method, minSdk)) {
                    Location location = mContext.getLocation(method);
                    String message = String.format("Default method requires API level %1$d "
                            + "(current min is %2$d)", api,
                            Math.max(minSdk, getTargetApi(method)));
                    mContext.report(UNSUPPORTED, method, location, message);
                }
            }

            if (willScanBytecode) {
                return;
            }

            int buildSdk = mContext.getMainProject().getBuildSdk();
            String name = method.getName();
            JavaEvaluator evaluator = mContext.getEvaluator();
            PsiMethod superMethod = evaluator.getSuperMethod(method);
            while (superMethod != null) {
                PsiClass cls = superMethod.getContainingClass();
                if (cls == null) {
                    break;
                }
                String fqcn = cls.getQualifiedName();
                if (fqcn == null) {
                    break;
                }
                if (fqcn.startsWith("android.")
                        || fqcn.startsWith("java.")
                            && !fqcn.equals(CommonClassNames.JAVA_LANG_OBJECT)
                        || fqcn.startsWith("javax.")) {
                    String desc = evaluator.getInternalDescription(superMethod, false, false);
                    if (desc != null) {
                        String owner = evaluator.getInternalName(cls);
                        if (owner == null) {
                            return;
                        }
                        int api = mApiDatabase.getCallVersion(owner, name, desc);
                        if (api > buildSdk && buildSdk != -1) {
                            if (mContext.getDriver().isSuppressed(mContext, OVERRIDE, method)) {
                                return;
                            }

                            // TODO: Don't complain if it's annotated with @Override; that means
                            // somehow the build target isn't correct.

                            PsiClass containingClass = method.getContainingClass();
                            if (containingClass != null) {
                                String className = containingClass.getName();
                                String fullClassName = containingClass.getQualifiedName();
                                if (fullClassName != null) {
                                    className = fullClassName;
                                }
                                fqcn = className + '#' + name;
                            } else {
                                fqcn = name;
                            }

                            String message = String.format(
                                    "This method is not overriding anything with the current "
                                            + "build target, but will in API level %1$d (current "
                                            + "target is %2$d): %3$s",
                                    api, buildSdk, fqcn);

                            PsiElement locationNode = method.getNameIdentifier();
                            if (locationNode == null) {
                                locationNode = method;
                            }
                            Location location = mContext.getLocation(locationNode);
                            mContext.report(OVERRIDE, method, location, message);
                        }

                    }
                } else {
                    break;
                }

                superMethod = evaluator.getSuperMethod(superMethod);
            }
        }

        @Override
        public void visitClass(PsiClass aClass) {
            // Check for repeatable annotations
            if (aClass.isAnnotationType()) {
                PsiModifierList modifierList = aClass.getModifierList();
                if (modifierList != null) {
                    for (PsiAnnotation annotation : modifierList.getAnnotations()) {
                        String name = annotation.getQualifiedName();
                        if ("java.lang.annotation.Repeatable".equals(name)) {
                            int api = 24; // minSdk for repeatable annotations
                            int minSdk = getMinSdk(mContext);
                            if (!isSuppressed(mContext, api, aClass, minSdk)) {
                                Location location = mContext.getLocation(annotation);
                                String message = String.format("Repeatable annotation requires "
                                        + "API level %1$d (current min is %2$d)", api,
                                        Math.max(minSdk, getTargetApi(aClass)));
                                mContext.report(UNSUPPORTED, annotation, location, message);
                            }
                        } else if ("java.lang.annotation.Target".equals(name)) {
                            PsiNameValuePair[] attributes = annotation.getParameterList()
                                    .getAttributes();
                            for (PsiNameValuePair pair : attributes) {
                                PsiAnnotationMemberValue value = pair.getValue();
                                if (value instanceof PsiArrayInitializerMemberValue) {
                                    PsiArrayInitializerMemberValue array
                                            = (PsiArrayInitializerMemberValue) value;
                                    for (PsiAnnotationMemberValue t : array.getInitializers()) {
                                        checkAnnotationTarget(t, modifierList);
                                    }
                                } else if (value != null) {
                                    checkAnnotationTarget(value, modifierList);
                                }
                            }
                        }
                    }
                }
            }

            if (willScanBytecode) {
                return;
            }

            // Check super types
            PsiReferenceList extendsList = aClass.getExtendsList();
            if (extendsList != null) {
                for (PsiJavaCodeReferenceElement element : extendsList.getReferenceElements()) {
                    PsiElement resolved = element.resolve();
                    if (resolved instanceof PsiClass) {
                        PsiClass cls = (PsiClass) resolved;
                        checkClass(element, cls, null);
                    }
                }
            }

            PsiReferenceList implementsList = aClass.getImplementsList();
            if (implementsList != null) {
                for (PsiJavaCodeReferenceElement element : implementsList.getReferenceElements()) {
                    PsiElement resolved = element.resolve();
                    if (resolved instanceof PsiClass) {
                        PsiClass cls = (PsiClass) resolved;
                        checkClass(element, cls, null);
                    }
                }
            }
        }

        @Override
        public void visitClassObjectAccessExpression(PsiClassObjectAccessExpression expression) {
            if (willScanBytecode) {
                return;
            }

            PsiTypeElement element = expression.getOperand();
            PsiType type = element.getType();
            if (type instanceof PsiClassType) {
                checkClassType(element, (PsiClassType) type, null);
            }
        }

        private void checkClassType(
                @NonNull PsiElement element,
                @NonNull PsiClassType classType,
                @Nullable String descriptor) {
            String owner = mContext.getEvaluator().getInternalName(classType);
            String fqcn = classType.getCanonicalText();
            if (owner != null && fqcn != null) {
                checkClass(element, descriptor, owner, fqcn);
            }
        }

        private void checkClass(
                @NonNull PsiElement element,
                @NonNull PsiClass cls,
                @Nullable String descriptor) {
            String owner = mContext.getEvaluator().getInternalName(cls);
            if (owner == null) {
                return;
            }
            String fqcn = cls.getQualifiedName();
            if (fqcn != null) {
                checkClass(element, descriptor, owner, fqcn);
            }
        }

        private void checkClass(@NonNull PsiElement element, @Nullable String descriptor,
                @NonNull String owner, @NonNull String fqcn) {
            int api = mApiDatabase.getClassVersion(owner);
            if (api == -1) {
                return;
            }
            int minSdk = getMinSdk(mContext);
            if (isSuppressed(mContext, api, element, minSdk)) {
                return;
            }

            // It's okay to reference classes from annotations
            if (PsiTreeUtil.getParentOfType(element, PsiAnnotation.class) != null) {
                return;
            }

            Location location = mContext.getNameLocation(element);
            minSdk = Math.max(minSdk, getTargetApi(element));
            String message = String.format(
                    "%1$s requires API level %2$d (current min is %3$d): %4$s",
                    descriptor == null ? "Class" : descriptor, api,
                    Math.max(minSdk, getTargetApi(element)), fqcn);
            mContext.report(UNSUPPORTED, element, location, message);
        }

        private void checkAnnotationTarget(@NonNull PsiAnnotationMemberValue element,
                PsiModifierList modifierList) {
            if (element instanceof PsiReferenceExpression) {
                PsiReferenceExpression ref = (PsiReferenceExpression) element;
                if ("TYPE_PARAMETER".equals(ref.getReferenceName())
                        || "TYPE_USE".equals(ref.getReferenceName())) {
                    PsiAnnotation retention = modifierList
                            .findAnnotation("java.lang.annotation.Retention");
                    if (retention == null ||
                            retention.getText().contains("RUNTIME")) {
                        Location location = mContext.getLocation(element);
                        String message = String.format("Type annotations are not "
                                + "supported in Android: %1$s", ref.getReferenceName());
                        mContext.report(UNSUPPORTED, element, location, message);
                    }
                }
            }
        }

        @Override
        public void visitForeachStatement(PsiForeachStatement statement) {
            if (willScanBytecode) {
                return;
            }

            // The for each method will implicitly call iterator() on the
            // Iterable that is used in the for each loop; make sure that
            // the API level for that

            PsiExpression value = statement.getIteratedValue();
            if (value == null) {
                return;
            }

            JavaEvaluator evaluator = mContext.getEvaluator();
            PsiType type = value.getType();
            if (type instanceof PsiClassType) {
                String expressionOwner = evaluator.getInternalName((PsiClassType)type);
                if (expressionOwner == null) {
                    return;
                }
                int api = mApiDatabase.getClassVersion(expressionOwner);
                if (api == -1) {
                    return;
                }
                int minSdk = getMinSdk(mContext);
                if (isSuppressed(mContext, api, statement, minSdk)) {
                    return;
                }

                Location location = mContext.getLocation(value);
                String message = String.format("The type of the for loop iterated value is "
                                + "%1$s, which requires API level %2$d"
                                + " (current min is %3$d)", type.getCanonicalText(), api,
                        Math.max(minSdk, getTargetApi(statement)));

                // Add specific check ConcurrentHashMap#keySet and add workaround text.
                // This was an unfortunate incompatible API change in Open JDK 8, which is
                // not an issue for the Android SDK but is relevant if you're using a
                // Java library.
                if (value instanceof PsiMethodCallExpression) {
                    PsiMethodCallExpression valueCall = (PsiMethodCallExpression)value;
                    if ("keySet".equals(valueCall.getMethodExpression().getReferenceName())) {
                        PsiMethod keySet = valueCall.resolveMethod();
                        if (keySet != null && keySet.getContainingClass() != null &&
                                "java.util.concurrent.ConcurrentHashMap".equals(
                                        keySet.getContainingClass().getQualifiedName())) {
                            message += "; to work around this, add an explicit cast to (Map) "
                                    + "before the `keySet` call.";
                        }
                    }
                }
                mContext.report(UNSUPPORTED, statement, location, message);
            }
        }

        @Override
        public void visitCallExpression(@NonNull PsiCallExpression expression) {
            PsiMethod method = expression.resolveMethod();
            if (method == null) {
                return;
            }

            PsiClass containingClass = method.getContainingClass();
            if (containingClass == null) {
                return;
            }

            // In the IDE this is handled by
            //   ResourceTypeInspection#checkApiLevel
            if (checkRequiresApi) {
                PsiModifierList modifierList = method.getModifierList();
                if (!checkRequiresApi(expression, method, modifierList)) {
                    modifierList = containingClass.getModifierList();
                    if (modifierList != null) {
                        checkRequiresApi(expression, method, modifierList);
                    }
                }
            }

            if (willScanBytecode) {
                return;
            }

            PsiParameterList parameterList = method.getParameterList();
            if (parameterList.getParametersCount() > 0) {
                PsiParameter[] parameters = parameterList.getParameters();
                PsiExpressionList argumentList = expression.getArgumentList();
                if (argumentList != null) {
                    PsiExpression[] arguments = argumentList.getExpressions();
                    for (int i = 0; i < parameters.length; i++) {
                        PsiType parameterType = parameters[i].getType();
                        if (parameterType instanceof PsiClassType) {
                            if (i >= arguments.length) {
                                // We can end up with more arguments than parameters when
                                // there is a varargs call.
                                break;
                            }
                            PsiExpression argument = arguments[i];
                            PsiType argumentType = argument.getType();
                            if (argumentType == null || parameterType.equals(argumentType)
                                    || !(argumentType instanceof PsiClassType)) {
                                continue;
                            }
                            checkCast(argument, (PsiClassType)argumentType,
                                    (PsiClassType)parameterType);
                        }
                    }
                }
            }

            JavaEvaluator evaluator = mContext.getEvaluator();
            String owner = evaluator.getInternalName(containingClass);
            if (owner == null) {
                return; // Couldn't resolve type
            }
            if (!mApiDatabase.containsClass(owner)) {
                return;
            }

            String name = LintUtils.getInternalMethodName(method);
            String desc = evaluator.getInternalDescription(method, false, false);
            if (desc == null) {
                // Couldn't compute description of method for some reason; probably
                // failure to resolve parameter types
                return;
            }

            if (owner.equals("java/text/SimpleDateFormat") &&
                    name.equals(CONSTRUCTOR_NAME) && !desc.equals("()V")) {
                checkSimpleDateFormat(mContext, expression, getMinSdk(mContext));
            }

            int api = mApiDatabase.getCallVersion(owner, name, desc);
            if (api == -1) {
                return;
            }
            int minSdk = getMinSdk(mContext);
            if (api <= minSdk) {
                return;
            }

            String fqcn = containingClass.getQualifiedName();

            // The lint API database contains two optimizations:
            // First, all members that were available in API 1 are omitted from the database,
            // since that saves about half of the size of the database, and for API check
            // purposes, we don't need to distinguish between "doesn't exist" and "available
            // in all versions".

            // Second, all inherited members were inlined into each class, so that it doesn't
            // have to do a repeated search up the inheritance chain.
            //
            // Unfortunately, in this custom PSI detector, we look up the real resolved method,
            // which can sometimes have a different minimum API.
            //
            // For example, SQLiteDatabase had a close() method from API 1. Therefore, calling
            // SQLiteDatabase is supported in all versions. However, it extends SQLiteClosable,
            // which in API 16 added "implements Closable". In this detector, if we have the
            // following code:
            //     void test(SQLiteDatabase db) { db.close }
            // here the call expression will be the close method on type SQLiteClosable. And
            // that will result in an API requirement of API 16, since the close method it now
            // resolves to is in API 16.
            //
            // To work around this, we can now look up the type of the call expression ("db"
            // in the above, but it could have been more complicated), and if that's a
            // different type than the type of the method, we look up *that* method from
            // lint's database instead. Furthermore, it's possible for that method to return
            // "-1" and we can't tell if that means "doesn't exist" or "present in API 1", we
            // then check the package prefix to see whether we know it's an API method whose
            // members should all have been inlined.
            if (expression instanceof PsiMethodCallExpression) {
                PsiExpression qualifier = ((PsiMethodCallExpression) expression)
                        .getMethodExpression().getQualifierExpression();
                if (qualifier != null && !(qualifier instanceof PsiThisExpression)
                        && !(qualifier instanceof PsiSuperExpression)) {
                    PsiType type = qualifier.getType();
                    if (type instanceof PsiClassType) {
                        String expressionOwner = evaluator.getInternalName((PsiClassType) type);
                        if (expressionOwner != null && !expressionOwner.equals(owner)) {
                            int specificApi = mApiDatabase
                                    .getCallVersion(expressionOwner, name, desc);
                            if (specificApi == -1) {
                                if (ApiLookup.isRelevantOwner(expressionOwner)) {
                                    return;
                                }
                            } else if (specificApi <= minSdk) {
                                return;
                            } else {
                                // For example, for Bundle#getString(String,String) the API level
                                // is 12, whereas for BaseBundle#getString(String,String) the API
                                // level is 21. If the code specified a Bundle instead of
                                // a BaseBundle, reported the Bundle level in the error message
                                // instead.
                                if (specificApi < api) {
                                    api = specificApi;
                                    fqcn = type.getCanonicalText();
                                }
                                api = Math.min(specificApi, api);
                            }
                        }
                    }
                } else {
                    // Unqualified call; need to search in our super hierarchy
                    PsiClass cls = PsiTreeUtil.getParentOfType(expression, PsiClass.class);

                    //noinspection ConstantConditions
                    if (qualifier instanceof PsiThisExpression
                            || qualifier instanceof PsiSuperExpression) {
                        PsiQualifiedExpression pte = (PsiQualifiedExpression) qualifier;
                        PsiJavaCodeReferenceElement operand = pte.getQualifier();
                        if (operand != null) {
                            PsiElement resolved = operand.resolve();
                            if (resolved instanceof PsiClass) {
                                cls = (PsiClass)resolved;
                            }
                        }
                    }

                    while (cls != null) {
                        if (cls instanceof PsiAnonymousClass) {
                            // If it's an unqualified call in an anonymous class, we need to
                            // rely on the resolve method to find out whether the method is
                            // picked up from the anonymous class chain or any outer classes
                            boolean found = false;
                            PsiClassType anonymousBaseType = ((PsiAnonymousClass) cls)
                                    .getBaseClassType();
                            PsiClass anonymousBase = anonymousBaseType.resolve();
                            if (anonymousBase != null && anonymousBase
                                    .isInheritor(containingClass, true)) {
                                cls = anonymousBase;
                                found = true;
                            } else {
                                PsiClass surroundingBaseType = PsiTreeUtil
                                        .getParentOfType(cls, PsiClass.class, true);
                                if (surroundingBaseType != null && surroundingBaseType
                                        .isInheritor(containingClass, true)) {
                                    cls = surroundingBaseType;
                                    found = true;
                                }
                            }
                            if (!found) {
                                break;
                            }
                        }
                        String expressionOwner = evaluator.getInternalName(cls);
                        if (expressionOwner == null || "java/lang/Object".equals(expressionOwner)) {
                            break;
                        }
                        int specificApi = mApiDatabase.getCallVersion(expressionOwner, name, desc);
                        if (specificApi == -1) {
                            if (ApiLookup.isRelevantOwner(expressionOwner)) {
                                return;
                            }
                        } else if (specificApi <= minSdk) {
                            return;
                        } else {
                            if (specificApi < api) {
                                api = specificApi;
                                fqcn = cls.getQualifiedName();
                            }
                            api = Math.min(specificApi, api);
                            break;
                        }
                        cls = cls.getSuperClass();
                    }
                }
            }

            if (isSuppressed(mContext, api, expression, minSdk)) {
                return;
            }

            // If you're simply calling super.X from method X, even if method X is in a higher
            // API level than the minSdk, we're generally safe; that method should only be
            // called by the framework on the right API levels. (There is a danger of somebody
            // calling that method locally in other contexts, but this is hopefully unlikely.)
            if (expression instanceof PsiMethodCallExpression) {
                PsiMethodCallExpression call = (PsiMethodCallExpression) expression;
                PsiReferenceExpression methodExpression = call.getMethodExpression();
                if (methodExpression.getQualifierExpression() instanceof PsiSuperExpression) {
                    PsiMethod containingMethod = PsiTreeUtil
                            .getParentOfType(expression, PsiMethod.class, true);
                    if (containingMethod != null && name.equals(containingMethod.getName())
                            && evaluator.areSignaturesEqual(method, containingMethod)
                            // We specifically exclude constructors from this check, because we
                            // do want to flag constructors requiring thenew API level; it's
                            // highly likely that the constructor is called by local code so
                            // you should specifically investigate this as a developer
                            && !method.isConstructor()) {
                        return;
                    }
                }
            }

            String signature;
            if (CONSTRUCTOR_NAME.equals(name)) {
                signature = "new " + fqcn;
            } else {
                signature = fqcn + '#' + name;
            }

            PsiElement nameIdentifier = LintUtils.getCallName(expression);
            Location location;
            if (nameIdentifier != null) {
                if (method.isConstructor()) {
                    location = mContext.getRangeLocation(expression, 0, nameIdentifier, 0);
                } else {
                    location = mContext.getLocation(nameIdentifier);
                }
            } else {
                location = mContext.getLocation(expression);
            }
            String message = String.format(
                    "Call requires API level %1$d (current min is %2$d): %3$s", api,
                    Math.max(minSdk, getTargetApi(expression)), signature);

            mContext.report(UNSUPPORTED, expression, location, message);
        }

        // Look for @RequiresApi in modifier lists
        private boolean checkRequiresApi(PsiCallExpression expression, PsiMethod method,
                    PsiModifierList modifierList) {
            for (PsiAnnotation annotation : modifierList.getAnnotations()) {
                if (REQUIRES_API_ANNOTATION.equals(annotation.getQualifiedName())) {
                    int api = (int) SupportAnnotationDetector.getLongAttribute(annotation,
                        ATTR_VALUE, -1);
                    if (api <= 1) {
                        // @RequiresApi has two aliasing attributes: api and value
                        api = (int) SupportAnnotationDetector.getLongAttribute(annotation,
                                "api", -1);
                    }
                    int minSdk = getMinSdk(mContext);
                    if (api > minSdk) {
                        int target = getTargetApi(expression);
                        if (target == -1 || api > target) {
<<<<<<< HEAD
                            if (ApiDetector.isWithinVersionCheckConditional(expression, api)) {
                                return true;
                            }
                            if (ApiDetector.isPrecededByVersionCheckExit(expression, api)) {
=======
                            if (isWithinVersionCheckConditional(expression, api)) {
                                return true;
                            }
                            if (isPrecededByVersionCheckExit(expression, api)) {
>>>>>>> fdf07a2c
                                return true;
                            }

                            Location location;
                            location = mContext.getNameLocation(expression);
                            String fqcn = method.getName();
                            String message = String.format(
                                "Call requires API level %1$d (current min is %2$d): `%3$s`",
                                api, Math.max(minSdk, getTargetApi(expression)), fqcn);
                            mContext.report(UNSUPPORTED, expression, location, message);
                        }
                    }

                    return true;
                }
            }

            return false;
        }

        @Override
        public void visitLocalVariable(PsiLocalVariable variable) {
            PsiExpression initializer = variable.getInitializer();
            if (initializer == null) {
                return;
            }

            PsiType initializerType = initializer.getType();
            if (!(initializerType instanceof PsiClassType)) {
                return;
            }

            PsiType interfaceType = variable.getType();
            if (initializerType.equals(interfaceType)) {
                return;
            }

            if (!(interfaceType instanceof PsiClassType)) {
                return;
            }

            checkCast(initializer, (PsiClassType)initializerType, (PsiClassType)interfaceType);
        }

        @Override
        public void visitAssignmentExpression(PsiAssignmentExpression expression) {
            PsiExpression rExpression = expression.getRExpression();
            if (rExpression == null) {
                return;
            }

            PsiType rhsType = rExpression.getType();
            if (!(rhsType instanceof PsiClassType)) {
                return;
            }

            PsiType interfaceType = expression.getLExpression().getType();
            if (rhsType.equals(interfaceType)) {
                return;
            }

            if (!(interfaceType instanceof PsiClassType)) {
                return;
            }

            checkCast(rExpression, (PsiClassType)rhsType, (PsiClassType)interfaceType);
        }

        @Override
        public void visitTryStatement(PsiTryStatement statement) {
            PsiResourceList resourceList = statement.getResourceList();
            //noinspection VariableNotUsedInsideIf
            if (resourceList != null) {
                int api = 19; // minSdk for try with resources
                int minSdk = getMinSdk(mContext);

                if (api > minSdk && api > getTargetApi(statement)) {
                    Location location = mContext.getLocation(resourceList);
                    String message = String.format("Try-with-resources requires "
                            + "API level %1$d (current min is %2$d)", api,
                            Math.max(minSdk, getTargetApi(statement)));
                    mContext.report(UNSUPPORTED, statement, location, message);
                }
            }

            if (willScanBytecode) {
                return;
            }

            for (PsiParameter parameter : statement.getCatchBlockParameters()) {
                PsiTypeElement typeElement = parameter.getTypeElement();
                if (typeElement != null) {
                    checkCatchTypeElement(statement, typeElement, typeElement.getType());
                }
            }
        }

        @Override public void visitSwitchStatement(PsiSwitchStatement statement) {
            if (willScanBytecode) {
                return;
            }

            PsiExpression expression = statement.getExpression();
            if (expression != null) {
                PsiType type = expression.getType();
                if (type instanceof PsiClassType) {
                    checkClassType(expression, (PsiClassType) type, "Enum for switch");
                }
            }
        }

        private void checkCatchTypeElement(@NonNull PsiTryStatement statement,
                @NonNull PsiTypeElement typeElement,
                @Nullable PsiType type) {
            PsiClass resolved = null;
            if (type instanceof PsiDisjunctionType) {
                PsiDisjunctionType disjunctionType = (PsiDisjunctionType)type;
                type = disjunctionType.getLeastUpperBound();
                if (type instanceof PsiClassType) {
                    resolved = ((PsiClassType)type).resolve();
                }
                for (PsiElement child : typeElement.getChildren()) {
                    if (child instanceof PsiParenthesizedExpression) {
                        child = ((PsiParenthesizedExpression)child).getExpression();
                    }
                    if (child instanceof PsiTypeElement) {
                        PsiTypeElement childTypeElement = (PsiTypeElement)child;
                        PsiType childType = childTypeElement.getType();
                        if (!type.equals(childType)) {
                            checkCatchTypeElement(statement, childTypeElement, childType);
                        }
                    }
                }
            } else if (type instanceof PsiClassType) {
                resolved = ((PsiClassType)type).resolve();
            }
            if (resolved != null) {
                String signature = mContext.getEvaluator().getInternalName(resolved);
                if (signature == null) {
                    return;
                }
                int api = mApiDatabase.getClassVersion(signature);
                if (api == -1) {
                    return;
                }
                int minSdk = getMinSdk(mContext);
                if (isSuppressed(mContext, api, statement, minSdk)) {
                    return;
                }

                Location location;
                location = mContext.getLocation(typeElement);
                String fqcn = resolved.getQualifiedName();
                String message = String.format(
                        "Class requires API level %1$d (current min is %2$d): %3$s", api,
                        Math.max(minSdk, getTargetApi(statement)), fqcn);

                // Special case reflective operation exception which can be implicitly used
                // with multi-catches: see issue 153406
                if (api == 19 && "java.lang.ReflectiveOperationException".equals(fqcn)) {
                    message = String.format("Multi-catch with these reflection exceptions requires API level 19 (current min is %2$d) " +
                                    "because they get compiled to the common but new super type `ReflectiveOperationException`. " +
                                    "As a workaround either create individual catch statements, or catch `Exception`.",
                            api, minSdk);
                }
                mContext.report(UNSUPPORTED, statement, location, message);
            }
        }

        /**
         * Checks a Java source field reference. Returns true if the field is known
         * regardless of whether it's an invalid field or not
         */
        private boolean checkField(@NonNull PsiElement node, @NonNull PsiField field) {
            PsiType type = field.getType();
            String name = field.getName();

            if (SDK_INT.equals(name)) { // TODO && "android/os/Build$VERSION".equals(owner) ?
                checkObsoleteSdkVersion(mContext, node);
            }

            PsiClass containingClass = field.getContainingClass();
            if (containingClass == null || name == null) {
                return false;
            }
            String owner = mContext.getEvaluator().getInternalName(containingClass);
            if (owner == null) {
                return false;
            }
            int api = mApiDatabase.getFieldVersion(owner, name);
            if (api != -1) {
                int minSdk = getMinSdk(mContext);
                if (api > minSdk
                        && api > getTargetApi(node)) {
                    // Only look for compile time constants. See JLS 15.28 and JLS 13.4.9.
                    Issue issue = INLINED;
                    if (!(type instanceof PsiPrimitiveType) && !LintUtils.isString(type)) {
                        issue = UNSUPPORTED;
                        if (willScanBytecode) {
                            return true;
                        }

                        // Declaring enum constants are safe; they won't be called on older
                        // platforms.
                        PsiElement parent = skipParentheses(node.getParent());
                        if (parent instanceof PsiSwitchLabelStatement) {
                            PsiExpression condition = ((PsiSwitchLabelStatement) parent)
                                    .getCaseValue();
                            if (node == condition) {
                                return true;
                            }
                        }
                    } else if (isBenignConstantUsage(node, name, owner)) {
                        return true;
                    }

                    String fqcn = getFqcn(owner) + '#' + name;

                    // For import statements, place the underlines only under the
                    // reference, not the import and static keywords
                    if (node instanceof PsiImportStatementBase) {
                        PsiJavaCodeReferenceElement reference
                                = ((PsiImportStatementBase) node).getImportReference();
                        if (reference != null) {
                            node = reference;
                        }
                    }

                    if (isSuppressed(mContext, api, node, minSdk)) {
                        return true;
                    }

                    String message = String.format(
                            "Field requires API level %1$d (current min is %2$d): `%3$s`",
                            api, Math.max(minSdk, getTargetApi(node)), fqcn);

                    Location location = mContext.getLocation(node);
                    mContext.report(issue, node, location, message);
                }

                return true;
            }

            return false;
        }
    }

    private static boolean isSuppressed(
            @NonNull JavaContext context,
            int api,
            @NonNull PsiElement element,
            int minSdk) {
        if (api <= minSdk) {
            return true;
        }
        int target = getTargetApi(element);
        if (target != -1) {
            if (api <= target) {
                return true;
            }
        }

        LintDriver driver = context.getDriver();
        return driver.isSuppressed(context, UNSUPPORTED, element)
                || driver.isSuppressed(context, INLINED, element)
                || isWithinVersionCheckConditional(element, api)
                || isPrecededByVersionCheckExit(element, api);

    }

    public static int getTargetApi(@Nullable PsiElement scope) {
        while (scope != null) {
            if (scope instanceof PsiModifierListOwner) {
                PsiModifierList modifierList = ((PsiModifierListOwner) scope).getModifierList();
                int targetApi = getTargetApi(modifierList);
                if (targetApi != -1) {
                    return targetApi;
                }
            }
            scope = scope.getParent();
            if (scope instanceof PsiFile) {
                break;
            }
        }

        return -1;
    }

    /**
     * Returns the API level for the given AST node if specified with
     * an {@code @TargetApi} annotation.
     *
     * @param modifierList the modifier list to check
     * @return the target API level, or -1 if not specified
     */
    public static int getTargetApi(@Nullable PsiModifierList modifierList) {
        if (modifierList == null) {
            return -1;
        }

        for (PsiAnnotation annotation : modifierList.getAnnotations()) {
            String fqcn = annotation.getQualifiedName();
            if (fqcn != null &&
                    (fqcn.equals(FQCN_TARGET_API)
                    || fqcn.equals(REQUIRES_API_ANNOTATION)
<<<<<<< HEAD
=======
                    || fqcn.equals(SDK_SUPPRESS_ANNOTATION)
>>>>>>> fdf07a2c
                    || fqcn.equals(TARGET_API))) { // when missing imports
                PsiAnnotationParameterList parameterList = annotation.getParameterList();
                for (PsiNameValuePair pair : parameterList.getAttributes()) {
                    PsiAnnotationMemberValue v = pair.getValue();
                    if (v instanceof PsiLiteral) {
                        PsiLiteral literal = (PsiLiteral)v;
                        Object value = literal.getValue();
                        if (value instanceof Integer) {
                            return (Integer) value;
                        } else if (value instanceof String) {
                            return codeNameToApi((String) value);
                        }
                    } else if (v instanceof PsiArrayInitializerMemberValue) {
                        PsiArrayInitializerMemberValue mv = (PsiArrayInitializerMemberValue)v;
                        for (PsiAnnotationMemberValue mmv : mv.getInitializers()) {
                            if (mmv instanceof PsiLiteral) {
                                PsiLiteral literal = (PsiLiteral)mmv;
                                Object value = literal.getValue();
                                if (value instanceof Integer) {
                                    return (Integer) value;
                                } else if (value instanceof String) {
                                    return codeNameToApi((String) value);
                                }
                            }
                        }
                    } else if (v instanceof PsiExpression) {
                        if (v instanceof PsiReferenceExpression) {
                            String name = ((PsiReferenceExpression)v).getQualifiedName();
                            return codeNameToApi(name);
                        } else {
                            return codeNameToApi(v.getText());
                        }
                    }
                }
            }
        }

        return -1;
    }

    public static int getRequiredVersion(@NonNull Issue issue, @NonNull String errorMessage,
            @NonNull TextFormat format) {
        errorMessage = format.toText(errorMessage);

        if (issue == UNSUPPORTED || issue == INLINED) {
            Pattern pattern = Pattern.compile("\\s(\\d+)\\s");
            Matcher matcher = pattern.matcher(errorMessage);
            if (matcher.find()) {
                return Integer.parseInt(matcher.group(1));
            }
        }

        return -1;
    }


    protected void checkObsoleteSdkVersion(@NonNull JavaContext context,
            @NonNull PsiElement node) {
        PsiBinaryExpression binary = PsiTreeUtil.getParentOfType(node,
                PsiBinaryExpression.class, true);
        if (binary != null) {
            int minSdk = getMinSdk(context);
            Boolean isConditional = isVersionCheckConditional(minSdk, binary);
            if (isConditional != null) {
                String message = isConditional ? "Unnecessary; SDK_INT is always >= " + minSdk :
                        "Unnecessary; SDK_INT is never < " + minSdk;
                context.report(OBSOLETE_SDK, binary, context.getLocation(binary),
                        message);
            }
        }
    }

    /**
     * Given an error message produced by this lint detector for the {@link #OBSOLETE_SDK} issue,
     * returns the constant value (true, false or unknown) equivalent to the version check.
     * <p>
     * Intended for IDE quickfix implementations.
     *
     * @param errorMessage the error message associated with the error
     * @param format the format of the error message
     * @return the corresponding constant value, or null if not recognized
     */
    @Nullable
    public static Boolean getVersionCheckConstant(@NonNull String errorMessage,
            @NonNull TextFormat format) {
        errorMessage = format.toText(errorMessage);
        if (errorMessage.contains("always")) {
            return true;
        } else if (errorMessage.contains("never")) {
            return false;
        } else {
            return null;
        }
    }
}<|MERGE_RESOLUTION|>--- conflicted
+++ resolved
@@ -326,13 +326,6 @@
                     ApiDetector.class,
                     Scope.RESOURCE_FILE_SCOPE));
 
-<<<<<<< HEAD
-    private static final String TARGET_API_VMSIG = '/' + TARGET_API + ';';
-    private static final String REQ_API_VMSIG = "/RequiresApi;";
-    private static final String SWITCH_TABLE_PREFIX = "$SWITCH_TABLE$";  //$NON-NLS-1$
-    private static final String ORDINAL_METHOD = "ordinal"; //$NON-NLS-1$
-    public static final String ENUM_SWITCH_PREFIX = "$SwitchMap$";  //$NON-NLS-1$
-=======
     /** Obsolete SDK_INT version check */
     public static final Issue OBSOLETE_SDK = Issue.create(
             "ObsoleteSdkInt",
@@ -356,7 +349,6 @@
     private static final String SWITCH_TABLE_PREFIX = "$SWITCH_TABLE$";
     private static final String ORDINAL_METHOD = "ordinal";
     public static final String ENUM_SWITCH_PREFIX = "$SwitchMap$";
->>>>>>> fdf07a2c
 
     private static final String TAG_RIPPLE = "ripple";
     private static final String TAG_VECTOR = "vector";
@@ -699,10 +691,7 @@
         return ATTR_LABEL_FOR.equals(name)
                || ATTR_TEXT_IS_SELECTABLE.equals(name)
                || "textAlignment".equals(name)
-<<<<<<< HEAD
-=======
                || "roundIcon".equals(name)
->>>>>>> fdf07a2c
                || ATTR_FULL_BACKUP_CONTENT.equals(name);
     }
 
@@ -1627,11 +1616,7 @@
                     if (annotation.values != null) {
                         for (int i = 0, n = annotation.values.size(); i < n; i += 2) {
                             String key = (String) annotation.values.get(i);
-<<<<<<< HEAD
-                            if (key.equals(ATTR_VALUE)) {  //$NON-NLS-1$
-=======
                             if (key.equals(ATTR_VALUE)) {
->>>>>>> fdf07a2c
                                 Object value = annotation.values.get(i + 1);
                                 if (value instanceof Integer) {
                                     return (Integer) value;
@@ -1639,13 +1624,6 @@
                             }
                         }
                     }
-<<<<<<< HEAD
-                } else if (desc.endsWith(REQ_API_VMSIG)) {
-                    if (annotation.values != null) {
-                        for (int i = 0, n = annotation.values.size(); i < n; i += 2) {
-                            String key = (String) annotation.values.get(i);
-                            if (key.equals(ATTR_VALUE) || key.equals("api")) {
-=======
                 } else if (desc.equals(REQ_API_VMSIG) || desc.equals(SDK_SUPPRESS_VMSIG)) {
                     if (annotation.values != null) {
                         for (int i = 0, n = annotation.values.size(); i < n; i += 2) {
@@ -1653,7 +1631,6 @@
                             if (key.equals(ATTR_VALUE)
                                     || key.equals("api")
                                     || key.equals("minSdkVersion")) {
->>>>>>> fdf07a2c
                                 Object value = annotation.values.get(i + 1);
                                 if (value instanceof Integer) {
                                     int api = (Integer) value;
@@ -2583,17 +2560,10 @@
                     if (api > minSdk) {
                         int target = getTargetApi(expression);
                         if (target == -1 || api > target) {
-<<<<<<< HEAD
-                            if (ApiDetector.isWithinVersionCheckConditional(expression, api)) {
-                                return true;
-                            }
-                            if (ApiDetector.isPrecededByVersionCheckExit(expression, api)) {
-=======
                             if (isWithinVersionCheckConditional(expression, api)) {
                                 return true;
                             }
                             if (isPrecededByVersionCheckExit(expression, api)) {
->>>>>>> fdf07a2c
                                 return true;
                             }
 
@@ -2899,10 +2869,7 @@
             if (fqcn != null &&
                     (fqcn.equals(FQCN_TARGET_API)
                     || fqcn.equals(REQUIRES_API_ANNOTATION)
-<<<<<<< HEAD
-=======
                     || fqcn.equals(SDK_SUPPRESS_ANNOTATION)
->>>>>>> fdf07a2c
                     || fqcn.equals(TARGET_API))) { // when missing imports
                 PsiAnnotationParameterList parameterList = annotation.getParameterList();
                 for (PsiNameValuePair pair : parameterList.getAttributes()) {

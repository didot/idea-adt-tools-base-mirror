/*
 * Copyright (C) 2012 The Android Open Source Project
 *
 * Licensed under the Apache License, Version 2.0 (the "License");
 * you may not use this file except in compliance with the License.
 * You may obtain a copy of the License at
 *
 *      http://www.apache.org/licenses/LICENSE-2.0
 *
 * Unless required by applicable law or agreed to in writing, software
 * distributed under the License is distributed on an "AS IS" BASIS,
 * WITHOUT WARRANTIES OR CONDITIONS OF ANY KIND, either express or implied.
 * See the License for the specific language governing permissions and
 * limitations under the License.
 */

package com.android.tools.lint.checks;

<<<<<<< HEAD
=======
import static com.android.SdkConstants.ANDROID_PREFIX;
import static com.android.SdkConstants.ANDROID_THEME_PREFIX;
import static com.android.SdkConstants.ANDROID_URI;
import static com.android.SdkConstants.ATTR_CLASS;
import static com.android.SdkConstants.ATTR_FULL_BACKUP_CONTENT;
import static com.android.SdkConstants.ATTR_HEIGHT;
import static com.android.SdkConstants.ATTR_ID;
import static com.android.SdkConstants.ATTR_LABEL_FOR;
import static com.android.SdkConstants.ATTR_LAYOUT_HEIGHT;
import static com.android.SdkConstants.ATTR_LAYOUT_WIDTH;
import static com.android.SdkConstants.ATTR_NAME;
import static com.android.SdkConstants.ATTR_PADDING_START;
import static com.android.SdkConstants.ATTR_PARENT;
import static com.android.SdkConstants.ATTR_TARGET_API;
import static com.android.SdkConstants.ATTR_TEXT_IS_SELECTABLE;
import static com.android.SdkConstants.ATTR_VALUE;
import static com.android.SdkConstants.ATTR_WIDTH;
import static com.android.SdkConstants.BUTTON;
import static com.android.SdkConstants.CHECK_BOX;
import static com.android.SdkConstants.CLASS_CONSTRUCTOR;
import static com.android.SdkConstants.CONSTRUCTOR_NAME;
import static com.android.SdkConstants.FQCN_TARGET_API;
import static com.android.SdkConstants.PREFIX_ANDROID;
import static com.android.SdkConstants.SUPPORT_ANNOTATIONS_PREFIX;
import static com.android.SdkConstants.SWITCH;
import static com.android.SdkConstants.TAG;
import static com.android.SdkConstants.TAG_ITEM;
import static com.android.SdkConstants.TAG_STYLE;
import static com.android.SdkConstants.TARGET_API;
import static com.android.SdkConstants.TOOLS_URI;
import static com.android.SdkConstants.VIEW_TAG;
import static com.android.tools.lint.checks.RtlDetector.ATTR_SUPPORTS_RTL;
import static com.android.tools.lint.detector.api.ClassContext.getFqcn;
import static com.android.tools.lint.detector.api.LintUtils.getNextInstruction;
import static com.android.tools.lint.detector.api.LintUtils.skipParentheses;
import static com.android.tools.lint.detector.api.Location.SearchDirection.BACKWARD;
import static com.android.tools.lint.detector.api.Location.SearchDirection.EOL_NEAREST;
import static com.android.tools.lint.detector.api.Location.SearchDirection.FORWARD;
import static com.android.tools.lint.detector.api.Location.SearchDirection.NEAREST;
import static com.android.utils.SdkUtils.getResourceFieldName;

>>>>>>> d4ff5ef3
import com.android.SdkConstants;
import com.android.annotations.NonNull;
import com.android.annotations.Nullable;
import com.android.ide.common.repository.GradleVersion;
import com.android.repository.Revision;
import com.android.repository.api.LocalPackage;
import com.android.resources.ResourceFolderType;
import com.android.resources.ResourceType;
import com.android.sdklib.AndroidVersion;
import com.android.sdklib.BuildToolInfo;
import com.android.sdklib.SdkVersionInfo;
<<<<<<< HEAD
import com.android.sdklib.repositoryv2.AndroidSdkHandler;
=======
import com.android.sdklib.repository.AndroidSdkHandler;
>>>>>>> d4ff5ef3
import com.android.tools.lint.client.api.IssueRegistry;
import com.android.tools.lint.client.api.JavaEvaluator;
import com.android.tools.lint.client.api.LintDriver;
<<<<<<< HEAD
import com.android.tools.lint.detector.api.*;
import com.android.tools.lint.detector.api.Location.SearchHints;
import com.android.tools.lint.detector.api.Position;
import com.android.utils.Pair;
import com.google.common.collect.Lists;
import com.google.common.collect.Maps;
import com.google.common.collect.Sets;
import lombok.ast.*;
import org.jetbrains.org.objectweb.asm.Opcodes;
import org.jetbrains.org.objectweb.asm.Type;
import org.jetbrains.org.objectweb.asm.tree.*;
import org.jetbrains.org.objectweb.asm.tree.analysis.AnalyzerException;
=======
import com.android.tools.lint.detector.api.Category;
import com.android.tools.lint.detector.api.ClassContext;
import com.android.tools.lint.detector.api.Context;
import com.android.tools.lint.detector.api.DefaultPosition;
import com.android.tools.lint.detector.api.Detector.ClassScanner;
import com.android.tools.lint.detector.api.Detector.JavaPsiScanner;
import com.android.tools.lint.detector.api.Implementation;
import com.android.tools.lint.detector.api.Issue;
import com.android.tools.lint.detector.api.JavaContext;
import com.android.tools.lint.detector.api.LintUtils;
import com.android.tools.lint.detector.api.Location;
import com.android.tools.lint.detector.api.Location.SearchHints;
import com.android.tools.lint.detector.api.ResourceXmlDetector;
import com.android.tools.lint.detector.api.Scope;
import com.android.tools.lint.detector.api.Severity;
import com.android.tools.lint.detector.api.TextFormat;
import com.android.tools.lint.detector.api.XmlContext;
import com.google.common.collect.Lists;
import com.intellij.psi.JavaElementVisitor;
import com.intellij.psi.JavaTokenType;
import com.intellij.psi.PsiAnnotation;
import com.intellij.psi.PsiAnnotationMemberValue;
import com.intellij.psi.PsiAnnotationParameterList;
import com.intellij.psi.PsiArrayInitializerMemberValue;
import com.intellij.psi.PsiAssignmentExpression;
import com.intellij.psi.PsiBinaryExpression;
import com.intellij.psi.PsiBlockStatement;
import com.intellij.psi.PsiCallExpression;
import com.intellij.psi.PsiClass;
import com.intellij.psi.PsiClassType;
import com.intellij.psi.PsiCodeBlock;
import com.intellij.psi.PsiComment;
import com.intellij.psi.PsiConditionalExpression;
import com.intellij.psi.PsiDisjunctionType;
import com.intellij.psi.PsiElement;
import com.intellij.psi.PsiExpression;
import com.intellij.psi.PsiExpressionList;
import com.intellij.psi.PsiField;
import com.intellij.psi.PsiFile;
import com.intellij.psi.PsiIfStatement;
import com.intellij.psi.PsiImportStatementBase;
import com.intellij.psi.PsiImportStaticStatement;
import com.intellij.psi.PsiJavaCodeReferenceElement;
import com.intellij.psi.PsiLiteral;
import com.intellij.psi.PsiLiteralExpression;
import com.intellij.psi.PsiLocalVariable;
import com.intellij.psi.PsiMethod;
import com.intellij.psi.PsiMethodCallExpression;
import com.intellij.psi.PsiModifier;
import com.intellij.psi.PsiModifierList;
import com.intellij.psi.PsiModifierListOwner;
import com.intellij.psi.PsiNameValuePair;
import com.intellij.psi.PsiParameter;
import com.intellij.psi.PsiParameterList;
import com.intellij.psi.PsiPolyadicExpression;
import com.intellij.psi.PsiPrimitiveType;
import com.intellij.psi.PsiReferenceExpression;
import com.intellij.psi.PsiResourceList;
import com.intellij.psi.PsiReturnStatement;
import com.intellij.psi.PsiStatement;
import com.intellij.psi.PsiSwitchLabelStatement;
import com.intellij.psi.PsiTryStatement;
import com.intellij.psi.PsiType;
import com.intellij.psi.PsiTypeCastExpression;
import com.intellij.psi.PsiTypeElement;
import com.intellij.psi.PsiWhiteSpace;
import com.intellij.psi.tree.IElementType;
import com.intellij.psi.util.PsiTreeUtil;

import org.objectweb.asm.Opcodes;
import org.objectweb.asm.Type;
import org.objectweb.asm.tree.AbstractInsnNode;
import org.objectweb.asm.tree.AnnotationNode;
import org.objectweb.asm.tree.ClassNode;
import org.objectweb.asm.tree.FieldInsnNode;
import org.objectweb.asm.tree.FieldNode;
import org.objectweb.asm.tree.InsnList;
import org.objectweb.asm.tree.IntInsnNode;
import org.objectweb.asm.tree.JumpInsnNode;
import org.objectweb.asm.tree.LabelNode;
import org.objectweb.asm.tree.LdcInsnNode;
import org.objectweb.asm.tree.LocalVariableNode;
import org.objectweb.asm.tree.LookupSwitchInsnNode;
import org.objectweb.asm.tree.MethodInsnNode;
import org.objectweb.asm.tree.MethodNode;
import org.objectweb.asm.tree.TryCatchBlockNode;
import org.objectweb.asm.tree.analysis.AnalyzerException;
>>>>>>> d4ff5ef3
import org.w3c.dom.Attr;
import org.w3c.dom.Element;
import org.w3c.dom.Node;
import org.w3c.dom.NodeList;

import java.io.File;
<<<<<<< HEAD
import java.lang.reflect.Field;
import java.util.*;
import java.util.regex.Matcher;
import java.util.regex.Pattern;

import static com.android.SdkConstants.*;
import static com.android.tools.lint.checks.RtlDetector.ATTR_SUPPORTS_RTL;
import static com.android.tools.lint.detector.api.ClassContext.getFqcn;
import static com.android.tools.lint.detector.api.ClassContext.getInternalName;
import static com.android.tools.lint.detector.api.LintUtils.getNextInstruction;
import static com.android.tools.lint.detector.api.Location.SearchDirection.*;
import static com.android.utils.SdkUtils.getResourceFieldName;

=======
import java.util.ArrayList;
import java.util.Collection;
import java.util.EnumSet;
import java.util.List;
import java.util.regex.Matcher;
import java.util.regex.Pattern;

>>>>>>> d4ff5ef3
/**
 * Looks for usages of APIs that are not supported in all the versions targeted
 * by this application (according to its minimum API requirement in the manifest).
 */
public class ApiDetector extends ResourceXmlDetector
        implements ClassScanner, JavaPsiScanner {

    /**
     * Whether we flag variable, field, parameter and return type declarations of a type
     * not yet available. It appears Dalvik is very forgiving and doesn't try to preload
     * classes until actually needed, so there is no need to flag these, and in fact,
     * patterns used for supporting new and old versions sometimes declares these methods
     * and only conditionally end up actually accessing methods and fields, so only check
     * method and field accesses.
     */
    private static final boolean CHECK_DECLARATIONS = false;

    private static final boolean AOSP_BUILD = System.getenv("ANDROID_BUILD_TOP") != null; //$NON-NLS-1$

    public static final String REQUIRES_API_ANNOTATION = SUPPORT_ANNOTATIONS_PREFIX + "RequiresApi"; //$NON-NLS-1$

    /** Accessing an unsupported API */
    @SuppressWarnings("unchecked")
    public static final Issue UNSUPPORTED = Issue.create(
            "NewApi", //$NON-NLS-1$
            "Calling new methods on older versions",

            "This check scans through all the Android API calls in the application and " +
            "warns about any calls that are not available on *all* versions targeted " +
            "by this application (according to its minimum SDK attribute in the manifest).\n" +
            "\n" +
            "If you really want to use this API and don't need to support older devices just " +
            "set the `minSdkVersion` in your `build.gradle` or `AndroidManifest.xml` files.\n" +
            "\n" +
            "If your code is *deliberately* accessing newer APIs, and you have ensured " +
            "(e.g. with conditional execution) that this code will only ever be called on a " +
            "supported platform, then you can annotate your class or method with the " +
            "`@TargetApi` annotation specifying the local minimum SDK to apply, such as " +
            "`@TargetApi(11)`, such that this check considers 11 rather than your manifest " +
            "file's minimum SDK as the required API level.\n" +
            "\n" +
            "If you are deliberately setting `android:` attributes in style definitions, " +
            "make sure you place this in a `values-vNN` folder in order to avoid running " +
            "into runtime conflicts on certain devices where manufacturers have added " +
            "custom attributes whose ids conflict with the new ones on later platforms.\n" +
            "\n" +
            "Similarly, you can use tools:targetApi=\"11\" in an XML file to indicate that " +
            "the element will only be inflated in an adequate context.",
            Category.CORRECTNESS,
            6,
            Severity.ERROR,
            new Implementation(
                    ApiDetector.class,
                    EnumSet.of(Scope.CLASS_FILE, Scope.RESOURCE_FILE, Scope.MANIFEST),
                    Scope.RESOURCE_FILE_SCOPE,
                    Scope.CLASS_FILE_SCOPE,
                    Scope.MANIFEST_SCOPE));

    /** Accessing an inlined API on older platforms */
    public static final Issue INLINED = Issue.create(
            "InlinedApi", //$NON-NLS-1$
            "Using inlined constants on older versions",

            "This check scans through all the Android API field references in the application " +
            "and flags certain constants, such as static final integers and Strings, " +
            "which were introduced in later versions. These will actually be copied " +
            "into the class files rather than being referenced, which means that " +
            "the value is available even when running on older devices. In some " +
            "cases that's fine, and in other cases it can result in a runtime " +
            "crash or incorrect behavior. It depends on the context, so consider " +
            "the code carefully and device whether it's safe and can be suppressed " +
            "or whether the code needs tbe guarded.\n" +
            "\n" +
            "If you really want to use this API and don't need to support older devices just " +
            "set the `minSdkVersion` in your `build.gradle` or `AndroidManifest.xml` files." +
            "\n" +
            "If your code is *deliberately* accessing newer APIs, and you have ensured " +
            "(e.g. with conditional execution) that this code will only ever be called on a " +
            "supported platform, then you can annotate your class or method with the " +
            "`@TargetApi` annotation specifying the local minimum SDK to apply, such as " +
            "`@TargetApi(11)`, such that this check considers 11 rather than your manifest " +
            "file's minimum SDK as the required API level.\n",
            Category.CORRECTNESS,
            6,
            Severity.WARNING,
            new Implementation(
                    ApiDetector.class,
                    Scope.JAVA_FILE_SCOPE));

    /** Method conflicts with new inherited method */
    public static final Issue OVERRIDE = Issue.create(
            "Override", //$NON-NLS-1$
            "Method conflicts with new inherited method",

            "Suppose you are building against Android API 8, and you've subclassed Activity. " +
            "In your subclass you add a new method called `isDestroyed`(). At some later point, " +
            "a method of the same name and signature is added to Android. Your method will " +
            "now override the Android method, and possibly break its contract. Your method " +
            "is not calling `super.isDestroyed()`, since your compilation target doesn't " +
            "know about the method.\n" +
            "\n" +
            "The above scenario is what this lint detector looks for. The above example is " +
            "real, since `isDestroyed()` was added in API 17, but it will be true for *any* " +
            "method you have added to a subclass of an Android class where your build target " +
            "is lower than the version the method was introduced in.\n" +
            "\n" +
            "To fix this, either rename your method, or if you are really trying to augment " +
            "the builtin method if available, switch to a higher build target where you can " +
            "deliberately add `@Override` on your overriding method, and call `super` if " +
            "appropriate etc.\n",
            Category.CORRECTNESS,
            6,
            Severity.ERROR,
            new Implementation(
                    ApiDetector.class,
                    Scope.CLASS_FILE_SCOPE));

    /** Attribute unused on older versions */
    public static final Issue UNUSED = Issue.create(
            "UnusedAttribute", //$NON-NLS-1$
            "Attribute unused on older versions",

            "This check finds attributes set in XML files that were introduced in a version " +
            "newer than the oldest version targeted by your application (with the " +
            "`minSdkVersion` attribute).\n" +
            "\n" +
            "This is not an error; the application will simply ignore the attribute. However, " +
            "if the attribute is important to the appearance of functionality of your " +
            "application, you should consider finding an alternative way to achieve the " +
            "same result with only available attributes, and then you can optionally create " +
            "a copy of the layout in a layout-vNN folder which will be used on API NN or " +
            "higher where you can take advantage of the newer attribute.\n" +
            "\n" +
            "Note: This check does not only apply to attributes. For example, some tags can be " +
            "unused too, such as the new `<tag>` element in layouts introduced in API 21.",
            Category.CORRECTNESS,
            6,
            Severity.WARNING,
            new Implementation(
                    ApiDetector.class,
                    Scope.RESOURCE_FILE_SCOPE));

    private static final String TARGET_API_VMSIG = '/' + TARGET_API + ';';
    private static final String REQ_API_VMSIG = "/RequiresApi;";
    private static final String SWITCH_TABLE_PREFIX = "$SWITCH_TABLE$";  //$NON-NLS-1$
    private static final String ORDINAL_METHOD = "ordinal"; //$NON-NLS-1$
    public static final String ENUM_SWITCH_PREFIX = "$SwitchMap$";  //$NON-NLS-1$

    private static final String TAG_RIPPLE = "ripple";
    private static final String TAG_VECTOR = "vector";
    private static final String TAG_ANIMATED_VECTOR = "animated-vector";
    private static final String TAG_ANIMATED_SELECTOR = "animated-selector";

    private static final String SDK_INT = "SDK_INT";
    private static final String ANDROID_OS_BUILD_VERSION = "android/os/Build$VERSION";

    protected ApiLookup mApiDatabase;
    private boolean mWarnedMissingDb;
    private int mMinApi = -1;

    /** Constructs a new API check */
    public ApiDetector() {
    }

    @Override
    public void beforeCheckProject(@NonNull Context context) {
        if (mApiDatabase == null) {
            mApiDatabase = ApiLookup.get(context.getClient());
            // We can't look up the minimum API required by the project here:
            // The manifest file hasn't been processed yet in the -before- project hook.
            // For now it's initialized lazily in getMinSdk(Context), but the
            // lint infrastructure should be fixed to parse manifest file up front.

            if (mApiDatabase == null && !mWarnedMissingDb) {
                mWarnedMissingDb = true;
                context.report(IssueRegistry.LINT_ERROR, Location.create(context.file),
                        "Can't find API database; API check not performed");
            } else {
                // See if you don't have at least version 23.0.1 of platform tools installed
                AndroidSdkHandler sdk = context.getClient().getSdk();
                if (sdk == null) {
                    return;
                }
                LocalPackage pkgInfo = sdk.getLocalPackage(SdkConstants.FD_PLATFORM_TOOLS,
                        context.getClient().getRepositoryLogger());
                if (pkgInfo == null) {
                    return;
                }
                Revision revision = pkgInfo.getVersion();

                // The platform tools must be at at least the same revision
                // as the compileSdkVersion!
                // And as a special case, for 23, they must be at 23.0.1
                // because 23.0.0 accidentally shipped without Android M APIs.
                int compileSdkVersion = context.getProject().getBuildSdk();
                if (compileSdkVersion == 23) {
                    if (revision.getMajor() > 23 || revision.getMajor() == 23
                      && (revision.getMinor() > 0 || revision.getMicro() > 0)) {
                        return;
                    }
                } else if (compileSdkVersion <= revision.getMajor()) {
                    return;
                }

                // Pick a location: when incrementally linting in the IDE, tie
                // it to the current file
                List<File> currentFiles = context.getProject().getSubset();
                Location location;
                if (currentFiles != null && currentFiles.size() == 1) {
                    File file = currentFiles.get(0);
                    String contents = context.getClient().readFile(file);
                    int firstLineEnd = contents.indexOf('\n');
                    if (firstLineEnd == -1) {
                        firstLineEnd = contents.length();
                    }
                    location = Location.create(file,
                        new DefaultPosition(0, 0, 0), new
                        DefaultPosition(0, firstLineEnd, firstLineEnd));
                } else {
                    location = Location.create(context.file);
                }
                context.report(UNSUPPORTED,
                        location,
                        String.format("The SDK platform-tools version (%1$s) is too old "
                                        + " to check APIs compiled with API %2$d; please update",
                                revision.toShortString(),
                                compileSdkVersion));
            }
        }
    }

    // ---- Implements XmlScanner ----

    @Override
    public boolean appliesTo(@NonNull ResourceFolderType folderType) {
        return true;
    }

    @Override
    public Collection<String> getApplicableElements() {
        return ALL;
    }

    @Override
    public Collection<String> getApplicableAttributes() {
        return ALL;
    }

    @Override
    public void visitAttribute(@NonNull XmlContext context, @NonNull Attr attribute) {
        if (mApiDatabase == null) {
            return;
        }

        int attributeApiLevel = -1;
        if (ANDROID_URI.equals(attribute.getNamespaceURI())) {
            String name = attribute.getLocalName();
            if (!(name.equals(ATTR_LAYOUT_WIDTH) && !(name.equals(ATTR_LAYOUT_HEIGHT)) &&
                !(name.equals(ATTR_ID)))) {
                String owner = "android/R$attr"; //$NON-NLS-1$
                attributeApiLevel = mApiDatabase.getFieldVersion(owner, name);
                int minSdk = getMinSdk(context);
                if (attributeApiLevel > minSdk && attributeApiLevel > context.getFolderVersion()
                        && attributeApiLevel > getLocalMinSdk(attribute.getOwnerElement())
                        && !isBenignUnusedAttribute(name)
                        && !isAlreadyWarnedDrawableFile(context, attribute, attributeApiLevel)) {
                    if (RtlDetector.isRtlAttributeName(name) || ATTR_SUPPORTS_RTL.equals(name)) {
                        // No need to warn for example that
                        //  "layout_alignParentEnd will only be used in API level 17 and higher"
                        // since we have a dedicated RTL lint rule dealing with those attributes

                        // However, paddingStart in particular is known to cause crashes
                        // when used on TextViews (and subclasses of TextViews), on some
                        // devices, because vendor specific attributes conflict with the
                        // later-added framework resources, and these are apparently read
                        // by the text views.
                        //
                        // However, as of build tools 23.0.1 aapt works around this by packaging
                        // the resources differently.
                        if (name.equals(ATTR_PADDING_START)) {
                            BuildToolInfo buildToolInfo = context.getProject().getBuildTools();
                            Revision buildTools = buildToolInfo != null
                                    ? buildToolInfo.getRevision() : null;
                            boolean isOldBuildTools = buildTools != null &&
                                    (buildTools.getMajor() < 23 || buildTools.getMajor() == 23
                                     && buildTools.getMinor() == 0 && buildTools.getMicro() == 0);
                            if ((buildTools == null || isOldBuildTools) &&
                                    viewMayExtendTextView(attribute.getOwnerElement())) {
                                Location location = context.getLocation(attribute);
                                String message = String.format(
                                        "Attribute `%1$s` referenced here can result in a crash on "
                                                + "some specific devices older than API %2$d "
                                                + "(current min is %3$d)",
                                        attribute.getLocalName(), attributeApiLevel, minSdk);
                                //noinspection VariableNotUsedInsideIf
                                if (buildTools != null) {
                                    message = String.format("Upgrade `buildToolsVersion` from "
                                            + "`%1$s` to at least `23.0.1`; if not, ",
                                                buildTools.toShortString())
                                            + Character.toLowerCase(message.charAt(0))
                                            + message.substring(1);
                                }
                                context.report(UNSUPPORTED, attribute, location, message);
                            }
                        }
                    } else {
                        Location location = context.getLocation(attribute);
                        String message = String.format(
                                "Attribute `%1$s` is only used in API level %2$d and higher "
                                        + "(current min is %3$d)",
                                attribute.getLocalName(), attributeApiLevel, minSdk);
                        context.report(UNUSED, attribute, location, message);
                    }
                }
            }

            // Special case:
            // the dividers attribute is present in API 1, but it won't be read on older
            // versions, so don't flag the common pattern
            //    android:divider="?android:attr/dividerHorizontal"
            // since this will work just fine. See issue 67440 for more.
            if (name.equals("divider")) {
                return;
            }
        }

        String value = attribute.getValue();
        String owner = null;
        String name = null;
        String prefix;
        if (value.startsWith(ANDROID_PREFIX)) {
            prefix = ANDROID_PREFIX;
        } else if (value.startsWith(ANDROID_THEME_PREFIX)) {
            prefix = ANDROID_THEME_PREFIX;
            if (context.getResourceFolderType() == ResourceFolderType.DRAWABLE) {
                int api = 21;
                int minSdk = getMinSdk(context);
                if (api > minSdk && api > context.getFolderVersion()
                        && api > getLocalMinSdk(attribute.getOwnerElement())) {
                    Location location = context.getLocation(attribute);
                    String message;
                    message = String.format(
                            "Using theme references in XML drawables requires API level %1$d "
                                    + "(current min is %2$d)", api,
                            minSdk);
                    context.report(UNSUPPORTED, attribute, location, message);
                    // Don't flag individual theme attribute requirements here, e.g. once
                    // we've told you that you need at least v21 to reference themes, we don't
                    // need to also tell you that ?android:selectableItemBackground requires
                    // API level 11
                    return;
                }
            }
        } else if (value.startsWith(PREFIX_ANDROID) && ATTR_NAME.equals(attribute.getName())
            && TAG_ITEM.equals(attribute.getOwnerElement().getTagName())
            && attribute.getOwnerElement().getParentNode() != null
            && TAG_STYLE.equals(attribute.getOwnerElement().getParentNode().getNodeName())) {
            owner = "android/R$attr"; //$NON-NLS-1$
            name = value.substring(PREFIX_ANDROID.length());
            prefix = null;
        } else if (value.startsWith(PREFIX_ANDROID) && ATTR_PARENT.equals(attribute.getName())
                && TAG_STYLE.equals(attribute.getOwnerElement().getTagName())) {
            owner = "android/R$style"; //$NON-NLS-1$
            name = getResourceFieldName(value.substring(PREFIX_ANDROID.length()));
            prefix = null;
        } else {
            return;
        }

        if (owner == null) {
            // Convert @android:type/foo into android/R$type and "foo"
            int index = value.indexOf('/', prefix.length());
            if (index != -1) {
                owner = "android/R$"    //$NON-NLS-1$
                        + value.substring(prefix.length(), index);
                name = getResourceFieldName(value.substring(index + 1));
            } else if (value.startsWith(ANDROID_THEME_PREFIX)) {
                owner = "android/R$attr";  //$NON-NLS-1$
                name = value.substring(ANDROID_THEME_PREFIX.length());
            } else {
                return;
            }
        }
        int api = mApiDatabase.getFieldVersion(owner, name);
        int minSdk = getMinSdk(context);
        if (api > minSdk && api > context.getFolderVersion()
                && api > getLocalMinSdk(attribute.getOwnerElement())) {
            // Don't complain about resource references in the tools namespace,
            // such as for example "tools:layout="@android:layout/list_content",
            // used only for designtime previews
            if (TOOLS_URI.equals(attribute.getNamespaceURI())) {
                return;
            }

            //noinspection StatementWithEmptyBody
            if (attributeApiLevel >= api) {
                // The attribute will only be *read* on platforms >= attributeApiLevel.
                // If this isn't lower than the attribute reference's API level, it
                // won't be a problem
            } else if (attributeApiLevel > minSdk) {
                String attributeName = attribute.getLocalName();
                Location location = context.getLocation(attribute);
                String message = String.format(
                        "`%1$s` requires API level %2$d (current min is %3$d), but note "
                                + "that attribute `%4$s` is only used in API level %5$d "
                                + "and higher",
                        name, api, minSdk, attributeName, attributeApiLevel);
                context.report(UNSUPPORTED, attribute, location, message);
            } else {
                Location location = context.getLocation(attribute);
                String message = String.format(
                        "`%1$s` requires API level %2$d (current min is %3$d)",
                        value, api, minSdk);
                context.report(UNSUPPORTED, attribute, location, message);
            }
        }
    }

    /**
     * Returns true if the view tag is possibly a text view. It may not be certain,
     * but will err on the side of caution (for example, any custom view is considered
     * to be a potential text view.)
     */
    private static boolean viewMayExtendTextView(@NonNull Element element) {
        String tag = element.getTagName();
        if (tag.equals(VIEW_TAG)) {
            tag = element.getAttribute(ATTR_CLASS);
            if (tag == null || tag.isEmpty()) {
                return false;
            }
        }

        //noinspection SimplifiableIfStatement
        if (tag.indexOf('.') != -1) {
            // Custom views: not sure. Err on the side of caution.
            return true;

        }

        return tag.contains("Text")  // TextView, EditText, etc
                || tag.contains(BUTTON)  // Button, ToggleButton, etc
                || tag.equals("DigitalClock")
                || tag.equals("Chronometer")
                || tag.equals(CHECK_BOX)
                || tag.equals(SWITCH);
    }

    /**
     * Returns true if this attribute is in a drawable document with one of the
     * root tags that require API 21
     */
    private static boolean isAlreadyWarnedDrawableFile(@NonNull XmlContext context,
            @NonNull Attr attribute, int attributeApiLevel) {
        // Don't complain if it's in a drawable file where we've already
        // flagged the root drawable type as being unsupported
        if (context.getResourceFolderType() == ResourceFolderType.DRAWABLE
                && attributeApiLevel == 21) {
            String root = attribute.getOwnerDocument().getDocumentElement().getTagName();
            if (TAG_RIPPLE.equals(root)
                    || TAG_VECTOR.equals(root)
                    || TAG_ANIMATED_VECTOR.equals(root)
                    || TAG_ANIMATED_SELECTOR.equals(root)) {
                return true;
            }
        }

        return false;
    }

    /**
     * Is the given attribute a "benign" unused attribute, one we probably don't need to
     * flag to the user as not applicable on all versions? These are typically attributes
     * which add some nice platform behavior when available, but that are not critical
     * and developers would not typically need to be aware of to try to implement workarounds
     * on older platforms.
     */
    public static boolean isBenignUnusedAttribute(@NonNull String name) {
        return ATTR_LABEL_FOR.equals(name)
               || ATTR_TEXT_IS_SELECTABLE.equals(name)
               || "textAlignment".equals(name)
               || ATTR_FULL_BACKUP_CONTENT.equals(name);
    }

    @Override
    public void visitElement(@NonNull XmlContext context, @NonNull Element element) {
        if (mApiDatabase == null) {
            return;
        }

        String tag = element.getTagName();

        ResourceFolderType folderType = context.getResourceFolderType();
        if (folderType != ResourceFolderType.LAYOUT) {
            if (folderType == ResourceFolderType.DRAWABLE) {
                checkElement(context, element, TAG_VECTOR, 21, "1.4", UNSUPPORTED);
                checkElement(context, element, TAG_RIPPLE, 21, null, UNSUPPORTED);
                checkElement(context, element, TAG_ANIMATED_SELECTOR, 21, null, UNSUPPORTED);
                checkElement(context, element, TAG_ANIMATED_VECTOR, 21, null, UNSUPPORTED);
                checkElement(context, element, "drawable", 24, null, UNSUPPORTED);
                if ("layer-list".equals(tag)) {
                    checkLevelList(context, element);
                } else if (tag.contains(".")) {
                    checkElement(context, element, tag, 24, null, UNSUPPORTED);
                }
            }
            if (element.getParentNode().getNodeType() != Node.ELEMENT_NODE) {
                // Root node
                return;
            }
            NodeList childNodes = element.getChildNodes();
            for (int i = 0, n = childNodes.getLength(); i < n; i++) {
                Node textNode = childNodes.item(i);
                if (textNode.getNodeType() == Node.TEXT_NODE) {
                    String text = textNode.getNodeValue();
                    if (text.contains(ANDROID_PREFIX)) {
                        text = text.trim();
                        // Convert @android:type/foo into android/R$type and "foo"
                        int index = text.indexOf('/', ANDROID_PREFIX.length());
                        if (index != -1) {
                            String typeString = text.substring(ANDROID_PREFIX.length(), index);
                            if (ResourceType.getEnum(typeString) != null) {
                                String owner = "android/R$" + typeString;
                                String name = getResourceFieldName(text.substring(index + 1));
                                int api = mApiDatabase.getFieldVersion(owner, name);
                                int minSdk = getMinSdk(context);
                                if (api > minSdk && api > context.getFolderVersion()
                                        && api > getLocalMinSdk(element)) {
                                    Location location = context.getLocation(textNode);
                                    String message = String.format(
                                            "`%1$s` requires API level %2$d (current min is %3$d)",
                                            text, api, minSdk);
                                    context.report(UNSUPPORTED, element, location, message);
                                }
                            }
                        }
                    }
                }
            }
        } else {
            if (VIEW_TAG.equals(tag)) {
                tag = element.getAttribute(ATTR_CLASS);
                if (tag == null || tag.isEmpty()) {
                    return;
                }
            } else {
                // TODO: Complain if <tag> is used at the root level!
                checkElement(context, element, TAG, 21, null, UNUSED);
            }

            // Check widgets to make sure they're available in this version of the SDK.
            if (tag.indexOf('.') != -1) {
                // Custom views aren't in the index
                return;
            }
            String fqn = "android/widget/" + tag;    //$NON-NLS-1$
            if (tag.equals("TextureView")) {         //$NON-NLS-1$
                fqn = "android/view/TextureView";    //$NON-NLS-1$
            }
            // TODO: Consider other widgets outside of android.widget.*
            int api = mApiDatabase.getClassVersion(fqn);
            int minSdk = getMinSdk(context);
            if (api > minSdk && api > context.getFolderVersion()
                    && api > getLocalMinSdk(element)) {
                Location location = context.getLocation(element);
                String message = String.format(
                        "View requires API level %1$d (current min is %2$d): `<%3$s>`",
                        api, minSdk, tag);
                context.report(UNSUPPORTED, element, location, message);
            }
        }
    }

    /** Checks whether the given element is the given tag, and if so, whether it satisfied
     * the minimum version that the given tag is supported in */
    private void checkLevelList(@NonNull XmlContext context, @NonNull Element element) {
        Node curr = element.getFirstChild();
        while (curr != null) {
            if (curr.getNodeType() == Node.ELEMENT_NODE
                    && TAG_ITEM.equals(curr.getNodeName())) {
                Element e = (Element) curr;
                if (e.hasAttributeNS(ANDROID_URI, ATTR_WIDTH)
                        || e.hasAttributeNS(ANDROID_URI, ATTR_HEIGHT)) {
                    int attributeApiLevel = 23; // Using width and height on layer-list children requires M
                    int minSdk = getMinSdk(context);
                    if (attributeApiLevel > minSdk
                            && attributeApiLevel > context.getFolderVersion()
                            && attributeApiLevel > getLocalMinSdk(element)) {
                        for (String attributeName : new String[] { ATTR_WIDTH, ATTR_HEIGHT}) {
                            Attr attribute = e.getAttributeNodeNS(ANDROID_URI, attributeName);
                            if (attribute == null) {
                                continue;
                            }
                            Location location = context.getLocation(attribute);
                            String message = String.format(
                                    "Attribute `%1$s` is only used in API level %2$d and higher "
                                            + "(current min is %3$d)",
                                    attribute.getLocalName(), attributeApiLevel, minSdk);
                            context.report(UNUSED, attribute, location, message);
                        }
                    }
                }
            }
            curr = curr.getNextSibling();
        }
    }

    /** Checks whether the given element is the given tag, and if so, whether it satisfied
     * the minimum version that the given tag is supported in */
    private void checkElement(@NonNull XmlContext context, @NonNull Element element,
            @NonNull String tag, int api, @Nullable String gradleVersion, @NonNull Issue issue) {
        if (tag.equals(element.getTagName())) {
            int minSdk = getMinSdk(context);
            if (api > minSdk
                    && api > context.getFolderVersion()
                    && api > getLocalMinSdk(element)
                    && !featureProvidedByGradle(context, gradleVersion)) {
                Location location = context.getLocation(element);

                // For the <drawable> tag we report it against the class= attribute
                if ("drawable".equals(tag)) {
                    Attr attribute = element.getAttributeNode(ATTR_CLASS);
                    if (attribute == null) {
                        return;
                    }
                    location = context.getLocation(attribute);
                    tag = ATTR_CLASS;
                }

                String message;
                if (issue == UNSUPPORTED) {
                    message = String.format(
                            "`<%1$s>` requires API level %2$d (current min is %3$d)", tag, api,
                            minSdk);
                    if (gradleVersion != null) {
                        message += String.format(
                                " or building with Android Gradle plugin %1$s or higher",
                                gradleVersion);
                    } else if (tag.contains(".")) {
                        message = String.format(
                                "Custom drawables requires API level %1$d (current min is %2$d)",
                                api, minSdk);
                    }
                } else {
                    assert issue == UNUSED : issue;
                    message = String.format(
                            "`<%1$s>` is only used in API level %2$d and higher "
                                    + "(current min is %3$d)", tag, api, minSdk);
                }
                context.report(issue, element, location, message);
            }
        }
    }

    protected int getMinSdk(Context context) {
        if (mMinApi == -1) {
            AndroidVersion minSdkVersion = context.getMainProject().getMinSdkVersion();
            mMinApi = minSdkVersion.getFeatureLevel();
        }

        return mMinApi;
    }

    // ---- Implements ClassScanner ----

    @SuppressWarnings("rawtypes") // ASM API
    @Override
    public void checkClass(@NonNull final ClassContext context, @NonNull ClassNode classNode) {
        if (mApiDatabase == null) {
            return;
        }

        if (AOSP_BUILD && classNode.name.startsWith("android/support/")) { //$NON-NLS-1$
            return;
        }

        // Requires util package (add prebuilts/tools/common/asm-tools/asm-debug-all-4.0.jar)
        //classNode.accept(new TraceClassVisitor(new PrintWriter(System.out)));

        int classMinSdk = getClassMinSdk(context, classNode);
        if (classMinSdk == -1) {
            classMinSdk = getMinSdk(context);
        }

        List methodList = classNode.methods;
        if (methodList.isEmpty()) {
            return;
        }

        boolean checkCalls = context.isEnabled(UNSUPPORTED)
                             || context.isEnabled(INLINED);
        boolean checkMethods = context.isEnabled(OVERRIDE)
                && context.getMainProject().getBuildSdk() >= 1;
        String frameworkParent = null;
        if (checkMethods) {
            LintDriver driver = context.getDriver();
            String owner = classNode.superName;
            while (owner != null) {
                // For virtual dispatch, walk up the inheritance chain checking
                // each inherited method
                if ((owner.startsWith("android/")                       //$NON-NLS-1$
                            && !owner.startsWith("android/support/"))   //$NON-NLS-1$
                        || owner.startsWith("java/")                    //$NON-NLS-1$
                        || owner.startsWith("javax/")) {                //$NON-NLS-1$
                    frameworkParent = owner;
                    break;
                }
                owner = driver.getSuperClass(owner);
            }
            if (frameworkParent == null) {
                checkMethods = false;
            }
        }

        if (checkCalls) { // Check implements/extends
            if (classNode.superName != null) {
                String signature = classNode.superName;
                checkExtendsClass(context, classNode, classMinSdk, signature);
            }
            if (classNode.interfaces != null) {
                @SuppressWarnings("unchecked") // ASM API
                List<String> interfaceList = classNode.interfaces;
                for (String signature : interfaceList) {
                    checkExtendsClass(context, classNode, classMinSdk, signature);
                }
            }
        }

        for (Object m : methodList) {
            MethodNode method = (MethodNode) m;

            int minSdk = getLocalMinSdk(method.invisibleAnnotations);
            if (minSdk == -1) {
                minSdk = classMinSdk;
            }

            InsnList nodes = method.instructions;

            if (checkMethods && Character.isJavaIdentifierStart(method.name.charAt(0))) {
                int buildSdk = context.getMainProject().getBuildSdk();
                String name = method.name;
                assert frameworkParent != null;
                int api = mApiDatabase.getCallVersion(frameworkParent, name, method.desc);
                if (api > buildSdk && buildSdk != -1) {
                    // TODO: Don't complain if it's annotated with @Override; that means
                    // somehow the build target isn't correct.
                    String fqcn;
                    String owner = classNode.name;
                    if (CONSTRUCTOR_NAME.equals(name)) {
                        fqcn = "new " + getFqcn(owner); //$NON-NLS-1$
                    } else {
                        fqcn = getFqcn(owner) + '#' + name;
                    }
                    String message = String.format(
                            "This method is not overriding anything with the current build " +
                            "target, but will in API level %1$d (current target is %2$d): `%3$s`",
                            api, buildSdk, fqcn);

                    Location location = context.getLocation(method, classNode);
                    context.report(OVERRIDE, method, null, location, message);
                }
            }

            if (!checkCalls) {
                continue;
            }

            List tryCatchBlocks = method.tryCatchBlocks;
<<<<<<< HEAD
            if (!tryCatchBlocks.isEmpty()) {
=======
            // single-catch blocks are already handled by an AST level check in ApiVisitor
            if (tryCatchBlocks.size() > 1) {
>>>>>>> d4ff5ef3
                List<String> checked = Lists.newArrayList();
                for (Object o : tryCatchBlocks) {
                    TryCatchBlockNode tryCatchBlock = (TryCatchBlockNode) o;
                    String className = tryCatchBlock.type;
                    if (className == null || checked.contains(className)) {
                        continue;
                    }

                    int api = mApiDatabase.getClassVersion(className);
                    if (api > minSdk) {
                        // Find instruction node
                        LabelNode label = tryCatchBlock.handler;
                        String fqcn = getFqcn(className);
                        String message = String.format(
                                "Class requires API level %1$d (current min is %2$d): `%3$s`",
                                api, minSdk, fqcn);
                        report(context, message, label, method,
                                className.substring(className.lastIndexOf('/') + 1), null,
                                SearchHints.create(EOL_NEAREST).matchJavaSymbol());
                    }
                }
            }


            if (CHECK_DECLARATIONS) {
                // Check types in parameter list and types of local variables
                List localVariables = method.localVariables;
                if (localVariables != null) {
                    for (Object v : localVariables) {
                        LocalVariableNode var = (LocalVariableNode) v;
                        String desc = var.desc;
                        if (desc.charAt(0) == 'L') {
                            // "Lpackage/Class;" ⇒ "package/Bar"
                            String className = desc.substring(1, desc.length() - 1);
                            int api = mApiDatabase.getClassVersion(className);
                            if (api > minSdk) {
                                String fqcn = getFqcn(className);
                                String message = String.format(
                                    "Class requires API level %1$d (current min is %2$d): `%3$s`",
                                    api, minSdk, fqcn);
                                report(context, message, var.start, method,
                                        className.substring(className.lastIndexOf('/') + 1), null,
                                        SearchHints.create(NEAREST).matchJavaSymbol());
                            }
                        }
                    }
                }

                // Check return type
                // The parameter types are already handled as local variables so we can skip
                // right to the return type.
                // Check types in parameter list
                String signature = method.desc;
                if (signature != null) {
                    int args = signature.indexOf(')');
                    if (args != -1 && signature.charAt(args + 1) == 'L') {
                        String type = signature.substring(args + 2, signature.length() - 1);
                        int api = mApiDatabase.getClassVersion(type);
                        if (api > minSdk) {
                            String fqcn = getFqcn(type);
                            String message = String.format(
                                "Class requires API level %1$d (current min is %2$d): `%3$s`",
                                api, minSdk, fqcn);
                            AbstractInsnNode first = nodes.size() > 0 ? nodes.get(0) : null;
                            report(context, message, first, method, method.name, null,
                                    SearchHints.create(BACKWARD).matchJavaSymbol());
                        }
                    }
                }
            }

            for (int i = 0, n = nodes.size(); i < n; i++) {
                AbstractInsnNode instruction = nodes.get(i);
                int type = instruction.getType();
                if (type == AbstractInsnNode.METHOD_INSN) {
                    MethodInsnNode node = (MethodInsnNode) instruction;
                    String name = node.name;
                    String owner = node.owner;
                    String desc = node.desc;

                    // No need to check methods in this local class; we know they
                    // won't be an API match
                    if (node.getOpcode() == Opcodes.INVOKEVIRTUAL
                            && owner.equals(classNode.name)) {
                        owner = classNode.superName;
                    }

                    boolean checkingSuperClass = false;
                    while (owner != null) {
                        int api = mApiDatabase.getCallVersion(owner, name, desc);
                        if (api > minSdk) {
                            if (method.name.startsWith(SWITCH_TABLE_PREFIX)) {
                                // We're in a compiler-generated method to generate an
                                // array indexed by enum ordinal values to enum values. The enum
                                // itself must be requiring a higher API number than is
                                // currently used, but the call site for the switch statement
                                // will also be referencing it, so no need to report these
                                // calls.
                                break;
                            }

                            if (!checkingSuperClass
                                    && node.getOpcode() == Opcodes.INVOKEVIRTUAL
                                    && methodDefinedLocally(classNode, name, desc)) {
                                break;
                            }

                            String fqcn;
                            if (CONSTRUCTOR_NAME.equals(name)) {
                                fqcn = "new " + getFqcn(owner); //$NON-NLS-1$
                            } else {
                                fqcn = getFqcn(owner) + '#' + name;
                            }
                            String message = String.format(
                                    "Call requires API level %1$d (current min is %2$d): `%3$s`",
                                    api, minSdk, fqcn);

                            if (name.equals(ORDINAL_METHOD)
                                    && instruction.getNext() != null
                                    && instruction.getNext().getNext() != null
                                    && instruction.getNext().getOpcode() == Opcodes.IALOAD
                                    && instruction.getNext().getNext().getOpcode()
                                        == Opcodes.TABLESWITCH) {
                                message = String.format(
                                    "Enum for switch requires API level %1$d " +
                                    "(current min is %2$d): `%3$s`",
                                    api, minSdk, getFqcn(owner));
                            }

                            // If you're simply calling super.X from method X, even if method X
                            // is in a higher API level than the minSdk, we're generally safe;
                            // that method should only be called by the framework on the right
                            // API levels. (There is a danger of somebody calling that method
                            // locally in other contexts, but this is hopefully unlikely.)
                            if (instruction.getOpcode() == Opcodes.INVOKESPECIAL &&
                                    name.equals(method.name) && desc.equals(method.desc) &&
                                    // We specifically exclude constructors from this check,
                                    // because we do want to flag constructors requiring the
                                    // new API level; it's highly likely that the constructor
                                    // is called by local code so you should specifically
                                    // investigate this as a developer
                                    !name.equals(CONSTRUCTOR_NAME)) {
                                break;
                            }

                            if (isWithinSdkConditional(context, classNode, method, instruction,
                                    api)) {
                                break;
                            }

                            if (api == 19
                                    && owner.equals("java/lang/ReflectiveOperationException")
                                    && !method.tryCatchBlocks.isEmpty()) {
                                boolean direct = false;
                                for (Object o : method.tryCatchBlocks) {
                                    if (((TryCatchBlockNode)o).type.equals("java/lang/ReflectiveOperationException")) {
                                        direct = true;
                                        break;
                                    }
                                }
                                if (!direct) {
                                    message = String.format("Multi-catch with these reflection "
                                            + "exceptions requires API level 19 (current min is"
                                            + " %2$d) because they get compiled to the common but "
                                            + "new super type `ReflectiveOperationException`. "
                                            + "As a workaround either create individual catch "
                                            + "statements, or catch `Exception`.",
                                            api, minSdk);
                                }
                            }

<<<<<<< HEAD
=======
                            if (api == 24
                                && "java.util.concurrent.ConcurrentHashMap.KeySetView#iterator".equals(fqcn)) {
                                message += ". The `keySet()` method in `ConcurrentHashMap` "
                                    + "changed in a backwards incompatible way in Java 8; "
                                    + "to work around this issue, add an explicit cast to "
                                    + "`(Map)` before the `keySet()` call.";
                            }

>>>>>>> d4ff5ef3
                            report(context, message, node, method, name, null,
                                    SearchHints.create(FORWARD).matchJavaSymbol());
                            break;
                        }

                        // For virtual dispatch, walk up the inheritance chain checking
                        // each inherited method
                        if (owner.startsWith("android/")           //$NON-NLS-1$
                                || owner.startsWith("javax/")) {   //$NON-NLS-1$
                            // The API map has already inlined all inherited methods
                            // so no need to keep checking up the chain
                            // -- unless it's the support library which is also in
                            // the android/ namespace:
                            if (owner.startsWith("android/support/") && api == -1) { //$NON-NLS-1$
                                owner = context.getDriver().getSuperClass(owner);
                            } else {
                                owner = null;
                            }
                        } else if (owner.startsWith("java/")) {    //$NON-NLS-1$
                            if (owner.equals("java/text/SimpleDateFormat")) {
                                checkSimpleDateFormat(context, method, node, minSdk);
                            }
                            // Already inlined; see comment above
                            owner = null;
                        } else if (node.getOpcode() == Opcodes.INVOKEVIRTUAL) {
                            owner = context.getDriver().getSuperClass(owner);
                        } else if (node.getOpcode() == Opcodes.INVOKESTATIC && api == -1) {
                            // Inherit through static classes as well
                            owner = context.getDriver().getSuperClass(owner);
                        } else {
                            owner = null;
                        }

                        checkingSuperClass = true;
                    }
                } else if (type == AbstractInsnNode.FIELD_INSN) {
                    FieldInsnNode node = (FieldInsnNode) instruction;
                    String name = node.name;
                    String owner = node.owner;
                    int api = mApiDatabase.getFieldVersion(owner, name);
                    if (api > minSdk) {
                        if (method.name.startsWith(SWITCH_TABLE_PREFIX)) {
                            checkSwitchBlock(context, classNode, node, method, name, owner,
                                    api, minSdk);
                            continue;
                        }

                        if (isSkippedEnumSwitch(context, classNode, method, node, owner, api)) {
                            continue;
                        }

                        if (isWithinSdkConditional(context, classNode, method, instruction, api)) {
                            continue;
                        }

                        String fqcn = getFqcn(owner) + '#' + name;
                        String message = String.format(
                                "Field requires API level %1$d (current min is %2$d): `%3$s`",
                                api, minSdk, fqcn);
                        report(context, message, node, method, name, null,
                                SearchHints.create(FORWARD).matchJavaSymbol());
                    }
                } else if (type == AbstractInsnNode.LDC_INSN) {
                    LdcInsnNode node = (LdcInsnNode) instruction;
                    if (node.cst instanceof Type) {
                        Type t = (Type) node.cst;
                        String className = t.getInternalName();

                        int api = mApiDatabase.getClassVersion(className);
                        if (api > minSdk) {
                            String fqcn = getFqcn(className);
                            String message = String.format(
                                    "Class requires API level %1$d (current min is %2$d): `%3$s`",
                                    api, minSdk, fqcn);
                            report(context, message, node, method,
                                    className.substring(className.lastIndexOf('/') + 1), null,
                                    SearchHints.create(FORWARD).matchJavaSymbol());
                        }
                    }
                }
            }
        }
    }

    private void checkExtendsClass(ClassContext context, ClassNode classNode, int classMinSdk,
            String signature) {
        int api = mApiDatabase.getClassVersion(signature);
        if (api > classMinSdk) {
            String fqcn = getFqcn(signature);
            String message = String.format(
                    "Class requires API level %1$d (current min is %2$d): `%3$s`",
                    api, classMinSdk, fqcn);

            String name = signature.substring(signature.lastIndexOf('/') + 1);
            name = name.substring(name.lastIndexOf('$') + 1);
            SearchHints hints = SearchHints.create(BACKWARD).matchJavaSymbol();
            int lineNumber = ClassContext.findLineNumber(classNode);
            Location location = context.getLocationForLine(lineNumber, name, null,
                    hints);
            context.report(UNSUPPORTED, location, message);
        }
    }

    private static void checkSimpleDateFormat(ClassContext context, MethodNode method,
            MethodInsnNode node, int minSdk) {
        if (minSdk >= 9) {
            // Already OK
            return;
        }
        if (node.name.equals(CONSTRUCTOR_NAME) && !node.desc.equals("()V")) { //$NON-NLS-1$
            // Check first argument
            AbstractInsnNode prev = LintUtils.getPrevInstruction(node);
            if (prev != null && !node.desc.equals("(Ljava/lang/String;)V")) { //$NON-NLS-1$
                prev = LintUtils.getPrevInstruction(prev);
            }
            if (prev != null && prev.getOpcode() == Opcodes.LDC) {
                LdcInsnNode ldc = (LdcInsnNode) prev;
                Object cst = ldc.cst;
                if (cst instanceof String) {
                    String pattern = (String) cst;
                    boolean isEscaped = false;
                    for (int i = 0; i < pattern.length(); i++) {
                        char c = pattern.charAt(i);
                        if (c == '\'') {
                            isEscaped = !isEscaped;
                        } else  if (!isEscaped && (c == 'L' || c == 'c')) {
                            String message = String.format(
                                    "The pattern character '%1$c' requires API level 9 (current " +
                                    "min is %2$d) : \"`%3$s`\"", c, minSdk, pattern);
                            report(context, message, node, method, pattern, null,
                                    SearchHints.create(FORWARD));
                            return;
                        }
                    }
                }
            }
        }
    }

    @SuppressWarnings("rawtypes") // ASM API
    private static boolean methodDefinedLocally(ClassNode classNode, String name, String desc) {
        List methodList = classNode.methods;
        for (Object m : methodList) {
            MethodNode method = (MethodNode) m;
            if (name.equals(method.name) && desc.equals(method.desc)) {
                return true;
            }
        }

        return false;
    }

    @SuppressWarnings("rawtypes") // ASM API
    private static void checkSwitchBlock(ClassContext context, ClassNode classNode,
            FieldInsnNode field, MethodNode method, String name, String owner, int api,
            int minSdk) {
        // Switch statements on enums are tricky. The compiler will generate a method
        // which returns an array of the enum constants, indexed by their ordinal() values.
        // However, we only want to complain if the code is actually referencing one of
        // the non-available enum fields.
        //
        // For the android.graphics.PorterDuff.Mode enum for example, the first few items
        // in the array are populated like this:
        //
        //   L0
        //    ALOAD 0
        //    GETSTATIC android/graphics/PorterDuff$Mode.ADD : Landroid/graphics/PorterDuff$Mode;
        //    INVOKEVIRTUAL android/graphics/PorterDuff$Mode.ordinal ()I
        //    ICONST_1
        //    IASTORE
        //   L1
        //    GOTO L3
        //   L2
        //   FRAME FULL [[I] [java/lang/NoSuchFieldError]
        //    POP
        //   L3
        //   FRAME SAME
        //    ALOAD 0
        //    GETSTATIC android/graphics/PorterDuff$Mode.CLEAR : Landroid/graphics/PorterDuff$Mode;
        //    INVOKEVIRTUAL android/graphics/PorterDuff$Mode.ordinal ()I
        //    ICONST_2
        //    IASTORE
        //    ...
        // So if we for example find that the "ADD" field isn't accessible, since it requires
        // API 11, we need to
        //   (1) First find out what its ordinal number is. We can look at the following
        //       instructions to discover this; it's the "ICONST_1" and "IASTORE" instructions.
        //       (After ICONST_5 it moves on to BIPUSH 6, BIPUSH 7, etc.)
        //   (2) Find the corresponding *usage* of this switch method. For the above enum,
        //       the switch ordinal lookup method will be called
        //         "$SWITCH_TABLE$android$graphics$PorterDuff$Mode" with desc "()[I".
        //       This means we will be looking for an invocation in some other method which looks
        //       like this:
        //         INVOKESTATIC (current class).$SWITCH_TABLE$android$graphics$PorterDuff$Mode ()[I
        //       (obviously, it can be invoked more than once)
        //       Note that it can be used more than once in this class and all sites should be
        //       checked!
        //   (3) Look up the corresponding table switch, which should look something like this:
        //        INVOKESTATIC (current class).$SWITCH_TABLE$android$graphics$PorterDuff$Mode ()[I
        //        ALOAD 0
        //        INVOKEVIRTUAL android/graphics/PorterDuff$Mode.ordinal ()I
        //        IALOAD
        //        LOOKUPSWITCH
        //          2: L1
        //          11: L2
        //          default: L3
        //       Here we need to see if the LOOKUPSWITCH instruction is referencing our target
        //       case. Above we were looking for the "ADD" case which had ordinal 1. Since this
        //       isn't explicitly referenced, we can ignore this field reference.
        AbstractInsnNode next = field.getNext();
        if (next == null || next.getOpcode() != Opcodes.INVOKEVIRTUAL) {
            return;
        }
        next = next.getNext();
        if (next == null) {
            return;
        }
        int ordinal;
        switch (next.getOpcode()) {
            case Opcodes.ICONST_0: ordinal = 0; break;
            case Opcodes.ICONST_1: ordinal = 1; break;
            case Opcodes.ICONST_2: ordinal = 2; break;
            case Opcodes.ICONST_3: ordinal = 3; break;
            case Opcodes.ICONST_4: ordinal = 4; break;
            case Opcodes.ICONST_5: ordinal = 5; break;
            case Opcodes.BIPUSH: {
                IntInsnNode iin = (IntInsnNode) next;
                ordinal = iin.operand;
                break;
            }
            default:
                return;
        }

        // Find usages of this call site
        List methodList = classNode.methods;
        for (Object m : methodList) {
            InsnList nodes = ((MethodNode) m).instructions;
            for (int i = 0, n = nodes.size(); i < n; i++) {
                AbstractInsnNode instruction = nodes.get(i);
                if (instruction.getOpcode() != Opcodes.INVOKESTATIC){
                    continue;
                }
                MethodInsnNode node = (MethodInsnNode) instruction;
                if (node.name.equals(method.name)
                        && node.desc.equals(method.desc)
                        && node.owner.equals(classNode.name)) {
                    // Find lookup switch
                    AbstractInsnNode target = getNextInstruction(node);
                    while (target != null) {
                        if (target.getOpcode() == Opcodes.LOOKUPSWITCH) {
                            LookupSwitchInsnNode lookup = (LookupSwitchInsnNode) target;
                            @SuppressWarnings("unchecked") // ASM API
                            List<Integer> keys = lookup.keys;
                            if (keys != null && keys.contains(ordinal)) {
                                String fqcn = getFqcn(owner) + '#' + name;
                                String message = String.format(
                                        "Enum value requires API level %1$d " +
                                        "(current min is %2$d): `%3$s`",
                                        api, minSdk, fqcn);
                                report(context, message, lookup, (MethodNode) m, name, null,
                                        SearchHints.create(FORWARD).matchJavaSymbol());

                                // Break out of the inner target search only; the switch
                                // statement could be used in other places in this class as
                                // well and we want to report all problematic usages.
                                break;
                            }
                        }
                        target = getNextInstruction(target);
                    }
                }
            }
        }
    }

    private static boolean isEnumSwitchInitializer(ClassNode classNode) {
        @SuppressWarnings("rawtypes") // ASM API
        List fieldList = classNode.fields;
        for (Object f : fieldList) {
            FieldNode field = (FieldNode) f;
            if (field.name.startsWith(ENUM_SWITCH_PREFIX)) {
                return true;
            }
        }
        return false;
    }

    private static MethodNode findEnumSwitchUsage(ClassNode classNode, String owner) {
        String target = ENUM_SWITCH_PREFIX + owner.replace('/', '$');
        @SuppressWarnings("rawtypes") // ASM API
        List methodList = classNode.methods;
        for (Object f : methodList) {
            MethodNode method = (MethodNode) f;
            InsnList nodes = method.instructions;
            for (int i = 0, n = nodes.size(); i < n; i++) {
                AbstractInsnNode instruction = nodes.get(i);
                if (instruction.getOpcode() == Opcodes.GETSTATIC) {
                    FieldInsnNode field = (FieldInsnNode) instruction;
                    if (field.name.equals(target)) {
                        return method;
                    }
                }
            }
        }
        return null;
    }

    private static boolean isSkippedEnumSwitch(ClassContext context, ClassNode classNode,
            MethodNode method, FieldInsnNode node, String owner, int api) {
        // Enum-style switches are handled in a different way: it generates
        // an innerclass where the class initializer creates a mapping from
        // the ordinals to the corresponding values.
        // Here we need to check to see if the call site which *used* the
        // table switch had a suppress node on it (or up that node's parent
        // chain
        AbstractInsnNode next = getNextInstruction(node);
        if (next != null && next.getOpcode() == Opcodes.INVOKEVIRTUAL
                && CLASS_CONSTRUCTOR.equals(method.name)
                && ORDINAL_METHOD.equals(((MethodInsnNode) next).name)
                && classNode.outerClass != null
                && isEnumSwitchInitializer(classNode)) {
            LintDriver driver = context.getDriver();
            ClassNode outer = driver.getOuterClassNode(classNode);
            if (outer != null) {
                MethodNode switchUser = findEnumSwitchUsage(outer, owner);
                if (switchUser != null) {
                    // Is the API check suppressed at the call site?
                    if (driver.isSuppressed(UNSUPPORTED, outer, switchUser,
                            null)) {
                        return true;
                    }
                    // Is there a @TargetAPI annotation on the method or
                    // class referencing this switch map class?
                    if (getLocalMinSdk(switchUser.invisibleAnnotations) >= api
                            || getLocalMinSdk(outer.invisibleAnnotations) >= api) {
                        return true;
                    }
                }
            }
        }
        return false;
    }

    /**
     * Return the {@code @TargetApi} level to use for the given {@code classNode};
     * this will be the {@code @TargetApi} annotation on the class, or any outer
     * methods (for anonymous inner classes) or outer classes (for inner classes)
     * of the given class.
     */
    private static int getClassMinSdk(ClassContext context, ClassNode classNode) {
        int classMinSdk = getLocalMinSdk(classNode.invisibleAnnotations);
        if (classMinSdk != -1) {
            return classMinSdk;
        }

        LintDriver driver = context.getDriver();
        while (classNode != null) {
            ClassNode prev = classNode;
            classNode = driver.getOuterClassNode(classNode);
            if (classNode != null) {
                // TODO: Should this be "curr" instead?
                if (prev.outerMethod != null) {
                    @SuppressWarnings("rawtypes") // ASM API
                    List methods = classNode.methods;
                    for (Object m : methods) {
                        MethodNode method = (MethodNode) m;
                        if (method.name.equals(prev.outerMethod)
                                && method.desc.equals(prev.outerMethodDesc)) {
                            // Found the outer method for this anonymous class; check method
                            // annotations on it, then continue up the class hierarchy
                            int methodMinSdk = getLocalMinSdk(method.invisibleAnnotations);
                            if (methodMinSdk != -1) {
                                return methodMinSdk;
                            }

                            break;
                        }
                    }
                }

                classMinSdk = getLocalMinSdk(classNode.invisibleAnnotations);
                if (classMinSdk != -1) {
                    return classMinSdk;
                }
            }
        }

        return -1;
    }

    /**
     * Returns the minimum SDK to use according to the given annotation list, or
     * -1 if no annotation was found.
     *
     * @param annotations a list of annotation nodes from ASM
     * @return the API level to use for this node, or -1
     */
    @SuppressWarnings({"unchecked", "rawtypes"})
    private static int getLocalMinSdk(List annotations) {
        if (annotations != null) {
            for (AnnotationNode annotation : (List<AnnotationNode>)annotations) {
                String desc = annotation.desc;
                if (desc.endsWith(TARGET_API_VMSIG)) {
                    if (annotation.values != null) {
                        for (int i = 0, n = annotation.values.size(); i < n; i += 2) {
                            String key = (String) annotation.values.get(i);
                            if (key.equals(ATTR_VALUE)) {  //$NON-NLS-1$
                                Object value = annotation.values.get(i + 1);
                                if (value instanceof Integer) {
                                    return (Integer) value;
                                }
                            }
                        }
                    }
                } else if (desc.endsWith(REQ_API_VMSIG)) {
                    if (annotation.values != null) {
                        for (int i = 0, n = annotation.values.size(); i < n; i += 2) {
                            String key = (String) annotation.values.get(i);
                            if (key.equals(ATTR_VALUE) || key.equals("api")) {
                                Object value = annotation.values.get(i + 1);
                                if (value instanceof Integer) {
                                    int api = (Integer) value;
                                    if (api > 1) {
                                        return api;
                                    }
                                }
                            }
                        }
                    }
                }
            }
        }

        return -1;
    }

    /**
     * Returns the minimum SDK to use in the given element context, or -1 if no
     * {@code tools:targetApi} attribute was found.
     *
     * @param element the element to look at, including parents
     * @return the API level to use for this element, or -1
     */
    private static int getLocalMinSdk(@NonNull Element element) {
        //noinspection ConstantConditions
        while (element != null) {
            String targetApi = element.getAttributeNS(TOOLS_URI, ATTR_TARGET_API);
            if (targetApi != null && !targetApi.isEmpty()) {
                if (Character.isDigit(targetApi.charAt(0))) {
                    try {
                        return Integer.parseInt(targetApi);
                    } catch (NumberFormatException e) {
                        break;
                    }
                } else {
                    return SdkVersionInfo.getApiByBuildCode(targetApi, true);
                }
            }

            Node parent = element.getParentNode();
            if (parent != null && parent.getNodeType() == Node.ELEMENT_NODE) {
                element = (Element) parent;
            } else {
                break;
            }
        }

        return -1;
    }

    /**
     * Checks if the current project supports features added in {@code minGradleVersion} version of
     * the Android gradle plugin.
     *
     * @param context                Current context.
     * @param minGradleVersionString Version in which support for a given feature was added, or null
     *                               if it's not supported at build time.
     */
    private static boolean featureProvidedByGradle(@NonNull XmlContext context,
            @Nullable String minGradleVersionString) {
        if (minGradleVersionString == null) {
            return false;
        }

        GradleVersion gradleModelVersion = context.getProject().getGradleModelVersion();
        if (gradleModelVersion != null) {
            GradleVersion minVersion = GradleVersion.tryParse(minGradleVersionString);
            if (minVersion != null
                    && gradleModelVersion.compareIgnoringQualifiers(minVersion) >= 0) {
                return true;
            }
        }
        return false;
    }

    private static void report(final ClassContext context, String message, AbstractInsnNode node,
            MethodNode method, String patternStart, String patternEnd, SearchHints hints) {
        int lineNumber = node != null ? ClassContext.findLineNumber(node) : -1;

        // If looking for a constructor, the string we'll see in the source is not the
        // method name (<init>) but the class name
        if (patternStart != null && patternStart.equals(CONSTRUCTOR_NAME)
                && node instanceof MethodInsnNode) {
            if (hints != null) {
                hints = hints.matchConstructor();
            }
            patternStart = ((MethodInsnNode) node).owner;
        }

        if (patternStart != null) {
            int index = patternStart.lastIndexOf('$');
            if (index != -1) {
                patternStart = patternStart.substring(index + 1);
            }
            index = patternStart.lastIndexOf('/');
            if (index != -1) {
                patternStart = patternStart.substring(index + 1);
            }
        }

        Location location = context.getLocationForLine(lineNumber, patternStart, patternEnd,
                hints);
        context.report(UNSUPPORTED, method, node, location, message);
    }

    // ---- Implements JavaScanner ----

    @Nullable
    @Override
    public JavaElementVisitor createPsiVisitor(@NonNull JavaContext context) {
        if (mApiDatabase == null) {
            return new JavaElementVisitor() {
                @Override
                public void visitElement(PsiElement element) {
                    // No-op. Workaround for super currently calling
                    //   ProgressIndicatorProvider.checkCanceled();
                }
            };
        }
        return new ApiVisitor(context);
    }

    @Override
    public List<Class<? extends PsiElement>> getApplicablePsiTypes() {
        List<Class<? extends PsiElement>> types = new ArrayList<Class<? extends PsiElement>>(9);
        types.add(PsiImportStaticStatement.class);
        types.add(PsiReferenceExpression.class);
        types.add(PsiLocalVariable.class);
        types.add(PsiTryStatement.class);
        types.add(PsiTypeCastExpression.class);
        types.add(PsiAssignmentExpression.class);
        types.add(PsiCallExpression.class);
        types.add(PsiClass.class);
        types.add(PsiMethod.class);
        return types;
    }

    /**
     * Checks whether the given instruction is a benign usage of a constant defined in
     * a later version of Android than the application's {@code minSdkVersion}.
     *
     * @param node  the instruction to check
     * @param name  the name of the constant
     * @param owner the field owner
     * @return true if the given usage is safe on older versions than the introduction
     *              level of the constant
     */
    public static boolean isBenignConstantUsage(
            @Nullable PsiElement node,
            @NonNull String name,
            @NonNull String owner) {
        if (owner.equals("android/os/Build$VERSION_CODES")) {     //$NON-NLS-1$
            // These constants are required for compilation, not execution
            // and valid code checks it even on older platforms
            return true;
        }
        if (owner.equals("android/view/ViewGroup$LayoutParams")   //$NON-NLS-1$
                && name.equals("MATCH_PARENT")) {                 //$NON-NLS-1$
            return true;
        }
        if (owner.equals("android/widget/AbsListView")            //$NON-NLS-1$
                && ((name.equals("CHOICE_MODE_NONE")              //$NON-NLS-1$
                || name.equals("CHOICE_MODE_MULTIPLE")            //$NON-NLS-1$
                || name.equals("CHOICE_MODE_SINGLE")))) {         //$NON-NLS-1$
            // android.widget.ListView#CHOICE_MODE_MULTIPLE and friends have API=1,
            // but in API 11 it was moved up to the parent class AbsListView.
            // Referencing AbsListView#CHOICE_MODE_MULTIPLE technically requires API 11,
            // but the constant is the same as the older version, so accept this without
            // warning.
            return true;
        }

        // Gravity#START and Gravity#END are okay; these were specifically written to
        // be backwards compatible (by using the same lower bits for START as LEFT and
        // for END as RIGHT)
        if ("android/view/Gravity".equals(owner)                   //$NON-NLS-1$
                && ("START".equals(name) || "END".equals(name))) { //$NON-NLS-1$ //$NON-NLS-2$
            return true;
        }

        if (node == null) {
            return false;
        }

        // It's okay to reference the constant as a case constant (since that
        // code path won't be taken) or in a condition of an if statement
        PsiElement curr = node.getParent();
        while (curr != null) {
            if (curr instanceof PsiSwitchLabelStatement) {
                PsiExpression condition = ((PsiSwitchLabelStatement) curr).getCaseValue();
                return condition != null && PsiTreeUtil.isAncestor(condition, node, false);
            } else if (curr instanceof PsiIfStatement) {
                PsiExpression condition = ((PsiIfStatement) curr).getCondition();
                return condition != null && PsiTreeUtil.isAncestor(condition, node, false);
            } else if (curr instanceof PsiConditionalExpression) {
                PsiExpression condition = ((PsiConditionalExpression) curr).getCondition();
                return PsiTreeUtil.isAncestor(condition, node, false);
            } else if (curr instanceof PsiMethod || curr instanceof PsiClass) {
                break;
            }
            curr = curr.getParent();
        }

        return false;
    }

    private final class ApiVisitor extends JavaElementVisitor {
        private final JavaContext mContext;

        private ApiVisitor(JavaContext context) {
            mContext = context;
        }

        @Override
        public void visitImportStaticStatement(PsiImportStaticStatement statement) {
            if (!statement.isOnDemand()) {
                PsiElement resolved = statement.resolve();
                if (resolved instanceof PsiField) {
                    checkField(statement, (PsiField)resolved);
                }
            }
        }

        @Override
        public void visitReferenceExpression(PsiReferenceExpression expression) {
            if (skipParentheses(expression.getParent()) instanceof PsiReferenceExpression) {
                // We only want to look at the leaf expressions; e.g. if you have
                // "foo.bar.baz" we only care about the select foo.bar.baz, not foo.bar
                return;
            }

            PsiElement resolved = expression.resolve();
            if (resolved instanceof PsiField) {
                checkField(expression, (PsiField)resolved);
            }
        }

        @Override
        public void visitTypeCastExpression(PsiTypeCastExpression expression) {
            PsiTypeElement castTypeElement = expression.getCastType();
            PsiExpression operand = expression.getOperand();
            if (operand == null || castTypeElement == null) {
                return;
            }
            PsiType operandType = operand.getType();
            PsiType castType = castTypeElement.getType();
            if (castType.equals(operandType)) {
                return;
            }
            if (!(operandType instanceof PsiClassType)) {
                return;
            }
            if (!(castType instanceof PsiClassType)) {
                return;
            }
            PsiClassType classType = (PsiClassType)operandType;
            PsiClassType interfaceType = (PsiClassType)castType;
            checkCast(expression, classType, interfaceType);
        }

        private void checkCast(@NonNull PsiElement node, @NonNull PsiClassType classType, @NonNull PsiClassType interfaceType) {
            if (classType.equals(interfaceType)) {
                return;
            }
            JavaEvaluator evaluator = mContext.getEvaluator();
            String classTypeInternal = evaluator.getInternalName(classType);
            String interfaceTypeInternal = evaluator.getInternalName(interfaceType);
            if ("java/lang/Object".equals(interfaceTypeInternal)) {
                return;
            }

            int api = mApiDatabase.getValidCastVersion(classTypeInternal, interfaceTypeInternal);
            if (api == -1) {
                return;
            }

            int minSdk = getMinSdk(mContext);
            if (api <= minSdk) {
                return;
            }

            if (isSuppressed(api, node, minSdk)) {
                return;
            }

            Location location = mContext.getLocation(node);
            String message = String.format("Cast from %1$s to %2$s requires API level %3$d (current min is %4$d)",
                    classType.getClassName(),
                    interfaceType.getClassName(), api, minSdk);
            mContext.report(UNSUPPORTED, location, message);
        }

        @Override
        public void visitMethod(PsiMethod method) {
            // API check for default methods
            if (method.getModifierList().hasExplicitModifier(PsiModifier.DEFAULT)) {
                int api = 24; // minSdk for default methods
                int minSdk = getMinSdk(mContext);

                if (!isSuppressed(api, method, minSdk)) {
                    Location location = mContext.getLocation(method);
                    String message = String.format("Default method requires API level %1$d "
                            + "(current min is %2$d)", api, minSdk);
                    mContext.report(UNSUPPORTED, method, location, message);
                }
            }
        }

        @Override
        public void visitClass(PsiClass aClass) {
            // Check for repeatable annotations
            if (aClass.isAnnotationType()) {
                PsiModifierList modifierList = aClass.getModifierList();
                if (modifierList != null) {
                    for (PsiAnnotation annotation : modifierList.getAnnotations()) {
                        String name = annotation.getQualifiedName();
                        if ("java.lang.annotation.Repeatable".equals(name)) {
                            int api = 24; // minSdk for repeatable annotations
                            int minSdk = getMinSdk(mContext);
                            if (!isSuppressed(api, aClass, minSdk)) {
                                Location location = mContext.getLocation(annotation);
                                String message = String.format("Repeatable annotation requires "
                                        + "API level %1$d (current min is %2$d)", api, minSdk);
                                mContext.report(UNSUPPORTED, annotation, location, message);
                            }
                        } else if ("java.lang.annotation.Target".equals(name)) {
                            PsiNameValuePair[] attributes = annotation.getParameterList()
                                    .getAttributes();
                            for (PsiNameValuePair pair : attributes) {
                                PsiAnnotationMemberValue value = pair.getValue();
                                if (value instanceof PsiArrayInitializerMemberValue) {
                                    PsiArrayInitializerMemberValue array
                                            = (PsiArrayInitializerMemberValue) value;
                                    for (PsiAnnotationMemberValue t : array.getInitializers()) {
                                        checkAnnotationTarget(t, modifierList);
                                    }
                                } else if (value != null) {
                                    checkAnnotationTarget(value, modifierList);
                                }
                            }
                        }
                    }
                }
            }
        }

        private void checkAnnotationTarget(@NonNull PsiAnnotationMemberValue element,
                PsiModifierList modifierList) {
            if (element instanceof PsiReferenceExpression) {
                PsiReferenceExpression ref = (PsiReferenceExpression) element;
                if ("TYPE_PARAMETER".equals(ref.getReferenceName())
                        || "TYPE_USE".equals(ref.getReferenceName())) {
                    PsiAnnotation retention = modifierList
                            .findAnnotation("java.lang.annotation.Retention");
                    if (retention == null ||
                            retention.getText().contains("RUNTIME")) {
                        Location location = mContext.getLocation(element);
                        String message = String.format("Type annotations are not "
                                + "supported in Android: %1$s", ref.getReferenceName());
                        mContext.report(UNSUPPORTED, element, location, message);
                    }
                }
            }
        }

        @Override
        public void visitCallExpression(PsiCallExpression expression) {
            PsiMethod method = expression.resolveMethod();
            if (method != null) {
                PsiParameterList parameterList = method.getParameterList();
                if (parameterList.getParametersCount() > 0) {
                    PsiParameter[] parameters = parameterList.getParameters();
                    PsiExpressionList argumentList = expression.getArgumentList();
                    if (argumentList != null) {
                        PsiExpression[] arguments = argumentList.getExpressions();
                        for (int i = 0; i < parameters.length; i++) {
                            PsiType parameterType = parameters[i].getType();
                            if (parameterType instanceof PsiClassType) {
                                if (i >= arguments.length) {
                                    // We can end up with more arguments than parameters when
                                    // there is a varargs call.
                                    break;
                                }
                                PsiExpression argument = arguments[i];
                                PsiType argumentType = argument.getType();
                                if (argumentType == null || parameterType.equals(argumentType)
                                        || !(argumentType instanceof PsiClassType)) {
                                    continue;
                                }
                                checkCast(argument, (PsiClassType) argumentType,
                                        (PsiClassType) parameterType);
                            }
                        }
                    }
                }

                PsiModifierList modifierList = method.getModifierList();
                if (!checkRequiresApi(expression, method, modifierList)) {
                    PsiClass containingClass = method.getContainingClass();
                    if (containingClass != null) {
                        modifierList = containingClass.getModifierList();
                        if (modifierList != null) {
                            checkRequiresApi(expression, method, modifierList);
                        }
                    }
                }
            }
        }

        // Look for @RequiresApi in modifier lists
        private boolean checkRequiresApi(PsiCallExpression expression, PsiMethod method,
                    PsiModifierList modifierList) {
            for (PsiAnnotation annotation : modifierList.getAnnotations()) {
                if (REQUIRES_API_ANNOTATION.equals(annotation.getQualifiedName())) {
                    int api = (int) SupportAnnotationDetector.getLongAttribute(annotation,
                        ATTR_VALUE, -1);
                    if (api <= 1) {
                        // @RequiresApi has two aliasing attributes: api and value
                        api = (int) SupportAnnotationDetector.getLongAttribute(annotation,
                                "api", -1);
                    }
                    int minSdk = getMinSdk(mContext);
                    if (api > minSdk) {
                        int target = getTargetApi(expression);
                        if (target == -1 || api > target) {
                            if (ApiDetector.isWithinVersionCheckConditional(expression, api)) {
                                return true;
                            }
                            if (ApiDetector.isPrecededByVersionCheckExit(expression, api)) {
                                return true;
                            }

                            Location location;
                            location = mContext.getLocation(expression);
                            String fqcn = method.getName();
                            String message = String.format(
                              "Call requires API level %1$d (current min is %2$d): `%3$s`",
                              api, minSdk, fqcn);
                            mContext.report(UNSUPPORTED, location, message);
                        }
                    }

                    return true;
                }
            }

            return false;
        }

        @Override
        public void visitLocalVariable(PsiLocalVariable variable) {
            PsiExpression initializer = variable.getInitializer();
            if (initializer == null) {
                return;
            }

            PsiType initializerType = initializer.getType();
            if (!(initializerType instanceof PsiClassType)) {
                return;
            }

            PsiType interfaceType = variable.getType();
            if (initializerType.equals(interfaceType)) {
                return;
            }

            if (!(interfaceType instanceof PsiClassType)) {
                return;
            }

            checkCast(initializer, (PsiClassType)initializerType, (PsiClassType)interfaceType);
        }

        @Override
        public void visitAssignmentExpression(PsiAssignmentExpression expression) {
            PsiExpression rExpression = expression.getRExpression();
            if (rExpression == null) {
                return;
            }

            PsiType rhsType = rExpression.getType();
            if (!(rhsType instanceof PsiClassType)) {
                return;
            }

            PsiType interfaceType = expression.getLExpression().getType();
            if (rhsType.equals(interfaceType)) {
                return;
            }

            if (!(interfaceType instanceof PsiClassType)) {
                return;
            }

            checkCast(rExpression, (PsiClassType)rhsType, (PsiClassType)interfaceType);
        }

        @Override
        public void visitTryStatement(PsiTryStatement statement) {
            PsiResourceList resourceList = statement.getResourceList();
            //noinspection VariableNotUsedInsideIf
            if (resourceList != null) {
                int api = 19; // minSdk for try with resources
                int minSdk = getMinSdk(mContext);

                if (api > minSdk && api > getTargetApi(statement)) {
                    Location location = mContext.getLocation(statement);
                    String message = String.format("Try-with-resources requires "
                            + "API level %1$d (current min is %2$d)", api, minSdk);
                    LintDriver driver = mContext.getDriver();
                    if (!driver.isSuppressed(mContext, UNSUPPORTED, statement)) {
                        mContext.report(UNSUPPORTED, statement, location, message);
                    }
                }
            }

            for (PsiParameter parameter : statement.getCatchBlockParameters()) {
                PsiTypeElement typeElement = parameter.getTypeElement();
                if (typeElement != null) {
                    checkCatchTypeElement(statement, typeElement, typeElement.getType());
                }
            }
        }

        private void checkCatchTypeElement(@NonNull PsiTryStatement statement,
                @NonNull PsiTypeElement typeElement,
                @Nullable PsiType type) {
            PsiClass resolved = null;
            if (type instanceof PsiDisjunctionType) {
                PsiDisjunctionType disjunctionType = (PsiDisjunctionType)type;
                type = disjunctionType.getLeastUpperBound();
                if (type instanceof PsiClassType) {
                    resolved = ((PsiClassType)type).resolve();
                }
<<<<<<< HEAD
                if (isTryWithResources) {
                    int minSdk = getMinSdk(mContext);
                    int api = 19;  // minSdk for try with resources
                    if (api > minSdk && api > getLocalMinSdk(node)) {
                        Location location = mContext.getLocation(node);
                        String message = String.format("Try-with-resources requires "
                                + "API level %1$d (current min is %2$d)", api, minSdk);
                        LintDriver driver = mContext.getDriver();
                        if (!driver.isSuppressed(mContext, UNSUPPORTED, node)) {
                            mContext.report(UNSUPPORTED, node, location, message);
=======
                for (PsiElement child : typeElement.getChildren()) {
                    if (child instanceof PsiTypeElement) {
                        PsiTypeElement childTypeElement = (PsiTypeElement)child;
                        PsiType childType = childTypeElement.getType();
                        if (!type.equals(childType)) {
                            checkCatchTypeElement(statement, childTypeElement, childType);
>>>>>>> d4ff5ef3
                        }
                    }
                }
            } else if (type instanceof PsiClassType) {
                resolved = ((PsiClassType)type).resolve();
            }
            if (resolved != null) {
                String signature = mContext.getEvaluator().getInternalName(resolved);
                int api = mApiDatabase.getClassVersion(signature);
                if (api == -1) {
                    return;
                }
                int minSdk = getMinSdk(mContext);
                if (api <= minSdk) {
                    return;
                }
                int target = getTargetApi(statement);
                if (target != -1 && api <= target) {
                    return;
                }

                Location location;
                location = mContext.getLocation(typeElement);
                String fqcn = resolved.getName();
                String message = String.format("Class requires API level %1$d (current min is %2$d): %3$s", api, minSdk, fqcn);

                // Special case reflective operation exception which can be implicitly used
                // with multi-catches: see issue 153406
                if (api == 19 && "ReflectiveOperationException".equals(fqcn)) {
                    message = String.format("Multi-catch with these reflection exceptions requires API level 19 (current min is %2$d) " +
                                    "because they get compiled to the common but new super type `ReflectiveOperationException`. " +
                                    "As a workaround either create individual catch statements, or catch `Exception`.",
                            api, minSdk);
                }
                mContext.report(UNSUPPORTED, location, message);
            }
        }

        /**
         * Checks a Java source field reference. Returns true if the field is known
         * regardless of whether it's an invalid field or not
         */
        private boolean checkField(@NonNull PsiElement node, @NonNull PsiField field) {
            PsiType type = field.getType();
            // Only look for compile time constants. See JLS 15.28 and JLS 13.4.9.
            if (!(type instanceof PsiPrimitiveType) && !LintUtils.isString(type)) {
                return false;
            }
            String name = field.getName();
            PsiClass containingClass = field.getContainingClass();
            if (containingClass == null || name == null) {
                return false;
            }
            String owner = mContext.getEvaluator().getInternalName(containingClass);
            int api = mApiDatabase.getFieldVersion(owner, name);
            if (api != -1) {
                int minSdk = getMinSdk(mContext);
                if (api > minSdk
                        && api > getTargetApi(node)) {
                    if (isBenignConstantUsage(node, name, owner)) {
                        return true;
                    }

                    String fqcn = getFqcn(owner) + '#' + name;

                    // For import statements, place the underlines only under the
                    // reference, not the import and static keywords
                    if (node instanceof PsiImportStatementBase) {
                        PsiJavaCodeReferenceElement reference
                                = ((PsiImportStatementBase) node).getImportReference();
                        if (reference != null) {
                            node = reference;
                        }
                    }

                    LintDriver driver = mContext.getDriver();
                    if (driver.isSuppressed(mContext, INLINED, node)) {
                        return true;
                    }

                    // backwards compatibility: lint used to use this issue type so respect
                    // older suppress annotations
                    if (driver.isSuppressed(mContext, UNSUPPORTED, node)) {
                        return true;
                    }
                    if (isWithinVersionCheckConditional(node, api)) {
                        return true;
                    }
                    if (isPrecededByVersionCheckExit(node, api)) {
                        return true;
                    }

                    String message = String.format(
                            "Field requires API level %1$d (current min is %2$d): `%3$s`",
                            api, minSdk, fqcn);

                    Location location = mContext.getLocation(node);
                    mContext.report(INLINED, node, location, message);
                }

                return true;
            }

            return false;
        }
    }

    private static boolean isSuppressed(int api, PsiElement element, int minSdk) {
        if (api <= minSdk) {
            return true;
        }
        //if (mySeenTargetApi) {
            int target = getTargetApi(element);
            if (target != -1) {
                if (api <= target) {
                    return true;
                }
            }
        //}
// TODO: This MUST BE RESTORED
//        if (context.getDriver().isSuppressed(UNSUPPORTED, element))
//        if (/*mySeenSuppress &&*/
//                (IntellijLintUtils.isSuppressed(element, myFile, UNSUPPORTED) || IntellijLintUtils.isSuppressed(element, myFile, INLINED))) {
//            return true;
//        }

        if (isWithinVersionCheckConditional(element, api)) {
            return true;
        }
        if (isPrecededByVersionCheckExit(element, api)) {
            return true;
        }

        return false;
    }

    public static int getTargetApi(@Nullable PsiElement scope) {
        while (scope != null) {
            if (scope instanceof PsiModifierListOwner) {
                PsiModifierList modifierList = ((PsiModifierListOwner) scope).getModifierList();
                int targetApi = getTargetApi(modifierList);
                if (targetApi != -1) {
                    return targetApi;
                }
            }
            scope = scope.getParent();
            if (scope instanceof PsiFile) {
                break;
            }
        }

        return -1;
    }

    /**
     * Returns the API level for the given AST node if specified with
     * an {@code @TargetApi} annotation.
     *
     * @param modifierList the modifier list to check
     * @return the target API level, or -1 if not specified
     */
    public static int getTargetApi(@Nullable PsiModifierList modifierList) {
        if (modifierList == null) {
            return -1;
        }

        for (PsiAnnotation annotation : modifierList.getAnnotations()) {
            String fqcn = annotation.getQualifiedName();
            if (fqcn != null &&
                    (fqcn.equals(FQCN_TARGET_API)
                    || fqcn.equals(REQUIRES_API_ANNOTATION)
                    || fqcn.equals(TARGET_API))) { // when missing imports
                PsiAnnotationParameterList parameterList = annotation.getParameterList();
                for (PsiNameValuePair pair : parameterList.getAttributes()) {
                    PsiAnnotationMemberValue v = pair.getValue();
                    if (v instanceof PsiLiteral) {
                        PsiLiteral literal = (PsiLiteral)v;
                        Object value = literal.getValue();
                        if (value instanceof Integer) {
                            return (Integer) value;
                        } else if (value instanceof String) {
                            return codeNameToApi((String) value);
                        }
                    } else if (v instanceof PsiArrayInitializerMemberValue) {
                        PsiArrayInitializerMemberValue mv = (PsiArrayInitializerMemberValue)v;
                        for (PsiAnnotationMemberValue mmv : mv.getInitializers()) {
                            if (mmv instanceof PsiLiteral) {
                                PsiLiteral literal = (PsiLiteral)mmv;
                                Object value = literal.getValue();
                                if (value instanceof Integer) {
                                    return (Integer) value;
                                } else if (value instanceof String) {
                                    return codeNameToApi((String) value);
                                }
                            }
                        }
                    } else if (v instanceof PsiExpression) {
                        if (v instanceof PsiReferenceExpression) {
                            String name = ((PsiReferenceExpression)v).getQualifiedName();
                            return codeNameToApi(name);
                        } else {
                            return codeNameToApi(v.getText());
                        }
                    }
                }
            }
        }

        return -1;
    }

    public static int codeNameToApi(@NonNull String text) {
        int dotIndex = text.lastIndexOf('.');
        if (dotIndex != -1) {
            text = text.substring(dotIndex + 1);
        }

        return SdkVersionInfo.getApiByBuildCode(text, true);
    }

    public static int getRequiredVersion(@NonNull Issue issue, @NonNull String errorMessage,
            @NonNull TextFormat format) {
        errorMessage = format.toText(errorMessage);

        if (issue == UNSUPPORTED || issue == INLINED) {
            Pattern pattern = Pattern.compile("\\s(\\d+)\\s"); //$NON-NLS-1$
            Matcher matcher = pattern.matcher(errorMessage);
            if (matcher.find()) {
                return Integer.parseInt(matcher.group(1));
            }
        }

        return -1;
    }

    private static boolean isWithinSdkConditional(
            @NonNull ClassContext context,
            @NonNull ClassNode classNode,
            @NonNull MethodNode method,
            @NonNull AbstractInsnNode call,
            int requiredApi) {
        assert requiredApi != -1;

        if (!containsSimpleSdkCheck(method)) {
            return false;
        }

        try {
            // Search in the control graph, from beginning, up to the target call
            // node, to see if it's reachable. The call graph is constructed in a
            // special way: we include all control flow edges, *except* those that
            // are satisfied by a SDK_INT version check (where the operand is a version
            // that is at least as high as the one needed for the given call).
            //
            // If we can reach the call, that means that there is a way this call
            // can be reached on some versions, and lint should flag the call/field lookup.
            //
            //
            // Let's say you have code like this:
            //   if (SDK_INT >= LOLLIPOP) {
            //       // Call
            //       return property.hasAdjacentMapping();
            //   }
            //   ...
            //
            // The compiler will turn this into the following byte code:
            //
            //    0:    getstatic #3; //Field android/os/Build$VERSION.SDK_INT:I
            //    3:    bipush 21
            //    5:    if_icmple 17
            //    8:    aload_1
            //    9:    invokeinterface	#4, 1; //InterfaceMethod
            //                       android/view/ViewDebug$ExportedProperty.hasAdjacentMapping:()Z
            //    14:   ifeq 17
            //    17:   ... code after if loop
            //
            // When the call graph is constructed, for an if branch we're called twice; once
            // where the target is the next instruction (the one taken if byte code check is false)
            // and one to the jump label (the one taken if the byte code condition is true).
            //
            // Notice how at the byte code level, the logic is reversed: the >= instruction
            // is turned into "<" and we jump to the code *after* the if clause; otherwise
            // it will just fall through. Therefore, if we take a byte code branch, that means
            // that the SDK check was *not* satisfied, and conversely, the target call is reachable
            // if we don't take the branch.
            //
            // Therefore, when we build the call graph, we will add call graph nodes for an
            // if check if :
            //   (1) it is some other comparison than <, <= or !=.
            //   (2) if the byte code comparison check is *not* satisfied, this means that the the
            //       SDK check was successful and that the call graph should only include
            //       the jump edge
            //   (3) all other edges are added
            //
            // With a flow control graph like that, we can determine whether a target call
            // is guarded by a given SDK check: that will be the case if we cannot reach
            // the target call in the call graph

            ApiCheckGraph graph = new ApiCheckGraph(requiredApi);
            ControlFlowGraph.create(graph, classNode, method);

            // Note: To debug unit tests, you may want to for example do
            //   ControlFlowGraph.Node callNode = graph.getNode(call);
            //   Set<ControlFlowGraph.Node> highlight = Sets.newHashSet(callNode);
            //   Files.write(graph.toDot(highlight), new File("/tmp/graph.gv"), Charsets.UTF_8);
            // This will generate a graphviz file you can visualize with the "dot" utility
            AbstractInsnNode first = method.instructions.get(0);
            return !graph.isConnected(first, call);
        } catch (AnalyzerException e) {
            context.log(e, null);
        }

        return false;
    }

    private static boolean containsSimpleSdkCheck(@NonNull MethodNode method) {
        // Look for a compiled version of "if (Build.VERSION.SDK_INT op N) {"
        InsnList nodes = method.instructions;
        for (int i = 0, n = nodes.size(); i < n; i++) {
            AbstractInsnNode instruction = nodes.get(i);
            if (isSdkVersionLookup(instruction)) {
                AbstractInsnNode bipush = getNextInstruction(instruction);
                if (bipush != null && bipush.getOpcode() == Opcodes.BIPUSH) {
                    AbstractInsnNode ifNode = getNextInstruction(bipush);
                    if (ifNode != null && ifNode.getType() == AbstractInsnNode.JUMP_INSN) {
                        return true;
                    }
                }
            }
        }

        return false;
    }

    private static boolean isSdkVersionLookup(@NonNull AbstractInsnNode instruction) {
        if (instruction.getOpcode() == Opcodes.GETSTATIC) {
            FieldInsnNode fieldNode = (FieldInsnNode) instruction;
            return (SDK_INT.equals(fieldNode.name)
                    && ANDROID_OS_BUILD_VERSION.equals(fieldNode.owner));
        }
        return false;
    }

    /**
     * Control flow graph which skips control flow edges that check
     * a given SDK_VERSION requirement that is not met by a given call
     */
    private static class ApiCheckGraph extends ControlFlowGraph {
        private final int mRequiredApi;

        public ApiCheckGraph(int requiredApi) {
            mRequiredApi = requiredApi;
        }

        @Override
        protected void add(@NonNull AbstractInsnNode from, @NonNull AbstractInsnNode to) {
            if (from.getType() == AbstractInsnNode.JUMP_INSN &&
                    from.getPrevious() != null &&
                    from.getPrevious().getType() == AbstractInsnNode.INT_INSN) {
                IntInsnNode intNode = (IntInsnNode) from.getPrevious();
                if (intNode.getPrevious() != null && isSdkVersionLookup(intNode.getPrevious())) {
                    JumpInsnNode jumpNode = (JumpInsnNode) from;
                    int api = intNode.operand;
                    boolean isJumpEdge = to == jumpNode.label;
                    boolean includeEdge;
                    switch (from.getOpcode()) {
                        case Opcodes.IF_ICMPNE:
                            includeEdge = api < mRequiredApi || isJumpEdge;
                            break;
                        case Opcodes.IF_ICMPLE:
                            includeEdge = api < mRequiredApi - 1 || isJumpEdge;
                            break;
                        case Opcodes.IF_ICMPLT:
                            includeEdge = api < mRequiredApi || isJumpEdge;
                            break;

                        case Opcodes.IF_ICMPGE:
                            includeEdge = api < mRequiredApi || !isJumpEdge;
                            break;
                        case Opcodes.IF_ICMPGT:
                            includeEdge = api < mRequiredApi - 1 || !isJumpEdge;
                            break;
                        default:
                            // unexpected comparison for int API level
                            includeEdge = true;
                    }
                    if (!includeEdge) {
                        return;
                    }
                }
            }

            super.add(from, to);
        }
    }

    public static boolean isPrecededByVersionCheckExit(PsiElement element, int api) {
        PsiElement current = PsiTreeUtil.getParentOfType(element, PsiStatement.class);
        if (current != null) {
            PsiElement prev = getPreviousStatement(current);
            if (prev == null) {
                //noinspection unchecked
                current = PsiTreeUtil.getParentOfType(current, PsiStatement.class, true,
                        PsiMethod.class, PsiClass.class);
            } else {
                current = prev;
            }
        }
        while (current != null) {
            if (current instanceof PsiIfStatement) {
                PsiIfStatement ifStatement = (PsiIfStatement)current;
                PsiStatement thenBranch = ifStatement.getThenBranch();
                PsiStatement elseBranch = ifStatement.getElseBranch();
                if (thenBranch != null) {
                    Boolean level = isVersionCheckConditional(api, thenBranch, ifStatement);
                    //noinspection VariableNotUsedInsideIf
                    if (level != null) {
                        // See if the body does an immediate return
                        if (isUnconditionalReturn(thenBranch)) {
                            return true;
                        }
                    }
                }
                if (elseBranch != null) {
                    Boolean level = isVersionCheckConditional(api, elseBranch, ifStatement);
                    //noinspection VariableNotUsedInsideIf
                    if (level != null) {
                        if (isUnconditionalReturn(elseBranch)) {
                            return true;
                        }
                    }
                }
            }
            PsiElement prev = getPreviousStatement(current);
            if (prev == null) {
                //noinspection unchecked
                current = PsiTreeUtil.getParentOfType(current, PsiStatement.class, true,
                        PsiMethod.class, PsiClass.class);
                if (current == null) {
                    return false;
                }
            } else {
                current = prev;
            }
        }

        return false;
    }

    private static boolean isUnconditionalReturn(PsiStatement statement) {
        if (statement instanceof PsiBlockStatement) {
            PsiBlockStatement blockStatement = (PsiBlockStatement)statement;
            PsiCodeBlock block = blockStatement.getCodeBlock();
            PsiStatement[] statements = block.getStatements();
            if (statements.length == 1 && statements[0] instanceof PsiReturnStatement) {
                return true;
            }
        }
        if (statement instanceof PsiReturnStatement) {
            return true;
        }
        return false;
    }


    @Nullable
    public static PsiStatement getPreviousStatement(PsiElement element) {
        final PsiElement prevStatement = PsiTreeUtil.skipSiblingsBackward(element,
                PsiWhiteSpace.class, PsiComment.class);
        return prevStatement instanceof PsiStatement ? (PsiStatement)prevStatement : null;
    }

    public static boolean isWithinVersionCheckConditional(PsiElement element, int api) {
        PsiElement current = element.getParent();
        PsiElement prev = element;
        while (current != null) {
            if (current instanceof PsiIfStatement) {
                PsiIfStatement ifStatement = (PsiIfStatement)current;
                Boolean isConditional = isVersionCheckConditional(api, prev, ifStatement);
                if (isConditional != null) {
                    return isConditional;
                }
            } else if (current instanceof PsiPolyadicExpression && isAndedWithConditional(current, api, prev)) {
                return true;
            } else if (current instanceof PsiMethod || current instanceof PsiFile) {
                return false;
            }
            prev = current;
            current = current.getParent();
        }

        return false;
    }

    @Nullable
    private static Boolean isVersionCheckConditional(int api, PsiElement prev, PsiIfStatement ifStatement) {
        PsiExpression condition = ifStatement.getCondition();
        if (condition != prev && condition instanceof PsiBinaryExpression) {
            Boolean isConditional = isVersionCheckConditional(api, prev, ifStatement, (PsiBinaryExpression)condition);
            if (isConditional != null) {
                return isConditional;
            }
        } else if (condition instanceof PsiPolyadicExpression) {
            PsiPolyadicExpression ppe = (PsiPolyadicExpression)condition;
            if (ppe.getOperationTokenType() == JavaTokenType.ANDAND && (prev == ifStatement.getThenBranch())) {
                if (isAndedWithConditional(ppe, api, prev)) {
                    return true;
                }
            }
        } else if (condition instanceof PsiMethodCallExpression) {
            PsiMethodCallExpression call = (PsiMethodCallExpression) condition;
            PsiMethod method = call.resolveMethod();
            if (method != null) {
                PsiCodeBlock body = method.getBody();
                if (body != null) {
                    PsiStatement[] statements = body.getStatements();
                    if (statements.length == 1) {
                        PsiStatement statement = statements[0];
                        if (statement instanceof PsiReturnStatement) {
                            PsiReturnStatement returnStatement = (PsiReturnStatement) statement;
                            PsiExpression returnValue = returnStatement.getReturnValue();
                            if (returnValue instanceof PsiBinaryExpression) {
                                Boolean isConditional = isVersionCheckConditional(api, null, null, (PsiBinaryExpression)returnValue);
                                if (isConditional != null) {
                                    return isConditional;
                                }
                            }
                        }
                    }
                }
            }
        }
        return null;
    }

    @Nullable
    private static Boolean isVersionCheckConditional(int api,
            @Nullable PsiElement prev,
            @Nullable PsiIfStatement ifStatement,
            @NonNull PsiBinaryExpression binary) {
        IElementType tokenType = binary.getOperationTokenType();
        if (tokenType == JavaTokenType.GT || tokenType == JavaTokenType.GE ||
                tokenType == JavaTokenType.LE || tokenType == JavaTokenType.LT ||
                tokenType == JavaTokenType.EQEQ) {
            PsiExpression left = binary.getLOperand();
            if (left instanceof PsiReferenceExpression) {
                PsiReferenceExpression ref = (PsiReferenceExpression)left;
                if (SDK_INT.equals(ref.getReferenceName())) {
                    PsiExpression right = binary.getROperand();
                    int level = -1;
                    if (right instanceof PsiReferenceExpression) {
                        PsiReferenceExpression ref2 = (PsiReferenceExpression)right;
                        String codeName = ref2.getReferenceName();
                        if (codeName == null) {
                            return false;
                        }
                        level = SdkVersionInfo.getApiByBuildCode(codeName, true);
                    } else if (right instanceof PsiLiteralExpression) {
                        PsiLiteralExpression lit = (PsiLiteralExpression)right;
                        Object value = lit.getValue();
                        if (value instanceof Integer) {
                            level = ((Integer)value).intValue();
                        }
                    }
                    if (level != -1) {
                        boolean fromThen = ifStatement == null || prev == ifStatement.getThenBranch();
                        boolean fromElse = ifStatement != null && prev == ifStatement.getElseBranch();
                        assert fromThen == !fromElse;
                        if (tokenType == JavaTokenType.GE) {
                            // if (SDK_INT >= ICE_CREAM_SANDWICH) { <call> } else { ... }
                            return level >= api && fromThen;
                        }
                        else if (tokenType == JavaTokenType.GT) {
                            // if (SDK_INT > ICE_CREAM_SANDWICH) { <call> } else { ... }
                            return level >= api - 1 && fromThen;
                        }
                        else if (tokenType == JavaTokenType.LE) {
                            // if (SDK_INT <= ICE_CREAM_SANDWICH) { ... } else { <call> }
                            return level >= api - 1 && fromElse;
                        }
                        else if (tokenType == JavaTokenType.LT) {
                            // if (SDK_INT < ICE_CREAM_SANDWICH) { ... } else { <call> }
                            return level >= api && fromElse;
                        }
                        else if (tokenType == JavaTokenType.EQEQ) {
                            // if (SDK_INT == ICE_CREAM_SANDWICH) { <call> } else {  }
                            return level >= api && fromThen;
                        } else {
                            assert false : tokenType;
                        }
                    }
                }
            }
        } else if (tokenType == JavaTokenType.ANDAND && (ifStatement != null && prev == ifStatement.getThenBranch())) {
            if (isAndedWithConditional(ifStatement.getCondition(), api, prev)) {
                return true;
            }
        }
        return null;
    }

    private static boolean isAndedWithConditional(PsiElement element, int api, @Nullable PsiElement before) {
        if (element instanceof PsiBinaryExpression) {
            PsiBinaryExpression inner = (PsiBinaryExpression)element;
            if (inner.getOperationTokenType() == JavaTokenType.ANDAND) {
                return isAndedWithConditional(inner.getLOperand(), api, before) ||
                        inner.getROperand() != before &&  isAndedWithConditional(inner.getROperand(), api, before);
            } else  if (inner.getLOperand() instanceof PsiReferenceExpression &&
                    SDK_INT.equals(((PsiReferenceExpression)inner.getLOperand()).getReferenceName())) {
                int level = -1;
                IElementType tokenType = inner.getOperationTokenType();
                PsiExpression right = inner.getROperand();
                if (right instanceof PsiReferenceExpression) {
                    PsiReferenceExpression ref2 = (PsiReferenceExpression)right;
                    String codeName = ref2.getReferenceName();
                    if (codeName == null) {
                        return false;
                    }
                    level = SdkVersionInfo.getApiByBuildCode(codeName, true);
                } else if (right instanceof PsiLiteralExpression) {
                    PsiLiteralExpression lit = (PsiLiteralExpression)right;
                    Object value = lit.getValue();
                    if (value instanceof Integer) {
                        level = ((Integer)value).intValue();
                    }
                }
                if (level != -1) {
                    if (tokenType == JavaTokenType.GE) {
                        // if (SDK_INT >= ICE_CREAM_SANDWICH && <call>
                        return level >= api;
                    }
                    else if (tokenType == JavaTokenType.GT) {
                        // if (SDK_INT > ICE_CREAM_SANDWICH) && <call>
                        return level >= api - 1;
                    }
                    else if (tokenType == JavaTokenType.EQEQ) {
                        // if (SDK_INT == ICE_CREAM_SANDWICH) && <call>
                        return level >= api;
                    }
                }
            }
        }
        else if (element instanceof PsiPolyadicExpression) {
            PsiPolyadicExpression ppe = (PsiPolyadicExpression)element;
            if (ppe.getOperationTokenType() == JavaTokenType.ANDAND) {
                for (PsiExpression operand : ppe.getOperands()) {
                    if (operand == before) {
                        break;
                    }
                    else if (isAndedWithConditional(operand, api, before)) {
                        return true;
                    }
                }
            }
        }

        return false;
    }
}<|MERGE_RESOLUTION|>--- conflicted
+++ resolved
@@ -16,8 +16,6 @@
 
 package com.android.tools.lint.checks;
 
-<<<<<<< HEAD
-=======
 import static com.android.SdkConstants.ANDROID_PREFIX;
 import static com.android.SdkConstants.ANDROID_THEME_PREFIX;
 import static com.android.SdkConstants.ANDROID_URI;
@@ -59,7 +57,6 @@
 import static com.android.tools.lint.detector.api.Location.SearchDirection.NEAREST;
 import static com.android.utils.SdkUtils.getResourceFieldName;
 
->>>>>>> d4ff5ef3
 import com.android.SdkConstants;
 import com.android.annotations.NonNull;
 import com.android.annotations.Nullable;
@@ -71,28 +68,10 @@
 import com.android.sdklib.AndroidVersion;
 import com.android.sdklib.BuildToolInfo;
 import com.android.sdklib.SdkVersionInfo;
-<<<<<<< HEAD
-import com.android.sdklib.repositoryv2.AndroidSdkHandler;
-=======
 import com.android.sdklib.repository.AndroidSdkHandler;
->>>>>>> d4ff5ef3
 import com.android.tools.lint.client.api.IssueRegistry;
 import com.android.tools.lint.client.api.JavaEvaluator;
 import com.android.tools.lint.client.api.LintDriver;
-<<<<<<< HEAD
-import com.android.tools.lint.detector.api.*;
-import com.android.tools.lint.detector.api.Location.SearchHints;
-import com.android.tools.lint.detector.api.Position;
-import com.android.utils.Pair;
-import com.google.common.collect.Lists;
-import com.google.common.collect.Maps;
-import com.google.common.collect.Sets;
-import lombok.ast.*;
-import org.jetbrains.org.objectweb.asm.Opcodes;
-import org.jetbrains.org.objectweb.asm.Type;
-import org.jetbrains.org.objectweb.asm.tree.*;
-import org.jetbrains.org.objectweb.asm.tree.analysis.AnalyzerException;
-=======
 import com.android.tools.lint.detector.api.Category;
 import com.android.tools.lint.detector.api.ClassContext;
 import com.android.tools.lint.detector.api.Context;
@@ -180,28 +159,12 @@
 import org.objectweb.asm.tree.MethodNode;
 import org.objectweb.asm.tree.TryCatchBlockNode;
 import org.objectweb.asm.tree.analysis.AnalyzerException;
->>>>>>> d4ff5ef3
 import org.w3c.dom.Attr;
 import org.w3c.dom.Element;
 import org.w3c.dom.Node;
 import org.w3c.dom.NodeList;
 
 import java.io.File;
-<<<<<<< HEAD
-import java.lang.reflect.Field;
-import java.util.*;
-import java.util.regex.Matcher;
-import java.util.regex.Pattern;
-
-import static com.android.SdkConstants.*;
-import static com.android.tools.lint.checks.RtlDetector.ATTR_SUPPORTS_RTL;
-import static com.android.tools.lint.detector.api.ClassContext.getFqcn;
-import static com.android.tools.lint.detector.api.ClassContext.getInternalName;
-import static com.android.tools.lint.detector.api.LintUtils.getNextInstruction;
-import static com.android.tools.lint.detector.api.Location.SearchDirection.*;
-import static com.android.utils.SdkUtils.getResourceFieldName;
-
-=======
 import java.util.ArrayList;
 import java.util.Collection;
 import java.util.EnumSet;
@@ -209,7 +172,6 @@
 import java.util.regex.Matcher;
 import java.util.regex.Pattern;
 
->>>>>>> d4ff5ef3
 /**
  * Looks for usages of APIs that are not supported in all the versions targeted
  * by this application (according to its minimum API requirement in the manifest).
@@ -977,12 +939,8 @@
             }
 
             List tryCatchBlocks = method.tryCatchBlocks;
-<<<<<<< HEAD
-            if (!tryCatchBlocks.isEmpty()) {
-=======
             // single-catch blocks are already handled by an AST level check in ApiVisitor
             if (tryCatchBlocks.size() > 1) {
->>>>>>> d4ff5ef3
                 List<String> checked = Lists.newArrayList();
                 for (Object o : tryCatchBlocks) {
                     TryCatchBlockNode tryCatchBlock = (TryCatchBlockNode) o;
@@ -1154,8 +1112,6 @@
                                 }
                             }
 
-<<<<<<< HEAD
-=======
                             if (api == 24
                                 && "java.util.concurrent.ConcurrentHashMap.KeySetView#iterator".equals(fqcn)) {
                                 message += ". The `keySet()` method in `ConcurrentHashMap` "
@@ -1164,7 +1120,6 @@
                                     + "`(Map)` before the `keySet()` call.";
                             }
 
->>>>>>> d4ff5ef3
                             report(context, message, node, method, name, null,
                                     SearchHints.create(FORWARD).matchJavaSymbol());
                             break;
@@ -2120,25 +2075,12 @@
                 if (type instanceof PsiClassType) {
                     resolved = ((PsiClassType)type).resolve();
                 }
-<<<<<<< HEAD
-                if (isTryWithResources) {
-                    int minSdk = getMinSdk(mContext);
-                    int api = 19;  // minSdk for try with resources
-                    if (api > minSdk && api > getLocalMinSdk(node)) {
-                        Location location = mContext.getLocation(node);
-                        String message = String.format("Try-with-resources requires "
-                                + "API level %1$d (current min is %2$d)", api, minSdk);
-                        LintDriver driver = mContext.getDriver();
-                        if (!driver.isSuppressed(mContext, UNSUPPORTED, node)) {
-                            mContext.report(UNSUPPORTED, node, location, message);
-=======
                 for (PsiElement child : typeElement.getChildren()) {
                     if (child instanceof PsiTypeElement) {
                         PsiTypeElement childTypeElement = (PsiTypeElement)child;
                         PsiType childType = childTypeElement.getType();
                         if (!type.equals(childType)) {
                             checkCatchTypeElement(statement, childTypeElement, childType);
->>>>>>> d4ff5ef3
                         }
                     }
                 }

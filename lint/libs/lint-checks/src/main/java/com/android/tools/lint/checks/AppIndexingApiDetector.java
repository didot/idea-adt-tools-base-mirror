/*
 * Copyright (C) 2015 The Android Open Source Project
 *
 * Licensed under the Apache License, Version 2.0 (the "License");
 * you may not use this file except in compliance with the License.
 * You may obtain a copy of the License at
 *
 *      http://www.apache.org/licenses/LICENSE-2.0
 *
 * Unless required by applicable law or agreed to in writing, software
 * distributed under the License is distributed on an "AS IS" BASIS,
 * WITHOUT WARRANTIES OR CONDITIONS OF ANY KIND, either express or implied.
 * See the License for the specific language governing permissions and
 * limitations under the License.
 */
package com.android.tools.lint.checks;

import com.android.SdkConstants;
import com.android.annotations.NonNull;
import com.android.annotations.Nullable;
import com.android.ide.common.rendering.api.ResourceValue;
import com.android.ide.common.res2.AbstractResourceRepository;
import com.android.ide.common.res2.ResourceItem;
import com.android.ide.common.resources.ResourceUrl;
import com.android.resources.ResourceType;
import com.android.tools.lint.client.api.JavaEvaluator;
import com.android.tools.lint.client.api.LintClient;
import com.android.tools.lint.client.api.XmlParser;
import com.android.tools.lint.detector.api.*;
import com.android.tools.lint.detector.api.Detector.JavaPsiScanner;
import com.android.tools.lint.detector.api.Detector.XmlScanner;
import com.google.common.collect.Lists;
import com.google.common.collect.Sets;
<<<<<<< HEAD
import com.intellij.psi.*;
import org.w3c.dom.*;

import java.io.File;
import java.util.*;

import static com.android.SdkConstants.*;
import static com.android.xml.AndroidManifest.*;
=======
import com.intellij.psi.JavaRecursiveElementVisitor;
import com.intellij.psi.PsiAnonymousClass;
import com.intellij.psi.PsiClass;
import com.intellij.psi.PsiElement;
import com.intellij.psi.PsiExpression;
import com.intellij.psi.PsiField;
import com.intellij.psi.PsiMethodCallExpression;
import java.io.File;
import java.util.Collection;
import java.util.Collections;
import java.util.EnumSet;
import java.util.List;
import java.util.Set;
import org.w3c.dom.Attr;
import org.w3c.dom.Document;
import org.w3c.dom.Element;
import org.w3c.dom.NamedNodeMap;
import org.w3c.dom.Node;
>>>>>>> fdf07a2c


/**
 * Check if the usage of App Indexing is correct.
 */
public class AppIndexingApiDetector extends Detector implements XmlScanner, JavaPsiScanner {

    private static final Implementation URL_IMPLEMENTATION = new Implementation(
            AppIndexingApiDetector.class, Scope.MANIFEST_SCOPE);

    @SuppressWarnings("unchecked")
    private static final Implementation APP_INDEXING_API_IMPLEMENTATION =
            new Implementation(
                    AppIndexingApiDetector.class,
                    EnumSet.of(Scope.JAVA_FILE, Scope.MANIFEST),
                    Scope.JAVA_FILE_SCOPE, Scope.MANIFEST_SCOPE);

    public static final Issue ISSUE_URL_ERROR = Issue.create(
<<<<<<< HEAD
            "GoogleAppIndexingUrlError", //$NON-NLS-1$
=======
            "GoogleAppIndexingUrlError",
>>>>>>> fdf07a2c
            "URL not supported by app for Firebase App Indexing",
            "Ensure the URL is supported by your app, to get installs and traffic to your"
                    + " app from Google Search.",
            Category.USABILITY, 5, Severity.ERROR, URL_IMPLEMENTATION)
            .addMoreInfo("https://g.co/AppIndexing/AndroidStudio");

    public static final Issue ISSUE_APP_INDEXING =
      Issue.create(
<<<<<<< HEAD
        "GoogleAppIndexingWarning", //$NON-NLS-1$
=======
        "GoogleAppIndexingWarning",
>>>>>>> fdf07a2c
        "Missing support for Firebase App Indexing",
        "Adds URLs to get your app into the Google index, to get installs"
          + " and traffic to your app from Google Search.",
        Category.USABILITY, 5, Severity.WARNING, URL_IMPLEMENTATION)
        .addMoreInfo("https://g.co/AppIndexing/AndroidStudio");

    public static final Issue ISSUE_APP_INDEXING_API =
            Issue.create(
<<<<<<< HEAD
                    "GoogleAppIndexingApiWarning", //$NON-NLS-1$
=======
                    "GoogleAppIndexingApiWarning",
>>>>>>> fdf07a2c
                    "Missing support for Firebase App Indexing Api",
                    "Adds URLs to get your app into the Google index, to get installs"
                            + " and traffic to your app from Google Search.",
                    Category.USABILITY, 5, Severity.WARNING, APP_INDEXING_API_IMPLEMENTATION)
                    .addMoreInfo("https://g.co/AppIndexing/AndroidStudio")
                    .setEnabledByDefault(false);

    private static final String[] PATH_ATTR_LIST = new String[]{ATTR_PATH_PREFIX, ATTR_PATH};
    private static final String SCHEME_MISSING = "android:scheme is missing";
    private static final String HOST_MISSING = "android:host is missing";
    private static final String DATA_MISSING = "Missing data element";
    private static final String URL_MISSING = "Missing URL for the intent filter";
    private static final String NOT_BROWSABLE
            = "Activity supporting ACTION_VIEW is not set as BROWSABLE";
    private static final String ILLEGAL_NUMBER = "android:port is not a legal number";

    private static final String APP_INDEX_START = "start";
    private static final String APP_INDEX_END = "end";
    private static final String APP_INDEX_VIEW = "view";
    private static final String APP_INDEX_VIEW_END = "viewEnd";
    private static final String CLIENT_CONNECT = "connect";
    private static final String CLIENT_DISCONNECT = "disconnect";
    private static final String ADD_API = "addApi";

    private static final String APP_INDEXING_API_CLASS
            = "com.google.android.gms.appindexing.AppIndexApi";
    private static final String GOOGLE_API_CLIENT_CLASS
            = "com.google.android.gms.common.api.GoogleApiClient";
    private static final String GOOGLE_API_CLIENT_BUILDER_CLASS
            = "com.google.android.gms.common.api.GoogleApiClient.Builder";
    private static final String API_CLASS = "com.google.android.gms.appindexing.AppIndex";

    public enum IssueType {
        SCHEME_MISSING(AppIndexingApiDetector.SCHEME_MISSING),
        HOST_MISSING(AppIndexingApiDetector.HOST_MISSING),
        DATA_MISSING(AppIndexingApiDetector.DATA_MISSING),
        URL_MISSING(AppIndexingApiDetector.URL_MISSING),
        NOT_BROWSABLE(AppIndexingApiDetector.NOT_BROWSABLE),
        ILLEGAL_NUMBER(AppIndexingApiDetector.ILLEGAL_NUMBER),
        EMPTY_FIELD("cannot be empty"),
        MISSING_SLASH("attribute should start with '/'"),
        UNKNOWN("unknown error type");

        private final String message;

        IssueType(String str) {
            this.message = str;
        }

        public static IssueType parse(String str) {
            for (IssueType type : IssueType.values()) {
                if (str.contains(type.message)) {
                    return type;
                }
            }
            return UNKNOWN;
        }
    }

    // ---- Implements XmlScanner ----
    @Override
    @Nullable
    public Collection<String> getApplicableElements() {
        return Collections.singletonList(NODE_APPLICATION);
    }

    @Override
    public void visitElement(@NonNull XmlContext context, @NonNull Element application) {
        List<Element> activities = extractChildrenByName(application, NODE_ACTIVITY);
        boolean applicationHasActionView = false;
        for (Element activity : activities) {
            List<Element> intents = extractChildrenByName(activity, NODE_INTENT);
            boolean activityHasActionView = false;
            for (Element intent : intents) {
                boolean actionView = hasActionView(intent);
                if (actionView) {
                    activityHasActionView = true;
                }
                visitIntent(context, intent);
            }
            if (activityHasActionView) {
                applicationHasActionView = true;
                if (activity.hasAttributeNS(ANDROID_URI, ATTR_EXPORTED)) {
                    Attr exported = activity.getAttributeNodeNS(ANDROID_URI, ATTR_EXPORTED);
                    if (!exported.getValue().equals("true")) {
                        // Report error if the activity supporting action view is not exported.
                        context.report(ISSUE_URL_ERROR, activity,
                                       context.getLocation(activity),
                                       "Activity supporting ACTION_VIEW is not exported");
                    }
                }
            }
        }
        if (!applicationHasActionView && !context.getProject().isLibrary()) {
            // Report warning if there is no activity that supports action view.
            context.report(ISSUE_APP_INDEXING, application, context.getLocation(application),
                           // This error message is more verbose than the other app indexing lint warnings, because it
                           // shows up on a blank project, and we want to make it obvious by just looking at the error
                           // message what this is
                           "App is not indexable by Google Search; consider adding at least one Activity with an ACTION-VIEW " +
                           "intent filter. See issue explanation for more details.");
        }
    }

    @Nullable
    @Override
    public List<String> applicableSuperClasses() {
        return Collections.singletonList(CLASS_ACTIVITY);
    }

    @Override
    public void checkClass(@NonNull JavaContext context, @NonNull PsiClass declaration) {
        if (declaration.getName() == null) {
            return;
        }

        // In case linting the base class itself.
        if (!context.getEvaluator().extendsClass(declaration, CLASS_ACTIVITY, true)) {
            return;
        }

        declaration.accept(new MethodVisitor(context, declaration));
    }

    static class MethodVisitor extends JavaRecursiveElementVisitor {
        private final JavaContext mContext;
        private final PsiClass mCls;

        private final List<PsiMethodCallExpression> mStartMethods;
        private final List<PsiMethodCallExpression> mEndMethods;
        private final List<PsiMethodCallExpression> mConnectMethods;
        private final List<PsiMethodCallExpression> mDisconnectMethods;
        private boolean mHasAddAppIndexApi;

        MethodVisitor(JavaContext context, PsiClass cls) {
            mCls = cls;
            mContext = context;
            mStartMethods = Lists.newArrayListWithExpectedSize(2);
            mEndMethods = Lists.newArrayListWithExpectedSize(2);
            mConnectMethods = Lists.newArrayListWithExpectedSize(2);
            mDisconnectMethods = Lists.newArrayListWithExpectedSize(2);
        }

        @Override
        public void visitClass(PsiClass aClass) {
            if (aClass == mCls) {
                super.visitClass(aClass);
                report();
            } // else: don't go into inner classes
        }

        @Override
        public void visitMethodCallExpression(PsiMethodCallExpression node) {
            super.visitMethodCallExpression(node);

            String methodName = node.getMethodExpression().getReferenceName();
            if (methodName == null) {
                return;
            }

            JavaEvaluator evaluator = mContext.getEvaluator();
            if (methodName.equals(APP_INDEX_START)) {
                if (evaluator.isMemberInClass(node.resolveMethod(), APP_INDEXING_API_CLASS)) {
                    mStartMethods.add(node);
                }
            } else if (methodName.equals(APP_INDEX_END)) {
                if (evaluator.isMemberInClass(node.resolveMethod(), APP_INDEXING_API_CLASS)) {
                    mEndMethods.add(node);
                }
            } else if (methodName.equals(APP_INDEX_VIEW)) {
                if (evaluator.isMemberInClass(node.resolveMethod(), APP_INDEXING_API_CLASS)) {
                    mStartMethods.add(node);
                }
            } else if (methodName.equals(APP_INDEX_VIEW_END)) {
                if (evaluator.isMemberInClass(node.resolveMethod(), APP_INDEXING_API_CLASS)) {
                    mEndMethods.add(node);
                }
            } else if (methodName.equals(CLIENT_CONNECT)) {
                if (evaluator.isMemberInClass(node.resolveMethod(), GOOGLE_API_CLIENT_CLASS)) {
                    mConnectMethods.add(node);
                }
            } else if (methodName.equals(CLIENT_DISCONNECT)) {
                if (evaluator.isMemberInClass(node.resolveMethod(), GOOGLE_API_CLIENT_CLASS)) {
                    mDisconnectMethods.add(node);
                }
            } else if (methodName.equals(ADD_API)) {
                if (evaluator.isMemberInClass(node.resolveMethod(), GOOGLE_API_CLIENT_BUILDER_CLASS)) {
                    PsiExpression[] args = node.getArgumentList().getExpressions();
                    if (args.length > 0) {
                        PsiElement resolved = evaluator.resolve(args[0]);
                        if (resolved instanceof PsiField &&
                                evaluator.isMemberInClass((PsiField) resolved, API_CLASS)) {
                            mHasAddAppIndexApi = true;
                        }
                    }
                }
            }
        }

        @Override
        public void visitAnonymousClass(PsiAnonymousClass aClass) {
            // Don't jump into inner classes
        }

        private void report() {
            // finds the activity classes that need app activity annotation
            Set<String> activitiesToCheck = getActivitiesToCheck(mContext);

            // app indexing API used but no support in manifest
            boolean hasIntent = activitiesToCheck.contains(mCls.getQualifiedName());
            if (!hasIntent) {
                for (PsiMethodCallExpression call : mStartMethods) {
                    mContext.report(ISSUE_APP_INDEXING_API, call,
                            mContext.getNameLocation(call),
                            "Missing support for Firebase App Indexing in the manifest");
                }
                for (PsiMethodCallExpression call : mEndMethods) {
                    mContext.report(ISSUE_APP_INDEXING_API, call,
                            mContext.getNameLocation(call),
                            "Missing support for Firebase App Indexing in the manifest");
                }
                return;
            }

            // `AppIndex.AppIndexApi.start / end / view / viewEnd` should exist
            if (mStartMethods.isEmpty() && mEndMethods.isEmpty()) {
                mContext.report(ISSUE_APP_INDEXING_API, mCls,
                        mContext.getNameLocation(mCls),
                        "Missing support for Firebase App Indexing API");
                return;
            }

            for (PsiMethodCallExpression startNode : mStartMethods) {
                PsiExpression[] expressions = startNode.getArgumentList().getExpressions();
                if (expressions.length == 0) {
                    continue;
                }
                PsiExpression startClient = expressions[0];

                // GoogleApiClient should `addApi(AppIndex.APP_INDEX_API)`
                if (!mHasAddAppIndexApi) {
                    String message = String.format(
                            "GoogleApiClient `%1$s` has not added support for App Indexing API",
                            startClient.getText());
                    mContext.report(ISSUE_APP_INDEXING_API, startClient,
                            mContext.getLocation(startClient), message);
                }

                // GoogleApiClient `connect` should exist
                if (!hasOperand(startClient, mConnectMethods)) {
                    String message = String.format("GoogleApiClient `%1$s` is not connected",
                                    startClient.getText());
                    mContext.report(ISSUE_APP_INDEXING_API, startClient,
                            mContext.getLocation(startClient), message);
                }

                // `AppIndex.AppIndexApi.end` should pair with `AppIndex.AppIndexApi.start`
                if (!hasFirstArgument(startClient, mEndMethods)) {
                    mContext.report(ISSUE_APP_INDEXING_API, startNode,
                            mContext.getNameLocation(startNode),
                            "Missing corresponding `AppIndex.AppIndexApi.end` method");
                }
            }

            for (PsiMethodCallExpression endNode : mEndMethods) {
                PsiExpression[] expressions = endNode.getArgumentList().getExpressions();
                if (expressions.length == 0) {
                    continue;
                }
                PsiExpression endClient = expressions[0];

                // GoogleApiClient should `addApi(AppIndex.APP_INDEX_API)`
                if (!mHasAddAppIndexApi) {
                    String message = String.format(
                            "GoogleApiClient `%1$s` has not added support for App Indexing API",
                            endClient.getText());
                    mContext.report(ISSUE_APP_INDEXING_API, endClient,
                            mContext.getLocation(endClient), message);
                }

                // GoogleApiClient `disconnect` should exist
                if (!hasOperand(endClient, mDisconnectMethods)) {
                    String message = String.format("GoogleApiClient `%1$s`"
                            + " is not disconnected", endClient.getText());
                    mContext.report(ISSUE_APP_INDEXING_API, endClient,
                            mContext.getLocation(endClient), message);
                }

                // `AppIndex.AppIndexApi.start` should pair with `AppIndex.AppIndexApi.end`
                if (!hasFirstArgument(endClient, mStartMethods)) {
                    mContext.report(ISSUE_APP_INDEXING_API, endNode,
                            mContext.getNameLocation(endNode),
                            "Missing corresponding `AppIndex.AppIndexApi.start` method");
                }
            }
        }
    }

    /**
     * Gets names of activities which needs app indexing. i.e. the activities have data tag in their
     * intent filters.
     * TODO: Cache the activities to speed up batch lint.
     *
     * @param context The context to check in.
     */
    private static Set<String> getActivitiesToCheck(Context context) {
        Set<String> activitiesToCheck = Sets.newHashSet();
        List<File> manifestFiles = context.getProject().getManifestFiles();
        XmlParser xmlParser = context.getDriver().getClient().getXmlParser();
        if (xmlParser != null) {
            // TODO: Avoid visit all manifest files before enable this check by default.
            for (File manifest : manifestFiles) {
                XmlContext xmlContext =
                        new XmlContext(context.getDriver(), context.getProject(),
                                null, manifest, null, xmlParser);
                Document doc = xmlParser.parseXml(xmlContext);
                if (doc != null) {
                    List<Element> children = LintUtils.getChildren(doc);
                    for (Element child : children) {
                        if (child.getNodeName().equals(NODE_MANIFEST)) {
                            List<Element> apps = extractChildrenByName(child, NODE_APPLICATION);
                            for (Element app : apps) {
                                List<Element> acts = extractChildrenByName(app, NODE_ACTIVITY);
                                for (Element act : acts) {
                                    List<Element> intents = extractChildrenByName(act, NODE_INTENT);
                                    for (Element intent : intents) {
                                        List<Element> data = extractChildrenByName(intent,
                                                NODE_DATA);
                                        if (!data.isEmpty() && act.hasAttributeNS(
                                                ANDROID_URI, ATTRIBUTE_NAME)) {
                                            Attr attr = act.getAttributeNodeNS(
                                                    ANDROID_URI, ATTRIBUTE_NAME);
                                            String activityName = attr.getValue();
                                            int dotIndex = activityName.indexOf('.');
                                            if (dotIndex <= 0) {
                                                String pkg = context.getMainProject().getPackage();
                                                if (pkg != null) {
                                                    if (dotIndex == 0) {
                                                        activityName = pkg + activityName;
                                                    }
                                                    else {
                                                        activityName = pkg + '.' + activityName;
                                                    }
                                                }
                                            }
                                            activitiesToCheck.add(activityName);
                                        }
                                    }
                                }
                            }
                        }
                    }
                }
            }
        }
        return activitiesToCheck;
    }

    private static void visitIntent(@NonNull XmlContext context, @NonNull Element intent) {
        boolean actionView = hasActionView(intent);
        boolean browsable = isBrowsable(intent);
        boolean isHttp = false;
        boolean hasScheme = false;
        boolean hasHost = false;
        boolean hasPort = false;
        boolean hasPath = false;
        boolean hasMimeType = false;
        Element firstData = null;
        List<Element> children = extractChildrenByName(intent, NODE_DATA);
        for (Element data : children) {
            if (firstData == null) {
                firstData = data;
            }
            if (isHttpSchema(data)) {
                isHttp = true;
            }
            checkSingleData(context, data);

            for (String name : PATH_ATTR_LIST) {
                if (data.hasAttributeNS(ANDROID_URI, name)) {
                    hasPath = true;
                }
            }

            if (data.hasAttributeNS(ANDROID_URI, ATTR_SCHEME)) {
                hasScheme = true;
            }

            if (data.hasAttributeNS(ANDROID_URI, ATTR_HOST)) {
                hasHost = true;
            }

            if (data.hasAttributeNS(ANDROID_URI, ATTRIBUTE_PORT)) {
                hasPort = true;
            }

            if (data.hasAttributeNS(ANDROID_URI, ATTRIBUTE_MIME_TYPE)) {
                hasMimeType = true;
            }
        }

        // In data field, a URL is consisted by
        // <scheme>://<host>:<port>[<path>|<pathPrefix>|<pathPattern>]
        // Each part of the URL should not have illegal character.
        if ((hasPath || hasHost || hasPort) && !hasScheme) {
            context.report(ISSUE_URL_ERROR, firstData, context.getLocation(firstData),
                    SCHEME_MISSING);
        }

        if ((hasPath || hasPort) && !hasHost) {
            context.report(ISSUE_URL_ERROR, firstData, context.getLocation(firstData),
                    HOST_MISSING);
        }

        if (actionView && browsable) {
            if (firstData == null) {
                // If this activity is an ACTION_VIEW action with category BROWSABLE, but doesn't
                // have data node, it may be a mistake and we will report error.
                context.report(ISSUE_URL_ERROR, intent, context.getLocation(intent),
                        DATA_MISSING);
            } else if (!hasScheme && !hasMimeType) {
                // If this activity is an action view, is browsable, but has neither a
                // URL nor mimeType, it may be a mistake and we will report error.
                context.report(ISSUE_URL_ERROR, firstData, context.getLocation(firstData),
                        URL_MISSING);
            }
        }

        // If this activity is an ACTION_VIEW action, has a http URL but doesn't have
        // BROWSABLE, it may be a mistake and and we will report warning.
        if (actionView && isHttp && !browsable) {
            context.report(ISSUE_APP_INDEXING, intent, context.getLocation(intent),
                    NOT_BROWSABLE);
        }

        if (actionView && !hasScheme) {
            context.report(ISSUE_APP_INDEXING, intent, context.getLocation(intent),
                    "Missing URL");
        }
    }

    /**
     * Check if the intent filter supports action view.
     *
     * @param intent the intent filter
     * @return true if it does
     */
    private static boolean hasActionView(@NonNull Element intent) {
        List<Element> children = extractChildrenByName(intent, NODE_ACTION);
        for (Element action : children) {
            if (action.hasAttributeNS(ANDROID_URI, ATTRIBUTE_NAME)) {
                Attr attr = action.getAttributeNodeNS(ANDROID_URI, ATTRIBUTE_NAME);
                if (attr.getValue().equals("android.intent.action.VIEW")) {
                    return true;
                }
            }
        }
        return false;
    }

    /**
     * Check if the intent filter is browsable.
     *
     * @param intent the intent filter
     * @return true if it does
     */
    private static boolean isBrowsable(@NonNull Element intent) {
        List<Element> children = extractChildrenByName(intent, NODE_CATEGORY);
        for (Element e : children) {
            if (e.hasAttributeNS(ANDROID_URI, ATTRIBUTE_NAME)) {
                Attr attr = e.getAttributeNodeNS(ANDROID_URI, ATTRIBUTE_NAME);
                if (attr.getNodeValue().equals("android.intent.category.BROWSABLE")) {
                    return true;
                }
            }
        }
        return false;
    }

    /**
     * Check if the data node contains http schema
     *
     * @param data the data node
     * @return true if it does
     */
    private static boolean isHttpSchema(@NonNull Element data) {
        if (data.hasAttributeNS(ANDROID_URI, ATTR_SCHEME)) {
            String value = data.getAttributeNodeNS(ANDROID_URI, ATTR_SCHEME).getValue();
            if (value.equalsIgnoreCase("http") || value.equalsIgnoreCase("https")) {
                return true;
            }
        }
        return false;
    }

    private static void checkSingleData(@NonNull XmlContext context, @NonNull Element data) {
        // path, pathPrefix and pathPattern should starts with /.
        for (String name : PATH_ATTR_LIST) {
            if (data.hasAttributeNS(ANDROID_URI, name)) {
                Attr attr = data.getAttributeNodeNS(ANDROID_URI, name);
                String path = replaceUrlWithValue(context, attr.getValue());
                if (!path.startsWith("/") && !path.startsWith(SdkConstants.PREFIX_RESOURCE_REF)) {
                    context.report(ISSUE_URL_ERROR, attr, context.getLocation(attr),
                            "android:" + name + " attribute should start with '/', but it is : "
                                    + path);
                }
            }
        }

        // port should be a legal number.
        if (data.hasAttributeNS(ANDROID_URI, ATTRIBUTE_PORT)) {
            Attr attr = data.getAttributeNodeNS(ANDROID_URI, ATTRIBUTE_PORT);
            try {
                String port = replaceUrlWithValue(context, attr.getValue());
                Integer.parseInt(port);
            } catch (NumberFormatException e) {
                context.report(ISSUE_URL_ERROR, attr, context.getLocation(attr),
                        ILLEGAL_NUMBER);
            }
        }

        // Each field should be non empty.
        NamedNodeMap attrs = data.getAttributes();
        for (int i = 0; i < attrs.getLength(); i++) {
            Node item = attrs.item(i);
            if (item.getNodeType() == Node.ATTRIBUTE_NODE) {
                Attr attr = (Attr) attrs.item(i);
                if (attr.getValue().isEmpty()) {
                    context.report(ISSUE_URL_ERROR, attr, context.getLocation(attr),
                            attr.getName() + " cannot be empty");
                }
            }
        }
    }

    private static String replaceUrlWithValue(@NonNull XmlContext context,
            @NonNull String str) {
        Project project = context.getProject();
        LintClient client = context.getClient();
        if (!client.supportsProjectResources()) {
            return str;
        }
        ResourceUrl style = ResourceUrl.parse(str);
        if (style == null || style.type != ResourceType.STRING || style.framework) {
            return str;
        }
        AbstractResourceRepository resources = client.getResourceRepository(project, true, true);
        if (resources == null) {
            return str;
        }
        List<ResourceItem> items = resources.getResourceItem(ResourceType.STRING, style.name);
        if (items == null || items.isEmpty()) {
            return str;
        }
        ResourceValue resourceValue = items.get(0).getResourceValue(false);
        if (resourceValue == null) {
            return str;
        }
        return resourceValue.getValue() == null ? str : resourceValue.getValue();
    }

    /**
     * If a method with a certain argument exists in the list of methods.
     *
     * @param argument The first argument of the method.
     * @param list     The methods list.
     * @return If such a method exists in the list.
     */
    private static boolean hasFirstArgument(PsiExpression argument, List<PsiMethodCallExpression> list) {
        for (PsiMethodCallExpression call : list) {
            PsiExpression[] expressions = call.getArgumentList().getExpressions();
            if (expressions.length > 0) {
                PsiExpression argument2 = expressions[0];
                if (argument.textMatches(argument2)) {
                    return true;
                }
            }
        }
        return false;
    }

    /**
     * If a method with a certain operand exists in the list of methods.
     *
     * @param operand The operand of the method.
     * @param list    The methods list.
     * @return If such a method exists in the list.
     */
    private static boolean hasOperand(PsiExpression operand, List<PsiMethodCallExpression> list) {
        for (PsiMethodCallExpression method : list) {
            PsiElement operand2 = method.getMethodExpression().getQualifier();
            if (operand2 != null && operand.textMatches(operand2)) {
                return true;
            }
        }
        return false;
    }

    private static List<Element> extractChildrenByName(@NonNull Element node,
            @NonNull String name) {
        List<Element> result = Lists.newArrayList();
        List<Element> children = LintUtils.getChildren(node);
        for (Element child : children) {
            if (child.getNodeName().equals(name)) {
                result.add(child);
            }
        }
        return result;
    }
}<|MERGE_RESOLUTION|>--- conflicted
+++ resolved
@@ -15,6 +15,24 @@
  */
 package com.android.tools.lint.checks;
 
+import static com.android.SdkConstants.ANDROID_URI;
+import static com.android.SdkConstants.ATTR_EXPORTED;
+import static com.android.SdkConstants.ATTR_HOST;
+import static com.android.SdkConstants.ATTR_PATH;
+import static com.android.SdkConstants.ATTR_PATH_PREFIX;
+import static com.android.SdkConstants.ATTR_SCHEME;
+import static com.android.SdkConstants.CLASS_ACTIVITY;
+import static com.android.xml.AndroidManifest.ATTRIBUTE_MIME_TYPE;
+import static com.android.xml.AndroidManifest.ATTRIBUTE_NAME;
+import static com.android.xml.AndroidManifest.ATTRIBUTE_PORT;
+import static com.android.xml.AndroidManifest.NODE_ACTION;
+import static com.android.xml.AndroidManifest.NODE_ACTIVITY;
+import static com.android.xml.AndroidManifest.NODE_APPLICATION;
+import static com.android.xml.AndroidManifest.NODE_CATEGORY;
+import static com.android.xml.AndroidManifest.NODE_DATA;
+import static com.android.xml.AndroidManifest.NODE_INTENT;
+import static com.android.xml.AndroidManifest.NODE_MANIFEST;
+
 import com.android.SdkConstants;
 import com.android.annotations.NonNull;
 import com.android.annotations.Nullable;
@@ -26,21 +44,21 @@
 import com.android.tools.lint.client.api.JavaEvaluator;
 import com.android.tools.lint.client.api.LintClient;
 import com.android.tools.lint.client.api.XmlParser;
-import com.android.tools.lint.detector.api.*;
+import com.android.tools.lint.detector.api.Category;
+import com.android.tools.lint.detector.api.Context;
+import com.android.tools.lint.detector.api.Detector;
 import com.android.tools.lint.detector.api.Detector.JavaPsiScanner;
 import com.android.tools.lint.detector.api.Detector.XmlScanner;
+import com.android.tools.lint.detector.api.Implementation;
+import com.android.tools.lint.detector.api.Issue;
+import com.android.tools.lint.detector.api.JavaContext;
+import com.android.tools.lint.detector.api.LintUtils;
+import com.android.tools.lint.detector.api.Project;
+import com.android.tools.lint.detector.api.Scope;
+import com.android.tools.lint.detector.api.Severity;
+import com.android.tools.lint.detector.api.XmlContext;
 import com.google.common.collect.Lists;
 import com.google.common.collect.Sets;
-<<<<<<< HEAD
-import com.intellij.psi.*;
-import org.w3c.dom.*;
-
-import java.io.File;
-import java.util.*;
-
-import static com.android.SdkConstants.*;
-import static com.android.xml.AndroidManifest.*;
-=======
 import com.intellij.psi.JavaRecursiveElementVisitor;
 import com.intellij.psi.PsiAnonymousClass;
 import com.intellij.psi.PsiClass;
@@ -59,7 +77,6 @@
 import org.w3c.dom.Element;
 import org.w3c.dom.NamedNodeMap;
 import org.w3c.dom.Node;
->>>>>>> fdf07a2c
 
 
 /**
@@ -78,11 +95,7 @@
                     Scope.JAVA_FILE_SCOPE, Scope.MANIFEST_SCOPE);
 
     public static final Issue ISSUE_URL_ERROR = Issue.create(
-<<<<<<< HEAD
-            "GoogleAppIndexingUrlError", //$NON-NLS-1$
-=======
             "GoogleAppIndexingUrlError",
->>>>>>> fdf07a2c
             "URL not supported by app for Firebase App Indexing",
             "Ensure the URL is supported by your app, to get installs and traffic to your"
                     + " app from Google Search.",
@@ -91,11 +104,7 @@
 
     public static final Issue ISSUE_APP_INDEXING =
       Issue.create(
-<<<<<<< HEAD
-        "GoogleAppIndexingWarning", //$NON-NLS-1$
-=======
         "GoogleAppIndexingWarning",
->>>>>>> fdf07a2c
         "Missing support for Firebase App Indexing",
         "Adds URLs to get your app into the Google index, to get installs"
           + " and traffic to your app from Google Search.",
@@ -104,11 +113,7 @@
 
     public static final Issue ISSUE_APP_INDEXING_API =
             Issue.create(
-<<<<<<< HEAD
-                    "GoogleAppIndexingApiWarning", //$NON-NLS-1$
-=======
                     "GoogleAppIndexingApiWarning",
->>>>>>> fdf07a2c
                     "Missing support for Firebase App Indexing Api",
                     "Adds URLs to get your app into the Google index, to get installs"
                             + " and traffic to your app from Google Search.",

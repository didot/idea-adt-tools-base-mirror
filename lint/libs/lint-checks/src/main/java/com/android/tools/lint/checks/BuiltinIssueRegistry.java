--- conflicted
+++ resolved
@@ -31,11 +31,7 @@
 public class BuiltinIssueRegistry extends IssueRegistry {
     private static final List<Issue> sIssues;
 
-<<<<<<< HEAD
-    static final int INITIAL_CAPACITY = 313;
-=======
     static final int INITIAL_CAPACITY = 315;
->>>>>>> 9762cc2c
 
     static {
         List<Issue> issues = new ArrayList<>(INITIAL_CAPACITY);

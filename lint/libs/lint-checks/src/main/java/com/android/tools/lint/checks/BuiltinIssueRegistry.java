--- conflicted
+++ resolved
@@ -30,11 +30,7 @@
 public class BuiltinIssueRegistry extends IssueRegistry {
     private static final List<Issue> sIssues;
 
-<<<<<<< HEAD
-    static final int INITIAL_CAPACITY = 293;
-=======
     static final int INITIAL_CAPACITY = 313;
->>>>>>> b805f832
 
     static {
         List<Issue> issues = new ArrayList<>(INITIAL_CAPACITY);
@@ -155,7 +151,6 @@
         issues.add(IconDetector.ICON_DIP_SIZE);
         issues.add(IconDetector.ICON_EXPECTED_SIZE);
         issues.add(IconDetector.ICON_EXTENSION);
-        issues.add(IconDetector.ICON_LAUNCHER_FORMAT);
         issues.add(IconDetector.ICON_LAUNCHER_SHAPE);
         issues.add(IconDetector.ICON_LOCATION);
         issues.add(IconDetector.ICON_MISSING_FOLDER);

/*
 * Copyright (C) 2014 The Android Open Source Project
 *
 * Licensed under the Apache License, Version 2.0 (the "License");
 * you may not use this file except in compliance with the License.
 * You may obtain a copy of the License at
 *
 *      http://www.apache.org/licenses/LICENSE-2.0
 *
 * Unless required by applicable law or agreed to in writing, software
 * distributed under the License is distributed on an "AS IS" BASIS,
 * WITHOUT WARRANTIES OR CONDITIONS OF ANY KIND, either express or implied.
 * See the License for the specific language governing permissions and
 * limitations under the License.
 */

package com.android.tools.lint.checks

import com.android.resources.ResourceFolderType
import com.android.tools.lint.client.api.UElementHandler
import com.android.tools.lint.detector.api.Category
import com.android.tools.lint.detector.api.Context
import com.android.tools.lint.detector.api.GradleScanner
import com.android.tools.lint.detector.api.Implementation
import com.android.tools.lint.detector.api.Issue
import com.android.tools.lint.detector.api.JavaContext
import com.android.tools.lint.detector.api.Location
import com.android.tools.lint.detector.api.ResourceXmlDetector
import com.android.tools.lint.detector.api.Scope
import com.android.tools.lint.detector.api.Severity
import com.android.tools.lint.detector.api.SourceCodeScanner
import com.android.tools.lint.detector.api.XmlContext
import org.w3c.dom.Document
import java.util.EnumSet

/**
 * Checks that byte order marks do not appear in resource names
 */
class ByteOrderMarkDetector : ResourceXmlDetector(), SourceCodeScanner, GradleScanner {
    companion object Issues {

        /** Detects BOM characters in the middle of files  */
<<<<<<< HEAD
        @JvmField val BOM = Issue.create(
                "ByteOrderMark",
                "Byte order mark inside files",
                """
Lint will flag any byte-order-mark (BOM) characters it finds in the middle of a file. Since we \
expect files to be encoded with UTF-8 (see the EnforceUTF8 issue), the BOM characters are not \
necessary, and they are not handled correctly by all tools. For example, if you have a BOM as \
part of a resource name in one particular translation, that name will not be considered identical \
to the base resource's name and the translation will not be used.""",
                Category.I18N,
                8,
                Severity.ERROR,
                Implementation(
                        ByteOrderMarkDetector::class.java,
                        // Applies to all text files
                        EnumSet.of(Scope.MANIFEST, Scope.RESOURCE_FILE, Scope.JAVA_FILE, Scope.GRADLE_FILE,
                                Scope.PROPERTY_FILE, Scope.PROGUARD_FILE),
                        Scope.RESOURCE_FILE_SCOPE,
                        Scope.JAVA_FILE_SCOPE,
                        Scope.MANIFEST_SCOPE,
                        Scope.JAVA_FILE_SCOPE,
                        Scope.GRADLE_SCOPE,
                        Scope.PROPERTY_SCOPE,
                        Scope.PROGUARD_SCOPE))
                .addMoreInfo("http://en.wikipedia.org/wiki/Byte_order_mark")
=======
        @JvmField
        val BOM = Issue.create(
            id = "ByteOrderMark",
            briefDescription = "Byte order mark inside files",
            explanation = """
            Lint will flag any byte-order-mark (BOM) characters it finds in the middle of a file. Since we \
            expect files to be encoded with UTF-8 (see the EnforceUTF8 issue), the BOM characters are not \
            necessary, and they are not handled correctly by all tools. For example, if you have a BOM as \
            part of a resource name in one particular translation, that name will not be considered identical \
            to the base resource's name and the translation will not be used.""",
            moreInfo = "http://en.wikipedia.org/wiki/Byte_order_mark",
            category = Category.I18N,
            priority = 8,
            severity = Severity.ERROR,
            implementation = Implementation(
                ByteOrderMarkDetector::class.java,
                // Applies to all text files
                EnumSet.of(
                    Scope.MANIFEST, Scope.RESOURCE_FILE, Scope.JAVA_FILE, Scope.GRADLE_FILE,
                    Scope.PROPERTY_FILE, Scope.PROGUARD_FILE
                ),
                Scope.RESOURCE_FILE_SCOPE,
                Scope.JAVA_FILE_SCOPE,
                Scope.MANIFEST_SCOPE,
                Scope.JAVA_FILE_SCOPE,
                Scope.GRADLE_SCOPE,
                Scope.PROPERTY_SCOPE,
                Scope.PROGUARD_SCOPE
            )
        )
>>>>>>> 2c0ed8da
    }

    override fun beforeCheckFile(context: Context) {
        if (context is XmlContext && context.resourceFolderType == ResourceFolderType.RAW) {
            return
        }

        val source = context.getContents() ?: return
        val max = source.length
        for (i in 1 until max) {
            val c = source[i]
            if (c == '\uFEFF') {
                val location = Location.create(context.file, source, i, i + 1)
                val message = "Found byte-order-mark in the middle of a file"

                if (context is XmlContext) {
                    val leaf = context.parser.findNodeAt(context, i)
                    if (leaf != null) {
                        context.report(BOM, leaf, location, message)
                        continue
                    }
                } else if (context is JavaContext) {
                    val file = context.uastFile
                    if (file != null) {
                        val psi = file.psi
                        var closest = psi.findElementAt(i)
                        if (closest == null && !file.classes.isEmpty()) {
                            closest = file.classes[0]
                        }
                        if (closest != null) {
                            context.report(BOM, closest, location, message)
                            continue
                        }
                    }
                }

                // Report without surrounding scope node; no nearby @SuppressLint annotation
                context.report(BOM, location, message)
            }
        }
    }

    // XML files: work is done in beforeCheckFile()
    override fun visitDocument(context: XmlContext, document: Document) =
        Unit

    // Java files: work is done in beforeCheckFile()
    override fun createUastHandler(context: JavaContext): UElementHandler? =
        null

    // ProGuard files: work is done in beforeCheckFile()
    override fun run(context: Context) =
        Unit

    // Gradle: Don't attempt to visit the file
    override val customVisitor: Boolean
        get() = true
}<|MERGE_RESOLUTION|>--- conflicted
+++ resolved
@@ -40,33 +40,6 @@
     companion object Issues {
 
         /** Detects BOM characters in the middle of files  */
-<<<<<<< HEAD
-        @JvmField val BOM = Issue.create(
-                "ByteOrderMark",
-                "Byte order mark inside files",
-                """
-Lint will flag any byte-order-mark (BOM) characters it finds in the middle of a file. Since we \
-expect files to be encoded with UTF-8 (see the EnforceUTF8 issue), the BOM characters are not \
-necessary, and they are not handled correctly by all tools. For example, if you have a BOM as \
-part of a resource name in one particular translation, that name will not be considered identical \
-to the base resource's name and the translation will not be used.""",
-                Category.I18N,
-                8,
-                Severity.ERROR,
-                Implementation(
-                        ByteOrderMarkDetector::class.java,
-                        // Applies to all text files
-                        EnumSet.of(Scope.MANIFEST, Scope.RESOURCE_FILE, Scope.JAVA_FILE, Scope.GRADLE_FILE,
-                                Scope.PROPERTY_FILE, Scope.PROGUARD_FILE),
-                        Scope.RESOURCE_FILE_SCOPE,
-                        Scope.JAVA_FILE_SCOPE,
-                        Scope.MANIFEST_SCOPE,
-                        Scope.JAVA_FILE_SCOPE,
-                        Scope.GRADLE_SCOPE,
-                        Scope.PROPERTY_SCOPE,
-                        Scope.PROGUARD_SCOPE))
-                .addMoreInfo("http://en.wikipedia.org/wiki/Byte_order_mark")
-=======
         @JvmField
         val BOM = Issue.create(
             id = "ByteOrderMark",
@@ -97,7 +70,6 @@
                 Scope.PROGUARD_SCOPE
             )
         )
->>>>>>> 2c0ed8da
     }
 
     override fun beforeCheckFile(context: Context) {

--- conflicted
+++ resolved
@@ -141,21 +141,6 @@
             return directSuper;
         }
 
-<<<<<<< HEAD
-        // Look up annotations metadata
-        PsiMethod superMethod = directSuper;
-        while (superMethod != null) {
-            PsiAnnotation[] annotations = superMethod.getModifierList().getAnnotations();
-            annotations = filterRelevantAnnotations(evaluator, annotations);
-            for (PsiAnnotation annotation : annotations) {
-                String signature = annotation.getQualifiedName();
-                if (CALL_SUPER_ANNOTATION.equals(signature)) {
-                    return directSuper;
-                } else if (signature != null && signature.endsWith(".OverrideMustInvoke")) {
-                    // Handle findbugs annotation on the fly too
-                    return directSuper;
-                }
-=======
         PsiAnnotation[] annotations = evaluator.getAllAnnotations(directSuper, true);
         for (PsiAnnotation annotation : annotations) {
             String signature = annotation.getQualifiedName();
@@ -163,7 +148,6 @@
                     && (signature.endsWith(".OverrideMustInvoke")
                             || signature.endsWith(".OverridingMethodsMustInvokeSuper"))) {
                 return directSuper;
->>>>>>> fdf07a2c
             }
         }
 

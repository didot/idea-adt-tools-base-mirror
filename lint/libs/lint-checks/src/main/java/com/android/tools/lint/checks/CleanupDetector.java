/*
 * Copyright (C) 2012 The Android Open Source Project
 *
 * Licensed under the Apache License, Version 2.0 (the "License");
 * you may not use this file except in compliance with the License.
 * You may obtain a copy of the License at
 *
 *      http://www.apache.org/licenses/LICENSE-2.0
 *
 * Unless required by applicable law or agreed to in writing, software
 * distributed under the License is distributed on an "AS IS" BASIS,
 * WITHOUT WARRANTIES OR CONDITIONS OF ANY KIND, either express or implied.
 * See the License for the specific language governing permissions and
 * limitations under the License.
 */

package com.android.tools.lint.checks;

import static com.android.SdkConstants.CLASS_CONTENTPROVIDER;
import static com.android.SdkConstants.CLASS_CONTEXT;
import static com.android.tools.lint.detector.api.LintUtils.skipParentheses;
import static com.intellij.psi.util.PsiTreeUtil.getParentOfType;

import com.android.SdkConstants;
import com.android.annotations.NonNull;
import com.android.annotations.Nullable;
import com.android.tools.lint.client.api.JavaEvaluator;
import com.android.tools.lint.detector.api.Category;
import com.android.tools.lint.detector.api.Detector;
import com.android.tools.lint.detector.api.Detector.JavaPsiScanner;
import com.android.tools.lint.detector.api.Implementation;
import com.android.tools.lint.detector.api.Issue;
import com.android.tools.lint.detector.api.JavaContext;
import com.android.tools.lint.detector.api.Location;
import com.android.tools.lint.detector.api.Scope;
import com.android.tools.lint.detector.api.Severity;
import com.google.common.collect.Lists;
import com.intellij.psi.JavaElementVisitor;
import com.intellij.psi.JavaRecursiveElementVisitor;
import com.intellij.psi.PsiAssertStatement;
import com.intellij.psi.PsiAssignmentExpression;
import com.intellij.psi.PsiClass;
import com.intellij.psi.PsiClassType;
import com.intellij.psi.PsiCodeBlock;
import com.intellij.psi.PsiDeclarationStatement;
import com.intellij.psi.PsiDoWhileStatement;
import com.intellij.psi.PsiElement;
import com.intellij.psi.PsiExpression;
import com.intellij.psi.PsiExpressionStatement;
import com.intellij.psi.PsiField;
import com.intellij.psi.PsiIfStatement;
import com.intellij.psi.PsiLocalVariable;
import com.intellij.psi.PsiMethod;
import com.intellij.psi.PsiMethodCallExpression;
import com.intellij.psi.PsiNewExpression;
import com.intellij.psi.PsiReference;
import com.intellij.psi.PsiReferenceExpression;
import com.intellij.psi.PsiResourceVariable;
import com.intellij.psi.PsiReturnStatement;
import com.intellij.psi.PsiStatement;
import com.intellij.psi.PsiType;
import com.intellij.psi.PsiVariable;
import com.intellij.psi.PsiWhileStatement;

import java.util.Arrays;
import java.util.List;

/**
 * Checks for missing {@code recycle} calls on resources that encourage it, and
 * for missing {@code commit} calls on FragmentTransactions, etc.
 */
public class CleanupDetector extends Detector implements JavaPsiScanner {

    private static final Implementation IMPLEMENTATION = new Implementation(
            CleanupDetector.class,
            Scope.JAVA_FILE_SCOPE);

    /** Problems with missing recycle calls */
    public static final Issue RECYCLE_RESOURCE = Issue.create(
        "Recycle", //$NON-NLS-1$
        "Missing `recycle()` calls",

        "Many resources, such as TypedArrays, VelocityTrackers, etc., " +
        "should be recycled (with a `recycle()` call) after use. This lint check looks " +
        "for missing `recycle()` calls.",

        Category.PERFORMANCE,
        7,
        Severity.WARNING,
            IMPLEMENTATION);

    /** Problems with missing commit calls. */
    public static final Issue COMMIT_FRAGMENT = Issue.create(
            "CommitTransaction", //$NON-NLS-1$
            "Missing `commit()` calls",

            "After creating a `FragmentTransaction`, you typically need to commit it as well",

            Category.CORRECTNESS,
            7,
            Severity.WARNING,
            IMPLEMENTATION);

    /** The main issue discovered by this detector */
    public static final Issue SHARED_PREF = Issue.create(
            "CommitPrefEdits", //$NON-NLS-1$
            "Missing `commit()` on `SharedPreference` editor",

            "After calling `edit()` on a `SharedPreference`, you must call `commit()` " +
            "or `apply()` on the editor to save the results.",

            Category.CORRECTNESS,
            6,
            Severity.WARNING,
            new Implementation(
                    CleanupDetector.class,
                    Scope.JAVA_FILE_SCOPE));

    // Target method names
    private static final String RECYCLE = "recycle";                                  //$NON-NLS-1$
    private static final String RELEASE = "release";                                  //$NON-NLS-1$
    private static final String OBTAIN = "obtain";                                    //$NON-NLS-1$
    private static final String SHOW = "show";                                        //$NON-NLS-1$
    private static final String ACQUIRE_CPC = "acquireContentProviderClient";         //$NON-NLS-1$
    private static final String OBTAIN_NO_HISTORY = "obtainNoHistory";                //$NON-NLS-1$
    private static final String OBTAIN_ATTRIBUTES = "obtainAttributes";               //$NON-NLS-1$
    private static final String OBTAIN_TYPED_ARRAY = "obtainTypedArray";              //$NON-NLS-1$
    private static final String OBTAIN_STYLED_ATTRIBUTES = "obtainStyledAttributes";  //$NON-NLS-1$
    private static final String BEGIN_TRANSACTION = "beginTransaction";               //$NON-NLS-1$
    private static final String COMMIT = "commit";                                    //$NON-NLS-1$
    private static final String COMMIT_NOW = "commitNow";                             //$NON-NLS-1$
    private static final String APPLY = "apply";                                      //$NON-NLS-1$
    private static final String COMMIT_ALLOWING_LOSS = "commitAllowingStateLoss";     //$NON-NLS-1$
    private static final String QUERY = "query";                                      //$NON-NLS-1$
    private static final String RAW_QUERY = "rawQuery";                               //$NON-NLS-1$
    private static final String QUERY_WITH_FACTORY = "queryWithFactory";              //$NON-NLS-1$
    private static final String RAW_QUERY_WITH_FACTORY = "rawQueryWithFactory";       //$NON-NLS-1$
    private static final String CLOSE = "close";                                      //$NON-NLS-1$
    private static final String EDIT = "edit";                                        //$NON-NLS-1$

    private static final String MOTION_EVENT_CLS = "android.view.MotionEvent";        //$NON-NLS-1$
    private static final String PARCEL_CLS = "android.os.Parcel";                     //$NON-NLS-1$
    private static final String VELOCITY_TRACKER_CLS = "android.view.VelocityTracker";//$NON-NLS-1$
    private static final String DIALOG_FRAGMENT = "android.app.DialogFragment";       //$NON-NLS-1$
    private static final String DIALOG_V4_FRAGMENT =
            "android.support.v4.app.DialogFragment";                                  //$NON-NLS-1$
    private static final String FRAGMENT_MANAGER_CLS = "android.app.FragmentManager"; //$NON-NLS-1$
    private static final String FRAGMENT_MANAGER_V4_CLS =
            "android.support.v4.app.FragmentManager";                                 //$NON-NLS-1$
    private static final String FRAGMENT_TRANSACTION_CLS =
            "android.app.FragmentTransaction";                                        //$NON-NLS-1$
    private static final String FRAGMENT_TRANSACTION_V4_CLS =
            "android.support.v4.app.FragmentTransaction";                             //$NON-NLS-1$

    public static final String SURFACE_CLS = "android.view.Surface";
    public static final String SURFACE_TEXTURE_CLS = "android.graphics.SurfaceTexture";

    public static final String CONTENT_PROVIDER_CLIENT_CLS
            = "android.content.ContentProviderClient";

    public static final String CONTENT_RESOLVER_CLS = "android.content.ContentResolver";

    @SuppressWarnings("SpellCheckingInspection")
    public static final String SQLITE_DATABASE_CLS = "android.database.sqlite.SQLiteDatabase";
    public static final String CURSOR_CLS = "android.database.Cursor";

    public static final String ANDROID_CONTENT_SHARED_PREFERENCES =
            "android.content.SharedPreferences"; //$NON-NLS-1$
    private static final String ANDROID_CONTENT_SHARED_PREFERENCES_EDITOR =
            "android.content.SharedPreferences.Editor"; //$NON-NLS-1$

    /** Constructs a new {@link CleanupDetector} */
    public CleanupDetector() {
    }

    // ---- Implements JavaScanner ----

    @Nullable
    @Override
    public List<String> getApplicableMethodNames() {
        return Arrays.asList(
                // FragmentManager commit check
                BEGIN_TRANSACTION,

                // Recycle check
                OBTAIN, OBTAIN_NO_HISTORY,
                OBTAIN_STYLED_ATTRIBUTES,
                OBTAIN_ATTRIBUTES,
                OBTAIN_TYPED_ARRAY,

                // Release check
                ACQUIRE_CPC,

                // Cursor close check
                QUERY, RAW_QUERY, QUERY_WITH_FACTORY, RAW_QUERY_WITH_FACTORY,

                // SharedPreferences check
                EDIT
        );
    }

    @Nullable
    @Override
    public List<String> getApplicableConstructorTypes() {
        return Arrays.asList(SURFACE_TEXTURE_CLS, SURFACE_CLS);
    }

    @Override
    public void visitMethod(@NonNull JavaContext context, @Nullable JavaElementVisitor visitor,
            @NonNull PsiMethodCallExpression call, @NonNull PsiMethod method) {
        String name = method.getName();
        if (BEGIN_TRANSACTION.equals(name)) {
            checkTransactionCommits(context, call, method);
        } else if (EDIT.equals(name)) {
            checkEditorApplied(context, call, method);
        } else {
            checkResourceRecycled(context, call, method);
        }
    }

    @Override
    public void visitConstructor(@NonNull JavaContext context, @Nullable JavaElementVisitor visitor,
            @NonNull PsiNewExpression node, @NonNull PsiMethod constructor) {
        PsiClass containingClass = constructor.getContainingClass();
        if (containingClass != null) {
            String type = containingClass.getQualifiedName();
            if (type != null) {
                checkRecycled(context, node, type, RELEASE);
            }
        }
    }

    private static void checkResourceRecycled(@NonNull JavaContext context,
            @NonNull PsiMethodCallExpression node, @NonNull PsiMethod method) {
        String name = method.getName();
        // Recycle detector
        PsiClass containingClass = method.getContainingClass();
        if (containingClass == null) {
            return;
        }
        JavaEvaluator evaluator = context.getEvaluator();
        if ((OBTAIN.equals(name) || OBTAIN_NO_HISTORY.equals(name)) &&
                evaluator.extendsClass(containingClass, MOTION_EVENT_CLS, false)) {
            checkRecycled(context, node, MOTION_EVENT_CLS, RECYCLE);
        } else if (OBTAIN.equals(name) && evaluator.extendsClass(containingClass, PARCEL_CLS, false)) {
            checkRecycled(context, node, PARCEL_CLS, RECYCLE);
        } else if (OBTAIN.equals(name) &&
                evaluator.extendsClass(containingClass, VELOCITY_TRACKER_CLS, false)) {
            checkRecycled(context, node, VELOCITY_TRACKER_CLS, RECYCLE);
        } else if ((OBTAIN_STYLED_ATTRIBUTES.equals(name)
                || OBTAIN_ATTRIBUTES.equals(name)
                || OBTAIN_TYPED_ARRAY.equals(name)) &&
                (evaluator.extendsClass(containingClass, CLASS_CONTEXT, false) ||
                        evaluator.extendsClass(containingClass, SdkConstants.CLASS_RESOURCES, false))) {
            PsiType returnType = method.getReturnType();
            if (returnType instanceof PsiClassType) {
                PsiClass cls = ((PsiClassType)returnType).resolve();
                if (cls != null && SdkConstants.CLS_TYPED_ARRAY.equals(cls.getQualifiedName())) {
                    checkRecycled(context, node, SdkConstants.CLS_TYPED_ARRAY, RECYCLE);
                }
            }
        } else if (ACQUIRE_CPC.equals(name) && evaluator.extendsClass(containingClass,
                CONTENT_RESOLVER_CLS, false)) {
            checkRecycled(context, node, CONTENT_PROVIDER_CLIENT_CLS, RELEASE);
        } else if ((QUERY.equals(name)
                || RAW_QUERY.equals(name)
                || QUERY_WITH_FACTORY.equals(name)
                || RAW_QUERY_WITH_FACTORY.equals(name))
                && (evaluator.extendsClass(containingClass, SQLITE_DATABASE_CLS, false) ||
                    evaluator.extendsClass(containingClass, CONTENT_RESOLVER_CLS, false) ||
                    evaluator.extendsClass(containingClass, CLASS_CONTENTPROVIDER, false) ||
                    evaluator.extendsClass(containingClass, CONTENT_PROVIDER_CLIENT_CLS, false))) {
            // Other potential cursors-returning methods that should be tracked:
            //    android.app.DownloadManager#query
            //    android.content.ContentProviderClient#query
            //    android.content.ContentResolver#query
            //    android.database.sqlite.SQLiteQueryBuilder#query
            //    android.provider.Browser#getAllBookmarks
            //    android.provider.Browser#getAllVisitedUrls
            //    android.provider.DocumentsProvider#queryChildDocuments
            //    android.provider.DocumentsProvider#qqueryDocument
            //    android.provider.DocumentsProvider#queryRecentDocuments
            //    android.provider.DocumentsProvider#queryRoots
            //    android.provider.DocumentsProvider#querySearchDocuments
            //    android.provider.MediaStore$Images$Media#query
            //    android.widget.FilterQueryProvider#runQuery

            // If it's in a try-with-resources clause, don't flag it: these
            // will be cleaned up automatically
            if (getParentOfType(node, PsiResourceVariable.class) != null) {
                return;
            }

            checkRecycled(context, node, CURSOR_CLS, CLOSE);
        }
    }

    private static void checkRecycled(@NonNull final JavaContext context, @NonNull PsiElement node,
            @NonNull final String recycleType, @NonNull final String recycleName) {
        PsiVariable boundVariable = getVariableElement(node);
        if (boundVariable == null) {
            return;
        }

        PsiMethod method = getParentOfType(node, PsiMethod.class, true);
        if (method == null) {
            return;
        }
        FinishVisitor visitor = new FinishVisitor(context, boundVariable) {
            @Override
            protected boolean isCleanupCall(@NonNull PsiMethodCallExpression call) {
                PsiReferenceExpression methodExpression = call.getMethodExpression();
                String methodName = methodExpression.getReferenceName();
                if (!recycleName.equals(methodName)) {
                    return false;
                }
                PsiMethod method = call.resolveMethod();
                if (method != null) {
                    PsiClass containingClass = method.getContainingClass();
                    if (mContext.getEvaluator().extendsClass(containingClass, recycleType, false)) {
                        // Yes, called the right recycle() method; now make sure
                        // we're calling it on the right variable
                        PsiExpression operand = methodExpression.getQualifierExpression();
                        if (operand instanceof PsiReferenceExpression) {
                            PsiElement resolved = ((PsiReferenceExpression) operand).resolve();
                            //noinspection SuspiciousMethodCalls
                            if (resolved != null && mVariables.contains(resolved)) {
                                return true;
                            }
                        }
                    }
                }
                return false;
            }
        };

        method.accept(visitor);
        if (visitor.isCleanedUp() || visitor.variableEscapes()) {
            return;
        }

        String className = recycleType.substring(recycleType.lastIndexOf('.') + 1);
        String message;
        if (RECYCLE.equals(recycleName)) {
            message = String.format(
                    "This `%1$s` should be recycled after use with `#recycle()`", className);
        } else {
            message = String.format(
                    "This `%1$s` should be freed up after use with `#%2$s()`", className,
                    recycleName);
        }

        PsiElement locationNode = node instanceof PsiMethodCallExpression ?
                ((PsiMethodCallExpression)node).getMethodExpression().getReferenceNameElement() : node;
        if (locationNode == null) {
            locationNode = node;
        }
        Location location = context.getLocation(locationNode);
        context.report(RECYCLE_RESOURCE, node, location, message);
    }

    private static void checkTransactionCommits(@NonNull JavaContext context,
            @NonNull PsiMethodCallExpression node, @NonNull PsiMethod calledMethod) {
        if (isBeginTransaction(context, calledMethod)) {
            PsiVariable boundVariable = getVariableElement(node, true);
            if (boundVariable == null && isCommittedInChainedCalls(context, node)) {
                return;
            }

            if (boundVariable != null) {
                PsiMethod method = getParentOfType(node, PsiMethod.class, true);
                if (method == null) {
                    return;
                }

                FinishVisitor commitVisitor = new FinishVisitor(context, boundVariable) {
                    @Override
                    protected boolean isCleanupCall(@NonNull PsiMethodCallExpression call) {
                        if (isTransactionCommitMethodCall(mContext, call)) {
                            PsiExpression operand = call.getMethodExpression().getQualifierExpression();
                            if (operand != null) {
                                PsiElement resolved = mContext.getEvaluator().resolve(operand);
                                //noinspection SuspiciousMethodCalls
                                if (resolved != null && mVariables.contains(resolved)) {
                                    return true;
                                } else if (resolved instanceof PsiMethod
                                        && operand instanceof PsiMethodCallExpression
                                        && isCommittedInChainedCalls(mContext,
                                            (PsiMethodCallExpression) operand)) {
                                    // Check that the target of the committed chains is the
                                    // right variable!
                                    while (operand instanceof PsiMethodCallExpression) {
                                        operand = ((PsiMethodCallExpression)operand).getMethodExpression().getQualifierExpression();
                                    }
                                    if (operand instanceof PsiReferenceExpression) {
                                        resolved = ((PsiReferenceExpression)operand).resolve();
                                        //noinspection SuspiciousMethodCalls
                                        if (resolved != null && mVariables.contains(resolved)) {
                                            return true;
                                        }
                                    }
                                }
                            }
                        } else if (isShowFragmentMethodCall(mContext, call)) {
                            PsiExpression[] arguments = call.getArgumentList().getExpressions();
                            if (arguments.length == 2) {
                                PsiExpression first = arguments[0];
                                PsiElement resolved = mContext.getEvaluator().resolve(first);
                                //noinspection SuspiciousMethodCalls
                                if (resolved != null && mVariables.contains(resolved)) {
                                    return true;
                                }
                            }
                        }
                        return false;
                    }
                };

                method.accept(commitVisitor);
                if (commitVisitor.isCleanedUp() || commitVisitor.variableEscapes()) {
                    return;
                }
            }

            String message = "This transaction should be completed with a `commit()` call";
            context.report(COMMIT_FRAGMENT, node, context.getNameLocation(node), message);
        }
    }

    private static boolean isCommittedInChainedCalls(@NonNull JavaContext context,
            @NonNull PsiMethodCallExpression node) {
        // Look for chained calls since the FragmentManager methods all return "this"
        // to allow constructor chaining, e.g.
        //    getFragmentManager().beginTransaction().addToBackStack("test")
        //            .disallowAddToBackStack().hide(mFragment2).setBreadCrumbShortTitle("test")
        //            .show(mFragment2).setCustomAnimations(0, 0).commit();
        PsiElement parent = skipParentheses(node.getParent());
        while (parent != null) {
            if (parent instanceof PsiMethodCallExpression) {
                PsiMethodCallExpression methodInvocation = (PsiMethodCallExpression) parent;
                if (isTransactionCommitMethodCall(context, methodInvocation)
                        || isShowFragmentMethodCall(context, methodInvocation)) {
                    return true;
                }
            } else if (!(parent instanceof PsiReferenceExpression)) {
                // reference expressions are method references
                return false;
            }

            parent = skipParentheses(parent.getParent());
        }

        return false;
    }

    private static boolean isTransactionCommitMethodCall(@NonNull JavaContext context,
            @NonNull PsiMethodCallExpression call) {

        String methodName = call.getMethodExpression().getReferenceName();
        return (COMMIT.equals(methodName)
                    || COMMIT_ALLOWING_LOSS.equals(methodName)
                    || COMMIT_NOW.equals(methodName)) &&
                isMethodOnFragmentClass(context, call,
                        FRAGMENT_TRANSACTION_CLS,
                        FRAGMENT_TRANSACTION_V4_CLS,
                        true);
    }

    private static boolean isShowFragmentMethodCall(@NonNull JavaContext context,
            @NonNull PsiMethodCallExpression call) {
        String methodName = call.getMethodExpression().getReferenceName();
        return SHOW.equals(methodName)
                && isMethodOnFragmentClass(context, call,
                DIALOG_FRAGMENT, DIALOG_V4_FRAGMENT, true);
    }

    private static boolean isMethodOnFragmentClass(
            @NonNull JavaContext context,
            @NonNull PsiMethodCallExpression call,
            @NonNull String fragmentClass,
            @NonNull String v4FragmentClass,
            boolean returnForUnresolved) {
<<<<<<< HEAD
        ResolvedNode resolved = context.resolve(call);
        if (resolved instanceof ResolvedMethod) {
            ResolvedClass containingClass = ((ResolvedMethod) resolved).getContainingClass();
            return containingClass.isSubclassOf(fragmentClass, false) ||
                    containingClass.isSubclassOf(v4FragmentClass, false);
        } else if (resolved == null) {
            // If we *can't* resolve the method call, caller can decide
            // whether to consider the method called or not
            return returnForUnresolved;
=======
        PsiMethod method = call.resolveMethod();
        if (method != null) {
            PsiClass containingClass = method.getContainingClass();
            JavaEvaluator evaluator = context.getEvaluator();
            return evaluator.extendsClass(containingClass, fragmentClass, false) ||
                    evaluator.extendsClass(containingClass, v4FragmentClass, false);
        } else {
            // If we *can't* resolve the method call, caller can decide
            // whether to consider the method called or not
            return returnForUnresolved;
        }
    }

    private static void checkEditorApplied(@NonNull JavaContext context,
            @NonNull PsiMethodCallExpression node, @NonNull PsiMethod calledMethod) {
        if (isSharedEditorCreation(context, calledMethod)) {
            PsiVariable boundVariable = getVariableElement(node, true);
            if (isEditorCommittedInChainedCalls(context, node)) {
                return;
            }

            if (boundVariable != null) {
                PsiMethod method = getParentOfType(node, PsiMethod.class, true);
                if (method == null) {
                    return;
                }

                FinishVisitor commitVisitor = new FinishVisitor(context, boundVariable) {
                    @Override
                    protected boolean isCleanupCall(@NonNull PsiMethodCallExpression call) {
                        if (isEditorApplyMethodCall(mContext, call)
                                || isEditorCommitMethodCall(mContext, call)) {
                            PsiExpression operand = call.getMethodExpression().getQualifierExpression();
                            if (operand != null) {
                                PsiElement resolved = mContext.getEvaluator().resolve(operand);
                                //noinspection SuspiciousMethodCalls
                                if (resolved != null && mVariables.contains(resolved)) {
                                    return true;
                                } else if (resolved instanceof PsiMethod
                                        && operand instanceof PsiMethodCallExpression
                                        && isCommittedInChainedCalls(mContext,
                                        (PsiMethodCallExpression) operand)) {
                                    // Check that the target of the committed chains is the
                                    // right variable!
                                    while (operand instanceof PsiMethodCallExpression) {
                                        operand = ((PsiMethodCallExpression)operand).
                                                getMethodExpression().getQualifierExpression();
                                    }
                                    if (operand instanceof PsiReferenceExpression) {
                                        resolved = ((PsiReferenceExpression)operand).resolve();
                                        //noinspection SuspiciousMethodCalls
                                        if (resolved != null && mVariables.contains(resolved)) {
                                            return true;
                                        }
                                    }
                                } else if (resolved instanceof PsiMethod) {
                                    // Let's see if it's a series of chained put calls;
                                    // these all return "this" so you can chain them,
                                    // and that means we need to recognize
                                    //    editor.putX().putY().apply();
                                    while (operand instanceof PsiMethodCallExpression) {
                                        PsiReferenceExpression methodExpression
                                                = ((PsiMethodCallExpression) operand)
                                                .getMethodExpression();
                                        PsiType type = methodExpression.getType();
                                        // The methods that return "this" are the methods that
                                        // have a return type of SharedPreferences.Editor
                                        // (various put* methods, plus remove and clear)
                                        if (type == null ||
                                                !ANDROID_CONTENT_SHARED_PREFERENCES_EDITOR.equals(
                                                        type.getCanonicalText())) {
                                            operand = null;
                                        } else {
                                            operand = methodExpression.getQualifierExpression();
                                        }
                                    }
                                    if (operand instanceof PsiReferenceExpression) {
                                        resolved = ((PsiReferenceExpression)operand).resolve();
                                        //noinspection SuspiciousMethodCalls
                                        if (resolved != null && mVariables.contains(resolved)) {
                                            return true;
                                        }
                                    }
                                }
                            }
                        }
                        return false;
                    }
                };

                method.accept(commitVisitor);
                if (commitVisitor.isCleanedUp() || commitVisitor.variableEscapes()) {
                    return;
                }
            } else if (getParentOfType(node, PsiReturnStatement.class) != null) {
                // Allocation is in a return statement
                return;
            }

            String message = "`SharedPreferences.edit()` without a corresponding `commit()` or "
                    + "`apply()` call";
            context.report(SHARED_PREF, node, context.getLocation(node), message);
        }
    }

    private static boolean isSharedEditorCreation(@NonNull JavaContext context,
            @NonNull PsiMethod method) {
        String methodName = method.getName();
        if (EDIT.equals(methodName)) {
            PsiClass containingClass = method.getContainingClass();
            JavaEvaluator evaluator = context.getEvaluator();
            return evaluator.extendsClass(containingClass, ANDROID_CONTENT_SHARED_PREFERENCES,
                    false);
>>>>>>> d4ff5ef3
        }

        return false;
    }

    private static boolean isEditorCommittedInChainedCalls(@NonNull JavaContext context,
            @NonNull PsiMethodCallExpression node) {
        PsiElement parent = skipParentheses(node.getParent());
        while (parent != null) {
            if (parent instanceof PsiMethodCallExpression) {
                PsiMethodCallExpression methodInvocation = (PsiMethodCallExpression) parent;
                if (isEditorCommitMethodCall(context, methodInvocation)
                        || isEditorApplyMethodCall(context, methodInvocation)) {
                    return true;
                }
            } else if (!(parent instanceof PsiReferenceExpression)) {
                // reference expressions are method references
                return false;
            }

            parent = skipParentheses(parent.getParent());
        }

        return false;
    }

    private static boolean isEditorCommitMethodCall(@NonNull JavaContext context,
            @NonNull PsiMethodCallExpression call) {
        String methodName = call.getMethodExpression().getReferenceName();
        if (COMMIT.equals(methodName)) {
            PsiMethod method = call.resolveMethod();
            if (method != null) {
                PsiClass containingClass = method.getContainingClass();
                JavaEvaluator evaluator = context.getEvaluator();
                if (evaluator.extendsClass(containingClass,
                        ANDROID_CONTENT_SHARED_PREFERENCES_EDITOR, false)) {
                    suggestApplyIfApplicable(context, call);
                    return true;
                }
            }
        }

        return false;
    }

    private static boolean isEditorApplyMethodCall(@NonNull JavaContext context,
            @NonNull PsiMethodCallExpression call) {
        String methodName = call.getMethodExpression().getReferenceName();
        if (APPLY.equals(methodName)) {
            PsiMethod method = call.resolveMethod();
            if (method != null) {
                PsiClass containingClass = method.getContainingClass();
                JavaEvaluator evaluator = context.getEvaluator();
                return evaluator.extendsClass(containingClass,
                        ANDROID_CONTENT_SHARED_PREFERENCES_EDITOR, false);
            }
        }

        return false;
    }

    private static void suggestApplyIfApplicable(@NonNull JavaContext context,
            @NonNull PsiMethodCallExpression node) {
        if (context.getProject().getMinSdkVersion().getApiLevel() >= 9) {
            // See if the return value is read: can only replace commit with
            // apply if the return value is not considered
            PsiElement parent = skipParentheses(node.getParent());
            while (parent instanceof PsiReferenceExpression) {
                parent = skipParentheses(parent.getParent());
            }
            boolean returnValueIgnored = false;
            if (parent instanceof PsiMethodCallExpression ||
                    parent instanceof PsiNewExpression ||
                    parent instanceof PsiClass ||
                    parent instanceof PsiCodeBlock ||
                    parent instanceof PsiExpressionStatement) {
                returnValueIgnored = true;
            } else if (parent instanceof PsiStatement) {
                if (parent instanceof PsiIfStatement) {
                    returnValueIgnored = ((PsiIfStatement)parent).getCondition() != node;
                } else if (parent instanceof PsiWhileStatement) {
                    returnValueIgnored = ((PsiWhileStatement)parent).getCondition() != node;
                } else if (parent instanceof PsiDoWhileStatement) {
                    returnValueIgnored = ((PsiDoWhileStatement)parent).getCondition() != node;
                } else if (parent instanceof PsiAssertStatement) {
                    returnValueIgnored = ((PsiAssertStatement)parent).getAssertCondition() != node;
                } else if (parent instanceof PsiReturnStatement
                        || parent instanceof PsiDeclarationStatement) {
                    returnValueIgnored = false;
                } else {
                    returnValueIgnored = true;
                }
            }
            if (returnValueIgnored) {
                String message = "Consider using `apply()` instead; `commit` writes "
                        + "its data to persistent storage immediately, whereas "
                        + "`apply` will handle it in the background";
                context.report(SHARED_PREF, node, context.getLocation(node), message);
            }
        }
    }

    /** Returns the variable the expression is assigned to, if any */
    @Nullable
    public static PsiVariable getVariableElement(@NonNull PsiElement rhs) {
        return getVariableElement(rhs, false);
    }

    @Nullable
    public static PsiVariable getVariableElement(@NonNull PsiElement rhs,
            boolean allowChainedCalls) {
        PsiElement parent = skipParentheses(rhs.getParent());

        // Handle some types of chained calls; e.g. you might have
        //    var = prefs.edit().put(key,value)
        // and here we want to skip past the put call
        if (allowChainedCalls) {
            while (true) {
                if ((parent instanceof PsiReferenceExpression)) {
                    PsiElement parentParent = skipParentheses(parent.getParent());
                    if ((parentParent instanceof PsiMethodCallExpression)) {
                        parent = skipParentheses(parentParent.getParent());
                    } else {
                        break;
                    }
                } else {
                    break;
                }
            }
        }

        if (parent instanceof PsiAssignmentExpression) {
            PsiAssignmentExpression assignment = (PsiAssignmentExpression) parent;
            PsiExpression lhs = assignment.getLExpression();
            if (lhs instanceof PsiReference) {
                PsiElement resolved = ((PsiReference)lhs).resolve();
                if (resolved instanceof PsiVariable && !(resolved instanceof PsiField)) {
                    // e.g. local variable, parameter - but not a field
                    return (PsiVariable) resolved;
                }
            }
        } else if (parent instanceof PsiVariable && !(parent instanceof PsiField)) {
            return (PsiVariable) parent;
        }

        return null;
    }

    private static boolean isBeginTransaction(@NonNull JavaContext context, @NonNull PsiMethod method) {
        String methodName = method.getName();
        if (BEGIN_TRANSACTION.equals(methodName)) {
            PsiClass containingClass = method.getContainingClass();
            JavaEvaluator evaluator = context.getEvaluator();
            if (evaluator.extendsClass(containingClass, FRAGMENT_MANAGER_CLS, false)
                    || evaluator.extendsClass(containingClass, FRAGMENT_MANAGER_V4_CLS, false)) {
                return true;
            }
        }

        return false;
    }

    /**
     * Visitor which checks whether an operation is "finished"; in the case
     * of a FragmentTransaction we're looking for a "commit" call; in the
     * case of a TypedArray we're looking for a "recycle", call, in the
     * case of a database cursor we're looking for a "close" call, etc.
     */
    private abstract static class FinishVisitor extends JavaRecursiveElementVisitor {
        protected final JavaContext mContext;
        protected final List<PsiVariable> mVariables;
        private final PsiVariable mOriginalVariableNode;

        private boolean mContainsCleanup;
        private boolean mEscapes;

        public FinishVisitor(JavaContext context, @NonNull PsiVariable variableNode) {
            mContext = context;
            mOriginalVariableNode = variableNode;
            mVariables = Lists.newArrayList(variableNode);
        }

        public boolean isCleanedUp() {
            return mContainsCleanup;
        }

        public boolean variableEscapes() {
            return mEscapes;
        }

        @Override
        public void visitElement(PsiElement element) {
            if (!mContainsCleanup) {
                super.visitElement(element);
            }
        }

        protected abstract boolean isCleanupCall(@NonNull PsiMethodCallExpression call);

        @Override
        public void visitMethodCallExpression(PsiMethodCallExpression call) {
            if (mContainsCleanup) {
                return;
            }

            super.visitMethodCallExpression(call);

            // Look for escapes
            if (!mEscapes) {
                for (PsiExpression expression : call.getArgumentList().getExpressions()) {
                    if (expression instanceof PsiReferenceExpression) {
                        PsiElement resolved = ((PsiReferenceExpression) expression).resolve();
                        //noinspection SuspiciousMethodCalls
                        if (resolved != null && mVariables.contains(resolved)) {
                            boolean wasEscaped = mEscapes;
                            mEscapes = true;

                            // Special case: MotionEvent.obtain(MotionEvent): passing in an
                            // event here does not recycle the event, and we also know it
                            // doesn't escape
                            if (OBTAIN.equals(call.getMethodExpression().getReferenceName())) {
                                PsiMethod method = call.resolveMethod();
                                if (mContext.getEvaluator()
                                        .isMemberInClass(method, MOTION_EVENT_CLS)) {
                                    mEscapes = wasEscaped;
                                }
                            }
                        }
                    }
                }
            }

            if (isCleanupCall(call)) {
                mContainsCleanup = true;
            }
        }

        @Override
        public void visitLocalVariable(PsiLocalVariable variable) {
            super.visitLocalVariable(variable);

            PsiExpression initializer = variable.getInitializer();
            if (initializer instanceof PsiReferenceExpression) {
                PsiElement resolved = ((PsiReferenceExpression) initializer).resolve();
                //noinspection SuspiciousMethodCalls
                if (resolved != null && mVariables.contains(resolved)) {
                    mVariables.add(variable);
                }
            }
        }

        @Override
<<<<<<< HEAD
        public boolean visitBinaryExpression(BinaryExpression node) {
            if (node.astOperator() == BinaryOperator.ASSIGN) {
                Expression rhs = node.astRight();
                // TEMPORARILY DISABLED; see testDatabaseCursorReassignment
                // This can result in some false positives right now. Play it
                // safe instead.
                boolean clearLhs = false;
                if (rhs instanceof VariableReference) {
                    ResolvedNode resolved = mContext.resolve(rhs);
                    //noinspection SuspiciousMethodCalls
                    if (resolved != null && mVariables.contains(resolved)) {
                        clearLhs = false;
                        ResolvedNode resolvedLhs = mContext.resolve(node.astLeft());
                        if (resolvedLhs instanceof ResolvedVariable) {
                            ResolvedVariable variable = (ResolvedVariable) resolvedLhs;
                            mVariables.add(variable);
                        } else if (resolvedLhs instanceof ResolvedField) {
                            mEscapes = true;
                        }
=======
        public void visitAssignmentExpression(PsiAssignmentExpression expression) {
            super.visitAssignmentExpression(expression);

            // TEMPORARILY DISABLED; see testDatabaseCursorReassignment
            // This can result in some false positives right now. Play it
            // safe instead.
            boolean clearLhs = false;

            PsiExpression rhs = expression.getRExpression();
            if (rhs instanceof PsiReferenceExpression) {
                PsiElement resolved = ((PsiReferenceExpression) rhs).resolve();
                //noinspection SuspiciousMethodCalls
                if (resolved != null && mVariables.contains(resolved)) {
                    clearLhs = false;
                    PsiElement lhs = mContext.getEvaluator().resolve(expression.getLExpression());
                    if (lhs instanceof PsiLocalVariable) {
                        mVariables.add((PsiLocalVariable)lhs);
                    } else if (lhs instanceof PsiField) {
                        mEscapes = true;
>>>>>>> d4ff5ef3
                    }
                }
            }

            //noinspection ConstantConditions
            if (clearLhs) {
                // If we reassign one of the variables, clear it out
                PsiElement lhs = mContext.getEvaluator().resolve(expression.getLExpression());
                //noinspection SuspiciousMethodCalls
                if (lhs != null && !lhs.equals(mOriginalVariableNode)
                        && mVariables.contains(lhs)) {
                    //noinspection SuspiciousMethodCalls
                    mVariables.remove(lhs);
                }
            }
        }

        @Override
        public void visitReturnStatement(PsiReturnStatement statement) {
            PsiExpression returnValue = statement.getReturnValue();
            if (returnValue instanceof PsiReference) {
                PsiElement resolved = ((PsiReference) returnValue).resolve();
                //noinspection SuspiciousMethodCalls
                if (resolved != null && mVariables.contains(resolved)) {
                    mEscapes = true;
                }
            }

            super.visitReturnStatement(statement);
        }
    }
}<|MERGE_RESOLUTION|>--- conflicted
+++ resolved
@@ -480,17 +480,6 @@
             @NonNull String fragmentClass,
             @NonNull String v4FragmentClass,
             boolean returnForUnresolved) {
-<<<<<<< HEAD
-        ResolvedNode resolved = context.resolve(call);
-        if (resolved instanceof ResolvedMethod) {
-            ResolvedClass containingClass = ((ResolvedMethod) resolved).getContainingClass();
-            return containingClass.isSubclassOf(fragmentClass, false) ||
-                    containingClass.isSubclassOf(v4FragmentClass, false);
-        } else if (resolved == null) {
-            // If we *can't* resolve the method call, caller can decide
-            // whether to consider the method called or not
-            return returnForUnresolved;
-=======
         PsiMethod method = call.resolveMethod();
         if (method != null) {
             PsiClass containingClass = method.getContainingClass();
@@ -604,7 +593,6 @@
             JavaEvaluator evaluator = context.getEvaluator();
             return evaluator.extendsClass(containingClass, ANDROID_CONTENT_SHARED_PREFERENCES,
                     false);
->>>>>>> d4ff5ef3
         }
 
         return false;
@@ -857,27 +845,6 @@
         }
 
         @Override
-<<<<<<< HEAD
-        public boolean visitBinaryExpression(BinaryExpression node) {
-            if (node.astOperator() == BinaryOperator.ASSIGN) {
-                Expression rhs = node.astRight();
-                // TEMPORARILY DISABLED; see testDatabaseCursorReassignment
-                // This can result in some false positives right now. Play it
-                // safe instead.
-                boolean clearLhs = false;
-                if (rhs instanceof VariableReference) {
-                    ResolvedNode resolved = mContext.resolve(rhs);
-                    //noinspection SuspiciousMethodCalls
-                    if (resolved != null && mVariables.contains(resolved)) {
-                        clearLhs = false;
-                        ResolvedNode resolvedLhs = mContext.resolve(node.astLeft());
-                        if (resolvedLhs instanceof ResolvedVariable) {
-                            ResolvedVariable variable = (ResolvedVariable) resolvedLhs;
-                            mVariables.add(variable);
-                        } else if (resolvedLhs instanceof ResolvedField) {
-                            mEscapes = true;
-                        }
-=======
         public void visitAssignmentExpression(PsiAssignmentExpression expression) {
             super.visitAssignmentExpression(expression);
 
@@ -897,7 +864,6 @@
                         mVariables.add((PsiLocalVariable)lhs);
                     } else if (lhs instanceof PsiField) {
                         mEscapes = true;
->>>>>>> d4ff5ef3
                     }
                 }
             }

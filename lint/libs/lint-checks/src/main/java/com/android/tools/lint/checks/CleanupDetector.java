--- conflicted
+++ resolved
@@ -62,10 +62,6 @@
 import com.intellij.psi.PsiType;
 import com.intellij.psi.PsiVariable;
 import com.intellij.psi.PsiWhileStatement;
-<<<<<<< HEAD
-
-=======
->>>>>>> fdf07a2c
 import java.util.Arrays;
 import java.util.List;
 
@@ -137,33 +133,6 @@
                     Scope.JAVA_FILE_SCOPE));
 
     // Target method names
-<<<<<<< HEAD
-    private static final String RECYCLE = "recycle";                                  //$NON-NLS-1$
-    private static final String RELEASE = "release";                                  //$NON-NLS-1$
-    private static final String OBTAIN = "obtain";                                    //$NON-NLS-1$
-    private static final String SHOW = "show";                                        //$NON-NLS-1$
-    private static final String ACQUIRE_CPC = "acquireContentProviderClient";         //$NON-NLS-1$
-    private static final String OBTAIN_NO_HISTORY = "obtainNoHistory";                //$NON-NLS-1$
-    private static final String OBTAIN_ATTRIBUTES = "obtainAttributes";               //$NON-NLS-1$
-    private static final String OBTAIN_TYPED_ARRAY = "obtainTypedArray";              //$NON-NLS-1$
-    private static final String OBTAIN_STYLED_ATTRIBUTES = "obtainStyledAttributes";  //$NON-NLS-1$
-    private static final String BEGIN_TRANSACTION = "beginTransaction";               //$NON-NLS-1$
-    private static final String COMMIT = "commit";                                    //$NON-NLS-1$
-    private static final String COMMIT_NOW = "commitNow";                             //$NON-NLS-1$
-    private static final String APPLY = "apply";                                      //$NON-NLS-1$
-    private static final String COMMIT_ALLOWING_LOSS = "commitAllowingStateLoss";     //$NON-NLS-1$
-    private static final String QUERY = "query";                                      //$NON-NLS-1$
-    private static final String RAW_QUERY = "rawQuery";                               //$NON-NLS-1$
-    private static final String QUERY_WITH_FACTORY = "queryWithFactory";              //$NON-NLS-1$
-    private static final String RAW_QUERY_WITH_FACTORY = "rawQueryWithFactory";       //$NON-NLS-1$
-    private static final String CLOSE = "close";                                      //$NON-NLS-1$
-    private static final String EDIT = "edit";                                        //$NON-NLS-1$
-
-    private static final String MOTION_EVENT_CLS = "android.view.MotionEvent";        //$NON-NLS-1$
-    private static final String PARCEL_CLS = "android.os.Parcel";                     //$NON-NLS-1$
-    private static final String VELOCITY_TRACKER_CLS = "android.view.VelocityTracker";//$NON-NLS-1$
-    private static final String DIALOG_FRAGMENT = "android.app.DialogFragment";       //$NON-NLS-1$
-=======
     private static final String RECYCLE = "recycle";
     private static final String RELEASE = "release";
     private static final String OBTAIN = "obtain";
@@ -190,7 +159,6 @@
     private static final String PARCEL_CLS = "android.os.Parcel";
     private static final String VELOCITY_TRACKER_CLS = "android.view.VelocityTracker";
     private static final String DIALOG_FRAGMENT = "android.app.DialogFragment";
->>>>>>> fdf07a2c
     private static final String DIALOG_V4_FRAGMENT =
             "android.support.v4.app.DialogFragment";
     private static final String FRAGMENT_MANAGER_CLS = "android.app.FragmentManager";
@@ -508,10 +476,7 @@
         String methodName = call.getMethodExpression().getReferenceName();
         return (COMMIT.equals(methodName)
                     || COMMIT_ALLOWING_LOSS.equals(methodName)
-<<<<<<< HEAD
-=======
                     || COMMIT_NOW_ALLOWING_LOSS.equals(methodName)
->>>>>>> fdf07a2c
                     || COMMIT_NOW.equals(methodName)) &&
                 isMethodOnFragmentClass(context, call,
                         FRAGMENT_TRANSACTION_CLS,

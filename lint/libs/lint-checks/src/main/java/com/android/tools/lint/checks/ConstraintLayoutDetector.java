/*
 * Copyright (C) 2016 The Android Open Source Project
 *
 * Licensed under the Apache License, Version 2.0 (the "License");
 * you may not use this file except in compliance with the License.
 * You may obtain a copy of the License at
 *
 *      http://www.apache.org/licenses/LICENSE-2.0
 *
 * Unless required by applicable law or agreed to in writing, software
 * distributed under the License is distributed on an "AS IS" BASIS,
 * WITHOUT WARRANTIES OR CONDITIONS OF ANY KIND, either express or implied.
 * See the License for the specific language governing permissions and
 * limitations under the License.
 */

package com.android.tools.lint.checks;

import static com.android.SdkConstants.ATTR_LAYOUT_EDITOR_ABSOLUTE_X;
import static com.android.SdkConstants.ATTR_LAYOUT_EDITOR_ABSOLUTE_Y;
import static com.android.SdkConstants.CLASS_CONSTRAINT_LAYOUT_GUIDELINE;
import static com.android.SdkConstants.CONSTRAINT_LAYOUT;
import static com.android.SdkConstants.CONSTRAINT_LAYOUT_LIB_ARTIFACT_ID;
import static com.android.SdkConstants.CONSTRAINT_LAYOUT_LIB_GROUP_ID;
import static com.android.SdkConstants.TOOLS_URI;
<<<<<<< HEAD
import static com.android.ide.common.repository.GradleCoordinate.*;
=======
import static com.android.ide.common.repository.GradleCoordinate.COMPARE_PLUS_LOWER;
import static com.android.tools.lint.detector.api.TextFormat.RAW;
>>>>>>> fdf07a2c

import com.android.SdkConstants;
import com.android.annotations.NonNull;
import com.android.builder.model.AndroidLibrary;
import com.android.builder.model.Dependencies;
import com.android.builder.model.MavenCoordinates;
import com.android.builder.model.Variant;
import com.android.ide.common.repository.GradleCoordinate;
import com.android.ide.common.repository.GradleVersion;
import com.android.ide.common.repository.SdkMavenRepository;
import com.android.repository.api.ProgressIndicator;
import com.android.repository.api.RepoPackage;
import com.android.sdklib.repository.AndroidSdkHandler;
import com.android.tools.lint.detector.api.Category;
import com.android.tools.lint.detector.api.Implementation;
import com.android.tools.lint.detector.api.Issue;
import com.android.tools.lint.detector.api.LayoutDetector;
import com.android.tools.lint.detector.api.Scope;
import com.android.tools.lint.detector.api.Severity;
import com.android.tools.lint.detector.api.TextFormat;
import com.android.tools.lint.detector.api.XmlContext;
import java.util.Collection;
import java.util.Collections;
import org.w3c.dom.Element;
import org.w3c.dom.NamedNodeMap;
import org.w3c.dom.Node;

/**
 * Check which looks for potential errors in declarations of ConstraintLayout, such as
 * under specifying constraints
 */
public class ConstraintLayoutDetector extends LayoutDetector {
    /** The main issue discovered by this detector */
    public static final Issue ISSUE = Issue.create(
            "MissingConstraints",
            "Missing Constraints in ConstraintLayout",
            "The layout editor allows you to place widgets anywhere on the canvas, and it " +
            "records the current position with designtime attributes (such as " +
            "`layout_editor_absoluteX`.) These attributes are *not* applied at runtime, so if " +
            "you push your layout on a device, the widgets may appear in a different location " +
            "than shown in the editor. To fix this, make sure a widget has both horizontal and " +
            "vertical constraints by dragging from the edge connections.",
            Category.CORRECTNESS,
            6,
            Severity.ERROR,
            new Implementation(
                    ConstraintLayoutDetector.class,
                    Scope.RESOURCE_FILE_SCOPE));

    private static final String LAYOUT_CONSTRAINT_PREFIX = "layout_constraint";

    /** Latest known version of the ConstraintLayout library (as a {@link GradleVersion} */
    @SuppressWarnings("ConstantConditions")
    @NonNull
    public static final GradleCoordinate LATEST_KNOWN_VERSION =
            new GradleCoordinate(
                    CONSTRAINT_LAYOUT_LIB_GROUP_ID,
                    CONSTRAINT_LAYOUT_LIB_ARTIFACT_ID,
                    SdkConstants.LATEST_CONSTRAINT_LAYOUT_VERSION);

    /** Constructs a new {@link ConstraintLayoutDetector} check */
    public ConstraintLayoutDetector() {
    }

    @Override
    public Collection<String> getApplicableElements() {
        return Collections.singletonList(CONSTRAINT_LAYOUT);
    }

    @Override
    public void visitElement(@NonNull XmlContext context, @NonNull Element layout) {
        // Make sure we're using the current version
        Variant variant = context.getMainProject().getCurrentVariant();
        GradleCoordinate latestAvailable = null;

        if (variant != null) {
            Dependencies dependencies = variant.getMainArtifact().getDependencies();
            for (AndroidLibrary library : dependencies.getLibraries()) {
                MavenCoordinates rc = library.getResolvedCoordinates();
                if (CONSTRAINT_LAYOUT_LIB_GROUP_ID.equals(rc.getGroupId())
                    && CONSTRAINT_LAYOUT_LIB_ARTIFACT_ID.equals(rc.getArtifactId())) {
                    if (latestAvailable == null) {
                        latestAvailable = getLatestVersion(context);
                    }
                    GradleCoordinate version = new GradleCoordinate(
                            CONSTRAINT_LAYOUT_LIB_GROUP_ID,
                            CONSTRAINT_LAYOUT_LIB_ARTIFACT_ID,
                            rc.getVersion());
                    if (COMPARE_PLUS_LOWER.compare(latestAvailable, version) > 0) {
                        // Keep in sync with #isUpgradeDependencyError below
                        String message = "Using version " + version.getRevision()
<<<<<<< HEAD
                                         + " of the constraint library, which is obsolete";
                        context.report(ISSUE, layout, context.getLocation(layout), message);
=======
                                + " of the constraint library, which is obsolete";
                        context.report(GradleDetector.DEPENDENCY, layout,
                                context.getLocation(layout), message);
>>>>>>> fdf07a2c
                    }
                }
            }
        }

        // Ensure that all the children have been constrained horizontally and vertically
        for (Node child = layout.getFirstChild(); child != null; child = child.getNextSibling()) {
            if (child.getNodeType() != Node.ELEMENT_NODE) {
                continue;
            }
            Element element = (Element)child;

            if (element.getTagName().equals(CLASS_CONSTRAINT_LAYOUT_GUIDELINE)) {
                continue;
            }

            boolean isConstrainedHorizontally = false;
            boolean isConstrainedVertically = false;

            // See if the layout doesn't use absoluteX/Y designtime positions for this
            // child; if it doesn't, no need to complain

            if (!element.hasAttributeNS(TOOLS_URI, ATTR_LAYOUT_EDITOR_ABSOLUTE_X)) {
                // Not technically a constraint, but we'll use this to not complain
                // about lacking constraints in this dimension
                isConstrainedHorizontally = true;
            }
            if (!element.hasAttributeNS(TOOLS_URI, ATTR_LAYOUT_EDITOR_ABSOLUTE_Y)) {
                isConstrainedVertically = true;
                if (isConstrainedHorizontally) {
                    // Nothing to check
                    continue;
                }
            }


            NamedNodeMap attributes = element.getAttributes();
            for (int i = 0; i < attributes.getLength(); i++) {
                Node attribute = attributes.item(i);
                String name = attribute.getLocalName();
                if (name == null) {
                    continue;
                }
                if (!name.startsWith(LAYOUT_CONSTRAINT_PREFIX) || name.endsWith("_creator")) {
                    continue;
                }
                if (name.endsWith("toLeftOf")
                        || name.endsWith("toRightOf")
                        || name.endsWith("toStartOf")
                        || name.endsWith("toEndOf")
                        || name.endsWith("toCenterX")) {
                    isConstrainedHorizontally = true;
                    if (isConstrainedVertically) {
                        break;
                    }
                } else if (name.endsWith("toTopOf")
                        || name.endsWith("toBottomOf")
                        || name.endsWith("toCenterY")
                        || name.endsWith("toBaselineOf")) {
                    isConstrainedVertically = true;
                    if (isConstrainedHorizontally) {
                        break;
                    }
                }
            }

            if (!isConstrainedHorizontally || !isConstrainedVertically) {
                // Don't complain if the element doesn't specify absolute x/y - that's
                // when it gets confusing

                String message;
                if (isConstrainedVertically) {
                    message = "This view is not constrained horizontally: at runtime it will "
                            + "jump to the left unless you add a horizontal constraint";
                } else if (isConstrainedHorizontally) {
                    message = "This view is not constrained vertically: at runtime it will "
                            + "jump to the left unless you add a vertical constraint";
                } else {
                    message = "This view is not constrained, it only has designtime positions, "
                            + "so it will jump to (0,0) unless you add constraints";
                }
                context.report(ISSUE, element, context.getLocation(element), message);
            }
        }
    }

    @NonNull
    private static GradleCoordinate getLatestVersion(@NonNull XmlContext context) {
        GradleCoordinate latestAvailable = LATEST_KNOWN_VERSION;
        AndroidSdkHandler sdkHandler = context.getClient().getSdk();
        if (sdkHandler != null) {
            ProgressIndicator progress = context.getClient().getRepositoryLogger();
            RepoPackage latestPackage = SdkMavenRepository
                    .findLatestVersion(LATEST_KNOWN_VERSION, sdkHandler, progress);
            if (latestPackage != null) {
                GradleCoordinate fromPackage = SdkMavenRepository
                        .getCoordinateFromSdkPath(latestPackage.getPath());
                if (fromPackage != null &&
                        COMPARE_PLUS_LOWER.compare(latestAvailable, fromPackage) < 0) {
                    latestAvailable = fromPackage;
                }
            }
        }
        return latestAvailable;
    }

    /**
     * Given an error message produced by this lint detector for the given issue type,
     * returns whether it represents a suggestion update the library version.
     * <p>
     * Intended for IDE quickfix implementations.
     *
     * @param errorMessage the error message associated with the error
     * @param format the format of the error message
     * @return true if this is a suggestion to update the version
     */
    @SuppressWarnings("unused")
    public static boolean isUpgradeDependencyError(
            @NonNull String errorMessage,
            @NonNull TextFormat format) {
        errorMessage = format.convertTo(errorMessage, RAW);
        return errorMessage.contains(" of the constraint library, which is obsolete");
    }
}<|MERGE_RESOLUTION|>--- conflicted
+++ resolved
@@ -23,12 +23,8 @@
 import static com.android.SdkConstants.CONSTRAINT_LAYOUT_LIB_ARTIFACT_ID;
 import static com.android.SdkConstants.CONSTRAINT_LAYOUT_LIB_GROUP_ID;
 import static com.android.SdkConstants.TOOLS_URI;
-<<<<<<< HEAD
-import static com.android.ide.common.repository.GradleCoordinate.*;
-=======
 import static com.android.ide.common.repository.GradleCoordinate.COMPARE_PLUS_LOWER;
 import static com.android.tools.lint.detector.api.TextFormat.RAW;
->>>>>>> fdf07a2c
 
 import com.android.SdkConstants;
 import com.android.annotations.NonNull;
@@ -120,14 +116,9 @@
                     if (COMPARE_PLUS_LOWER.compare(latestAvailable, version) > 0) {
                         // Keep in sync with #isUpgradeDependencyError below
                         String message = "Using version " + version.getRevision()
-<<<<<<< HEAD
-                                         + " of the constraint library, which is obsolete";
-                        context.report(ISSUE, layout, context.getLocation(layout), message);
-=======
                                 + " of the constraint library, which is obsolete";
                         context.report(GradleDetector.DEPENDENCY, layout,
                                 context.getLocation(layout), message);
->>>>>>> fdf07a2c
                     }
                 }
             }

--- conflicted
+++ resolved
@@ -64,14 +64,6 @@
 import org.w3c.dom.NamedNodeMap;
 import org.w3c.dom.Node;
 
-<<<<<<< HEAD
-import java.util.Collection;
-import java.util.HashSet;
-import java.util.List;
-import java.util.Set;
-
-=======
->>>>>>> fdf07a2c
 /**
  * Detects layout attributes on builtin Android widgets that do not specify
  * a prefix but probably should.
@@ -98,18 +90,6 @@
                     Scope.MANIFEST_AND_RESOURCE_SCOPE,
                     Scope.MANIFEST_SCOPE, Scope.RESOURCE_FILE_SCOPE));
 
-<<<<<<< HEAD
-    private static final Set<String> NO_PREFIX_ATTRS = new HashSet<>();
-    static {
-        NO_PREFIX_ATTRS.add(ATTR_CLASS);
-        NO_PREFIX_ATTRS.add(ATTR_STYLE);
-        NO_PREFIX_ATTRS.add(ATTR_LAYOUT);
-        NO_PREFIX_ATTRS.add(ATTR_PACKAGE);
-        NO_PREFIX_ATTRS.add(ATTR_CORE_APP);
-    }
-
-=======
->>>>>>> fdf07a2c
     /** Constructs a new {@link DetectMissingPrefix} */
     public DetectMissingPrefix() {
     }
@@ -231,8 +211,6 @@
                         }
                     }
                 }
-<<<<<<< HEAD
-=======
             }
 
             // A namespace declaration?
@@ -255,7 +233,6 @@
                 }
 
                 return;
->>>>>>> fdf07a2c
             }
 
             context.report(MISSING_NAMESPACE, attribute,

/*
 * Copyright (C) 2011 The Android Open Source Project
 *
 * Licensed under the Apache License, Version 2.0 (the "License");
 * you may not use this file except in compliance with the License.
 * You may obtain a copy of the License at
 *
 *      http://www.apache.org/licenses/LICENSE-2.0
 *
 * Unless required by applicable law or agreed to in writing, software
 * distributed under the License is distributed on an "AS IS" BASIS,
 * WITHOUT WARRANTIES OR CONDITIONS OF ANY KIND, either express or implied.
 * See the License for the specific language governing permissions and
 * limitations under the License.
 */

package com.android.tools.lint.checks;

import com.android.annotations.NonNull;
<<<<<<< HEAD
import com.android.tools.lint.detector.api.*;
import com.google.common.collect.Maps;
=======
import com.android.tools.lint.detector.api.Category;
import com.android.tools.lint.detector.api.ClassContext;
import com.android.tools.lint.detector.api.Context;
import com.android.tools.lint.detector.api.Detector;
import com.android.tools.lint.detector.api.Implementation;
import com.android.tools.lint.detector.api.Issue;
import com.android.tools.lint.detector.api.LintUtils;
import com.android.tools.lint.detector.api.Location;
import com.android.tools.lint.detector.api.Scope;
import com.android.tools.lint.detector.api.Severity;
import com.google.common.collect.Maps;
import java.util.ArrayList;
import java.util.HashSet;
import java.util.List;
import java.util.Map;
import java.util.Set;
>>>>>>> fdf07a2c
import org.objectweb.asm.Opcodes;
import org.objectweb.asm.tree.*;

<<<<<<< HEAD
import java.util.*;

=======
>>>>>>> fdf07a2c
/**
 * Looks for getter calls within the same class that could be replaced by
 * direct field references instead.
 */
public class FieldGetterDetector extends Detector implements Detector.ClassScanner {
    /** The main issue discovered by this detector */
    public static final Issue ISSUE = Issue.create(
            "FieldGetter",
            "Using getter instead of field",

            "Accessing a field within the class that defines a getter for that field is " +
            "at least 3 times faster than calling the getter. For simple getters that do " +
            "nothing other than return the field, you might want to just reference the " +
            "local field directly instead.\n" +
            "\n" +
            "*NOTE*: As of Android 2.3 (Gingerbread), this optimization is performed " +
            "automatically by Dalvik, so there is no need to change your code; this is " +
            "only relevant if you are targeting older versions of Android.",

            Category.PERFORMANCE,
            4,
            Severity.WARNING,
            new Implementation(
                    FieldGetterDetector.class,
                    Scope.CLASS_FILE_SCOPE)).
            // This is a micro-optimization: not enabled by default
            setEnabledByDefault(false).
            addMoreInfo(
            "http://developer.android.com/guide/practices/design/performance.html#internal_get_set");
    private ArrayList<Entry> mPendingCalls;

    /** Constructs a new {@link FieldGetterDetector} check */
    public FieldGetterDetector() {
    }

    // ---- Implements ClassScanner ----

    @Override
    public int[] getApplicableAsmNodeTypes() {
        return new int[] { AbstractInsnNode.METHOD_INSN };
    }

    @Override
    public void checkInstruction(@NonNull ClassContext context, @NonNull ClassNode classNode,
                                 @NonNull MethodNode method, @NonNull AbstractInsnNode instruction) {
        // As of Gingerbread/API 9, Dalvik performs this optimization automatically
        if (context.getProject().getMinSdk() >= 9) {
            return;
        }

        if ((method.access & Opcodes.ACC_STATIC) != 0) {
            // Not an instance method
            return;
        }

        if (instruction.getOpcode() != Opcodes.INVOKEVIRTUAL) {
            return;
        }

        MethodInsnNode node = (MethodInsnNode) instruction;
        String name = node.name;
        String owner = node.owner;

        AbstractInsnNode prev = LintUtils.getPrevInstruction(instruction);
        if (prev == null || prev.getOpcode() != Opcodes.ALOAD) {
            return;
        }
        VarInsnNode prevVar = (VarInsnNode) prev;
        if (prevVar.var != 0) { // Not on "this", variable 0 in instance methods?
            return;
        }

        if (((name.startsWith("get") && name.length() > 3
                && Character.isUpperCase(name.charAt(3)))
            || (name.startsWith("is") && name.length() > 2
                && Character.isUpperCase(name.charAt(2))))
                && owner.equals(classNode.name)) {
            // Calling a potential getter method on self. We now need to
            // investigate the method body of the getter call and make sure
            // it's really a plain getter, not just a method which happens
            // to have a method name like a getter, or a method which not
            // only returns a field but possibly computes it or performs
            // other initialization or side effects. This is done in a
            // second pass over the bytecode, initiated by the finish()
            // method.
            if (mPendingCalls == null) {
                mPendingCalls = new ArrayList<>();
            }

            mPendingCalls.add(new Entry(name, node, method));
        }

        super.checkInstruction(context, classNode, method, instruction);
    }

    @Override
    public void afterCheckFile(@NonNull Context c) {
        ClassContext context = (ClassContext) c;

        if (mPendingCalls != null) {
            Set<String> names = new HashSet<>(mPendingCalls.size());
            for (Entry entry : mPendingCalls) {
                names.add(entry.name);
            }

            Map<String, String> getters = checkMethods(context.getClassNode(), names);
            if (!getters.isEmpty()) {
                for (String getter : getters.keySet()) {
                    for (Entry entry : mPendingCalls) {
                        String name = entry.name;
                        // There can be more than one reference to the same name:
                        // one for each call site
                        if (name.equals(getter)) {
                            Location location = context.getLocation(entry.call);
                            String fieldName = getters.get(getter);
                            if (fieldName == null) {
                                fieldName = "";
                            }
                            context.report(ISSUE, entry.method, entry.call, location,
                                String.format(
                                "Calling getter method `%1$s()` on self is " +
                                "slower than field access (`%2$s`)", getter, fieldName));
                        }
                    }
                }
            }
        }

        mPendingCalls = null;
    }

    // Holder class for getters to be checked
    private static class Entry {
        public final String name;
        public final MethodNode method;
        public final MethodInsnNode call;

        public Entry(String name, MethodInsnNode call, MethodNode method) {
            super();
            this.name = name;
            this.call = call;
            this.method = method;
        }
    }

    // Validate that these getter methods are really just simple field getters
    // like these int and String getters:
    // public int getFoo();
    //   Code:
    //    0:   aload_0
    //    1:   getfield    #21; //Field mFoo:I
    //    4:   ireturn
    //
    // public java.lang.String getBar();
    //   Code:
    //    0:   aload_0
    //    1:   getfield    #25; //Field mBar:Ljava/lang/String;
    //    4:   areturn
    //
    // Returns a map of valid getters as keys, and if the field name is found, the field name
    // for each getter as its value.
    private static Map<String, String> checkMethods(ClassNode classNode, Set<String> names) {
        Map<String, String> validGetters = Maps.newHashMap();
        @SuppressWarnings("rawtypes")
        List methods = classNode.methods;
        String fieldName = null;
        checkMethod:
        for (Object methodObject : methods) {
            MethodNode method = (MethodNode) methodObject;
            if (names.contains(method.name)
                    && method.desc.startsWith("()")) {  // (): No arguments
                InsnList instructions = method.instructions;
                int mState = 1;
                for (AbstractInsnNode curr = instructions.getFirst();
                        curr != null;
                        curr = curr.getNext()) {
                    switch (curr.getOpcode()) {
                        case -1:
                            // Skip label and line number nodes
                            continue;
                        case Opcodes.ALOAD:
                            if (mState == 1) {
                                fieldName = null;
                                mState = 2;
                            } else {
                                continue checkMethod;
                            }
                            break;
                        case Opcodes.GETFIELD:
                            if (mState == 2) {
                                FieldInsnNode field = (FieldInsnNode) curr;
                                fieldName = field.name;
                                mState = 3;
                            } else {
                                continue checkMethod;
                            }
                            break;
                        case Opcodes.ARETURN:
                        case Opcodes.FRETURN:
                        case Opcodes.IRETURN:
                        case Opcodes.DRETURN:
                        case Opcodes.LRETURN:
                        case Opcodes.RETURN:
                            if (mState == 3) {
                                validGetters.put(method.name, fieldName);
                            }
                            continue checkMethod;
                        default:
                            continue checkMethod;
                    }
                }
            }
        }

        return validGetters;
    }
}<|MERGE_RESOLUTION|>--- conflicted
+++ resolved
@@ -17,10 +17,6 @@
 package com.android.tools.lint.checks;
 
 import com.android.annotations.NonNull;
-<<<<<<< HEAD
-import com.android.tools.lint.detector.api.*;
-import com.google.common.collect.Maps;
-=======
 import com.android.tools.lint.detector.api.Category;
 import com.android.tools.lint.detector.api.ClassContext;
 import com.android.tools.lint.detector.api.Context;
@@ -37,15 +33,15 @@
 import java.util.List;
 import java.util.Map;
 import java.util.Set;
->>>>>>> fdf07a2c
 import org.objectweb.asm.Opcodes;
-import org.objectweb.asm.tree.*;
-
-<<<<<<< HEAD
-import java.util.*;
-
-=======
->>>>>>> fdf07a2c
+import org.objectweb.asm.tree.AbstractInsnNode;
+import org.objectweb.asm.tree.ClassNode;
+import org.objectweb.asm.tree.FieldInsnNode;
+import org.objectweb.asm.tree.InsnList;
+import org.objectweb.asm.tree.MethodInsnNode;
+import org.objectweb.asm.tree.MethodNode;
+import org.objectweb.asm.tree.VarInsnNode;
+
 /**
  * Looks for getter calls within the same class that could be replaced by
  * direct field references instead.
@@ -90,7 +86,7 @@
 
     @Override
     public void checkInstruction(@NonNull ClassContext context, @NonNull ClassNode classNode,
-                                 @NonNull MethodNode method, @NonNull AbstractInsnNode instruction) {
+            @NonNull MethodNode method, @NonNull AbstractInsnNode instruction) {
         // As of Gingerbread/API 9, Dalvik performs this optimization automatically
         if (context.getProject().getMinSdk() >= 9) {
             return;

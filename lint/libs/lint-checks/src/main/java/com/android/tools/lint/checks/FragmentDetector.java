--- conflicted
+++ resolved
@@ -47,29 +47,6 @@
  */
 public class FragmentDetector extends Detector implements SourceCodeScanner {
     /** Are fragment subclasses instantiatable? */
-<<<<<<< HEAD
-    public static final Issue ISSUE = Issue.create(
-        "ValidFragment",
-        "Fragment not instantiatable",
-
-        "From the Fragment documentation:\n" +
-        "**Every** fragment must have an empty constructor, so it can be instantiated when " +
-        "restoring its activity's state. It is strongly recommended that subclasses do not " +
-        "have other constructors with parameters, since these constructors will not be " +
-        "called when the fragment is re-instantiated; instead, arguments can be supplied " +
-        "by the caller with `setArguments(Bundle)` and later retrieved by the Fragment " +
-        "with `getArguments()`.",
-
-        Category.CORRECTNESS,
-        6,
-        Severity.ERROR,
-        new Implementation(
-                FragmentDetector.class,
-                Scope.JAVA_FILE_SCOPE)
-        ).addMoreInfo(
-            "http://developer.android.com/reference/android/app/Fragment.html#Fragment()");
-
-=======
     public static final Issue ISSUE =
             Issue.create(
                             "ValidFragment",
@@ -88,7 +65,6 @@
                     .addMoreInfo(
                             "http://developer.android.com/reference/android/app/Fragment.html#Fragment()")
                     .setAndroidSpecific(true);
->>>>>>> 2c0ed8da
 
     /** Constructs a new {@link FragmentDetector} */
     public FragmentDetector() {}

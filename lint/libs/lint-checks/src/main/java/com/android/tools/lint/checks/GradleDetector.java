--- conflicted
+++ resolved
@@ -15,14 +15,21 @@
  */
 package com.android.tools.lint.checks;
 
+import static com.android.SdkConstants.FD_BUILD_TOOLS;
+import static com.android.SdkConstants.GRADLE_PLUGIN_MINIMUM_VERSION;
+import static com.android.SdkConstants.GRADLE_PLUGIN_RECOMMENDED_VERSION;
+import static com.android.SdkConstants.SUPPORT_LIB_GROUP_ID;
+import static com.android.ide.common.repository.GoogleMavenRepository.MAVEN_GOOGLE_CACHE_DIR_KEY;
+import static com.android.ide.common.repository.GradleCoordinate.COMPARE_PLUS_HIGHER;
+import static com.android.sdklib.SdkVersionInfo.LOWEST_ACTIVE_API;
+import static com.android.tools.lint.checks.ManifestDetector.TARGET_NEWER;
+import static com.android.tools.lint.detector.api.LintUtils.guessGradleLocation;
+import static com.google.common.base.Charsets.UTF_8;
+
 import com.android.SdkConstants;
 import com.android.annotations.NonNull;
 import com.android.annotations.Nullable;
 import com.android.annotations.VisibleForTesting;
-<<<<<<< HEAD
-import com.android.builder.model.*;
-import com.android.ide.common.repository.*;
-=======
 import com.android.builder.model.AndroidArtifact;
 import com.android.builder.model.AndroidLibrary;
 import com.android.builder.model.AndroidProject;
@@ -33,17 +40,16 @@
 import com.android.builder.model.Variant;
 import com.android.ide.common.repository.GoogleMavenRepository;
 import com.android.ide.common.repository.GradleCoordinate;
->>>>>>> 9762cc2c
 import com.android.ide.common.repository.GradleCoordinate.RevisionComponent;
+import com.android.ide.common.repository.GradleVersion;
+import com.android.ide.common.repository.MavenRepositories;
+import com.android.ide.common.repository.SdkMavenRepository;
 import com.android.repository.io.FileOpUtils;
 import com.android.sdklib.AndroidTargetHash;
 import com.android.sdklib.AndroidVersion;
 import com.android.sdklib.IAndroidTarget;
 import com.android.sdklib.SdkVersionInfo;
 import com.android.tools.lint.client.api.LintClient;
-<<<<<<< HEAD
-import com.android.tools.lint.detector.api.*;
-=======
 import com.android.tools.lint.detector.api.Category;
 import com.android.tools.lint.detector.api.Context;
 import com.android.tools.lint.detector.api.Detector;
@@ -58,20 +64,14 @@
 import com.android.tools.lint.detector.api.Project;
 import com.android.tools.lint.detector.api.Scope;
 import com.android.tools.lint.detector.api.Severity;
->>>>>>> 9762cc2c
 import com.google.common.base.Joiner;
 import com.google.common.base.Splitter;
 import com.google.common.collect.ArrayListMultimap;
 import com.google.common.collect.Multimap;
-import org.jetbrains.annotations.TestOnly;
-
 import java.io.File;
 import java.io.IOException;
 import java.io.UnsupportedEncodingException;
 import java.net.URLEncoder;
-<<<<<<< HEAD
-import java.util.*;
-=======
 import java.util.ArrayList;
 import java.util.Collection;
 import java.util.Collections;
@@ -81,7 +81,6 @@
 import java.util.List;
 import java.util.Map;
 import java.util.Set;
->>>>>>> 9762cc2c
 import java.util.function.Predicate;
 import java.util.regex.Pattern;
 import org.jetbrains.uast.UBlockExpression;
@@ -91,14 +90,6 @@
 import org.jetbrains.uast.UFile;
 import org.jetbrains.uast.ULambdaExpression;
 import org.jetbrains.uast.visitor.AbstractUastVisitor;
-
-import static com.android.SdkConstants.*;
-import static com.android.ide.common.repository.GoogleMavenRepository.MAVEN_GOOGLE_CACHE_DIR_KEY;
-import static com.android.ide.common.repository.GradleCoordinate.COMPARE_PLUS_HIGHER;
-import static com.android.sdklib.SdkVersionInfo.LOWEST_ACTIVE_API;
-import static com.android.tools.lint.checks.ManifestDetector.TARGET_NEWER;
-import static com.android.tools.lint.detector.api.LintUtils.guessGradleLocation;
-import static com.google.common.base.Charsets.UTF_8;
 
 /**
  * Checks Gradle files for potential errors
@@ -363,11 +354,7 @@
             "no longer has this problem, or to repackage the library (and all of its " +
             "dependencies) using something like the `jarjar` tool, or finally, rewriting " +
             "the code to use different APIs (for example, for http code, consider using " +
-<<<<<<< HEAD
-            "`HttpUrlConnection` or a library like `okhttp`.)",
-=======
             "`HttpUrlConnection` or a library like `okhttp`).",
->>>>>>> 9762cc2c
             Category.CORRECTNESS,
             8,
             Severity.FATAL,
@@ -1161,14 +1148,6 @@
         }
 
         BlacklistedDeps blacklistedDeps = blacklisted.get(context.getProject());
-<<<<<<< HEAD
-        List<Library> path = blacklistedDeps.checkDependency(groupId, artifactId, true);
-        if (path != null) {
-            String message = getBlacklistedDependencyMessage(context, path);
-            if (message != null) {
-                LintFix fix = fix().name("Delete dependency").replace().all().build();
-                report(context, statementCookie, DUPLICATE_CLASSES, message, fix);
-=======
         if (blacklistedDeps != null) {
             List<Library> path = blacklistedDeps.checkDependency(groupId, artifactId, true);
             if (path != null) {
@@ -1177,7 +1156,6 @@
                     LintFix fix = fix().name("Delete dependency").replace().all().build();
                     report(context, statementCookie, DUPLICATE_CLASSES, message, fix);
                 }
->>>>>>> 9762cc2c
             }
         }
 
@@ -1249,12 +1227,8 @@
         return null;
     }
 
-    @TestOnly
-    public static void cleanUp() {
-        googleMavenRepository = null;
-    }
-
-    private static GoogleMavenRepository googleMavenRepository;
+    @VisibleForTesting
+    static GoogleMavenRepository googleMavenRepository;
 
     @Nullable
     private static GradleVersion getGoogleMavenRepoVersion(@NonNull Context context,
@@ -2009,12 +1983,9 @@
      */
     private void checkBlacklistedDependencies(@NonNull Context context, Project project) {
         BlacklistedDeps blacklistedDeps = blacklisted.get(project);
-<<<<<<< HEAD
-=======
         if (blacklistedDeps == null) {
             return;
         }
->>>>>>> 9762cc2c
         List<List<Library>> dependencies = blacklistedDeps.getBlacklistedDependencies();
         if (!dependencies.isEmpty()) {
             for (List<Library> path : dependencies) {

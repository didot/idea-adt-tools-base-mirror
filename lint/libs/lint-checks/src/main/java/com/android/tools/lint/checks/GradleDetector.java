--- conflicted
+++ resolved
@@ -1203,11 +1203,7 @@
 
         // For artifacts that follow the platform numbering scheme, check that it matches the SDK
         // versions used.
-<<<<<<< HEAD
-        if ("com.android.support".equals(groupId)
-=======
         if (SUPPORT_LIB_GROUP_ID.equals(groupId)
->>>>>>> fdf07a2c
                 && !artifactId.startsWith("multidex")
                 // Support annotation libraries work with any compileSdkVersion
                 && !artifactId.equals("support-annotations")) {

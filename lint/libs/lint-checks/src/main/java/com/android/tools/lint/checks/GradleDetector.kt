/*
 * Copyright (C) 2014 The Android Open Source Project
 *
 * Licensed under the Apache License, Version 2.0 (the "License");
 * you may not use this file except in compliance with the License.
 * You may obtain a copy of the License at
 *
 *      http://www.apache.org/licenses/LICENSE-2.0
 *
 * Unless required by applicable law or agreed to in writing, software
 * distributed under the License is distributed on an "AS IS" BASIS,
 * WITHOUT WARRANTIES OR CONDITIONS OF ANY KIND, either express or implied.
 * See the License for the specific language governing permissions and
 * limitations under the License.
 */
package com.android.tools.lint.checks

import com.android.SdkConstants
import com.android.SdkConstants.ANDROIDX_PKG_PREFIX
import com.android.SdkConstants.FD_BUILD_TOOLS
import com.android.SdkConstants.GRADLE_PLUGIN_MINIMUM_VERSION
import com.android.SdkConstants.GRADLE_PLUGIN_RECOMMENDED_VERSION
import com.android.SdkConstants.SUPPORT_LIB_GROUP_ID
import com.android.builder.model.AndroidLibrary
import com.android.builder.model.Dependencies
import com.android.builder.model.JavaLibrary
import com.android.builder.model.Library
import com.android.builder.model.MavenCoordinates
import com.android.ide.common.repository.GoogleMavenRepository
import com.android.ide.common.repository.GoogleMavenRepository.Companion.MAVEN_GOOGLE_CACHE_DIR_KEY
import com.android.ide.common.repository.GradleCoordinate
import com.android.ide.common.repository.GradleCoordinate.COMPARE_PLUS_HIGHER
import com.android.ide.common.repository.GradleVersion
import com.android.ide.common.repository.MavenRepositories
import com.android.projectmodel.ProjectType
import com.android.repository.io.FileOpUtils
import com.android.sdklib.AndroidTargetHash
import com.android.sdklib.SdkVersionInfo
import com.android.sdklib.SdkVersionInfo.LOWEST_ACTIVE_API
import com.android.tools.lint.checks.ManifestDetector.TARGET_NEWER
import com.android.tools.lint.client.api.LintClient
import com.android.tools.lint.detector.api.Category
import com.android.tools.lint.detector.api.Context
import com.android.tools.lint.detector.api.Detector
import com.android.tools.lint.detector.api.GradleContext
import com.android.tools.lint.detector.api.GradleContext.Companion.getIntLiteralValue
import com.android.tools.lint.detector.api.GradleContext.Companion.getStringLiteralValue
import com.android.tools.lint.detector.api.GradleContext.Companion.isNonNegativeInteger
import com.android.tools.lint.detector.api.GradleContext.Companion.isStringLiteral
import com.android.tools.lint.detector.api.GradleScanner
import com.android.tools.lint.detector.api.Implementation
import com.android.tools.lint.detector.api.Issue
import com.android.tools.lint.detector.api.LintFix
import com.android.tools.lint.detector.api.Location
import com.android.tools.lint.detector.api.Project
import com.android.tools.lint.detector.api.Scope
import com.android.tools.lint.detector.api.Severity
import com.android.tools.lint.detector.api.getLanguageLevel
import com.android.tools.lint.detector.api.guessGradleLocation
import com.android.tools.lint.detector.api.isNumberString
import com.android.tools.lint.detector.api.readUrlData
import com.android.tools.lint.detector.api.readUrlDataAsString
import com.android.utils.capitalize
import com.google.common.base.Charsets.UTF_8
import com.google.common.base.Joiner
import com.google.common.base.Splitter
import com.google.common.collect.ArrayListMultimap
import com.intellij.pom.java.LanguageLevel.JDK_1_7
import com.intellij.pom.java.LanguageLevel.JDK_1_8
import java.io.File
import java.io.IOException
import java.io.UnsupportedEncodingException
import java.net.URLEncoder
import java.util.ArrayList
import java.util.Calendar
import java.util.Collections
import java.util.HashMap
import java.util.HashSet
import java.util.Locale
import java.util.function.Predicate

/** Checks Gradle files for potential errors */
open class GradleDetector : Detector(), GradleScanner {

    private var minSdkVersion: Int = 0
    private var compileSdkVersion: Int = 0
    private var compileSdkVersionCookie: Any? = null
    private var targetSdkVersion: Int = 0

    protected open val gradleUserHome: File
        get() {
            // See org.gradle.initialization.BuildLayoutParameters
            var gradleUserHome: String? = System.getProperty("gradle.user.home")
            if (gradleUserHome == null) {
                gradleUserHome = System.getenv("GRADLE_USER_HOME")
                if (gradleUserHome == null) {
                    gradleUserHome = System.getProperty("user.home") + File.separator + ".gradle"
                }
            }

            return File(gradleUserHome)
        }

    private var artifactCacheHome: File? = null

    /**
     * If incrementally editing a single build.gradle file, tracks whether we've already
     * transitively checked GMS versions such that we don't flag the same error on every single
     * dependency declaration
     */
    private var mCheckedGms: Boolean = false

    /**
     * If incrementally editing a single build.gradle file, tracks whether we've already
     * transitively checked support library versions such that we don't flag the same error on every
     * single dependency declaration
     */
    private var mCheckedSupportLibs: Boolean = false

    /**
     * If incrementally editing a single build.gradle file, tracks whether we've already
     * transitively checked wearable library versions such that we don't flag the same error on
     * every single dependency declaration
     */
    private var mCheckedWearableLibs: Boolean = false

    /**
     * If incrementally editing a single build.gradle file, tracks whether we've already
     * applied kotlin-android plugin.
     */
    private var mAppliedKotlinAndroidPlugin: Boolean = false

    /**
     * If incrementally editing a single build.gradle file, tracks whether we've already
     * applied kotlin-kapt plugin.
     */
    private var mAppliedKotlinKaptPlugin: Boolean = false

    private val blacklisted = HashMap<Project, BlacklistedDeps>()

    // ---- Implements GradleScanner ----

    private fun checkOctal(
        context: GradleContext,
        value: String,
        cookie: Any
    ) {
        if (value.length >= 2 &&
            value[0] == '0' &&
            (value.length > 2 || value[1] >= '8' && isNonNegativeInteger(value)) &&
            context.isEnabled(ACCIDENTAL_OCTAL)
        ) {
            var message =
                "The leading 0 turns this number into octal which is probably not what was intended"
            message += try {
                val numericValue = java.lang.Long.decode(value)
                " (interpreted as $numericValue)"
            } catch (exception: NumberFormatException) {
                " (and it is not a valid octal number)"
            }

            report(context, cookie, ACCIDENTAL_OCTAL, message)
        }
    }

    /** Called with for example "android", "defaultConfig", "minSdkVersion", "7" */
    override fun checkDslPropertyAssignment(
        context: GradleContext,
        property: String,
        value: String,
        parent: String,
        parentParent: String?,
        propertyCookie: Any,
        valueCookie: Any,
        statementCookie: Any
    ) {
        if (parent == "defaultConfig") {
            if (property == "targetSdkVersion") {
                val version = getSdkVersion(value)
                if (version > 0 && version < context.client.highestKnownApiLevel) {
                    var warned = false
                    if (version <= 25) {
                        val now = calendar ?: Calendar.getInstance()
                        val year = now.get(Calendar.YEAR)
                        val month = now.get(Calendar.MONTH)

                        // After November 1st 2018, the apps are required to use 26 or higher
                        if (year > 2018 || month >= 10) {
                            val message =
                                "Google Play requires that apps target API level 26 or higher.\n"
                            val highest = context.client.highestKnownApiLevel
                            val label = "Update targetSdkVersion to $highest"
                            val fix = fix().name(label)
                                .replace()
                                .all()
                                .with(Integer.toString(highest))
                                .build()

                            // Don't report if already suppressed with EXPIRING

                            val alreadySuppressed = context.containsCommentSuppress() &&
                                    context.isSuppressedWithComment(
                                        valueCookie,
                                        EXPIRING_TARGET_SDK_VERSION
                                    )

                            if (!alreadySuppressed) {
                                report(
                                    context,
                                    valueCookie,
                                    EXPIRED_TARGET_SDK_VERSION,
                                    message,
                                    fix
                                )
                            }
                            warned = true
                        } else if (month >= 4 && year == 2018) {
                            // Start warning about this earlier - in May.
                            // (Check for 2018 here: no, we don't have a time machine, but let's
                            // allow developers to go back in time.)
                            val message = "" +
                                    "Google Play will soon require that apps target API " +
                                    "level 26 or higher. This will be required for new apps " +
                                    "in August 2018, and for updates to existing apps in " +
                                    "November 2018."
                            val highest = context.client.highestKnownApiLevel
                            val label = "Update targetSdkVersion to $highest"
                            val fix = fix().name(label)
                                .replace()
                                .all()
                                .with(Integer.toString(highest))
                                .build()
                            report(context, valueCookie, EXPIRING_TARGET_SDK_VERSION, message, fix)
                            warned = true
                        }
                    }

                    if (!warned) {
                        val message =
                            "Not targeting the latest versions of Android; compatibility " +
                                    "modes apply. Consider testing and updating this version. " +
                                    "Consult the android.os.Build.VERSION_CODES javadoc for " +
                                    "details."

                        val highest = context.client.highestKnownApiLevel
                        val label = "Update targetSdkVersion to $highest"
                        val fix = fix().name(label)
                            .replace()
                            .all()
                            .with(Integer.toString(highest))
                            .build()
                        report(context, valueCookie, TARGET_NEWER, message, fix)
                    }
                }
                if (version > 0) {
                    targetSdkVersion = version
                    checkTargetCompatibility(context)
                } else {
                    checkIntegerAsString(context, value, valueCookie)
                }
            } else if (property == "minSdkVersion") {
                val version = getSdkVersion(value)
                if (version > 0) {
                    minSdkVersion = version
                    checkMinSdkVersion(context, version, valueCookie)
                } else {
                    checkIntegerAsString(context, value, valueCookie)
                }
            }

            if (value.startsWith("0")) {
                checkOctal(context, value, valueCookie)
            }

            if (property == "versionName" ||
                property == "versionCode" && !isNonNegativeInteger(value) ||
                !isStringLiteral(value)
            ) {
                // Method call -- make sure it does not match one of the getters in the
                // configuration!
                if (value == "getVersionCode" || value == "getVersionName") {
                    val message = "Bad method name: pick a unique method name which does not " +
                            "conflict with the implicit getters for the defaultConfig " +
                            "properties. For example, try using the prefix compute- " +
                            "instead of get-."
                    report(context, valueCookie, GRADLE_GETTER, message)
                }
            } else if (property == "packageName") {
                val message = "Deprecated: Replace 'packageName' with 'applicationId'"
                val fix = fix()
                    .name("Replace 'packageName' with 'applicationId'", true)
                    .replace().text("packageName").with("applicationId").autoFix().build()
                report(context, context.getPropertyKeyCookie(valueCookie), DEPRECATED, message, fix)
            }
            if (property == "versionCode" &&
                context.isEnabled(HIGH_APP_VERSION_CODE) &&
                isNonNegativeInteger(value)
            ) {
                val version = getIntLiteralValue(value, -1)
                if (version >= VERSION_CODE_HIGH_THRESHOLD) {
                    val message =
                        "The 'versionCode' is very high and close to the max allowed value"
                    report(context, valueCookie, HIGH_APP_VERSION_CODE, message)
                }
            }
        } else if (property == "compileSdkVersion" && parent == "android") {
            var version = -1
            if (isStringLiteral(value)) {
                // Try to resolve values like "android-O"
                val hash = getStringLiteralValue(value)
                if (hash != null && !isNumberString(hash)) {
                    val platformVersion = AndroidTargetHash.getPlatformVersion(hash)
                    if (platformVersion != null) {
                        version = platformVersion.featureLevel
                    }
                }
            } else {
                version = getIntLiteralValue(value, -1)
            }
            if (version > 0) {
                compileSdkVersion = version
                compileSdkVersionCookie = valueCookie
                checkTargetCompatibility(context)
            } else {
                checkIntegerAsString(context, value, valueCookie)
            }
        } else if (property == "buildToolsVersion" && parent == "android") {
            val versionString = getStringLiteralValue(value)
            if (versionString != null) {
                val version = GradleVersion.tryParse(versionString)
                if (version != null) {
                    var recommended = getLatestBuildTools(context.client, version.major)
                    if (recommended != null && version < recommended) {
                        val message = "Old buildToolsVersion " +
                                version +
                                "; recommended version is " +
                                recommended +
                                " or later"
                        val fix = getUpdateDependencyFix(version.toString(), recommended.toString())
                        report(context, valueCookie, DEPENDENCY, message, fix)
                    }

                    // 23.0.0 shipped with a serious bugs which affects program correctness
                    // (such as https://code.google.com/p/android/issues/detail?id=183180)
                    // Make developers aware of this and suggest upgrading
                    if (version.major == 23 &&
                        version.minor == 0 &&
                        version.micro == 0 &&
                        context.isEnabled(COMPATIBILITY)
                    ) {
                        // This specific version is actually a preview version which should
                        // not be used (https://code.google.com/p/android/issues/detail?id=75292)
                        if (recommended == null || recommended.major < 23) {
                            // First planned release to fix this
                            recommended = GradleVersion(23, 0, 3)
                        }
                        val message =
                            "Build Tools `23.0.0` should not be used; " +
                                    "it has some known serious bugs. Use version `$recommended` " +
                                    "instead."
                        reportFatalCompatibilityIssue(context, valueCookie, message)
                    }
                }
            }
        } else if (parent == "plugins") {
            // KTS declaration for plugins
            if (property == "id") {
                val plugin = getStringLiteralValue(value)
                val isOldAppPlugin = OLD_APP_PLUGIN_ID == plugin
                if (isOldAppPlugin || OLD_LIB_PLUGIN_ID == plugin) {
                    val replaceWith = if (isOldAppPlugin) APP_PLUGIN_ID else LIB_PLUGIN_ID
                    val message = "'$plugin' is deprecated; use '$replaceWith' instead"
                    val fix = fix()
                        .sharedName("Replace plugin")
                        .replace().text(plugin).with(replaceWith).autoFix().build()
                    report(context, valueCookie, DEPRECATED, message, fix)
                }

                if (plugin == "kotlin-android") {
                    mAppliedKotlinAndroidPlugin = true
                }
                if (plugin == "kotlin-kapt") {
                    mAppliedKotlinKaptPlugin = true
                }
            }
        } else if (parent == "dependencies") {
            if (value.startsWith("files('") && value.endsWith("')")) {
                val path = value.substring("files('".length, value.length - 2)
                if (path.contains("\\\\")) {
                    val message =
                        "Do not use Windows file separators in .gradle files; use / instead"
                    report(context, valueCookie, PATH, message)
                } else if (path.startsWith("/") || File(
                        path.replace(
                            '/',
                            File.separatorChar
                        )
                    ).isAbsolute
                ) {
                    val message = "Avoid using absolute paths in .gradle files"
                    report(context, valueCookie, PATH, message)
                }
            } else {
                var dependency = getStringLiteralValue(value)
                if (dependency == null) {
                    dependency = getNamedDependency(value)
                }
                // If the dependency is a GString (i.e. it uses Groovy variable substitution,
                // with a $variable_name syntax) then don't try to parse it.
                if (dependency != null) {
                    var gc = GradleCoordinate.parseCoordinateString(dependency)
                    var isResolved = false
                    if (gc != null && dependency.contains("$")) {
                        if (value.startsWith("'") &&
                            value.endsWith("'") &&
                            context.isEnabled(NOT_INTERPOLATED)
                        ) {
                            val message = "It looks like you are trying to substitute a " +
                                    "version variable, but using single quotes ('). For Groovy " +
                                    "string interpolation you must use double quotes (\")."
                            val fix = fix().name("Replace single quotes with double quotes")
                                .replace()
                                .text(value)
                                .with(
                                    "\"" +
                                            value.substring(1, value.length - 1) +
                                            "\""
                                )
                                .build()
                            report(context, statementCookie, NOT_INTERPOLATED, message, fix)
                        }

                        gc = resolveCoordinate(context, gc)
                        isResolved = true
                    }
                    if (gc != null) {
                        if (gc.acceptsGreaterRevisions()) {
                            val message = "Avoid using + in version numbers; can lead " +
                                    "to unpredictable and unrepeatable builds (" +
                                    dependency +
                                    ")"
                            val fix = fix().data(gc)
                            report(context, valueCookie, PLUS, message, fix)
                        }

                        // Check dependencies without the PSI read lock, because we
                        // may need to make network requests to retrieve version info.
                        context.driver.runLaterOutsideReadAction(Runnable {
                            checkDependency(context, gc, isResolved, valueCookie, statementCookie)
                        })
<<<<<<< HEAD
=======
                    }
                    if (hasLifecycleAnnotationProcessor(dependency) &&
                        targetJava8Plus(context.project)
                    ) {
                        report(
                            context, valueCookie, LIFECYCLE_ANNOTATION_PROCESSOR_WITH_JAVA8,
                            "Use the Lifecycle Java 8 API provided by the " +
                                    "`lifecycle-common-java8` library instead of Lifecycle annotations " +
                                    "for faster incremental build.", null
                        )
>>>>>>> 86bcd624
                    }
                }
                checkDeprecatedConfigurations(property, context, propertyCookie)
            }
        } else if (property == "packageNameSuffix") {
            val message = "Deprecated: Replace 'packageNameSuffix' with 'applicationIdSuffix'"
            val fix = fix()
                .name("Replace 'packageNameSuffix' with 'applicationIdSuffix'", true)
                .replace().text("packageNameSuffix").with("applicationIdSuffix").autoFix().build()
            report(context, context.getPropertyKeyCookie(valueCookie), DEPRECATED, message, fix)
        } else if (property == "applicationIdSuffix") {
            val suffix = getStringLiteralValue(value)
            if (suffix != null && !suffix.startsWith(".")) {
                val message = "Application ID suffix should probably start with a \".\""
                report(context, valueCookie, PATH, message)
            }
        } else if (property == "minSdkVersion" &&
            parent == "dev" &&
            "21" == value &&
            // Don't flag this error from Gradle; users invoking lint from Gradle may
            // still want dev mode for command line usage
            LintClient.CLIENT_GRADLE != LintClient.clientName
        ) {
            report(
                context,
                statementCookie,
                DEV_MODE_OBSOLETE,
                "You no longer need a `dev` mode to enable multi-dexing during development, and this can break API version checks"
            )
        } else if ((property == "enabled" || property == "isEnabled") && parent == "dataBinding") {
            // Note: "enabled" is used by build.gradle and "isEnabled" is used by build.gradle.kts
            if (value == SdkConstants.VALUE_TRUE) {
                if (mAppliedKotlinAndroidPlugin && !mAppliedKotlinKaptPlugin) {
                    val message =
                        "If you plan to use data binding in a Kotlin project, you should apply the kotlin-kapt plugin."
                    report(context, valueCookie, DATA_BINDING_WITHOUT_KAPT, message, null)
                }
            }
        }
    }

    private enum class DeprecatedConfiguration(
        private val deprecatedName: String,
        private val replacementName: String
    ) {
        COMPILE("compile", "implementation"),
        PROVIDED("provided", "compileOnly"),
        APK("apk", "runtimeOnly"),
        ;

        private val deprecatedSuffix: String = deprecatedName.capitalize()
        private val replacementSuffix: String = replacementName.capitalize()

        fun matches(configurationName: String): Boolean {
            return configurationName == deprecatedName || configurationName.endsWith(
                deprecatedSuffix
            )
        }

        fun replacement(configurationName: String): String {
            return if (configurationName == deprecatedName) {
                replacementName
            } else {
                configurationName.removeSuffix(deprecatedSuffix) + replacementSuffix
            }
        }
    }

    private fun checkDeprecatedConfigurations(
        configuration: String,
        context: GradleContext,
        propertyCookie: Any
    ) {
        if (context.project.gradleModelVersion?.isAtLeastIncludingPreviews(3, 0, 0) == false) {
            // All of these deprecations were made in AGP 3.0.0
            return
        }

        for (deprecatedConfiguration in DeprecatedConfiguration.values()) {
            if (deprecatedConfiguration.matches(configuration)) {
                // Compile was replaced by API and Implementation, but only suggest API if it was used
                if (deprecatedConfiguration == DeprecatedConfiguration.COMPILE &&
                    suggestApiConfigurationUse(context.project, configuration)
                ) {
                    val implementation: String
                    val api: String
                    if (configuration == "compile") {
                        implementation = "implementation"
                        api = "api"
                    } else {
                        val prefix = configuration.removeSuffix("Compile")
                        implementation = "${prefix}Implementation"
                        api = "${prefix}Api"
                    }

                    val message =
                        "`$configuration` is deprecated; " +
                                "replace with either `$api` to maintain current behavior, " +
                                "or `$implementation` to improve build performance " +
                                "by not sharing this dependency transitively."
                    val apiFix = fix()
                        .name("Replace '$configuration' with '$api'")
                        .family("Replace compile with api")
                        .replace()
                        .text(configuration)
                        .with(api)
                        .independent(true)
                        .build()
                    val implementationFix = fix()
                        .name("Replace '$configuration' with '$implementation'")
                        .family("Replace compile with implementation")
                        .replace()
                        .text(configuration)
                        .with(implementation)
                        .independent(true)
                        .build()

                    val fixes = fix()
                        .alternatives()
                        .name("Replace '$configuration' with '$api' or '$implementation'")
                        .add(apiFix)
                        .add(implementationFix)
                        .build()

                    report(
                        context,
                        propertyCookie,
                        DEPRECATED_CONFIGURATION,
                        message,
                        fixes
                    )
                } else {
                    // Unambiguous replacement case
                    val replacement = deprecatedConfiguration.replacement(configuration)
                    val message = "`$configuration` is deprecated; replace with `$replacement`"
                    val fix = fix()
                        .name("Replace '$configuration' with '$replacement'")
                        .family("Replace deprecated configurations")
                        .replace()
                        .text(configuration)
                        .with(replacement)
                        .autoFix()
                        .build()
                    report(context, propertyCookie, DEPRECATED_CONFIGURATION, message, fix)
                }
            }
        }
    }

    private fun checkMinSdkVersion(context: GradleContext, version: Int, valueCookie: Any) {
        if (version in 1..(LOWEST_ACTIVE_API - 1)) {
            val message =
                "The value of minSdkVersion is too low. It can be incremented " +
                        "without noticeably reducing the number of supported devices."

            val label = "Update minSdkVersion to $LOWEST_ACTIVE_API"
            val fix = fix().name(label)
                .replace()
                .text(Integer.toString(version))
                .with(Integer.toString(LOWEST_ACTIVE_API))
                .build()
            report(context, valueCookie, MIN_SDK_TOO_LOW, message, fix)
        }
    }

    private fun checkIntegerAsString(context: GradleContext, value: String, valueCookie: Any) {
        // When done developing with a preview platform you might be tempted to switch from
        //     compileSdkVersion 'android-G'
        // to
        //     compileSdkVersion '19'
        // but that won't work; it needs to be
        //     compileSdkVersion 19
        val string = getStringLiteralValue(value)
        if (isNumberString(string)) {
            val message =
                "Use an integer rather than a string here (replace $value with just $string)"
            val fix =
                fix().name("Replace with integer", true).replace().text(value).with(string).build()
            report(context, valueCookie, STRING_INTEGER, message, fix)
        }
    }

    override fun checkMethodCall(
        context: GradleContext,
        statement: String,
        parent: String?,
        namedArguments: Map<String, String>,
        unnamedArguments: List<String>,
        cookie: Any
    ) {
        val plugin = namedArguments["plugin"]
        if (statement == "apply" && parent == null) {
            val isOldAppPlugin = OLD_APP_PLUGIN_ID == plugin
            if (isOldAppPlugin || OLD_LIB_PLUGIN_ID == plugin) {
                val replaceWith = if (isOldAppPlugin) APP_PLUGIN_ID else LIB_PLUGIN_ID
                val message = "'$plugin' is deprecated; use '$replaceWith' instead"
                val fix = fix()
                    .sharedName("Replace plugin")
                    .replace().text(plugin).with(replaceWith).autoFix().build()
                report(context, cookie, DEPRECATED, message, fix)
            }

            if (plugin == "kotlin-android") {
                mAppliedKotlinAndroidPlugin = true
            }
            if (plugin == "kotlin-kapt") {
                mAppliedKotlinKaptPlugin = true
            }
        }
    }

    private fun checkTargetCompatibility(context: GradleContext) {
        if (compileSdkVersion > 0 && targetSdkVersion > 0 && targetSdkVersion > compileSdkVersion) {
            val message = "The compileSdkVersion (" +
                    compileSdkVersion +
                    ") should not be lower than the targetSdkVersion (" +
                    targetSdkVersion +
                    ")"
            val fix = fix().name("Set compileSdkVersion to $targetSdkVersion")
                .replace()
                .text(Integer.toString(compileSdkVersion))
                .with(Integer.toString(targetSdkVersion))
                .build()
            reportNonFatalCompatibilityIssue(context, compileSdkVersionCookie!!, message, fix)
        }
    }

    // Important: This is called without the PSI read lock, since it may make network requests.
    // Any interaction with PSI or issue reporting should be wrapped in a read action.
    private fun checkDependency(
        context: GradleContext,
        dependency: GradleCoordinate,
        isResolved: Boolean,
        cookie: Any,
        statementCookie: Any
    ) {
        val version = dependency.version
        val groupId = dependency.groupId
        val artifactId = dependency.artifactId
        val revision = dependency.revision
        if (version == null || groupId == null || artifactId == null) {
            return
        }
        var newerVersion: GradleVersion? = null

        val filter = getUpgradeVersionFilter(context, groupId, artifactId, revision)

        when (groupId) {
            GMS_GROUP_ID, FIREBASE_GROUP_ID, GOOGLE_SUPPORT_GROUP_ID, ANDROID_WEAR_GROUP_ID -> {
                // Play services

                checkPlayServices(context, dependency, version, revision, cookie)
            }

            "com.android.tools.build" -> {
                if ("gradle" == artifactId) {
                    if (checkGradlePluginDependency(context, dependency, cookie)) {
                        return
                    }

                    // If it's available in maven.google.com, fetch latest available version
                    newerVersion = GradleVersion.max(
                        version,
                        getGoogleMavenRepoVersion(context, dependency, filter)
                    )
                }
            }

            "com.google.guava" -> {
                // TODO: 24.0-android
                if ("guava" == artifactId) {
                    newerVersion = getNewerVersion(version, 21, 0)
                }
            }

            "com.google.code.gson" -> {
                if ("gson" == artifactId) {
                    newerVersion = getNewerVersion(version, 2, 8, 2)
                }
            }
            "org.apache.httpcomponents" -> {
                if ("httpclient" == artifactId) {
                    newerVersion = getNewerVersion(version, 4, 5, 5)
                }
            }
            "com.squareup.okhttp3" -> {
                if ("okhttp" == artifactId) {
                    newerVersion = getNewerVersion(version, 3, 10, 0)
                }
            }
            "com.github.bumptech.glide" -> {
                if ("glide" == artifactId) {
                    newerVersion = getNewerVersion(version, 3, 7, 0)
                }
            }
            "io.fabric.tools" -> {
                if ("gradle" == artifactId) {
                    val parsed = GradleVersion.tryParse(revision)
                    if (parsed != null && parsed < "1.21.6") {
                        val fix = getUpdateDependencyFix(revision, "1.22.1")
                        report(
                            context,
                            cookie,
                            DEPENDENCY,
                            "Use Fabric Gradle plugin version 1.21.6 or later to " +
<<<<<<< HEAD
                                "improve Instant Run performance (was $revision)",
=======
                                    "improve Instant Run performance (was $revision)",
>>>>>>> 86bcd624
                            fix
                        )
                    } else {
                        // From https://s3.amazonaws.com/fabric-artifacts/public/io/fabric/tools/gradle/maven-metadata.xml
                        newerVersion = getNewerVersion(version, GradleVersion(1, 25, 1))
                    }
                }
            }
            "com.bugsnag" -> {
                if ("bugsnag-android-gradle-plugin" == artifactId) {
                    if (!version.isAtLeast(2, 1, 2)) {
                        val fix = getUpdateDependencyFix(revision, "2.4.1")
                        report(
                            context,
                            cookie,
                            DEPENDENCY,
                            "Use BugSnag Gradle plugin version 2.1.2 or later to " +
<<<<<<< HEAD
                                "improve Instant Run performance (was $revision)",
=======
                                    "improve Instant Run performance (was $revision)",
>>>>>>> 86bcd624
                            fix
                        )
                    } else {
                        // From http://search.maven.org/#search%7Cgav%7C1%7Cg%3A%22com.bugsnag%22%20AND
                        // %20a%3A%22bugsnag-android-gradle-plugin%22
                        newerVersion = getNewerVersion(version, 3, 2, 5)
                    }
                }
            }

            // https://issuetracker.google.com/120098460
            "org.robolectric" -> {
                if ("robolectric" == artifactId &&
                    System.getProperty("os.name").toLowerCase(Locale.US).contains("windows")
                ) {
                    if (!version.isAtLeast(4, 2, 1)) {
                        val fix = getUpdateDependencyFix(revision, "4.2.1")
                        report(
                            context,
                            cookie,
                            DEPENDENCY,
                            "Use robolectric version 4.2.1 or later to " +
                                    "fix issues with parsing of Windows paths",
                            fix
                        )
                    }
                }
            }
        }

        val blacklistedDeps = blacklisted[context.project]
        if (blacklistedDeps != null) {
            val path = blacklistedDeps.checkDependency(groupId, artifactId, true)
            if (path != null) {
                val message = getBlacklistedDependencyMessage(context, path)
                if (message != null) {
                    val fix = fix().name("Delete dependency").replace().all().build()
                    report(context, statementCookie, DUPLICATE_CLASSES, message, fix)
                }
            }
        }

        val sdkRegistry = getDeprecatedLibraryLookup(context.client)
        val deprecated = sdkRegistry.getVersionInfo(dependency)
        if (deprecated != null) {
            val prefix: String
            val issue: Issue
            if (deprecated.status == "insecure") {
                prefix = "This version is known to be insecure."
                issue = RISKY_LIBRARY
            } else {
                prefix = "This version is ${deprecated.status}."
                issue = DEPRECATED_LIBRARY
            }

            val suffix: String
            val fix: LintFix?
            val recommended = deprecated.recommended
            if (recommended != null) {
                suffix = " Consider switching to recommended version $recommended."
                fix = getUpdateDependencyFix(dependency.revision, recommended)
            } else {
                suffix = ""
                fix = null
            }

            val separatorDot =
                if (deprecated.message.isNotEmpty() && !deprecated.message.endsWith("."))
                    "."
                else
                    ""

            val message = "$prefix Details: ${deprecated.message}$separatorDot$suffix"
            report(context, statementCookie, issue, message, fix)
        } else {
            val recommended = sdkRegistry.getRecommendedVersion(dependency)
            if (recommended != null && (newerVersion == null || recommended > newerVersion)) {
                newerVersion = recommended
            }
        }

        // Network check for really up to date libraries? Only done in batch mode.
        var issue = DEPENDENCY
        if (context.scope.size > 1 && context.isEnabled(REMOTE_VERSION)) {
            val latest = getLatestVersionFromRemoteRepo(
                context.client, dependency, filter, dependency.isPreview
            )
            if (latest != null && version < latest) {
                newerVersion = latest
                issue = REMOTE_VERSION
            }
        }

        // Compare with what's in the Gradle cache.
        newerVersion = GradleVersion.max(newerVersion, findCachedNewerVersion(dependency, filter))

        // Compare with IDE's repository cache, if available.
        newerVersion = GradleVersion.max(
            newerVersion,
            context.client.getHighestKnownVersion(dependency, filter)
        )

        // If it's available in maven.google.com, fetch latest available version.
        newerVersion = GradleVersion.max(
            newerVersion, getGoogleMavenRepoVersion(context, dependency, filter)
        )

        if (groupId == SUPPORT_LIB_GROUP_ID || groupId == "com.android.support.test") {
            checkSupportLibraries(context, dependency, version, newerVersion, cookie)
        }

        if (newerVersion != null && newerVersion > version) {
            val versionString = newerVersion.toString()
            val message = getNewerVersionAvailableMessage(dependency, versionString)
            val fix = if (!isResolved) getUpdateDependencyFix(revision, versionString) else null
            report(context, cookie, issue, message, fix)
        }
    }

    /**
     * Returns a predicate that encapsulates version constraints for the given library, or null if
     * there are no constraints.
     */
    private fun getUpgradeVersionFilter(
        context: GradleContext,
        groupId: String,
        artifactId: String,
        revision: String
    ): Predicate<GradleVersion>? {
        // Logic here has to match checkSupportLibraries method to avoid creating contradictory
        // warnings.
        if (isSupportLibraryDependentOnCompileSdk(groupId, artifactId)) {
            if (compileSdkVersion >= 18) {
                return Predicate { version -> version.major == compileSdkVersion }
            } else if (targetSdkVersion > 0) {
                return Predicate { version -> version.major >= targetSdkVersion }
            }
        }

        if (groupId == "com.android.tools.build" && LintClient.isStudio) {
            val clientRevision = context.client.getClientRevision() ?: return null
            val ideVersion = GradleVersion.parse(clientRevision)
            val version = GradleVersion.parse(revision)
            return Predicate { v ->
                // Any higher IDE version that matches major and minor
                // (e.g. from 3.3.0 offer 3.3.2 but not 3.4.0)
                (v.major == ideVersion.major &&
                        v.minor == ideVersion.minor) ||
                        // Also allow matching latest current existing major/minor version
                        (v.major == version.major &&
                                v.minor == version.minor)
            }
        }
        return null
    }

    /** Home in the Gradle cache for artifact caches */
    @Suppress("MemberVisibilityCanBePrivate") // overridden in the IDE
    protected fun getArtifactCacheHome(): File {
        return artifactCacheHome ?: run {
            val home = File(
                gradleUserHome,
                "caches" + File.separator + "modules-2" + File.separator + "files-2.1"
            )
            artifactCacheHome = home
            home
        }
    }

    private fun findCachedNewerVersion(
        dependency: GradleCoordinate,
        filter: Predicate<GradleVersion>?
    ): GradleVersion? {
        val versionDir = File(
            getArtifactCacheHome(),
            dependency.groupId + File.separator + dependency.artifactId
        )
        return if (versionDir.exists()) {
            MavenRepositories.getHighestVersion(
                versionDir,
                filter,
                MavenRepositories.isPreview(dependency),
                FileOpUtils.create()
            )
        } else null
    }

    private fun ensureTargetCompatibleWithO(
        context: GradleContext,
        version: GradleVersion?,
        cookie: Any,
        major: Int,
        minor: Int,
        micro: Int
    ) {
        if (version != null && !version.isAtLeast(major, minor, micro)) {
            var revision = GradleVersion(major, minor, micro)
            val newest = getNewerVersion(version, revision)
            if (newest != null) {
                revision = newest
            }

            val message = "Version must be at least $revision when targeting O"
            reportFatalCompatibilityIssue(context, cookie, message)
        }
    }

    // Important: This is called without the PSI read lock, since it may make network requests.
    // Any interaction with PSI or issue reporting should be wrapped in a read action.
    private fun checkGradlePluginDependency(
        context: GradleContext,
        dependency: GradleCoordinate,
        cookie: Any
    ): Boolean {
        val minimum = GradleCoordinate.parseCoordinateString(
            SdkConstants.GRADLE_PLUGIN_NAME + GRADLE_PLUGIN_MINIMUM_VERSION
        )
        if (minimum != null && COMPARE_PLUS_HIGHER.compare(dependency, minimum) < 0) {
            val recommended = GradleVersion.max(
                getGoogleMavenRepoVersion(context, minimum, null),
                GradleVersion.tryParse(GRADLE_PLUGIN_RECOMMENDED_VERSION)
            )
            val message = "You must use a newer version of the Android Gradle plugin. The " +
                    "minimum supported version is " +
                    GRADLE_PLUGIN_MINIMUM_VERSION +
                    " and the recommended version is " +
                    recommended
            report(context, cookie, GRADLE_PLUGIN_COMPATIBILITY, message)
            return true
        }
        return false
    }

    private fun checkSupportLibraries(
        context: GradleContext,
        dependency: GradleCoordinate,
        version: GradleVersion,
        newerVersion: GradleVersion?,
        cookie: Any
    ) {
        val groupId = dependency.groupId ?: return
        val artifactId = dependency.artifactId ?: return

        // For artifacts that follow the platform numbering scheme, check that it matches the SDK
        // versions used.
        if (isSupportLibraryDependentOnCompileSdk(groupId, artifactId)) {
            if (compileSdkVersion >= 18 &&
                dependency.majorVersion != compileSdkVersion &&
                dependency.majorVersion != GradleCoordinate.PLUS_REV_VALUE &&
                context.isEnabled(COMPATIBILITY)
            ) {
                if (compileSdkVersion >= 29 && dependency.majorVersion < 29) {
                    reportNonFatalCompatibilityIssue(context, cookie,
                        "Version 28 (intended for Android Pie and below) is the last " +
                                "version of the legacy support library, so we recommend that " +
                                "you migrate to AndroidX libraries when using Android Q and " +
                                "moving forward. The IDE can help with this: " +
                                "Refactor > Migrate to AndroidX..."
                    )
                    return
                }

                var fix: LintFix? = null
                if (newerVersion != null) {
                    fix = fix().name("Replace with $newerVersion")
                        .replace()
                        .text(version.toString())
                        .with(newerVersion.toString())
                        .build()
                }
                val message = "This support library should not use a different version (" +
                        dependency.majorVersion +
                        ") than the `compileSdkVersion` (" +
                        compileSdkVersion +
                        ")"
                reportNonFatalCompatibilityIssue(context, cookie, message, fix)
            }
        }

        if (!mCheckedSupportLibs &&
            !artifactId.startsWith("multidex") &&
            !artifactId.startsWith("renderscript") &&
            artifactId != "support-annotations"
        ) {
            mCheckedSupportLibs = true
            if (!context.scope.contains(Scope.ALL_RESOURCE_FILES)) {
                // Incremental editing: try flagging them in this file!
                checkConsistentSupportLibraries(context, cookie)
            }
        }

        if ("appcompat-v7" == artifactId) {
            val supportLib26Beta = version.isAtLeast(26, 0, 0, "beta", 1, true)
            var compile26Beta = compileSdkVersion >= 26
            // It's not actually compileSdkVersion 26, it's using O revision 2 or higher
            if (compileSdkVersion == 26) {
                val buildTarget = context.project.buildTarget
                if (buildTarget != null && buildTarget.version.isPreview) {
                    compile26Beta = buildTarget.revision != 1
                }
            }

            if (supportLib26Beta &&
                !compile26Beta &&
                // We already flag problems when these aren't matching.
                compileSdkVersion == version.major
            ) {
                reportNonFatalCompatibilityIssue(
                    context,
                    cookie,
                    "When using a `compileSdkVersion` older than android-O revision 2, " +
                            "the support library version must be 26.0.0-alpha1 or lower " +
                            "(was $version)"
                )
            } else if (!supportLib26Beta && compile26Beta) {
                reportNonFatalCompatibilityIssue(
                    context,
                    cookie,
                    "When using a `compileSdkVersion` android-O revision 2 " +
                            "or higher, the support library version should be 26.0.0-beta1 " +
                            "or higher (was $version)"
                )
            }

            if (minSdkVersion >= 14 && compileSdkVersion >= 1 && compileSdkVersion < 21) {
                report(
                    context,
                    cookie,
                    DEPENDENCY,
                    "Using the appcompat library when minSdkVersion >= 14 and compileSdkVersion < 21 is not necessary"
                )
            }
        }
    }

    private fun checkPlayServices(
        context: GradleContext,
        dependency: GradleCoordinate,
        version: GradleVersion,
        revision: String,
        cookie: Any
    ) {
        val groupId = dependency.groupId ?: return
        val artifactId = dependency.artifactId ?: return

        // 5.2.08 is not supported; special case and warn about this
        if ("5.2.08" == revision && context.isEnabled(COMPATIBILITY)) {
            // This specific version is actually a preview version which should
            // not be used (https://code.google.com/p/android/issues/detail?id=75292)
            val maxVersion = GradleVersion.max(
                GradleVersion.parse("10.2.1"),
                getGoogleMavenRepoVersion(context, dependency, null)
            )

            val fix = getUpdateDependencyFix(revision, maxVersion.toString())
            val message =
                "Version `5.2.08` should not be used; the app " +
                        "can not be published with this version. Use version `$maxVersion` " +
                        "instead."
            reportFatalCompatibilityIssue(context, cookie, message, fix)
        }

        if (context.isEnabled(BUNDLED_GMS) &&
            PLAY_SERVICES_V650.isSameArtifact(dependency) &&
            COMPARE_PLUS_HIGHER.compare(dependency, PLAY_SERVICES_V650) >= 0
        ) {
            // Play services 6.5.0 is the first version to allow un-bundling, so if the user is
            // at or above 6.5.0, recommend un-bundling
            val message = "Avoid using bundled version of Google Play services SDK."
            report(context, cookie, BUNDLED_GMS, message)
        }

        if (GMS_GROUP_ID == groupId && "play-services-appindexing" == artifactId) {
            val message = "Deprecated: Replace '" +
                    GMS_GROUP_ID +
                    ":play-services-appindexing:" +
                    revision +
                    "' with 'com.google.firebase:firebase-appindexing:10.0.0' or above. " +
                    "More info: http://firebase.google.com/docs/app-indexing/android/migrate"
            val fix = fix().name("Replace with Firebase")
                .replace()
                .text("$GMS_GROUP_ID:play-services-appindexing:$revision")
                .with("com.google.firebase:firebase-appindexing:10.2.1")
                .build()
            report(context, cookie, DEPRECATED, message, fix)
        }

        if (targetSdkVersion >= 26) {
            // When targeting O the following libraries must be using at least version 10.2.1
            // (or 0.6.0 of the jobdispatcher API)
            // com.google.android.gms:play-services-gcm:V
            // com.google.firebase:firebase-messaging:V
            if (GMS_GROUP_ID == groupId && "play-services-gcm" == artifactId) {
                ensureTargetCompatibleWithO(context, version, cookie, 10, 2, 1)
            } else if (FIREBASE_GROUP_ID == groupId && "firebase-messaging" == artifactId) {
                ensureTargetCompatibleWithO(context, version, cookie, 10, 2, 1)
            } else if ("firebase-jobdispatcher" == artifactId || "firebase-jobdispatcher-with-gcm-dep" == artifactId) {
                ensureTargetCompatibleWithO(context, version, cookie, 0, 6, 0)
            }
        }

        if (GMS_GROUP_ID == groupId || FIREBASE_GROUP_ID == groupId) {
            if (!mCheckedGms) {
                mCheckedGms = true
                // Incremental analysis only? If so, tie the check to
                // a specific GMS play dependency if only, such that it's highlighted
                // in the editor
                if (!context.scope.contains(Scope.ALL_RESOURCE_FILES)) {
                    // Incremental editing: try flagging them in this file!
                    checkConsistentPlayServices(context, cookie)
                }
            }
        } else {
            if (!mCheckedWearableLibs) {
                mCheckedWearableLibs = true
                // Incremental analysis only? If so, tie the check to
                // a specific GMS play dependency if only, such that it's highlighted
                // in the editor
                if (!context.scope.contains(Scope.ALL_RESOURCE_FILES)) {
                    // Incremental editing: try flagging them in this file!
                    checkConsistentWearableLibraries(context, cookie)
                }
            }
        }
    }

    private fun MavenCoordinates.isSupportLibArtifact() =
        isSupportLibraryDependentOnCompileSdk(groupId, artifactId)

    /**
     * Returns if the given group id belongs to an AndroidX artifact. This usually means that it
     * starts with "androidx." but there is an special case for the navigation artifact which does
     * start with "androidx." but links to non-androidx classes
     */
    private fun MavenCoordinates.isAndroidxArtifact() =
        groupId.startsWith(ANDROIDX_PKG_PREFIX) && groupId != "androidx.navigation"

    private fun checkConsistentSupportLibraries(
        context: Context,
        cookie: Any?
    ) {
        checkConsistentLibraries(context, cookie, SUPPORT_LIB_GROUP_ID, null)

        val androidLibraries = getAndroidLibraries(context.project)
        var usesOldSupportLib: MavenCoordinates? = null
        var usesAndroidX: MavenCoordinates? = null
        for (library in androidLibraries) {
            val coordinates = library.resolvedCoordinates
            if (usesOldSupportLib == null && coordinates.isSupportLibArtifact()) {
                usesOldSupportLib = coordinates
            }
            if (usesAndroidX == null && coordinates.isAndroidxArtifact()) {
                usesAndroidX = coordinates
            }

            if (usesOldSupportLib != null && usesAndroidX != null) {
                break
            }
        }

        if (usesOldSupportLib != null && usesAndroidX != null) {
            val message = "Dependencies using groupId " +
                    "`$SUPPORT_LIB_GROUP_ID` and `$ANDROIDX_PKG_PREFIX*` " +
                    "can not be combined but " +
                    "found `$usesOldSupportLib` and `$usesAndroidX` incompatible dependencies"
            if (cookie != null) {
                reportNonFatalCompatibilityIssue(context, cookie, message)
            } else {
                reportNonFatalCompatibilityIssue(
                    context,
                    guessGradleLocation(context.project),
                    message
                )
            }
        }
    }

    private fun checkConsistentPlayServices(context: Context, cookie: Any?) {
        checkConsistentLibraries(context, cookie, GMS_GROUP_ID, FIREBASE_GROUP_ID)
    }

    private fun checkConsistentWearableLibraries(
        context: Context,
        cookie: Any?
    ) {
        // Make sure we have both
        //   compile 'com.google.android.support:wearable:2.0.0-alpha3'
        //   provided 'com.google.android.wearable:wearable:2.0.0-alpha3'
        val project = context.mainProject
        if (!project.isGradleProject) {
            return
        }
        val supportVersions = HashSet<String>()
        val wearableVersions = HashSet<String>()
        for (library in getAndroidLibraries(project)) {
            val coordinates = library.resolvedCoordinates
            // Claims to be non-null but may not be after a failed gradle sync
            @Suppress("SENSELESS_COMPARISON")
            if (coordinates != null &&
                WEARABLE_ARTIFACT_ID == coordinates.artifactId &&
                GOOGLE_SUPPORT_GROUP_ID == coordinates.groupId
            ) {
                supportVersions.add(coordinates.version)
            }
        }
        for (library in getJavaLibraries(project)) {
            val coordinates = library.resolvedCoordinates
            // Claims to be non-null but may not be after a failed gradle sync
            @Suppress("SENSELESS_COMPARISON")
            if (coordinates != null &&
                WEARABLE_ARTIFACT_ID == coordinates.artifactId &&
                ANDROID_WEAR_GROUP_ID == coordinates.groupId
            ) {
                if (!library.isProvided) {
                    if (cookie != null) {
                        val message =
                            "This dependency should be marked as `provided`, not `compile`"

                        reportFatalCompatibilityIssue(context, cookie, message)
                    } else {
                        val message =
                            "The $ANDROID_WEAR_GROUP_ID:$WEARABLE_ARTIFACT_ID dependency should be marked as `provided`, not `compile`"
                        reportFatalCompatibilityIssue(
                            context, guessGradleLocation(context.project), message
                        )
                    }
                }
                wearableVersions.add(coordinates.version)
            }
        }

        if (!supportVersions.isEmpty()) {
            if (wearableVersions.isEmpty()) {
                val list = ArrayList(supportVersions)
                val first = Collections.min(list)
                val message =
                    "Project depends on $GOOGLE_SUPPORT_GROUP_ID:$WEARABLE_ARTIFACT_ID:$first, " +
                            "so it must also depend (as a provided dependency) on " +
                            "$ANDROID_WEAR_GROUP_ID:$WEARABLE_ARTIFACT_ID:$first"
                if (cookie != null) {
                    reportFatalCompatibilityIssue(context, cookie, message)
                } else {
                    reportFatalCompatibilityIssue(
                        context, guessGradleLocation(context.project), message
                    )
                }
            } else {
                // Check that they have the same versions
                if (supportVersions != wearableVersions) {
                    val sortedSupportVersions = ArrayList(supportVersions)
                    sortedSupportVersions.sort()
                    val supportedWearableVersions = ArrayList(wearableVersions)
                    supportedWearableVersions.sort()
                    val message = String.format(
                        "The wearable libraries for %1\$s and %2\$s " +
                                "must use **exactly** the same versions; found %3\$s " +
                                "and %4\$s",
                        GOOGLE_SUPPORT_GROUP_ID,
                        ANDROID_WEAR_GROUP_ID,
                        if (sortedSupportVersions.size == 1)
                            sortedSupportVersions[0]
                        else sortedSupportVersions.toString(),
                        if (supportedWearableVersions.size == 1)
                            supportedWearableVersions[0]
                        else supportedWearableVersions.toString()
                    )
                    if (cookie != null) {
                        reportFatalCompatibilityIssue(context, cookie, message)
                    } else {
                        reportFatalCompatibilityIssue(
                            context, guessGradleLocation(context.project), message
                        )
                    }
                }
            }
        }
    }

    private fun checkConsistentLibraries(
        context: Context,
        cookie: Any?,
        groupId: String,
        groupId2: String?
    ) {
        // Make sure we're using a consistent version across all play services libraries
        // (b/22709708)

        val project = context.mainProject
        val versionToCoordinate = ArrayListMultimap.create<String, MavenCoordinates>()
        val androidLibraries = getAndroidLibraries(project)
        for (library in androidLibraries) {
            val coordinates = library.resolvedCoordinates
            // Claims to be non-null but may not be after a failed gradle sync
            @Suppress("SENSELESS_COMPARISON")
            if (coordinates != null &&
                (coordinates.groupId == groupId || coordinates.groupId == groupId2) &&
                // Historically the multidex library ended up in the support package but
                // decided to do its own numbering (and isn't tied to the rest in terms
                // of implementation dependencies)
                !coordinates.artifactId.startsWith("multidex") &&
                // Renderscript has stated in b/37630182 that they are built and
                // distributed separate from the rest and do not have any version
                // dependencies
                !coordinates.artifactId.startsWith("renderscript") &&
                // Similarly firebase job dispatcher doesn't follow normal firebase version
                // numbering
                !coordinates.artifactId.startsWith("firebase-jobdispatcher")
            ) {
                versionToCoordinate.put(coordinates.version, coordinates)
            }
        }

        for (library in getJavaLibraries(project)) {
            val coordinates = library.resolvedCoordinates
            // Claims to be non-null but may not be after a failed gradle sync
            @Suppress("SENSELESS_COMPARISON")
            if (coordinates != null &&
                (coordinates.groupId == groupId || coordinates.groupId == groupId2) &&
                // The Android annotations library is decoupled from the rest and doesn't
                // need to be matched to the other exact support library versions
                coordinates.artifactId != "support-annotations"
            ) {
                versionToCoordinate.put(coordinates.version, coordinates)
            }
        }

        val versions = versionToCoordinate.keySet()
        if (versions.size > 1) {
            val sortedVersions = ArrayList(versions)
            sortedVersions.sortWith(Collections.reverseOrder())
            val c1 = findFirst(versionToCoordinate.get(sortedVersions[0]))
            val c2 = findFirst(versionToCoordinate.get(sortedVersions[1]))

            // For GMS, the synced version requirement ends at version 14
            if (groupId == GMS_GROUP_ID || groupId == FIREBASE_GROUP_ID) {
                // c2 is the smallest of all the versions; if it is at least 14,
                // they all are
                val version = GradleVersion.tryParse(c2.version)
                if (version != null && (version.major >= 14 || version.major == 0)) {
                    return
                }
            }

            // Not using toString because in the IDE, these are model proxies which display garbage output
            val example1 = c1.groupId + ":" + c1.artifactId + ":" + c1.version
            val example2 = c2.groupId + ":" + c2.artifactId + ":" + c2.version
            val groupDesc = if (GMS_GROUP_ID == groupId) "gms/firebase" else groupId
            var message = "All " +
                    groupDesc +
                    " libraries must use the exact same " +
                    "version specification (mixing versions can lead to runtime crashes). " +
                    "Found versions " +
                    Joiner.on(", ").join(sortedVersions) +
                    ". " +
                    "Examples include `" +
                    example1 +
                    "` and `" +
                    example2 +
                    "`"

            // Create an improved error message for a confusing scenario where you use
            // data binding and end up with conflicting versions:
            // https://code.google.com/p/android/issues/detail?id=229664
            for (library in androidLibraries) {
                val coordinates = library.resolvedCoordinates

                // Claims to be non-null but may not be after a failed gradle sync
                @Suppress("SENSELESS_COMPARISON")
                if (coordinates != null &&
                    coordinates.groupId == "com.android.databinding" &&
                    coordinates.artifactId == "library"
                ) {
                    for (dep in library.libraryDependencies) {
                        val c = dep.resolvedCoordinates

                        // Claims to be non-null but may not be after a failed gradle sync
                        @Suppress("SENSELESS_COMPARISON")
                        if (c != null &&
                            c.groupId == "com.android.support" &&
                            c.artifactId == "support-v4" &&
                            sortedVersions[0] != c.version
                        ) {
                            message += ". Note that this project is using data binding " +
                                    "(com.android.databinding:library:" +
                                    coordinates.version +
                                    ") which pulls in com.android.support:support-v4:" +
                                    c.version +
                                    ". You can try to work around this " +
                                    "by adding an explicit dependency on " +
                                    "com.android.support:support-v4:" +
                                    sortedVersions[0]
                            break
                        }
                    }
                    break
                }
            }

            if (cookie != null) {
                reportNonFatalCompatibilityIssue(context, cookie, message)
            } else {
                val projectDir = context.project.dir
                var location1 = guessGradleLocation(context.client, projectDir, example1)
                val location2 = guessGradleLocation(context.client, projectDir, example2)
                if (location1.start != null) {
                    if (location2.start != null) {
                        location1.secondary = location2
                    }
                } else {
                    if (location2.start == null) {
                        location1 = guessGradleLocation(
                            context.client,
                            projectDir,
                            // Probably using version variable
                            c1.groupId + ":" + c1.artifactId + ":"
                        )
                        if (location1.start == null) {
                            location1 = guessGradleLocation(
                                context.client,
                                projectDir,
                                // Probably using version variable
                                c2.groupId + ":" + c2.artifactId + ":"
                            )
                        }
                    } else {
                        location1 = location2
                    }
                }
                reportNonFatalCompatibilityIssue(context, location1, message)
            }
        }
    }

    override fun beforeCheckRootProject(context: Context) {
        val project = context.project
        blacklisted[project] = BlacklistedDeps(project)
    }

    override fun afterCheckRootProject(context: Context) {
        val project = context.project
        if (project === context.mainProject &&
            // Full analysis? Don't tie check to any specific Gradle DSL element
            context.scope.contains(Scope.ALL_RESOURCE_FILES)
        ) {
            checkConsistentPlayServices(context, null)
            checkConsistentSupportLibraries(context, null)
            checkConsistentWearableLibraries(context, null)
        }

        // Check for blacklisted dependencies
        checkBlacklistedDependencies(context, project)
    }

    /**
     * Report any blacklisted dependencies that weren't found in the build.gradle source file during
     * processing (we don't have accurate position info at this point)
     */
    private fun checkBlacklistedDependencies(context: Context, project: Project) {
        val blacklistedDeps = blacklisted[project] ?: return
        val dependencies = blacklistedDeps.getBlacklistedDependencies()
        if (!dependencies.isEmpty()) {
            for (path in dependencies) {
                val message = getBlacklistedDependencyMessage(context, path) ?: continue
                val projectDir = context.project.dir
                var coordinates = path[0].requestedCoordinates
                if (coordinates == null) {
                    coordinates = path[0].resolvedCoordinates
                }
                var location = guessGradleLocation(
                    context.client,
                    projectDir,
                    coordinates.groupId + ":" + coordinates.artifactId
                )
                if (location.start == null) {
                    location = guessGradleLocation(
                        context.client, projectDir, coordinates.artifactId
                    )
                }
                context.report(DUPLICATE_CLASSES, location, message)
            }
        }
        blacklisted.remove(project)
    }

    private fun report(
        context: Context,
        cookie: Any,
        issue: Issue,
        message: String,
        fix: LintFix? = null
    ) {
        // Some methods in GradleDetector are run without the PSI read lock in order
        // to accommodate network requests, so we grab the read lock here.
        context.client.runReadAction(Runnable {
            if (context.isEnabled(issue) && context is GradleContext) {
                // Suppressed?
                // Temporarily unconditionally checking for suppress comments in Gradle files
                // since Studio insists on an AndroidLint id prefix
                val checkComments = /*context.getClient().checkForSuppressComments() &&*/
                    context.containsCommentSuppress()
                if (checkComments && context.isSuppressedWithComment(cookie, issue)) {
                    return@Runnable
                }

                val location = context.getLocation(cookie)
                context.report(issue, location, message, fix)
            }
        })
    }

    /**
     * Normally, all warnings reported for a given issue will have the same severity, so it isn't
     * possible to have some of them reported as errors and others as warnings. And this is
     * intentional, since users should get to designate whether an issue is an error or a warning
     * (or ignored for that matter).
     *
     *
     * However, for [.COMPATIBILITY] we want to treat some issues as fatal (breaking the
     * build) but not others. To achieve this we tweak things a little bit. All compatibility issues
     * are now marked as fatal, and if we're *not* in the "fatal only" mode, all issues are reported
     * as before (with severity fatal, which has the same visual appearance in the IDE as the
     * previous severity, "error".) However, if we're in a "fatal-only" build, then we'll stop
     * reporting the issues that aren't meant to be treated as fatal. That's what this method does;
     * issues reported to it should always be reported as fatal. There is a corresponding method,
     * [.reportNonFatalCompatibilityIssue] which can be used to
     * report errors that shouldn't break the build; those are ignored in fatal-only mode.
     */
    private fun reportFatalCompatibilityIssue(
        context: Context,
        cookie: Any,
        message: String
    ) {
        report(context, cookie, COMPATIBILITY, message)
    }

    private fun reportFatalCompatibilityIssue(
        context: Context,
        cookie: Any,
        message: String,
        fix: LintFix?
    ) {
        report(context, cookie, COMPATIBILITY, message, fix)
    }

    /** See [.reportFatalCompatibilityIssue] for an explanation. */
    private fun reportNonFatalCompatibilityIssue(
        context: Context,
        cookie: Any,
        message: String,
        lintFix: LintFix? = null
    ) {
        if (context.driver.fatalOnlyMode) {
            return
        }

        report(context, cookie, COMPATIBILITY, message, lintFix)
    }

    private fun reportFatalCompatibilityIssue(
        context: Context,
        location: Location,
        message: String
    ) {
        // Some methods in GradleDetector are run without the PSI read lock in order
        // to accommodate network requests, so we grab the read lock here.
        context.client.runReadAction(Runnable {
            context.report(COMPATIBILITY, location, message)
        })
    }

    /** See [.reportFatalCompatibilityIssue] for an explanation. */
    private fun reportNonFatalCompatibilityIssue(
        context: Context,
        location: Location,
        message: String
    ) {
        if (context.driver.fatalOnlyMode) {
            return
        }

        // Some methods in GradleDetector are run without the PSI read lock in order
        // to accommodate network requests, so we grab the read lock here.
        context.client.runReadAction(Runnable {
            context.report(COMPATIBILITY, location, message)
        })
    }

    private fun getSdkVersion(value: String): Int {
        var version = 0
        if (isStringLiteral(value)) {
            val codeName = getStringLiteralValue(value)
            if (codeName != null) {
                if (isNumberString(codeName)) {
                    // Don't access numbered strings; should be literal numbers (lint will warn)
                    return -1
                }
                val androidVersion = SdkVersionInfo.getVersion(codeName, null)
                if (androidVersion != null) {
                    version = androidVersion.featureLevel
                }
            }
        } else {
            version = getIntLiteralValue(value, -1)
        }
        return version
    }

    private fun resolveCoordinate(
        context: GradleContext,
        gc: GradleCoordinate
    ): GradleCoordinate? {
        assert(gc.revision.contains("$")) { gc.revision }
        val project = context.project
        val variant = project.currentVariant
        if (variant != null) {
            val dependencies = variant.mainArtifact.dependencies
            for (library in dependencies.libraries) {
                val mc = library.resolvedCoordinates
                // Even though the method is annotated as non-null, this code can run
                // after a failed sync and there are observed scenarios where it returns
                // null in that ase

                // Claims to be non-null but may not be after a failed gradle sync
                @Suppress("SENSELESS_COMPARISON")
                if (mc != null &&
                    mc.groupId == gc.groupId &&
                    mc.artifactId == gc.artifactId
                ) {
                    val revisions = GradleCoordinate.parseRevisionNumber(mc.version)
                    if (!revisions.isEmpty()) {
                        return GradleCoordinate(
                            mc.groupId, mc.artifactId, revisions, null
                        )
                    }
                    break
                }
            }
        }

        return null
    }

    /** True if the given project uses the legacy http library */
    private fun usesLegacyHttpLibrary(project: Project): Boolean {
        val model = project.gradleProjectModel ?: return false
        for (path in model.bootClasspath) {
            if (path.endsWith("org.apache.http.legacy.jar")) {
                return true
            }
        }

        return false
    }

    private fun getUpdateDependencyFix(
        currentVersion: String,
        suggestedVersion: String
    ): LintFix {
        return LintFix.create()
            .name("Change to $suggestedVersion")
            .sharedName("Update versions")
            .replace()
            .text(currentVersion)
            .with(suggestedVersion)
            .autoFix()
            .build()
    }

    private fun getNewerVersionAvailableMessage(
        dependency: GradleCoordinate,
        version: String
    ): String {
        return "A newer version of " +
                dependency.groupId +
                ":" +
                dependency.artifactId +
                " than " +
                dependency.revision +
                " is available: " +
                version
    }

    /**
     * Checks if the library with the given `groupId` and `artifactId` has to match
     * compileSdkVersion.
     */
    private fun isSupportLibraryDependentOnCompileSdk(
        groupId: String,
        artifactId: String
    ): Boolean {
        return (SUPPORT_LIB_GROUP_ID == groupId &&
                !artifactId.startsWith("multidex") &&
                !artifactId.startsWith("renderscript") &&
                // Support annotation libraries work with any compileSdkVersion
                artifactId != "support-annotations")
    }

    private fun findFirst(coordinates: Collection<MavenCoordinates>): MavenCoordinates {
        return Collections.min(
            coordinates,
            { o1, o2 -> o1.toString().compareTo(o2.toString()) }
        )
    }

    private fun getBlacklistedDependencyMessage(
        context: Context,
        path: List<Library>
    ): String? {
        if (context.mainProject.minSdkVersion.apiLevel >= 23 && !usesLegacyHttpLibrary(context.mainProject)) {
            return null
        }

        val direct = path.size == 1
        val message: String
        val resolution = "Solutions include " +
                "finding newer versions or alternative libraries that don't have the " +
                "same problem (for example, for `httpclient` use `HttpUrlConnection` or " +
                "`okhttp` instead), or repackaging the library using something like " +
                "`jarjar`."
        if (direct) {
            message =
                "`${path[0].resolvedCoordinates.artifactId}` defines classes that conflict with classes now provided by Android. $resolution"
        } else {
            val sb = StringBuilder()
            var first = true
            for (library in path) {
                if (first) {
                    first = false
                } else {
                    sb.append(" \u2192 ") // right arrow
                }
                val coordinates = library.resolvedCoordinates
                sb.append(coordinates.groupId)
                sb.append(':')
                sb.append(coordinates.artifactId)
            }
            sb.append(") ")
            val chain = sb.toString()
            message = "`${path[0].resolvedCoordinates.artifactId}` depends on a library " +
                    "(${path[path.size - 1].resolvedCoordinates.artifactId}) which defines " +
                    "classes that conflict with classes now provided by Android. $resolution " +
                    "Dependency chain: $chain"
        }
        return message
    }

    private fun getNewerVersion(
        version1: GradleVersion,
        major: Int,
        minor: Int,
        micro: Int
    ): GradleVersion? {
        return if (!version1.isAtLeast(major, minor, micro)) {
            GradleVersion(major, minor, micro)
        } else null
    }

    private fun getNewerVersion(
        version1: GradleVersion,
        major: Int,
        minor: Int
    ): GradleVersion? {
        return if (!version1.isAtLeast(major, minor, 0)) {
            GradleVersion(major, minor)
        } else null
    }

    private fun getNewerVersion(
        version1: GradleVersion,
        version2: GradleVersion
    ): GradleVersion? {
        return if (version1 < version2) {
            version2
        } else null
    }

    private var googleMavenRepository: GoogleMavenRepository? = null
    private var deprecatedSdkRegistry: DeprecatedSdkRegistry? = null

    private fun getGoogleMavenRepoVersion(
        context: GradleContext,
        dependency: GradleCoordinate,
        filter: Predicate<GradleVersion>?
    ): GradleVersion? {
        val repository = getGoogleMavenRepository(context.client)
        return repository.findVersion(dependency, filter, dependency.isPreview)
    }

    private fun getGoogleMavenRepository(client: LintClient): GoogleMavenRepository {
        return googleMavenRepository ?: run {
            val cacheDir = client.getCacheDir(MAVEN_GOOGLE_CACHE_DIR_KEY, true)
            val repository = object : GoogleMavenRepository(cacheDir) {

                public override fun readUrlData(url: String, timeout: Int): ByteArray? =
                    readUrlData(client, url, timeout)

                public override fun error(throwable: Throwable, message: String?) =
                    client.log(throwable, message)
            }

            googleMavenRepository = repository
            repository
        }
    }

    private fun getDeprecatedLibraryLookup(client: LintClient): DeprecatedSdkRegistry {
        return deprecatedSdkRegistry ?: run {
            val cacheDir = client.getCacheDir(DEPRECATED_SDK_CACHE_DIR_KEY, true)
            val repository = object : DeprecatedSdkRegistry(cacheDir) {

                public override fun readUrlData(url: String, timeout: Int) =
                    readUrlData(client, url, timeout)

                public override fun error(throwable: Throwable, message: String?) =
                    client.log(throwable, message)
            }

            deprecatedSdkRegistry = repository
            repository
        }
    }

    companion object {
        /** Calendar to use to look up the current time (used by tests to set specific time */
        var calendar: Calendar? = null

        private val IMPLEMENTATION = Implementation(GradleDetector::class.java, Scope.GRADLE_SCOPE)

        /** Obsolete dependencies */
        @JvmField
        val DEPENDENCY = Issue.create(
            id = "GradleDependency",
            briefDescription = "Obsolete Gradle Dependency",
            explanation = """
                This detector looks for usages of libraries where the version you are using \
                is not the current stable release. Using older versions is fine, and there \
                are cases where you deliberately want to stick with an older version. \
                However, you may simply not be aware that a more recent version is \
                available, and that is what this lint check helps find.""",
            category = Category.CORRECTNESS,
            priority = 4,
            severity = Severity.WARNING,
            implementation = IMPLEMENTATION
        )

        /** Deprecated Gradle constructs */
        @JvmField
        val DEPRECATED = Issue.create(
            id = "GradleDeprecated",
            briefDescription = "Deprecated Gradle Construct",
            explanation = """
                This detector looks for deprecated Gradle constructs which currently work \
                but will likely stop working in a future update.""",
            category = Category.CORRECTNESS,
            priority = 6,
            androidSpecific = true,
            severity = Severity.WARNING,
            implementation = IMPLEMENTATION
        )

        /** Deprecated Gradle configurations */
        @JvmField
        val DEPRECATED_CONFIGURATION = Issue.create(
            id = "GradleDeprecatedConfiguration",
            briefDescription = "Deprecated Gradle Configuration",
            explanation = """
                Some Gradle configurations have been deprecated since Android Gradle Plugin 3.0.0 \
                and will be removed in a future version of the Android Gradle Plugin.
             """,
            category = Category.CORRECTNESS,
            moreInfo = "https://d.android.com/r/tools/update-dependency-configurations",
            priority = 6,
            severity = Severity.WARNING,
            implementation = IMPLEMENTATION
        )

        /** Incompatible Android Gradle plugin */
        @JvmField
        val GRADLE_PLUGIN_COMPATIBILITY = Issue.create(
            id = "GradlePluginVersion",
            briefDescription = "Incompatible Android Gradle Plugin",
            explanation = """
                Not all versions of the Android Gradle plugin are compatible with all \
                versions of the SDK. If you update your tools, or if you are trying to \
                open a project that was built with an old version of the tools, you may \
                need to update your plugin version number.""",
            category = Category.CORRECTNESS,
            priority = 8,
            severity = Severity.ERROR,
            androidSpecific = true,
            implementation = IMPLEMENTATION
        )

        /** Invalid or dangerous paths */
        @JvmField
        val PATH = Issue.create(
            id = "GradlePath",
            briefDescription = "Gradle Path Issues",
            explanation = """
                Gradle build scripts are meant to be cross platform, so file paths use \
                Unix-style path separators (a forward slash) rather than Windows path \
                separators (a backslash). Similarly, to keep projects portable and \
                repeatable, avoid using absolute paths on the system; keep files within \
                the project instead. To share code between projects, consider creating \
                an android-library and an AAR dependency""",
            category = Category.CORRECTNESS,
            priority = 4,
            severity = Severity.WARNING,
            implementation = IMPLEMENTATION
        )

        /** Constructs the IDE support struggles with */
        @JvmField
        val IDE_SUPPORT = Issue.create(
            id = "GradleIdeError",
            briefDescription = "Gradle IDE Support Issues",
            explanation = """
                Gradle is highly flexible, and there are things you can do in Gradle \
                files which can make it hard or impossible for IDEs to properly handle \
                the project. This lint check looks for constructs that potentially \
                break IDE support.""",
            category = Category.CORRECTNESS,
            priority = 4,
            severity = Severity.ERROR,
            implementation = IMPLEMENTATION
        )

        /** Using + in versions */
        @JvmField
        val PLUS = Issue.create(
            id = "GradleDynamicVersion",
            briefDescription = "Gradle Dynamic Version",
            explanation = """
                Using `+` in dependencies lets you automatically pick up the latest \
                available version rather than a specific, named version. However, \
                this is not recommended; your builds are not repeatable; you may have \
                tested with a slightly different version than what the build server \
                used. (Using a dynamic version as the major version number is more \
                problematic than using it in the minor version position.)""",
            category = Category.CORRECTNESS,
            priority = 4,
            severity = Severity.WARNING,
            implementation = IMPLEMENTATION
        )

        /** Accidentally calling a getter instead of your own methods */
        @JvmField
        val GRADLE_GETTER = Issue.create(
            id = "GradleGetter",
            briefDescription = "Gradle Implicit Getter Call",
            explanation = """
                Gradle will let you replace specific constants in your build scripts \
                with method calls, so you can for example dynamically compute a version \
                string based on your current version control revision number, rather \
                than hardcoding a number.

                When computing a version name, it's tempting to for example call the \
                method to do that `getVersionName`. However, when you put that method \
                call inside the `defaultConfig` block, you will actually be calling the \
                Groovy getter for the `versionName` property instead. Therefore, you \
                need to name your method something which does not conflict with the \
                existing implicit getters. Consider using `compute` as a prefix instead \
                of `get`.""",
            category = Category.CORRECTNESS,
            priority = 6,
            severity = Severity.ERROR,
            androidSpecific = true,
            implementation = IMPLEMENTATION
        )

        /** Using incompatible versions */
        @JvmField
        val COMPATIBILITY = Issue.create(
            id = "GradleCompatible",
            briefDescription = "Incompatible Gradle Versions",
            explanation = """
                There are some combinations of libraries, or tools and libraries, that \
                are incompatible, or can lead to bugs. One such incompatibility is \
                compiling with a version of the Android support libraries that is not \
                the latest version (or in particular, a version lower than your \
                `targetSdkVersion`).""",
            category = Category.CORRECTNESS,
            priority = 8,
            severity = Severity.FATAL,
            androidSpecific = true,
            implementation = IMPLEMENTATION
        )

        /** Using a string where an integer is expected */
        @JvmField
        val STRING_INTEGER = Issue.create(
            id = "StringShouldBeInt",
            briefDescription = "String should be int",
            explanation = """
                The properties `compileSdkVersion`, `minSdkVersion` and `targetSdkVersion` \
                are usually numbers, but can be strings when you are using an add-on (in \
                the case of `compileSdkVersion`) or a preview platform (for the other two \
                properties).

                However, you can not use a number as a string (e.g. "19" instead of 19); \
                that will result in a platform not found error message at build/sync \
                time.""",
            category = Category.CORRECTNESS,
            priority = 8,
            severity = Severity.ERROR,
            androidSpecific = true,
            implementation = IMPLEMENTATION
        )

        /** Attempting to use substitution with single quotes */
        @JvmField
        val NOT_INTERPOLATED = Issue.create(
            id = "NotInterpolated",
            briefDescription = "Incorrect Interpolation",
            explanation = """
                To insert the value of a variable, you can use `${"$"}{variable}` inside a \
                string literal, but **only** if you are using double quotes!""",
            moreInfo = "http://www.groovy-lang.org/syntax.html#_string_interpolation",
            category = Category.CORRECTNESS,
            priority = 8,
            severity = Severity.ERROR,
            implementation = IMPLEMENTATION
        )

        /** A newer version is available on a remote server */
        @JvmField
        val REMOTE_VERSION = Issue.create(
            id = "NewerVersionAvailable",
            briefDescription = "Newer Library Versions Available",
            explanation = """
                This detector checks with a central repository to see if there are newer \
                versions available for the dependencies used by this project. This is \
                similar to the `GradleDependency` check, which checks for newer versions \
                available in the Android SDK tools and libraries, but this works with any \
                MavenCentral dependency, and connects to the library every time, which \
                makes it more flexible but also **much** slower.""",
            category = Category.CORRECTNESS,
            priority = 4,
            severity = Severity.WARNING,
            implementation = IMPLEMENTATION,
            enabledByDefault = false
        )

        /** The API version is set too low. */
        @JvmField
        val MIN_SDK_TOO_LOW = Issue.create(
            id = "MinSdkTooLow",
            briefDescription = "API Version Too Low",
            explanation = """
                The value of the `minSdkVersion` property is too low and can be \
                incremented without noticeably reducing the number of supported \
                devices.""",
            category = Category.CORRECTNESS,
            priority = 4,
            severity = Severity.WARNING,
            implementation = IMPLEMENTATION,
            androidSpecific = true,
            enabledByDefault = false
        )

        /** Accidentally using octal numbers */
        @JvmField
        val ACCIDENTAL_OCTAL = Issue.create(
            id = "AccidentalOctal",
            briefDescription = "Accidental Octal",
            explanation = """
                In Groovy, an integer literal that starts with a leading 0 will be \
                interpreted as an octal number. That is usually (always?) an accident \
                and can lead to subtle bugs, for example when used in the `versionCode` \
                of an app.""",
            category = Category.CORRECTNESS,
            priority = 2,
            severity = Severity.ERROR,
            implementation = IMPLEMENTATION
        )

        @JvmField
        val BUNDLED_GMS = Issue.create(
            id = "UseOfBundledGooglePlayServices",
            briefDescription = "Use of bundled version of Google Play services",
            explanation = """
                Google Play services SDK's can be selectively included, which enables a \
                smaller APK size. Consider declaring dependencies on individual Google \
                Play services SDK's. If you are using Firebase API's \
                (http://firebase.google.com/docs/android/setup), Android Studio's \
                Tools → Firebase assistant window can automatically add just the \
                dependencies needed for each feature.""",
            moreInfo = "http://developers.google.com/android/guides/setup#split",
            category = Category.PERFORMANCE,
            priority = 4,
            severity = Severity.WARNING,
            androidSpecific = true,
            implementation = IMPLEMENTATION
        )

        /** Using a versionCode that is very high */
        @JvmField
        val HIGH_APP_VERSION_CODE = Issue.create(
            id = "HighAppVersionCode",
            briefDescription = "VersionCode too high",
            explanation = """
                The declared `versionCode` is an Integer. Ensure that the version number is \
                not close to the limit. It is recommended to monotonically increase this \
                number each minor or major release of the app. Note that updating an app \
                with a versionCode over `Integer.MAX_VALUE` is not possible.""",
            moreInfo = "https://developer.android.com/studio/publish/versioning.html",
            category = Category.CORRECTNESS,
            priority = 8,
            severity = Severity.ERROR,
            androidSpecific = true,
            implementation = IMPLEMENTATION
        )

        /** Dev mode is no longer relevant */
        @JvmField
        val DEV_MODE_OBSOLETE = Issue.create(
            id = "DevModeObsolete",
            briefDescription = "Dev Mode Obsolete",
            explanation = """
                In the past, our documentation recommended creating a `dev` product flavor \
                with has a minSdkVersion of 21, in order to enable multidexing to speed up \
                builds significantly during development.

                That workaround is no longer necessary, and it has some serious downsides, \
                such as breaking API access checking (since the true `minSdkVersion` is no \
                longer known).

                In recent versions of the IDE and the Gradle plugin, the IDE automatically \
                passes the API level of the connected device used for deployment, and if \
                that device is at least API 21, then multidexing is automatically turned \
                on, meaning that you get the same speed benefits as the `dev` product \
                flavor but without the downsides.""",
            category = Category.PERFORMANCE,
            priority = 2,
            severity = Severity.WARNING,
            androidSpecific = true,
            implementation = IMPLEMENTATION
        )

        /** Duplicate HTTP classes */
        @JvmField
        val DUPLICATE_CLASSES = Issue.create(
            id = "DuplicatePlatformClasses",
            briefDescription = "Duplicate Platform Classes",
            explanation = """
                There are a number of libraries that duplicate not just functionality \
                of the Android platform but using the exact same class names as the ones \
                provided in Android -- for example the apache http classes. This can \
                lead to unexpected crashes.

                To solve this, you need to either find a newer version of the library \
                which no longer has this problem, or to repackage the library (and all \
                of its dependencies) using something like the `jarjar` tool, or finally, \
                rewriting the code to use different APIs (for example, for http code, \
                consider using `HttpUrlConnection` or a library like `okhttp`).""",
            category = Category.CORRECTNESS,
            priority = 8,
            severity = Severity.FATAL,
            androidSpecific = true,
            implementation = IMPLEMENTATION
        )

        /** targetSdkVersion about to expiry */
        @JvmField
        val EXPIRING_TARGET_SDK_VERSION = Issue.create(
            id = "ExpiringTargetSdkVersion",
            briefDescription = "TargetSdkVersion Soon Expiring",
            explanation = """
                In the second half of 2018, Google Play will require that new apps and app \
                updates target API level 26 or higher. This will be required for new apps in \
                August 2018, and for updates to existing apps in November 2018.

                Configuring your app to target a recent API level ensures that users benefit \
                from significant security and performance improvements, while still allowing \
                your app to run on older Android versions (down to the `minSdkVersion`).

                This lint check starts warning you some months **before** these changes go \
                into effect if your `targetSdkVersion` is 25 or lower. This is intended to \
                give you a heads up to update your app, since depending on your current \
                `targetSdkVersion` the work can be nontrivial.

                To update your `targetSdkVersion`, follow the steps from \
                "Meeting Google Play requirements for target API level",
                https://developer.android.com/distribute/best-practices/develop/target-sdk.html
                """,
            category = Category.COMPLIANCE,
            priority = 8,
            severity = Severity.ERROR,
            androidSpecific = true,
            implementation = IMPLEMENTATION
        )
            .addMoreInfo("https://support.google.com/googleplay/android-developer/answer/113469#targetsdk")
            .addMoreInfo("https://developer.android.com/distribute/best-practices/develop/target-sdk.html")

        /** targetSdkVersion no longer supported */
        @JvmField
        val EXPIRED_TARGET_SDK_VERSION = Issue.create(
            id = "ExpiredTargetSdkVersion",
            briefDescription = "TargetSdkVersion No Longer Supported",
            moreInfo = "https://support.google.com/googleplay/android-developer/answer/113469#targetsdk",
            explanation = """
                As of the second half of 2018, Google Play requires that new apps and app \
                updates target API level 26 or higher.

                Configuring your app to target a recent API level ensures that users benefit \
                from significant security and performance improvements, while still allowing \
                your app to run on older Android versions (down to the `minSdkVersion`).

                To update your `targetSdkVersion`, follow the steps from \
                "Meeting Google Play requirements for target API level",
                https://developer.android.com/distribute/best-practices/develop/target-sdk.html
                """,
            category = Category.COMPLIANCE,
            priority = 8,
            severity = Severity.FATAL,
            androidSpecific = true,
            implementation = IMPLEMENTATION
        )
            .addMoreInfo("https://support.google.com/googleplay/android-developer/answer/113469#targetsdk")
            .addMoreInfo("https://developer.android.com/distribute/best-practices/develop/target-sdk.html")

        /** Using a deprecated library */
        @JvmField
        val DEPRECATED_LIBRARY = Issue.create(
            id = "OutdatedLibrary",
            briefDescription = "Outdated Library",
            explanation = """
                Your app is using an outdated version of a library. This may cause violations \
                of Google Play policies (see https://play.google.com/about/monetization-ads/ads/) \
                and/or may affect your app’s visibility on the Play Store.

                Please try updating your app with an updated version of this library, or remove \
                it from your app.
                """,
            category = Category.COMPLIANCE,
            priority = 8,
            severity = Severity.ERROR,
            androidSpecific = true,
            implementation = IMPLEMENTATION
        )

        /** Using data binding with Kotlin but not Kotlin annotation processing */
        @JvmField
        val DATA_BINDING_WITHOUT_KAPT = Issue.create(
            id = "DataBindingWithoutKapt",
            briefDescription = "Data Binding without Annotation Processing",
            moreInfo = "https://kotlinlang.org/docs/reference/kapt.html",
            explanation = """
                Apps that use Kotlin and data binding should also apply the kotlin-kapt plugin. \
                """,
            category = Category.CORRECTNESS,
            priority = 1,
            severity = Severity.WARNING,
            androidSpecific = true,
            implementation = IMPLEMENTATION
        )

        /** Using Lifecycle annotation processor with java8 */
        @JvmField
        val LIFECYCLE_ANNOTATION_PROCESSOR_WITH_JAVA8 = Issue.create(
            id = "LifecycleAnnotationProcessorWithJava8",
            briefDescription = "Lifecycle Annotation Processor with Java 8 Compile Option",
            moreInfo = "https://d.android.com/r/studio-ui/lifecycle-release-notes",
            explanation = """
                For faster incremental build, switch to the Lifecycle Java 8 API with these steps:

                First replace

                `annotationProcessor "androidx.lifecycle:lifecycle-compiler:*version*"`
                `kapt "androidx.lifecycle:lifecycle-compiler:*version*"`

                with

                `implementation "androidx.lifecycle:lifecycle-common-java8:*version*"`

                Then remove any `OnLifecycleEvent` annotations from `Observer` classes \
                and make them implement the `DefaultLifecycleObserver` interface.
                """,
            category = Category.PERFORMANCE,
            priority = 6,
            severity = Severity.WARNING,
            androidSpecific = true,
            implementation = IMPLEMENTATION
        )

        /** Using a vulnerable library */
        @JvmField
        val RISKY_LIBRARY = Issue.create(
            id = "RiskyLibrary",
            briefDescription = "Libraries with Privacy or Security Risks",
            explanation = """
                Your app is using a version of a library that has been identified by \
                the library developer as a potential source of privacy and/or security risks. \
                This may be a violation of Google Play policies (see \
                https://play.google.com/about/monetization-ads/ads/) and/or affect your app’s \
                visibility on the Play Store.

                When available, the individual error messages from lint will include details \
                about the reasons for this advisory.

                Please try updating your app with an updated version of this library, or remove \
                it from your app.
            """,
            category = Category.SECURITY,
            priority = 8,
            severity = Severity.ERROR,
            androidSpecific = true,
            implementation = IMPLEMENTATION
        )

        /** The Gradle plugin ID for Android applications */
        const val APP_PLUGIN_ID = "com.android.application"
        /** The Gradle plugin ID for Android libraries */
        const val LIB_PLUGIN_ID = "com.android.library"

        /** Previous plugin id for applications */
        const val OLD_APP_PLUGIN_ID = "android"
        /** Previous plugin id for libraries */
        const val OLD_LIB_PLUGIN_ID = "android-library"

        /** Group ID for GMS */
        const val GMS_GROUP_ID = "com.google.android.gms"

        const val FIREBASE_GROUP_ID = "com.google.firebase"
        const val GOOGLE_SUPPORT_GROUP_ID = "com.google.android.support"
        const val ANDROID_WEAR_GROUP_ID = "com.google.android.wearable"
        private const val WEARABLE_ARTIFACT_ID = "wearable"

        private val PLAY_SERVICES_V650 =
            GradleCoordinate.parseCoordinateString("$GMS_GROUP_ID:play-services:6.5.0")!!

        /**
         * Threshold to consider a versionCode very high and issue a warning.
         * https://developer.android.com/studio/publish/versioning.html indicates that the highest value
         * accepted by Google Play is 2100000000
         */
        private const val VERSION_CODE_HIGH_THRESHOLD = 2000000000

        /** TODO: Cache these results somewhere! */
        @JvmStatic
        fun getLatestVersionFromRemoteRepo(
            client: LintClient,
            dependency: GradleCoordinate,
            filter: Predicate<GradleVersion>?,
            allowPreview: Boolean
        ): GradleVersion? {
            val groupId = dependency.groupId
            val artifactId = dependency.artifactId
            if (groupId == null || artifactId == null) {
                return null
            }
            val query = StringBuilder()
            val encoding = UTF_8.name()
            try {
                query.append("http://search.maven.org/solrsearch/select?q=g:%22")
                query.append(URLEncoder.encode(groupId, encoding))
                query.append("%22+AND+a:%22")
                query.append(URLEncoder.encode(artifactId, encoding))
            } catch (e: UnsupportedEncodingException) {
                return null
            }

            query.append("%22&core=gav")
            if (filter == null && allowPreview) {
                query.append("&rows=1")
            }
            query.append("&wt=json")

            val response: String?
            try {
                response = readUrlDataAsString(client, query.toString(), 20000)
                if (response == null) {
                    return null
                }
            } catch (e: IOException) {
                client.log(
                    null,
                    "Could not connect to maven central to look up the latest " + "available version for %1\$s",
                    dependency
                )
                return null
            }

            // Sample response:
            //    {
            //        "responseHeader": {
            //            "status": 0,
            //            "QTime": 0,
            //            "params": {
            //                "fl": "id,g,a,v,p,ec,timestamp,tags",
            //                "sort": "score desc,timestamp desc,g asc,a asc,v desc",
            //                "indent": "off",
            //                "q": "g:\"com.google.guava\" AND a:\"guava\"",
            //                "core": "gav",
            //                "wt": "json",
            //                "rows": "1",
            //                "version": "2.2"
            //            }
            //        },
            //        "response": {
            //            "numFound": 37,
            //            "start": 0,
            //            "docs": [{
            //                "id": "com.google.guava:guava:17.0",
            //                "g": "com.google.guava",
            //                "a": "guava",
            //                "v": "17.0",
            //                "p": "bundle",
            //                "timestamp": 1398199666000,
            //                "tags": ["spec", "libraries", "classes", "google", "code"],
            //                "ec": ["-javadoc.jar", "-sources.jar", ".jar", "-site.jar", ".pom"]
            //            }]
            //        }
            //    }

            // Look for version info:  This is just a cheap skim of the above JSON results.
            var index = response.indexOf("\"response\"")
            while (index != -1) {
                index = response.indexOf("\"v\":", index)
                if (index != -1) {
                    index += 4
                    val start = response.indexOf('"', index) + 1
                    val end = response.indexOf('"', start + 1)
                    if (start in 0..(end - 1)) {
                        val substring = response.substring(start, end)
                        val revision = GradleVersion.tryParse(substring)
                        if (revision != null) {
                            // Guava unfortunately put "-jre" and "-android" in the version number
                            // instead of using a different artifact name; this turns off maven
                            // semantic versioning. Special case this.
                            val preview = revision.isPreview && !substring.endsWith("-android")
                            if ((allowPreview || !preview) && (filter == null || filter.test(
                                    revision
                                ))
                            ) {
                                return revision
                            }
                        }
                    }
                }
            }

            return null
        }

        @JvmStatic
        fun getCompileDependencies(project: Project): Dependencies? {
            if (!project.isGradleProject) {
                return null
            }
            val variant = project.currentVariant ?: return null

            val artifact = variant.mainArtifact
            return artifact.dependencies
        }

        fun getAndroidLibraries(project: Project): Collection<AndroidLibrary> {
            val compileDependencies = getCompileDependencies(project) ?: return emptyList()
            val allLibraries = HashSet<AndroidLibrary>()
            addIndirectAndroidLibraries(compileDependencies.libraries, allLibraries)
            return allLibraries
        }

        fun getJavaLibraries(project: Project): Collection<JavaLibrary> {
            val compileDependencies = getCompileDependencies(project) ?: return emptyList()
            val allLibraries = HashSet<JavaLibrary>()
            addIndirectJavaLibraries(compileDependencies.javaLibraries, allLibraries)
            return allLibraries
        }

        private fun addIndirectAndroidLibraries(
            libraries: Collection<AndroidLibrary>,
            result: MutableSet<AndroidLibrary>
        ) {
            for (library in libraries) {
                if (!result.contains(library)) {
                    result.add(library)
                    addIndirectAndroidLibraries(library.libraryDependencies, result)
                }
            }
        }

        private fun addIndirectJavaLibraries(
            libraries: Collection<JavaLibrary>,
            result: MutableSet<JavaLibrary>
        ) {
            for (library in libraries) {
                if (!result.contains(library)) {
                    result.add(library)
                    addIndirectJavaLibraries(library.dependencies, result)
                }
            }
        }

        // Convert a long-hand dependency, like
        //    group: 'com.android.support', name: 'support-v4', version: '21.0.+'
        // into an equivalent short-hand dependency, like
        //   com.android.support:support-v4:21.0.+
        @JvmStatic
        fun getNamedDependency(expression: String): String? {
            // if (value.startsWith("group: 'com.android.support', name: 'support-v4', version: '21.0.+'"))
            if (expression.indexOf(',') != -1 && expression.contains("version:")) {
                var artifact: String? = null
                var group: String? = null
                var version: String? = null
                val splitter = Splitter.on(',').omitEmptyStrings().trimResults()
                for (property in splitter.split(expression)) {
                    val colon = property.indexOf(':')
                    if (colon == -1) {
                        return null
                    }
                    var quote = '\''
                    var valueStart = property.indexOf(quote, colon + 1)
                    if (valueStart == -1) {
                        quote = '"'
                        valueStart = property.indexOf(quote, colon + 1)
                    }
                    if (valueStart == -1) {
                        // For example, "transitive: false"
                        continue
                    }
                    valueStart++
                    val valueEnd = property.indexOf(quote, valueStart)
                    if (valueEnd == -1) {
                        return null
                    }
                    val value = property.substring(valueStart, valueEnd)
                    when {
                        property.startsWith("group:") -> group = value
                        property.startsWith("name:") -> artifact = value
                        property.startsWith("version:") -> version = value
                    }
                }

                if (artifact != null && group != null && version != null) {
                    return group + ':'.toString() + artifact + ':'.toString() + version
                }
            }

            return null
        }

        private var majorBuildTools: Int = 0
        private var latestBuildTools: GradleVersion? = null

        /**
         * Returns the latest build tools installed for the given major version. We just cache this
         * once; we don't need to be accurate in the sense that if the user opens the SDK manager and
         * installs a more recent version, we capture this in the same IDE session.
         *
         * @param client the associated client
         * @param major the major version of build tools to look up (e.g. typically 18, 19, ...)
         * @return the corresponding highest known revision
         */
        private fun getLatestBuildTools(client: LintClient, major: Int): GradleVersion? {
            if (major != majorBuildTools) {
                majorBuildTools = major

                val revisions = ArrayList<GradleVersion>()
                when (major) {
                    267 -> revisions.add(GradleVersion(27, 0, 3))
                    26 -> revisions.add(GradleVersion(26, 0, 3))
                    25 -> revisions.add(GradleVersion(25, 0, 3))
                    24 -> revisions.add(GradleVersion(24, 0, 3))
                    23 -> revisions.add(GradleVersion(23, 0, 3))
                    22 -> revisions.add(GradleVersion(22, 0, 1))
                    21 -> revisions.add(GradleVersion(21, 1, 2))
                    20 -> revisions.add(GradleVersion(20, 0))
                    19 -> revisions.add(GradleVersion(19, 1))
                    18 -> revisions.add(GradleVersion(18, 1, 1))
                }

                // The above versions can go stale.
                // Check if a more recent one is installed. (The above are still useful for
                // people who haven't updated with the SDK manager recently.)
                val sdkHome = client.getSdkHome()
                if (sdkHome != null) {
                    val dirs = File(sdkHome, FD_BUILD_TOOLS).listFiles()
                    if (dirs != null) {
                        for (dir in dirs) {
                            val name = dir.name
                            if (!dir.isDirectory || !Character.isDigit(name[0])) {
                                continue
                            }
                            val v = GradleVersion.tryParse(name)
                            if (v != null && v.major == major) {
                                revisions.add(v)
                            }
                        }
                    }
                }

                if (!revisions.isEmpty()) {
                    latestBuildTools = Collections.max(revisions)
                }
            }

            return latestBuildTools
        }
<<<<<<< HEAD
=======

        private fun suggestApiConfigurationUse(project: Project, configuration: String): Boolean {
            return when {
                configuration.startsWith("test") || configuration.startsWith("androidTest") -> false
                else -> when (project.projectType) {
                    ProjectType.APP ->
                        // Applications can only generally be consumed if there are dynamic features
                        // (Ignoring the test-only project for this purpose)
                        project.hasDynamicFeatures()
                    ProjectType.LIBRARY -> true
                    ProjectType.FEATURE, ProjectType.DYNAMIC_FEATURE, ProjectType.ATOM -> true
                    ProjectType.TEST -> false
                    ProjectType.INSTANT_APP -> false
                }
            }
        }

        private fun targetJava8Plus(project: Project): Boolean {
            return getLanguageLevel(project, JDK_1_7).isAtLeast(JDK_1_8)
        }

        private fun hasLifecycleAnnotationProcessor(dependency: String) =
            dependency.contains("android.arch.lifecycle:compiler") ||
                    dependency.contains("androidx.lifecycle:lifecycle-compiler")
>>>>>>> 86bcd624
    }
}<|MERGE_RESOLUTION|>--- conflicted
+++ resolved
@@ -448,8 +448,6 @@
                         context.driver.runLaterOutsideReadAction(Runnable {
                             checkDependency(context, gc, isResolved, valueCookie, statementCookie)
                         })
-<<<<<<< HEAD
-=======
                     }
                     if (hasLifecycleAnnotationProcessor(dependency) &&
                         targetJava8Plus(context.project)
@@ -460,7 +458,6 @@
                                     "`lifecycle-common-java8` library instead of Lifecycle annotations " +
                                     "for faster incremental build.", null
                         )
->>>>>>> 86bcd624
                     }
                 }
                 checkDeprecatedConfigurations(property, context, propertyCookie)
@@ -766,11 +763,7 @@
                             cookie,
                             DEPENDENCY,
                             "Use Fabric Gradle plugin version 1.21.6 or later to " +
-<<<<<<< HEAD
-                                "improve Instant Run performance (was $revision)",
-=======
                                     "improve Instant Run performance (was $revision)",
->>>>>>> 86bcd624
                             fix
                         )
                     } else {
@@ -788,11 +781,7 @@
                             cookie,
                             DEPENDENCY,
                             "Use BugSnag Gradle plugin version 2.1.2 or later to " +
-<<<<<<< HEAD
-                                "improve Instant Run performance (was $revision)",
-=======
                                     "improve Instant Run performance (was $revision)",
->>>>>>> 86bcd624
                             fix
                         )
                     } else {
@@ -2692,8 +2681,6 @@
 
             return latestBuildTools
         }
-<<<<<<< HEAD
-=======
 
         private fun suggestApiConfigurationUse(project: Project, configuration: String): Boolean {
             return when {
@@ -2718,6 +2705,5 @@
         private fun hasLifecycleAnnotationProcessor(dependency: String) =
             dependency.contains("android.arch.lifecycle:compiler") ||
                     dependency.contains("androidx.lifecycle:lifecycle-compiler")
->>>>>>> 86bcd624
     }
 }
--- conflicted
+++ resolved
@@ -43,16 +43,6 @@
 import java.util.Collections;
 import java.util.List;
 
-<<<<<<< HEAD
-import lombok.ast.ClassDeclaration;
-import lombok.ast.ConstructorInvocation;
-import lombok.ast.Expression;
-import lombok.ast.MethodDeclaration;
-import lombok.ast.Node;
-import lombok.ast.NormalTypeBody;
-
-=======
->>>>>>> d4ff5ef3
 /**
  * Checks that Handler implementations are top level classes or static.
  * See the corresponding check in the android.os.Handler source code.
@@ -128,21 +118,6 @@
             return;
         }
 
-<<<<<<< HEAD
-        Location location;
-        Node locationNode;
-        if (node instanceof ClassDeclaration) {
-            locationNode = node;
-            location = context.getLocation(((ClassDeclaration) node).astName());
-        } else if (node instanceof NormalTypeBody
-                && node.getParent() instanceof ConstructorInvocation) {
-            ConstructorInvocation parent = (ConstructorInvocation)node.getParent();
-            locationNode = parent;
-            location = context.getRangeLocation(parent, 0, parent.astTypeReference(), 0);
-        } else {
-            locationNode = node;
-            location = context.getLocation(node);;
-=======
         PsiElement locationNode = JavaContext.findNameElement(declaration);
         if (locationNode == null) {
             locationNode = declaration;
@@ -153,7 +128,6 @@
             name = "anonymous " + ((PsiAnonymousClass)declaration).getBaseClassReference().getQualifiedName();
         } else {
             name = declaration.getQualifiedName();
->>>>>>> d4ff5ef3
         }
 
         //noinspection VariableNotUsedInsideIf

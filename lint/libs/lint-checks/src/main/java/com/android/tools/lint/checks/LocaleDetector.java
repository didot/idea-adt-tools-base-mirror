--- conflicted
+++ resolved
@@ -21,12 +21,6 @@
 
 import com.android.annotations.NonNull;
 import com.android.annotations.Nullable;
-<<<<<<< HEAD
-import com.android.tools.lint.client.api.JavaParser;
-import com.android.tools.lint.client.api.JavaParser.ResolvedMethod;
-import com.android.tools.lint.client.api.JavaParser.ResolvedNode;
-=======
->>>>>>> d4ff5ef3
 import com.android.tools.lint.client.api.LintClient;
 import com.android.tools.lint.detector.api.Category;
 import com.android.tools.lint.detector.api.ConstantEvaluator;
@@ -48,14 +42,6 @@
 import java.util.Collections;
 import java.util.List;
 
-<<<<<<< HEAD
-import lombok.ast.AstVisitor;
-import lombok.ast.Expression;
-import lombok.ast.MethodInvocation;
-import lombok.ast.Node;
-
-=======
->>>>>>> d4ff5ef3
 /**
  * Checks for errors related to locale handling
  */
@@ -111,24 +97,6 @@
     }
 
     @Override
-<<<<<<< HEAD
-    public void visitMethod(@NonNull JavaContext context, @Nullable AstVisitor visitor,
-            @NonNull MethodInvocation call) {
-        ResolvedNode resolved = context.resolve(call);
-        if (resolved instanceof ResolvedMethod) {
-            ResolvedMethod method = (ResolvedMethod) resolved;
-            if (method.getContainingClass().matches(TYPE_STRING)) {
-                String name = method.getName();
-                if (name.equals(FORMAT_METHOD)) {
-                    checkFormat(context, method, call);
-                } else if (method.getArgumentCount() == 0) {
-                    Location location = context.getNameLocation(call);
-                    String message = String.format(
-                            "Implicitly using the default locale is a common source of bugs: " +
-                                    "Use `%1$s(Locale)` instead", name);
-                    context.report(STRING_LOCALE, call, location, message);
-                }
-=======
     public void visitMethod(@NonNull JavaContext context, @Nullable JavaElementVisitor visitor,
             @NonNull PsiMethodCallExpression call, @NonNull PsiMethod method) {
         if (context.getEvaluator().isMemberInClass(method, TYPE_STRING)) {
@@ -141,7 +109,6 @@
                         "Implicitly using the default locale is a common source of bugs: " +
                                 "Use `%1$s(Locale)` instead", name);
                 context.report(STRING_LOCALE, call, location, message);
->>>>>>> d4ff5ef3
             }
         }
     }
@@ -149,21 +116,6 @@
     /** Returns true if the given node is a parameter to a Logging call */
     private static boolean isLoggingParameter(
             @NonNull JavaContext context,
-<<<<<<< HEAD
-            @NonNull MethodInvocation node) {
-        Node parent = node.getParent();
-        if (parent instanceof MethodInvocation) {
-            MethodInvocation call = (MethodInvocation)parent;
-            String name = call.astName().astValue();
-            if (name.length() == 1) { // "d", "i", "e" etc in Log
-                ResolvedNode resolved = context.resolve(call);
-                if (resolved instanceof ResolvedMethod) {
-                    ResolvedMethod method = (ResolvedMethod) resolved;
-                    if (method.getContainingClass().matches(LogDetector.LOG_CLS)) {
-                        return true;
-                    }
-                }
-=======
             @NonNull PsiMethodCallExpression node) {
         PsiMethodCallExpression parentCall =
                 PsiTreeUtil.getParentOfType(node, PsiMethodCallExpression.class, true);
@@ -172,7 +124,6 @@
             if (name != null && name.length() == 1) { // "d", "i", "e" etc in Log
                 PsiMethod method = parentCall.resolveMethod();
                 return context.getEvaluator().isMemberInClass(method, LogDetector.LOG_CLS);
->>>>>>> d4ff5ef3
             }
         }
 

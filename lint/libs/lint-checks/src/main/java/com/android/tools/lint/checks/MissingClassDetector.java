--- conflicted
+++ resolved
@@ -469,15 +469,10 @@
                     if (method.desc.equals("()V")) {
                         // The constructor must be public
                         if ((method.access & Opcodes.ACC_PUBLIC) == 0) {
-<<<<<<< HEAD
-                            context.report(INSTANTIATABLE, context.getLocation(method, classNode),
-                                           "The default constructor must be public");
-=======
                             context.report(
                                     INSTANTIATABLE,
                                     context.getLocation(method, classNode),
                                     "The default constructor must be public");
->>>>>>> 2c0ed8da
                             // Also mark that we have a constructor so we don't complain again
                             // below since we've already emitted a more specific error related
                             // to the default constructor

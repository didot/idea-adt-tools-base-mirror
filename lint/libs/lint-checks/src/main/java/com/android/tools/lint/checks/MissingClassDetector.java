/*
 * Copyright (C) 2012 The Android Open Source Project
 *
 * Licensed under the Apache License, Version 2.0 (the "License");
 * you may not use this file except in compliance with the License.
 * You may obtain a copy of the License at
 *
 *      http://www.apache.org/licenses/LICENSE-2.0
 *
 * Unless required by applicable law or agreed to in writing, software
 * distributed under the License is distributed on an "AS IS" BASIS,
 * WITHOUT WARRANTIES OR CONDITIONS OF ANY KIND, either express or implied.
 * See the License for the specific language governing permissions and
 * limitations under the License.
 */

package com.android.tools.lint.checks;

<<<<<<< HEAD
=======
import static com.android.SdkConstants.ANDROID_PKG_PREFIX;
import static com.android.SdkConstants.ANDROID_URI;
import static com.android.SdkConstants.ATTR_CLASS;
import static com.android.SdkConstants.ATTR_FRAGMENT;
import static com.android.SdkConstants.ATTR_NAME;
import static com.android.SdkConstants.CONSTRUCTOR_NAME;
import static com.android.SdkConstants.DOT_JAVA;
import static com.android.SdkConstants.TAG_ACTIVITY;
import static com.android.SdkConstants.TAG_APPLICATION;
import static com.android.SdkConstants.TAG_HEADER;
import static com.android.SdkConstants.TAG_PROVIDER;
import static com.android.SdkConstants.TAG_RECEIVER;
import static com.android.SdkConstants.TAG_SERVICE;
import static com.android.SdkConstants.TAG_STRING;
import static com.android.SdkConstants.VIEW_FRAGMENT;
import static com.android.SdkConstants.VIEW_TAG;
import static com.android.resources.ResourceFolderType.LAYOUT;
import static com.android.resources.ResourceFolderType.VALUES;
import static com.android.resources.ResourceFolderType.XML;

>>>>>>> fdf07a2c
import com.android.annotations.NonNull;
import com.android.annotations.Nullable;
import com.android.resources.ResourceFolderType;
import com.android.tools.lint.detector.api.*;
import com.android.tools.lint.detector.api.Detector.ClassScanner;
import com.android.tools.lint.detector.api.Location.Handle;
<<<<<<< HEAD
=======
import com.android.tools.lint.detector.api.Project;
import com.android.tools.lint.detector.api.Scope;
import com.android.tools.lint.detector.api.Severity;
import com.android.tools.lint.detector.api.TextFormat;
import com.android.tools.lint.detector.api.XmlContext;
>>>>>>> fdf07a2c
import com.android.utils.SdkUtils;
import com.google.common.collect.Lists;
import com.google.common.collect.Maps;
import com.google.common.collect.Sets;
<<<<<<< HEAD
import org.objectweb.asm.Opcodes;
import org.objectweb.asm.tree.ClassNode;
import org.objectweb.asm.tree.MethodNode;
import org.w3c.dom.Attr;
import org.w3c.dom.Element;
import org.w3c.dom.Node;

import java.io.File;
import java.util.*;

import static com.android.SdkConstants.*;
import static com.android.resources.ResourceFolderType.*;
=======
import java.io.File;
import java.util.ArrayList;
import java.util.Collection;
import java.util.Collections;
import java.util.EnumSet;
import java.util.List;
import java.util.Map;
import java.util.Set;
import org.objectweb.asm.Opcodes;
import org.objectweb.asm.tree.ClassNode;
import org.objectweb.asm.tree.MethodNode;
import org.w3c.dom.Attr;
import org.w3c.dom.Element;
import org.w3c.dom.Node;
>>>>>>> fdf07a2c

/**
 * Checks to ensure that classes referenced in the manifest actually exist and are included
 *
 */
public class MissingClassDetector extends LayoutDetector implements ClassScanner {
    /** Manifest-referenced classes missing from the project or libraries */
    public static final Issue MISSING = Issue.create(
            "MissingRegistered",
            "Missing registered class",

            "If a class is referenced in the manifest or in a layout file, it must also exist " +
            "in the project (or in one of the libraries included by the project. This check " +
            "helps uncover typos in registration names, or attempts to rename or move classes " +
            "without updating the manifest file properly.",

            Category.CORRECTNESS,
            8,
            Severity.ERROR,
            new Implementation(
                    MissingClassDetector.class,
                    EnumSet.of(Scope.MANIFEST, Scope.CLASS_FILE,
                            Scope.JAVA_LIBRARIES, Scope.RESOURCE_FILE)))
<<<<<<< HEAD
            // There are a number of problems with this lint check when run from Gradle
            // (due to the fact that not all libraries are analyzed correctly; this is
            // discussed in issue 194092, which fixed in master but not in 2.2.)
            .setEnabledByDefault(false)
            .addMoreInfo("http://developer.android.com/guide/topics/manifest/manifest-intro.html"); //$NON-NLS-1$
=======
            .addMoreInfo("http://developer.android.com/guide/topics/manifest/manifest-intro.html")
            // Until http://b.android.com/229868 is fixed
            .setEnabledByDefault(false);
>>>>>>> fdf07a2c

    /** Are activity, service, receiver etc subclasses instantiatable? */
    public static final Issue INSTANTIATABLE = Issue.create(
            "Instantiatable",
            "Registered class is not instantiatable",

            "Activities, services, broadcast receivers etc. registered in the manifest file " +
            "(or for custom views, in a layout file) " +
            "must be \"instantiatable\" by the system, which means that the class must be " +
            "public, it must have an empty public constructor, and if it's an inner class, " +
            "it must be a static inner class.",

            Category.CORRECTNESS,
            6,
            Severity.FATAL,
            new Implementation(
                    MissingClassDetector.class,
                    Scope.CLASS_FILE_SCOPE));

    /** Is the right character used for inner class separators? */
    public static final Issue INNERCLASS = Issue.create(
            "InnerclassSeparator",
            "Inner classes should use `$` rather than `.`",

            "When you reference an inner class in a manifest file, you must use '$' instead of " +
            "'.' as the separator character, i.e. Outer$Inner instead of Outer.Inner.\n" +
            "\n" +
            "(If you get this warning for a class which is not actually an inner class, it's " +
            "because you are using uppercase characters in your package name, which is not " +
            "conventional.)",

            Category.CORRECTNESS,
            3,
            Severity.WARNING,
            new Implementation(
                    MissingClassDetector.class,
                    Scope.MANIFEST_SCOPE));

    private Map<String, Location.Handle> mReferencedClasses;
    private Set<String> mCustomViews;
    private boolean mHaveClasses;

    /** Constructs a new {@link MissingClassDetector} */
    public MissingClassDetector() {
    }

    // ---- Implements XmlScanner ----

    @Override
    public Collection<String> getApplicableElements() {
        return ALL;
    }

    @Override
    public boolean appliesTo(@NonNull ResourceFolderType folderType) {
        return folderType == VALUES || folderType == LAYOUT || folderType == XML;
    }

    @Override
    public void visitElement(@NonNull XmlContext context, @NonNull Element element) {
        String pkg = null;
        Node classNameNode;
        String className;
        String tag = element.getTagName();
        ResourceFolderType folderType = context.getResourceFolderType();
        if (folderType == VALUES) {
            if (!tag.equals(TAG_STRING)) {
                return;
            }
            Attr attr = element.getAttributeNode(ATTR_NAME);
            if (attr == null) {
                return;
            }
            className = attr.getValue();
            classNameNode = attr;
        } else if (folderType == LAYOUT) {
            if (tag.indexOf('.') > 0) {
                className = tag;
                classNameNode = element;
            } else if (tag.equals(VIEW_FRAGMENT) || tag.equals(VIEW_TAG)) {
                Attr attr = element.getAttributeNodeNS(ANDROID_URI, ATTR_NAME);
                if (attr == null) {
                    attr = element.getAttributeNode(ATTR_CLASS);
                }
                if (attr == null) {
                    return;
                }
                className = attr.getValue();
                classNameNode = attr;
            } else {
                return;
            }
        } else if (folderType == XML) {
            if (!tag.equals(TAG_HEADER)) {
                return;
            }
            Attr attr = element.getAttributeNodeNS(ANDROID_URI, ATTR_FRAGMENT);
            if (attr == null) {
                return;
            }
            className = attr.getValue();
            classNameNode = attr;
        } else {
            // Manifest file
            if (TAG_APPLICATION.equals(tag)
                    || TAG_ACTIVITY.equals(tag)
                    || TAG_SERVICE.equals(tag)
                    || TAG_RECEIVER.equals(tag)
                    || TAG_PROVIDER.equals(tag)) {
                Attr attr = element.getAttributeNodeNS(ANDROID_URI, ATTR_NAME);
                if (attr == null) {
                    return;
                }
                className = attr.getValue();
                classNameNode = attr;
                pkg = context.getProject().getPackage();
            } else {
                return;
            }
        }
        if (className.isEmpty()) {
            return;
        }

        String fqcn;
        int dotIndex = className.indexOf('.');
        if (dotIndex <= 0) {
            if (pkg == null) {
                return; // value file
            }
            if (dotIndex == 0) {
                fqcn = pkg + className;
            } else {
                // According to the <activity> manifest element documentation, this is not
                // valid ( http://developer.android.com/guide/topics/manifest/activity-element.html )
                // but it appears in manifest files and appears to be supported by the runtime
                // so handle this in code as well:
                fqcn = pkg + '.' + className;
            }
        } else { // else: the class name is already a fully qualified class name
            fqcn = className;
            // Only look for fully qualified tracker names in analytics files
            if (folderType == VALUES
                    && !SdkUtils.endsWith(context.file.getPath(), "analytics.xml")) {
                return;
            }
        }

        String signature = ClassContext.getInternalName(fqcn);
        if (signature.isEmpty() || signature.startsWith(ANDROID_PKG_PREFIX)) {
            return;
        }

        if (!context.getProject().getReportIssues()) {
            // If this is a library project not being analyzed, ignore it
            return;
        }

        Handle handle = null;
        if (!context.getDriver().isSuppressed(context, MISSING, element)) {
            if (mReferencedClasses == null) {
                mReferencedClasses = Maps.newHashMapWithExpectedSize(16);
                mCustomViews = Sets.newHashSetWithExpectedSize(8);
            }

            handle = context.createLocationHandle(element);
            mReferencedClasses.put(signature, handle);
            if (folderType == LAYOUT && !tag.equals(VIEW_FRAGMENT)) {
                mCustomViews.add(ClassContext.getInternalName(className));
            }
        }

        if (signature.indexOf('$') != -1) {
            checkInnerClass(context, element, pkg, classNameNode, className);

            // The internal name contains a $ which means it's an inner class.
            // The conversion from fqcn to internal name is a bit ambiguous:
            // "a.b.C.D" usually means "inner class D in class C in package a.b".
            // However, it can (see issue 31592) also mean class D in package "a.b.C".
            // To make sure we don't falsely complain that foo/Bar$Baz doesn't exist,
            // in case the user has actually created a package named foo/Bar and a proper
            // class named Baz, we register *both* into the reference map.
            // When generating errors we'll look for these an rip them back out if
            // it looks like one of the two variations have been seen.
            if (handle != null) {
                // Assume that each successive $ is really a capitalized package name
                // instead. In other words, for A$B$C$D (assumed to be class A with
                // inner classes A.B, A.B.C and A.B.C.D) generate the following possible
                // referenced classes A/B$C$D (class B in package A with inner classes C and C.D),
                // A/B/C$D and A/B/C/D
                while (true) {
                    int index = signature.indexOf('$');
                    if (index == -1) {
                        break;
                    }
                    signature = signature.substring(0, index) + '/'
                            + signature.substring(index + 1);
                    mReferencedClasses.put(signature, handle);
                    if (folderType == LAYOUT && !tag.equals(VIEW_FRAGMENT)) {
                        mCustomViews.add(signature);
                    }
                }
            }
        }
    }

    private static void checkInnerClass(XmlContext context, Element element, String pkg,
            Node classNameNode, String className) {
        if (pkg != null && className.indexOf('$') == -1 && className.indexOf('.', 1) > 0) {
            boolean haveUpperCase = false;
            for (int i = 0, n = pkg.length(); i < n; i++) {
                if (Character.isUpperCase(pkg.charAt(i))) {
                    haveUpperCase = true;
                    break;
                }
            }
            if (!haveUpperCase) {
                String fixed = className.charAt(0) + className.substring(1).replace('.','$');
                String message = "Use '$' instead of '.' for inner classes (or use only lowercase letters in package names); replace \"" +
                        className + "\" with \"" + fixed + "\"";
                Location location = context.getLocation(classNameNode);
                context.report(INNERCLASS, element, location, message);
            }
        }
    }

    @Override
    public void afterCheckProject(@NonNull Context context) {
        Project mainProject = context.getMainProject();
        if (context.getProject() == mainProject && mHaveClasses
                && !mainProject.isLibrary()
                && mReferencedClasses != null && !mReferencedClasses.isEmpty()
                && context.getDriver().getScope().contains(Scope.CLASS_FILE)) {
            List<String> classes = new ArrayList<>(mReferencedClasses.keySet());
            Collections.sort(classes);
            classLoop:
            for (String owner : classes) {
                Location.Handle handle = mReferencedClasses.get(owner);
                String fqcn = ClassContext.getFqcn(owner);

                String signature = ClassContext.getInternalName(fqcn);
                if (!signature.equals(owner)) {
                    if (!mReferencedClasses.containsKey(signature)) {
                        continue;
                    }
                } else if (signature.indexOf('$') != -1) {
                    signature = signature.replace('$', '/');
                    if (!mReferencedClasses.containsKey(signature)) {
                        continue;
                    }
                }
                mReferencedClasses.remove(owner);

                // Ignore usages of platform libraries
                if (owner.startsWith("android/")) {
                    continue;
                }

                // Last sanity check: make sure we can't find the missing class as source
                // anywhere either. This is relevant for example if we're running lint
                // from Gradle across all variants but the source code hasn't been
                // compiled for all the variants we're checking.
                List<Project> all = Lists.newArrayList(mainProject.getAllLibraries());
                all.add(mainProject);
                for (Project project : all) {
                    for (File root : project.getJavaSourceFolders()) {
                        File source = new File(root, owner.replace('/', File.separatorChar)
                                + DOT_JAVA);
                        if (source.exists()) {
                            continue classLoop;
                        }
                    }
                }

                String message = String.format(
                        "Class referenced in the manifest, `%1$s`, was not found in the project or the libraries",
                                fqcn);
                Location location = handle.resolve();
                File parentFile = location.getFile().getParentFile();
                if (parentFile != null) {
                    String parent = parentFile.getName();
                    ResourceFolderType type = ResourceFolderType.getFolderType(parent);
                    if (type == LAYOUT) {
                        message = String.format(
                            "Class referenced in the layout file, `%1$s`, was not found in the project or the libraries",
                                    fqcn);
                    } else if (type == XML) {
                        message = String.format(
                                "Class referenced in the preference header file, `%1$s`, was not found in the project or the libraries",
                                        fqcn);

                    } else if (type == VALUES) {
                        message = String.format(
                                "Class referenced in the analytics file, `%1$s`, was not found in the project or the libraries",
                                        fqcn);
                    }
                }

                context.report(MISSING, location, message);
            }
        }
    }

    // ---- Implements ClassScanner ----

    @Override
    public void checkClass(@NonNull ClassContext context, @NonNull ClassNode classNode) {
        if (!mHaveClasses && !context.isFromClassLibrary()
                && context.getProject() == context.getMainProject()) {
            mHaveClasses = true;
        }
        String curr = classNode.name;
        if (mReferencedClasses != null && mReferencedClasses.containsKey(curr)) {
            boolean isCustomView = mCustomViews.contains(curr);
            removeReferences(curr);

            // Ensure that the class is public, non static and has a null constructor!

            if ((classNode.access & Opcodes.ACC_PUBLIC) == 0) {
                context.report(INSTANTIATABLE, context.getLocation(classNode), String.format(
                        "This class should be public (%1$s)",
                            ClassContext.createSignature(classNode.name, null, null)));
                return;
            }

            if (classNode.name.indexOf('$') != -1 && !LintUtils.isStaticInnerClass(classNode)) {
                context.report(INSTANTIATABLE, context.getLocation(classNode), String.format(
                        "This inner class should be static (%1$s)",
                            ClassContext.createSignature(classNode.name, null, null)));
                return;
            }

            boolean hasDefaultConstructor = false;
            @SuppressWarnings("rawtypes") // ASM API
            List methodList = classNode.methods;
            for (Object m : methodList) {
                MethodNode method = (MethodNode) m;
                if (method.name.equals(CONSTRUCTOR_NAME)) {
                    if (method.desc.equals("()V")) {
                        // The constructor must be public
                        if ((method.access & Opcodes.ACC_PUBLIC) != 0) {
                            hasDefaultConstructor = true;
                        } else {
                            context.report(INSTANTIATABLE, context.getLocation(method, classNode),
                                    "The default constructor must be public");
                            // Also mark that we have a constructor so we don't complain again
                            // below since we've already emitted a more specific error related
                            // to the default constructor
                            hasDefaultConstructor = true;
                        }
                    }
                }
            }

            if (!hasDefaultConstructor && !isCustomView && !context.isFromClassLibrary()
                    && context.getProject().getReportIssues()) {
                context.report(INSTANTIATABLE, context.getLocation(classNode), String.format(
                        "This class should provide a default constructor (a public constructor with no arguments) (%1$s)",
                            ClassContext.createSignature(classNode.name, null, null)));
            }
        }
    }

    private void removeReferences(String curr) {
        mReferencedClasses.remove(curr);

        // Since "A.B.C" is ambiguous whether it's referencing a class in package A.B or
        // an inner class C in package A, we insert multiple possible references when we
        // encounter the A.B.C reference; now that we've seen the actual class we need to
        // remove all the possible permutations we've added such that the permutations
        // don't count as unreferenced classes.
        int index = curr.lastIndexOf('/');
        if (index == -1) {
            return;
        }
        boolean hasCapitalizedPackageName = false;
        for (int i = index - 1; i >= 0; i--) {
            char c = curr.charAt(i);
            if (Character.isUpperCase(c)) {
                hasCapitalizedPackageName = true;
                break;
            }
        }
        if (!hasCapitalizedPackageName) {
            // No path ambiguity
            return;
        }

        while (true) {
            index = curr.lastIndexOf('/');
            if (index == -1) {
                break;
            }
            curr = curr.substring(0, index) + '$' + curr.substring(index + 1);
            mReferencedClasses.remove(curr);
        }
    }

    /**
     * Given an error message produced by this lint detector for the given issue type,
     * returns the old value to be replaced in the source code.
     * <p>
     * Intended for IDE quickfix implementations.
     *
     * @param issue the corresponding issue
     * @param errorMessage the error message associated with the error
     * @param format the format of the error message
     * @return the corresponding old value, or null if not recognized
     */
    @Nullable
    public static String getOldValue(@NonNull Issue issue, @NonNull String errorMessage,
            @NonNull TextFormat format) {
        if (issue == INNERCLASS) {
            errorMessage = format.toText(errorMessage);
            return LintUtils.findSubstring(errorMessage, " replace \"", "\"");
        }

        return null;
    }

    /**
     * Given an error message produced by this lint detector for the given issue type,
     * returns the new value to be put into the source code.
     * <p>
     * Intended for IDE quickfix implementations.
     *
     * @param issue the corresponding issue
     * @param errorMessage the error message associated with the error
     * @param format the format of the error message
     * @return the corresponding new value, or null if not recognized
     */
    @Nullable
    public static String getNewValue(@NonNull Issue issue, @NonNull String errorMessage,
            @NonNull TextFormat format) {
        if (issue == INNERCLASS) {
            errorMessage = format.toText(errorMessage);
            return LintUtils.findSubstring(errorMessage, " with \"", "\"");
        }
        return null;
    }
}<|MERGE_RESOLUTION|>--- conflicted
+++ resolved
@@ -16,8 +16,6 @@
 
 package com.android.tools.lint.checks;
 
-<<<<<<< HEAD
-=======
 import static com.android.SdkConstants.ANDROID_PKG_PREFIX;
 import static com.android.SdkConstants.ANDROID_URI;
 import static com.android.SdkConstants.ATTR_CLASS;
@@ -38,39 +36,28 @@
 import static com.android.resources.ResourceFolderType.VALUES;
 import static com.android.resources.ResourceFolderType.XML;
 
->>>>>>> fdf07a2c
 import com.android.annotations.NonNull;
 import com.android.annotations.Nullable;
 import com.android.resources.ResourceFolderType;
-import com.android.tools.lint.detector.api.*;
+import com.android.tools.lint.detector.api.Category;
+import com.android.tools.lint.detector.api.ClassContext;
+import com.android.tools.lint.detector.api.Context;
 import com.android.tools.lint.detector.api.Detector.ClassScanner;
+import com.android.tools.lint.detector.api.Implementation;
+import com.android.tools.lint.detector.api.Issue;
+import com.android.tools.lint.detector.api.LayoutDetector;
+import com.android.tools.lint.detector.api.LintUtils;
+import com.android.tools.lint.detector.api.Location;
 import com.android.tools.lint.detector.api.Location.Handle;
-<<<<<<< HEAD
-=======
 import com.android.tools.lint.detector.api.Project;
 import com.android.tools.lint.detector.api.Scope;
 import com.android.tools.lint.detector.api.Severity;
 import com.android.tools.lint.detector.api.TextFormat;
 import com.android.tools.lint.detector.api.XmlContext;
->>>>>>> fdf07a2c
 import com.android.utils.SdkUtils;
 import com.google.common.collect.Lists;
 import com.google.common.collect.Maps;
 import com.google.common.collect.Sets;
-<<<<<<< HEAD
-import org.objectweb.asm.Opcodes;
-import org.objectweb.asm.tree.ClassNode;
-import org.objectweb.asm.tree.MethodNode;
-import org.w3c.dom.Attr;
-import org.w3c.dom.Element;
-import org.w3c.dom.Node;
-
-import java.io.File;
-import java.util.*;
-
-import static com.android.SdkConstants.*;
-import static com.android.resources.ResourceFolderType.*;
-=======
 import java.io.File;
 import java.util.ArrayList;
 import java.util.Collection;
@@ -85,7 +72,6 @@
 import org.w3c.dom.Attr;
 import org.w3c.dom.Element;
 import org.w3c.dom.Node;
->>>>>>> fdf07a2c
 
 /**
  * Checks to ensure that classes referenced in the manifest actually exist and are included
@@ -109,17 +95,9 @@
                     MissingClassDetector.class,
                     EnumSet.of(Scope.MANIFEST, Scope.CLASS_FILE,
                             Scope.JAVA_LIBRARIES, Scope.RESOURCE_FILE)))
-<<<<<<< HEAD
-            // There are a number of problems with this lint check when run from Gradle
-            // (due to the fact that not all libraries are analyzed correctly; this is
-            // discussed in issue 194092, which fixed in master but not in 2.2.)
-            .setEnabledByDefault(false)
-            .addMoreInfo("http://developer.android.com/guide/topics/manifest/manifest-intro.html"); //$NON-NLS-1$
-=======
             .addMoreInfo("http://developer.android.com/guide/topics/manifest/manifest-intro.html")
             // Until http://b.android.com/229868 is fixed
             .setEnabledByDefault(false);
->>>>>>> fdf07a2c
 
     /** Are activity, service, receiver etc subclasses instantiatable? */
     public static final Issue INSTANTIATABLE = Issue.create(

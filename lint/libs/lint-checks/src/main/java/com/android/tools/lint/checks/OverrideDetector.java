/*
 * Copyright (C) 2012 The Android Open Source Project
 *
 * Licensed under the Apache License, Version 2.0 (the "License");
 * you may not use this file except in compliance with the License.
 * You may obtain a copy of the License at
 *
 *      http://www.apache.org/licenses/LICENSE-2.0
 *
 * Unless required by applicable law or agreed to in writing, software
 * distributed under the License is distributed on an "AS IS" BASIS,
 * WITHOUT WARRANTIES OR CONDITIONS OF ANY KIND, either express or implied.
 * See the License for the specific language governing permissions and
 * limitations under the License.
 */

package com.android.tools.lint.checks;

import static com.android.SdkConstants.CONSTRUCTOR_NAME;
import static org.objectweb.asm.Opcodes.ACC_PRIVATE;
import static org.objectweb.asm.Opcodes.ACC_PROTECTED;
import static org.objectweb.asm.Opcodes.ACC_PUBLIC;
import static org.objectweb.asm.Opcodes.ACC_STATIC;

import com.android.annotations.NonNull;
import com.android.tools.lint.client.api.LintDriver;
import com.android.tools.lint.detector.api.Category;
import com.android.tools.lint.detector.api.ClassContext;
import com.android.tools.lint.detector.api.ClassScanner;
import com.android.tools.lint.detector.api.Context;
import com.android.tools.lint.detector.api.Detector;
import com.android.tools.lint.detector.api.Implementation;
import com.android.tools.lint.detector.api.Issue;
import com.android.tools.lint.detector.api.Location;
import com.android.tools.lint.detector.api.Scope;
import com.android.tools.lint.detector.api.Severity;
import com.google.common.collect.Maps;
import com.google.common.collect.Sets;
import com.google.common.collect.Sets.SetView;
import java.util.EnumSet;
import java.util.List;
import java.util.Map;
import java.util.Map.Entry;
import java.util.Set;
import org.objectweb.asm.tree.ClassNode;
import org.objectweb.asm.tree.MethodNode;

/** Checks for accidental overrides */
public class OverrideDetector extends Detector implements ClassScanner {
    /** Accidental overrides */
    public static final Issue ISSUE =
            Issue.create(
                            "DalvikOverride",
                            "Method considered overridden by Dalvik",
                            "The Dalvik virtual machine will treat a package private method in one "
                                    + "class as overriding a package private method in its super class, even if "
                                    + "they are in separate packages.\n"
                                    + "\n"
                                    + "If you really did intend for this method to override the other, make the "
                                    + "method `protected` instead.\n"
                                    + "\n"
                                    + "If you did **not** intend the override, consider making the method private, or "
                                    + "changing its name or signature.\n"
                                    + "\n"
                                    + "Note that this check is disabled be default, because ART (the successor "
                                    + "to Dalvik) no longer has this behavior.",
                            Category.CORRECTNESS,
                            7,
                            Severity.ERROR,
                            new Implementation(
                                    OverrideDetector.class, EnumSet.of(Scope.ALL_CLASS_FILES)))
                    .setEnabledByDefault(false)
                    .setAndroidSpecific(true);

    /** map from owner class name to JVM signatures for its package private methods */
    private final Map<String, Set<String>> mPackagePrivateMethods = Maps.newHashMap();

    /** Map from owner to signature to super class being overridden */
    private Map<String, Map<String, String>> mErrors;

    /**
     * Map from owner to signature to corresponding location. When there are errors a single error
     * can have locations for both the overriding and overridden methods.
     */
    private Map<String, Map<String, Location>> mLocations;

    /** Constructs a new {@link OverrideDetector} */
    public OverrideDetector() {}

    @Override
    public void afterCheckRootProject(@NonNull Context context) {
        // Process the check in two passes:
        //
        // In the first pass, gather the full set of package private methods for
        // each class.
        // When all classes have been processed at the end of the first pass,
        // find out whether any of the methods are potentially overriding those
        // in its super classes.
        //
        // If so, request a second pass. In the second pass, we gather full locations
        // for both the base and overridden method calls, and store these.
        // If the location is found to be in a suppressed context, remove that error
        // entry.
        //
        // At the end of the second pass, we generate the errors, combining locations
        // from both the overridden and overriding methods.
        if (context.getPhase() == 1) {
            Set<String> classes = mPackagePrivateMethods.keySet();
            LintDriver driver = context.getDriver();
            for (String owner : classes) {
                Set<String> methods = mPackagePrivateMethods.get(owner);
                String superClass = driver.getSuperClass(owner);
                int packageIndex = owner.lastIndexOf('/');
                while (superClass != null) {
                    int superPackageIndex = superClass.lastIndexOf('/');

                    // Only compare methods that differ in packages
                    if (packageIndex == -1
                            || superPackageIndex != packageIndex
                            || !owner.regionMatches(0, superClass, 0, packageIndex)) {
                        Set<String> superMethods = mPackagePrivateMethods.get(superClass);
                        if (superMethods != null) {
                            SetView<String> intersection = Sets.intersection(methods, superMethods);
                            if (!intersection.isEmpty()) {
                                if (mLocations == null) {
                                    mLocations = Maps.newHashMap();
                                }
                                // We need a separate data structure to keep track of which
                                // signatures are in error,
                                if (mErrors == null) {
                                    mErrors = Maps.newHashMap();
                                }

                                for (String signature : intersection) {
                                    Map<String, Location> locations = mLocations.get(owner);
                                    if (locations == null) {
                                        locations = Maps.newHashMap();
                                        mLocations.put(owner, locations);
                                    }
                                    locations.put(signature, null);

                                    locations = mLocations.get(superClass);
                                    if (locations == null) {
                                        locations = Maps.newHashMap();
                                        mLocations.put(superClass, locations);
                                    }
                                    locations.put(signature, null);

                                    Map<String, String> errors = mErrors.get(owner);
                                    if (errors == null) {
                                        errors = Maps.newHashMap();
                                        mErrors.put(owner, errors);
                                    }
                                    errors.put(signature, superClass);
                                }
                            }
                        }
                    }
                    superClass = driver.getSuperClass(superClass);
                }
            }

            //noinspection VariableNotUsedInsideIf
            if (mErrors != null) {
                context.requestRepeat(this, ISSUE.getImplementation().getScope());
            }
        } else {
            assert context.getPhase() == 2;

            for (Entry<String, Map<String, String>> ownerEntry : mErrors.entrySet()) {
                String owner = ownerEntry.getKey();
                Map<String, String> methodToSuper = ownerEntry.getValue();
                for (Entry<String, String> entry : methodToSuper.entrySet()) {
                    String signature = entry.getKey();
                    String superClass = entry.getValue();

                    Map<String, Location> ownerLocations = mLocations.get(owner);
                    if (ownerLocations != null) {
                        Location location = ownerLocations.get(signature);
                        if (location != null) {
                            Map<String, Location> superLocations = mLocations.get(superClass);
                            if (superLocations != null) {
                                Location superLocation = superLocations.get(signature);
                                if (superLocation != null) {
                                    location.setSecondary(superLocation);
                                    superLocation.setMessage(
                                            "This method is treated as overridden");
                                }
                            }
                            String methodName = signature;
                            int index = methodName.indexOf('(');
                            if (index != -1) {
                                methodName = methodName.substring(0, index);
                            }
                            String message =
                                    String.format(
                                            "This package private method may be unintentionally "
                                                    + "overriding `%1$s` in `%2$s`",
                                            methodName, ClassContext.getFqcn(superClass));
                            context.report(ISSUE, location, message);
                        }
                    }
                }
            }
        }
    }

    @SuppressWarnings("rawtypes") // ASM5 API
    @Override
    public void checkClass(@NonNull ClassContext context, @NonNull ClassNode classNode) {
        if (!context.getProject().getReportIssues()) {
            // If this is a library project not being analyzed, ignore it
            return;
        }

        List methodList = classNode.methods;
        if (context.getPhase() == 1) {
            for (Object m : methodList) {
                MethodNode method = (MethodNode) m;
                int access = method.access;
                // Only record non-static package private methods
                if ((access & (ACC_STATIC | ACC_PRIVATE | ACC_PROTECTED | ACC_PUBLIC)) != 0) {
                    continue;
                }

                // Ignore constructors too
                if (CONSTRUCTOR_NAME.equals(method.name)) {
                    continue;
                }

                String owner = classNode.name;
                Set<String> methods = mPackagePrivateMethods.get(owner);
                if (methods == null) {
                    methods = Sets.newHashSetWithExpectedSize(methodList.size());
                    mPackagePrivateMethods.put(owner, methods);
                }
                methods.add(method.name + method.desc);
            }
        } else {
            assert context.getPhase() == 2;
            Map<String, Location> methods = mLocations.get(classNode.name);
            if (methods == null) {
                // No locations needed from this class
                return;
            }

            for (Object m : methodList) {
                MethodNode method = (MethodNode) m;

                String signature = method.name + method.desc;
                if (methods.containsKey(signature)) {
                    if (context.getDriver().isSuppressed(ISSUE, classNode, method, null)) {
                        Map<String, String> errors = mErrors.get(classNode.name);
                        if (errors != null) {
                            errors.remove(signature);
                        }
                        continue;
                    }

                    Location location = context.getLocation(method, classNode);
                    methods.put(signature, location);
<<<<<<< HEAD
                    String description = ClassContext.createSignature(classNode.name,
                            method.name, method.desc);
=======
                    String description =
                            ClassContext.createSignature(classNode.name, method.name, method.desc);
>>>>>>> 2c0ed8da
                    location.setData(description);
                }
            }
        }
    }
}<|MERGE_RESOLUTION|>--- conflicted
+++ resolved
@@ -259,13 +259,8 @@
 
                     Location location = context.getLocation(method, classNode);
                     methods.put(signature, location);
-<<<<<<< HEAD
-                    String description = ClassContext.createSignature(classNode.name,
-                            method.name, method.desc);
-=======
                     String description =
                             ClassContext.createSignature(classNode.name, method.name, method.desc);
->>>>>>> 2c0ed8da
                     location.setData(description);
                 }
             }

--- conflicted
+++ resolved
@@ -85,30 +85,6 @@
             return;
         }
 
-<<<<<<< HEAD
-        @Override
-        public boolean visitClassDeclaration(ClassDeclaration node) {
-            // Only applies to concrete classes
-            int flags = node.astModifiers().getExplicitModifierFlags();
-            if ((flags & (Opcodes.ACC_INTERFACE | Opcodes.ACC_ABSTRACT)) != 0) {
-                return true;
-            }
-
-            JavaParser.ResolvedNode resolved = mContext.resolve(node);
-            if (resolved instanceof ResolvedClass) {
-                ResolvedClass cls = (ResolvedClass) resolved;
-                if (cls.isImplementing("android.os.Parcelable", false) &&
-                        // Parceling spans is handled in TextUtils#CHAR_SEQUENCE_CREATOR
-                        !cls.isImplementing("android.text.ParcelableSpan", false)) {
-                    ResolvedField field = cls.getField("CREATOR", false);
-                    if (field == null) {
-                        Location location = mContext.getLocation(node.astName());
-                        mContext.report(ISSUE, node, location,
-                                "This class implements `Parcelable` but does not "
-                                        + "provide a `CREATOR` field");
-                    }
-                }
-=======
         // Parceling spans is handled in TextUtils#CHAR_SEQUENCE_CREATOR
         if (!cls.isImplementing("android.text.ParcelableSpan", false)) {
             ResolvedField field = cls.getField("CREATOR", false);
@@ -117,7 +93,6 @@
                 context.report(ISSUE, node, location,
                         "This class implements `Parcelable` but does not "
                                 + "provide a `CREATOR` field");
->>>>>>> 656fdf44
             }
         }
     }

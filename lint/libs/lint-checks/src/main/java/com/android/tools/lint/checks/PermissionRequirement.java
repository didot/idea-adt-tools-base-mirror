--- conflicted
+++ resolved
@@ -498,37 +498,6 @@
     }
 
     @VisibleForTesting
-<<<<<<< HEAD
-    static final String[] REVOCABLE_PERMISSION_NAMES = new String[] {
-            "android.permission.ACCESS_COARSE_LOCATION",
-            "android.permission.ACCESS_FINE_LOCATION",
-            "android.permission.ANSWER_PHONE_CALLS",
-            "android.permission.BODY_SENSORS",
-            "android.permission.CALL_PHONE",
-            "android.permission.CAMERA",
-            "android.permission.GET_ACCOUNTS",
-            "android.permission.PROCESS_OUTGOING_CALLS",
-            "android.permission.READ_CALENDAR",
-            "android.permission.READ_CALL_LOG",
-            "android.permission.READ_CELL_BROADCASTS",
-            "android.permission.READ_CONTACTS",
-            "android.permission.READ_EXTERNAL_STORAGE",
-            "android.permission.READ_PHONE_NUMBERS",
-            "android.permission.READ_PHONE_STATE",
-            "android.permission.READ_SMS",
-            "android.permission.RECEIVE_MMS",
-            "android.permission.RECEIVE_SMS",
-            "android.permission.RECEIVE_WAP_PUSH",
-            "android.permission.RECORD_AUDIO",
-            "android.permission.SEND_SMS",
-            "android.permission.USE_SIP",
-            "android.permission.WRITE_CALENDAR",
-            "android.permission.WRITE_CALL_LOG",
-            "android.permission.WRITE_CONTACTS",
-            "android.permission.WRITE_EXTERNAL_STORAGE",
-            "com.android.voicemail.permission.ADD_VOICEMAIL",
-    };
-=======
     static final String[] REVOCABLE_PERMISSION_NAMES =
             new String[] {
                 "android.permission.ACCEPT_HANDOVER",
@@ -559,5 +528,4 @@
                 "android.permission.WRITE_EXTERNAL_STORAGE",
                 "com.android.voicemail.permission.ADD_VOICEMAIL",
             };
->>>>>>> 2c0ed8da
 }
/*
 * Copyright (C) 2012 The Android Open Source Project
 *
 * Licensed under the Apache License, Version 2.0 (the "License");
 * you may not use this file except in compliance with the License.
 * You may obtain a copy of the License at
 *
 *      http://www.apache.org/licenses/LICENSE-2.0
 *
 * Unless required by applicable law or agreed to in writing, software
 * distributed under the License is distributed on an "AS IS" BASIS,
 * WITHOUT WARRANTIES OR CONDITIONS OF ANY KIND, either express or implied.
 * See the License for the specific language governing permissions and
 * limitations under the License.
 */

package com.android.tools.lint.checks;

import static com.android.SdkConstants.ANDROID_URI;
import static com.android.SdkConstants.ATTR_NAME;
import static com.android.SdkConstants.CLASS_ACTIVITY;
import static com.android.SdkConstants.CLASS_APPLICATION;
import static com.android.SdkConstants.CLASS_BROADCASTRECEIVER;
import static com.android.SdkConstants.CLASS_CONTENTPROVIDER;
import static com.android.SdkConstants.CLASS_SERVICE;
import static com.android.SdkConstants.TAG_ACTIVITY;
import static com.android.SdkConstants.TAG_APPLICATION;
import static com.android.SdkConstants.TAG_PROVIDER;
import static com.android.SdkConstants.TAG_RECEIVER;
import static com.android.SdkConstants.TAG_SERVICE;

import com.android.annotations.NonNull;
import com.android.annotations.Nullable;
import com.android.builder.model.AndroidProject;
<<<<<<< HEAD
import com.android.builder.model.BuildTypeContainer;
import com.android.builder.model.ProductFlavorContainer;
import com.android.builder.model.SourceProviderContainer;
import com.android.tools.lint.client.api.JavaParser.ResolvedClass;
=======
import com.android.builder.model.ProductFlavorContainer;
import com.android.builder.model.SourceProviderContainer;
import com.android.tools.lint.client.api.JavaEvaluator;
>>>>>>> d4ff5ef3
import com.android.tools.lint.detector.api.Category;
import com.android.tools.lint.detector.api.Detector.JavaPsiScanner;
import com.android.tools.lint.detector.api.Implementation;
import com.android.tools.lint.detector.api.Issue;
import com.android.tools.lint.detector.api.JavaContext;
import com.android.tools.lint.detector.api.LayoutDetector;
import com.android.tools.lint.detector.api.Location;
import com.android.tools.lint.detector.api.Scope;
import com.android.tools.lint.detector.api.Severity;
import com.android.tools.lint.detector.api.XmlContext;
import com.android.utils.SdkUtils;
import com.google.common.collect.Maps;
import com.intellij.psi.PsiClass;

import org.w3c.dom.Element;

import java.io.File;
import java.util.Arrays;
import java.util.Collection;
import java.util.EnumSet;
import java.util.List;
import java.util.Map;

<<<<<<< HEAD
import lombok.ast.ClassDeclaration;
import lombok.ast.Modifiers;
import lombok.ast.Node;

=======
>>>>>>> d4ff5ef3
/**
 * Checks for missing manifest registrations for activities, services etc
 * and also makes sure that they are registered with the correct tag
 */
public class RegistrationDetector extends LayoutDetector implements JavaPsiScanner {
    /** Unregistered activities and services */
    public static final Issue ISSUE = Issue.create(
            "Registered", //$NON-NLS-1$
            "Class is not registered in the manifest",

            "Activities, services and content providers should be registered in the " +
            "`AndroidManifest.xml` file using `<activity>`, `<service>` and `<provider>` tags.\n" +
            "\n" +
            "If your activity is simply a parent class intended to be subclassed by other " +
            "\"real\" activities, make it an abstract class.",

            Category.CORRECTNESS,
            6,
            Severity.WARNING,
            new Implementation(
                    RegistrationDetector.class,
                    EnumSet.of(Scope.MANIFEST, Scope.JAVA_FILE)))
            .addMoreInfo(
            "http://developer.android.com/guide/topics/manifest/manifest-intro.html"); //$NON-NLS-1$

    protected Map<String, String> mManifestRegistrations;

    /** Constructs a new {@link RegistrationDetector} */
    public RegistrationDetector() {
    }

    // ---- Implements XmlScanner ----

    @Override
    public Collection<String> getApplicableElements() {
        return Arrays.asList(sTags);
    }

    @Override
    public void visitElement(@NonNull XmlContext context, @NonNull Element element) {
        if (!element.hasAttributeNS(ANDROID_URI, ATTR_NAME)) {
            // For example, application appears in manifest and doesn't always have a name
            return;
        }
        String fqcn = getFqcn(context, element);
        String tag = element.getTagName();
        String frameworkClass = tagToClass(tag);
        if (frameworkClass != null) {
            String signature = fqcn;
            if (mManifestRegistrations == null) {
                mManifestRegistrations = Maps.newHashMap();
            }
            mManifestRegistrations.put(signature, frameworkClass);
            if (signature.indexOf('$') != -1) {
                signature = signature.replace('$', '.');
                mManifestRegistrations.put(signature, frameworkClass);
            }
        }
    }

    /**
     * Returns the fully qualified class name for a manifest entry element that
     * specifies a name attribute
     *
     * @param context the query context providing the project
     * @param element the element
     * @return the fully qualified class name
     */
    @NonNull
    private static String getFqcn(@NonNull XmlContext context, @NonNull Element element) {
        String className = element.getAttributeNS(ANDROID_URI, ATTR_NAME);
        if (className.startsWith(".")) { //$NON-NLS-1$
            return context.getProject().getPackage() + className;
        } else if (className.indexOf('.') == -1) {
            // According to the <activity> manifest element documentation, this is not
            // valid ( http://developer.android.com/guide/topics/manifest/activity-element.html )
            // but it appears in manifest files and appears to be supported by the runtime
            // so handle this in code as well:
            return context.getProject().getPackage() + '.' + className;
        } // else: the class name is already a fully qualified class name

        return className;
    }

    // ---- Implements JavaScanner ----

    @Nullable
    @Override
    public List<String> applicableSuperClasses() {
        return Arrays.asList(
                // Common super class for Activity, ContentProvider, Service, Application
                // (as well as some other classes not registered in the manifest, such as
                // Fragment and VoiceInteractionSession)
                "android.content.ComponentCallbacks2",
                CLASS_BROADCASTRECEIVER);
    }

    @Override
    public void checkClass(@NonNull JavaContext context, @NonNull PsiClass cls) {
        if (cls.getName() == null) {
            // anonymous class; can't be registered
            return;
        }

<<<<<<< HEAD
        Modifiers modifiers = node.astModifiers();
        if (modifiers.isAbstract()) {
            // Abstract classes do not need to be registered
            return;
        }

        if (modifiers.isPrivate()) {
            // Private classes are clearly not intended to be registered
            return;
        }

        String rightTag = getTag(cls);
=======
        JavaEvaluator evaluator = context.getEvaluator();
        if (evaluator.isAbstract(cls) || evaluator.isPrivate(cls)) {
            // Abstract classes do not need to be registered, and
            // private classes are clearly not intended to be registered
            return;
        }

        String rightTag = getTag(evaluator, cls);
>>>>>>> d4ff5ef3
        if (rightTag == null) {
            // some non-registered Context, such as a BackupAgent
            return;
        }
        String className = cls.getQualifiedName();
        if (className == null) {
            return;
        }
        if (mManifestRegistrations != null) {
            String framework = mManifestRegistrations.get(className);
            if (framework == null) {
                reportMissing(context, cls, className, rightTag);
            } else if (!evaluator.extendsClass(cls, framework, false)) {
                reportWrongTag(context, cls, rightTag, className, framework);
            }
        } else {
            reportMissing(context, cls, className, rightTag);
        }
    }

    private static void reportWrongTag(
            @NonNull JavaContext context,
            @NonNull PsiClass node,
            @NonNull String rightTag,
            @NonNull String className,
            @NonNull String framework) {
        String wrongTag = classToTag(framework);
        if (wrongTag == null) {
            return;
        }
        Location location = context.getNameLocation(node);
        String message = String.format("`%1$s` is %2$s but is registered "
                        + "in the manifest as %3$s", className, describeTag(rightTag),
                describeTag(wrongTag));
        context.report(ISSUE, node, location, message);
    }

    private static String describeTag(@NonNull String tag) {
        String article = tag.startsWith("a") ? "an" : "a"; // an for activity and application
        return String.format("%1$s `<%2$s>`", article, tag);
    }

    private static void reportMissing(
            @NonNull JavaContext context,
            @NonNull PsiClass node,
            @NonNull String className,
            @NonNull String tag) {
        if (tag.equals(TAG_RECEIVER)) {
            // Receivers can be registered in code; don't flag these.
            return;
        }

        // Don't flag activities registered in test source sets
        if (context.getProject().isGradleProject()) {
            AndroidProject model = context.getProject().getGradleProjectModel();
            if (model != null) {
                String javaSource = context.file.getPath();
                // Test source set?

                for (SourceProviderContainer extra : model.getDefaultConfig().getExtraSourceProviders()) {
                    String artifactName = extra.getArtifactName();
                    if (AndroidProject.ARTIFACT_ANDROID_TEST.equals(artifactName)) {
                        for (File file : extra.getSourceProvider().getJavaDirectories()) {
                            if (SdkUtils.startsWithIgnoreCase(javaSource, file.getPath())) {
                                return;
                            }
                        }
                    }
                }

                for (ProductFlavorContainer container : model.getProductFlavors()) {
                    for (SourceProviderContainer extra : container.getExtraSourceProviders()) {
                        String artifactName = extra.getArtifactName();
                        if (AndroidProject.ARTIFACT_ANDROID_TEST.equals(artifactName)) {
                            for (File file : extra.getSourceProvider().getJavaDirectories()) {
                                if (SdkUtils.startsWithIgnoreCase(javaSource, file.getPath())) {
                                    return;
                                }
                            }
                        }
                    }
                }
            }
        }

        Location location = context.getNameLocation(node);
        String message = String.format("The `<%1$s> %2$s` is not registered in the manifest",
                tag, className);
        context.report(ISSUE, node, location, message);
    }

    private static String getTag(@NonNull JavaEvaluator evaluator, @NonNull PsiClass cls) {
        String tag = null;
        for (String s : sClasses) {
            if (evaluator.extendsClass(cls, s, false)) {
                tag = classToTag(s);
                break;
            }
        }
        return tag;
    }

    /** The manifest tags we care about */
    private static final String[] sTags = new String[] {
        TAG_ACTIVITY,
        TAG_SERVICE,
        TAG_RECEIVER,
        TAG_PROVIDER,
        TAG_APPLICATION
        // Keep synchronized with {@link #sClasses}
    };

    /** The corresponding framework classes that the tags in {@link #sTags} should extend */
    private static final String[] sClasses = new String[] {
            CLASS_ACTIVITY,
            CLASS_SERVICE,
            CLASS_BROADCASTRECEIVER,
            CLASS_CONTENTPROVIDER,
            CLASS_APPLICATION
            // Keep synchronized with {@link #sTags}
    };

    /** Looks up the corresponding framework class a given manifest tag's class should extend */
    private static String tagToClass(String tag) {
        for (int i = 0, n = sTags.length; i < n; i++) {
            if (sTags[i].equals(tag)) {
                return sClasses[i];
            }
        }

        return null;
    }

    /** Looks up the tag a given framework class should be registered with */
    protected static String classToTag(String className) {
        for (int i = 0, n = sClasses.length; i < n; i++) {
            if (sClasses[i].equals(className)) {
                return sTags[i];
            }
        }

        return null;
    }
}<|MERGE_RESOLUTION|>--- conflicted
+++ resolved
@@ -32,16 +32,9 @@
 import com.android.annotations.NonNull;
 import com.android.annotations.Nullable;
 import com.android.builder.model.AndroidProject;
-<<<<<<< HEAD
-import com.android.builder.model.BuildTypeContainer;
-import com.android.builder.model.ProductFlavorContainer;
-import com.android.builder.model.SourceProviderContainer;
-import com.android.tools.lint.client.api.JavaParser.ResolvedClass;
-=======
 import com.android.builder.model.ProductFlavorContainer;
 import com.android.builder.model.SourceProviderContainer;
 import com.android.tools.lint.client.api.JavaEvaluator;
->>>>>>> d4ff5ef3
 import com.android.tools.lint.detector.api.Category;
 import com.android.tools.lint.detector.api.Detector.JavaPsiScanner;
 import com.android.tools.lint.detector.api.Implementation;
@@ -65,13 +58,6 @@
 import java.util.List;
 import java.util.Map;
 
-<<<<<<< HEAD
-import lombok.ast.ClassDeclaration;
-import lombok.ast.Modifiers;
-import lombok.ast.Node;
-
-=======
->>>>>>> d4ff5ef3
 /**
  * Checks for missing manifest registrations for activities, services etc
  * and also makes sure that they are registered with the correct tag
@@ -176,20 +162,6 @@
             return;
         }
 
-<<<<<<< HEAD
-        Modifiers modifiers = node.astModifiers();
-        if (modifiers.isAbstract()) {
-            // Abstract classes do not need to be registered
-            return;
-        }
-
-        if (modifiers.isPrivate()) {
-            // Private classes are clearly not intended to be registered
-            return;
-        }
-
-        String rightTag = getTag(cls);
-=======
         JavaEvaluator evaluator = context.getEvaluator();
         if (evaluator.isAbstract(cls) || evaluator.isPrivate(cls)) {
             // Abstract classes do not need to be registered, and
@@ -198,7 +170,6 @@
         }
 
         String rightTag = getTag(evaluator, cls);
->>>>>>> d4ff5ef3
         if (rightTag == null) {
             // some non-registered Context, such as a BackupAgent
             return;

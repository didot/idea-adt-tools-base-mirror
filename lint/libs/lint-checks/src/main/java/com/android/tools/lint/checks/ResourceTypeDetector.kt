/*
 * Copyright (C) 2017 The Android Open Source Project
 *
 * Licensed under the Apache License, Version 2.0 (the "License");
 * you may not use this file except in compliance with the License.
 * You may obtain a copy of the License at
 *
 *      http://www.apache.org/licenses/LICENSE-2.0
 *
 * Unless required by applicable law or agreed to in writing, software
 * distributed under the License is distributed on an "AS IS" BASIS,
 * WITHOUT WARRANTIES OR CONDITIONS OF ANY KIND, either express or implied.
 * See the License for the specific language governing permissions and
 * limitations under the License.
 */

package com.android.tools.lint.checks

import com.android.SdkConstants.SUPPORT_ANNOTATIONS_PREFIX
import com.android.resources.ResourceType
import com.android.resources.ResourceType.COLOR
import com.android.resources.ResourceType.DRAWABLE
import com.android.resources.ResourceType.MIPMAP
import com.android.resources.ResourceType.STYLEABLE
import com.android.tools.lint.checks.AnnotationDetector.HALF_FLOAT_ANNOTATION
import com.android.tools.lint.detector.api.AnnotationUsageType
import com.android.tools.lint.detector.api.Category
import com.android.tools.lint.detector.api.ConstantEvaluator
import com.android.tools.lint.detector.api.Implementation
import com.android.tools.lint.detector.api.Issue
import com.android.tools.lint.detector.api.JavaContext
import com.android.tools.lint.detector.api.ResourceEvaluator
import com.android.tools.lint.detector.api.ResourceEvaluator.ANIMATOR_RES_ANNOTATION
import com.android.tools.lint.detector.api.ResourceEvaluator.ANIM_RES_ANNOTATION
import com.android.tools.lint.detector.api.ResourceEvaluator.ANY_RES_ANNOTATION
import com.android.tools.lint.detector.api.ResourceEvaluator.ARRAY_RES_ANNOTATION
import com.android.tools.lint.detector.api.ResourceEvaluator.ATTR_RES_ANNOTATION
import com.android.tools.lint.detector.api.ResourceEvaluator.BOOL_RES_ANNOTATION
import com.android.tools.lint.detector.api.ResourceEvaluator.COLOR_INT_ANNOTATION
import com.android.tools.lint.detector.api.ResourceEvaluator.COLOR_INT_MARKER_TYPE
import com.android.tools.lint.detector.api.ResourceEvaluator.COLOR_RES_ANNOTATION
import com.android.tools.lint.detector.api.ResourceEvaluator.DIMENSION_ANNOTATION
import com.android.tools.lint.detector.api.ResourceEvaluator.DIMENSION_MARKER_TYPE
import com.android.tools.lint.detector.api.ResourceEvaluator.DIMEN_RES_ANNOTATION
import com.android.tools.lint.detector.api.ResourceEvaluator.DRAWABLE_RES_ANNOTATION
import com.android.tools.lint.detector.api.ResourceEvaluator.FONT_RES_ANNOTATION
import com.android.tools.lint.detector.api.ResourceEvaluator.FRACTION_RES_ANNOTATION
import com.android.tools.lint.detector.api.ResourceEvaluator.ID_RES_ANNOTATION
import com.android.tools.lint.detector.api.ResourceEvaluator.INTEGER_RES_ANNOTATION
import com.android.tools.lint.detector.api.ResourceEvaluator.INTERPOLATOR_RES_ANNOTATION
import com.android.tools.lint.detector.api.ResourceEvaluator.LAYOUT_RES_ANNOTATION
import com.android.tools.lint.detector.api.ResourceEvaluator.MENU_RES_ANNOTATION
import com.android.tools.lint.detector.api.ResourceEvaluator.NAVIGATION_RES_ANNOTATION
import com.android.tools.lint.detector.api.ResourceEvaluator.PLURALS_RES_ANNOTATION
import com.android.tools.lint.detector.api.ResourceEvaluator.PX_ANNOTATION
import com.android.tools.lint.detector.api.ResourceEvaluator.RAW_RES_ANNOTATION
import com.android.tools.lint.detector.api.ResourceEvaluator.STRING_RES_ANNOTATION
import com.android.tools.lint.detector.api.ResourceEvaluator.STYLEABLE_RES_ANNOTATION
import com.android.tools.lint.detector.api.ResourceEvaluator.STYLE_RES_ANNOTATION
import com.android.tools.lint.detector.api.ResourceEvaluator.TRANSITION_RES_ANNOTATION
import com.android.tools.lint.detector.api.ResourceEvaluator.XML_RES_ANNOTATION
import com.android.tools.lint.detector.api.Scope
import com.android.tools.lint.detector.api.Severity
import com.android.tools.lint.detector.api.SourceCodeScanner
import com.android.tools.lint.detector.api.UastLintUtils
import com.google.common.base.Joiner
import com.google.common.collect.Sets
import com.intellij.psi.PsiArrayType
import com.intellij.psi.PsiElement
import com.intellij.psi.PsiMethod
import com.intellij.psi.PsiType
import com.intellij.psi.PsiVariable
import org.jetbrains.uast.UAnnotation
import org.jetbrains.uast.UBinaryExpression
import org.jetbrains.uast.UBinaryExpressionWithType
import org.jetbrains.uast.UCallExpression
import org.jetbrains.uast.UElement
import org.jetbrains.uast.UExpression
import org.jetbrains.uast.UIfExpression
import org.jetbrains.uast.UParenthesizedExpression
import org.jetbrains.uast.UQualifiedReferenceExpression
import org.jetbrains.uast.UReferenceExpression
import org.jetbrains.uast.UastBinaryOperator
import org.jetbrains.uast.getParentOfType
import org.jetbrains.uast.util.isMethodCall
import org.jetbrains.uast.util.isNewArrayWithDimensions
import org.jetbrains.uast.util.isNewArrayWithInitializer
import org.jetbrains.uast.util.isTypeCast
import java.util.EnumSet

class ResourceTypeDetector : AbstractAnnotationDetector(), SourceCodeScanner {
    override fun applicableAnnotations(): List<String> = listOf(
        COLOR_INT_ANNOTATION.oldName(),
        COLOR_INT_ANNOTATION.newName(),
        DIMENSION_ANNOTATION.oldName(),
        DIMENSION_ANNOTATION.newName(),
        PX_ANNOTATION.oldName(),
        PX_ANNOTATION.newName(),
        HALF_FLOAT_ANNOTATION.oldName(),
        HALF_FLOAT_ANNOTATION.newName(),

        ANIMATOR_RES_ANNOTATION.oldName(),
        ANIMATOR_RES_ANNOTATION.newName(),
        ANIM_RES_ANNOTATION.oldName(),
        ANIM_RES_ANNOTATION.newName(),
        ANY_RES_ANNOTATION.oldName(),
        ANY_RES_ANNOTATION.newName(),
        ARRAY_RES_ANNOTATION.oldName(),
        ARRAY_RES_ANNOTATION.newName(),
        ATTR_RES_ANNOTATION.oldName(),
        ATTR_RES_ANNOTATION.newName(),
        BOOL_RES_ANNOTATION.oldName(),
        BOOL_RES_ANNOTATION.newName(),
        COLOR_RES_ANNOTATION.oldName(),
        COLOR_RES_ANNOTATION.newName(),
        FONT_RES_ANNOTATION.oldName(),
        FONT_RES_ANNOTATION.newName(),
        DIMEN_RES_ANNOTATION.oldName(),
        DIMEN_RES_ANNOTATION.newName(),
        DRAWABLE_RES_ANNOTATION.oldName(),
        DRAWABLE_RES_ANNOTATION.newName(),
        FRACTION_RES_ANNOTATION.oldName(),
        FRACTION_RES_ANNOTATION.newName(),
        ID_RES_ANNOTATION.oldName(),
        ID_RES_ANNOTATION.newName(),
        INTEGER_RES_ANNOTATION.oldName(),
        INTEGER_RES_ANNOTATION.newName(),
        INTERPOLATOR_RES_ANNOTATION.oldName(),
        INTERPOLATOR_RES_ANNOTATION.newName(),
        LAYOUT_RES_ANNOTATION.oldName(),
        LAYOUT_RES_ANNOTATION.newName(),
        MENU_RES_ANNOTATION.oldName(),
        MENU_RES_ANNOTATION.newName(),
        NAVIGATION_RES_ANNOTATION.oldName(),
        NAVIGATION_RES_ANNOTATION.newName(),
        PLURALS_RES_ANNOTATION.oldName(),
        PLURALS_RES_ANNOTATION.newName(),
        RAW_RES_ANNOTATION.oldName(),
        RAW_RES_ANNOTATION.newName(),
        STRING_RES_ANNOTATION.oldName(),
        STRING_RES_ANNOTATION.newName(),
        STYLEABLE_RES_ANNOTATION.oldName(),
        STYLEABLE_RES_ANNOTATION.newName(),
        STYLE_RES_ANNOTATION.oldName(),
        STYLE_RES_ANNOTATION.newName(),
        TRANSITION_RES_ANNOTATION.oldName(),
        TRANSITION_RES_ANNOTATION.newName(),
        XML_RES_ANNOTATION.oldName(),
        XML_RES_ANNOTATION.newName()
    )

    // Include all types, including equality and comparisons
    override fun isApplicableAnnotationUsage(type: AnnotationUsageType): Boolean = true

    override fun visitAnnotationUsage(
        context: JavaContext,
        usage: UElement,
        type: AnnotationUsageType,
        annotation: UAnnotation,
        qualifiedName: String,
        method: PsiMethod?,
        referenced: PsiElement?,
        annotations: List<UAnnotation>,
        allMemberAnnotations: List<UAnnotation>,
        allClassAnnotations: List<UAnnotation>,
        allPackageAnnotations: List<UAnnotation>
    ) {
        when (qualifiedName) {
            COLOR_INT_ANNOTATION.oldName(), COLOR_INT_ANNOTATION.newName() -> checkColor(
                context,
                usage
            )
            HALF_FLOAT_ANNOTATION.oldName(), HALF_FLOAT_ANNOTATION.newName() -> checkHalfFloat(
                context,
                usage
            )
            DIMENSION_ANNOTATION.oldName(), DIMENSION_ANNOTATION.newName(), PX_ANNOTATION.oldName(), PX_ANNOTATION.newName() -> checkPx(
                context,
                usage
            )
            else -> {
                if (isResourceAnnotation(qualifiedName)) {
                    // Make sure it's the first one to avoid duplicate warnings since we check all
                    if (annotations.size > 1 &&
                        getFirstResourceAnnotation(annotations) !== annotation
                    ) {
                        return
                    }

                    val expression = usage.getParentOfType<UExpression>(
                        UExpression::class.java, true
                    )
                    // Crap - how do we avoid double-checking here, we can't limit ourselves
                    // to just left or right because what if the other one doesn't have
                    // data?
                    if (expression is UBinaryExpression) {
                        // Comparing resource types is suspicious
                        val operator = expression.operator
                        if (operator is UastBinaryOperator.ComparisonOperator &&
                            operator !== UastBinaryOperator.EQUALS &&
                            operator !== UastBinaryOperator.NOT_EQUALS &&
                            operator !== UastBinaryOperator.IDENTITY_EQUALS &&
                            operator !== UastBinaryOperator.IDENTITY_NOT_EQUALS
                        ) {
                            context.report(
                                RESOURCE_TYPE, expression,
                                context.getLocation(expression),
                                String.format(
                                    "Comparing resource types (`@%1\$s`) other " +
                                            "than equality is dangerous and usually " +
                                            "wrong;  some resource types set top bit " +
                                            "which turns the value negative",
                                    SUPPORT_ANNOTATIONS_PREFIX.removeFrom(qualifiedName)
                                )
                            )
                            return
                        }
                    }

                    val types = ResourceEvaluator.getTypesFromAnnotations(annotations)
                    if (types != null) {
                        if (types.contains(ResourceType.STYLEABLE) &&
                            type == AnnotationUsageType.ASSIGNMENT
                        ) {
                            // Allow assigning constants to R.styleable; this is done
                            // for example in the support library
                            return
                        }

                        checkResourceType(context, usage, types, method)
                    }
                }
            }
        }
    }

    private fun getFirstResourceAnnotation(annotations: List<UAnnotation>): UAnnotation? {
        for (annotation in annotations) {
            val qualifiedName = annotation.qualifiedName
            if (qualifiedName != null && isResourceAnnotation(qualifiedName)) {
                return annotation
            }
        }
        return null
    }

    private fun isResourceAnnotation(signature: String): Boolean {
        return ResourceEvaluator.getTypeFromAnnotationSignature(signature) != null ||
                ANY_RES_ANNOTATION.isEquals(signature)
    }

    private fun checkColor(context: JavaContext, argument: UElement) {
        if (argument is UIfExpression) {
            if (argument.thenExpression != null) {
                checkColor(context, argument.thenExpression!!)
            }
            if (argument.elseExpression != null) {
                checkColor(context, argument.elseExpression!!)
            }
            return
        }

        val types = ResourceEvaluator.getResourceTypes(
            context.evaluator,
            argument
        )

        if (types != null && types.contains(COLOR)) {
            val message = String.format(
                "Should pass resolved color instead of resource id here: " +
                        "`getResources().getColor(%1\$s)`",
                argument.asSourceString()
            )
            report(context, COLOR_USAGE, argument, context.getLocation(argument), message)
        }
    }

    /**
     * Checks for the following constraints regarding half float annotated shorts:
     *
     * (1) you're not passing literals; this is fraught with danger and there are
     * a lot of constants available in the android.util.Half class already
     *
     * (2) you're not performing arithmetic on these operands; there are utility methods
     * in android.util.Half that should be used instead
     *
     * (3) when you're operating on Half float variables, none of the operations are
     * accidentally widening the result to int
     */
    private fun checkHalfFloat(
        context: JavaContext,
        argument: UElement
    ) {
        if (argument is UIfExpression) {
            val thenExpression = argument.thenExpression
            if (thenExpression != null) {
                checkColor(context, thenExpression)
            }
            val elseExpression = argument.elseExpression
            if (elseExpression != null) {
                checkColor(context, elseExpression)
            }
            return
        }

        val types = ResourceEvaluator.getResourceTypes(
            context.evaluator,
            argument
        )

        if (types != null && !types.isEmpty()) {
            val type = when {
                types.contains(DIMENSION_MARKER_TYPE) -> "dimension"
                types.contains(COLOR_INT_MARKER_TYPE) -> "color"
                else -> "resource id"
            }
            val message = String.format("Expected a half float here, not a %1\$s", type)
            report(context, HALF_FLOAT, argument, context.getLocation(argument), message)
            return
        }

        // TODO: Visit all occurrences of this member to see if it's used incorrectly
        //    -- expression type -> int -- widening

        for (curr in getParentSequence(argument, UExpression::class.java)) {
            if (curr is UBinaryExpressionWithType) {
                // Explicit cast
                break
            }
            val expressionType = curr.getExpressionType()
            if (expressionType != null && PsiType.SHORT != expressionType) {
                if (PsiType.VOID == expressionType || PsiType.BOOLEAN == expressionType ||
                    PsiType.BYTE == expressionType
                ) {
                    break
                }
                if (expressionType.canonicalText == "android.util.Half") {
                    break
                }
<<<<<<< HEAD
                if (expressionType.canonicalText == "android.util.Half") {
                    break
                }

                val message = String.format("Half-float type in expression widened to %1\$s",
                        expressionType.canonicalText)
=======

                val message = String.format(
                    "Half-float type in expression widened to %1\$s",
                    expressionType.canonicalText
                )
>>>>>>> 2c0ed8da
                report(context, HALF_FLOAT, argument, context.getLocation(argument), message)
                break
            }
        }
    }

    // TODO: Move to utility extension method
    private fun <T : UElement> getParentSequence(
        element: UElement,
        clz: Class<out T>
    ): Sequence<T> {
        val seed: T? = element.getParentOfType(clz, false)
        val nextFunction: (T) -> T? = {
            it.getParentOfType(clz, true)
        }
        return generateSequence(seed, nextFunction)
    }

    private fun checkPx(context: JavaContext, argument: UElement) {
        if (argument is UIfExpression) {
            if (argument.thenExpression != null) {
                checkPx(context, argument.thenExpression!!)
            }
            if (argument.elseExpression != null) {
                checkPx(context, argument.elseExpression!!)
            }
            return
        }

        val types = ResourceEvaluator.getResourceTypes(
            context.evaluator,
            argument
        )

        if (types != null && types.contains(ResourceType.DIMEN)) {
            val message = String.format(
                "Should pass resolved pixel dimension instead of resource id here: " +
                        "`getResources().getDimension*(%1\$s)`",
                argument.asSourceString()
            )
            report(
                context, COLOR_USAGE, argument,
                context.getLocation(argument), message
            )
        }
    }

    private fun checkResourceType(
        context: JavaContext,
        argument: UElement,
        expectedTypes: EnumSet<ResourceType>,
        calledMethod: PsiMethod?
    ) {
        val actual = ResourceEvaluator.getResourceTypes(context.evaluator, argument)

        if (actual == null && (!UastLintUtils.isNumber(argument) || UastLintUtils.isZero(argument) || UastLintUtils.isMinusOne(
                argument
            ))
        ) {
            return
        } else if (actual != null && (!Sets.intersection(
                actual,
                expectedTypes
            ).isEmpty() || expectedTypes.contains(DRAWABLE) && (actual.contains(COLOR) || actual.contains(
                MIPMAP
            )))
        ) {
            return
        }

        if (expectedTypes.contains(STYLEABLE) && expectedTypes.size == 1 &&
            calledMethod != null &&
            context.evaluator.isMemberInClass(
                calledMethod,
                "android.content.res.TypedArray"
            )
        ) {
            val call = argument.getParentOfType<UExpression>(UCallExpression::class.java, false)
            if (call is UCallExpression &&
                typeArrayFromArrayLiteral(call.receiver, context)
            ) {
                // You're generally supposed to provide a styleable to the TypedArray methods,
                // but you're also allowed to supply an integer array
                return
            }
        }

        val message: String
        if (actual != null && actual.size == 1 && actual.contains(
                ResourceEvaluator.COLOR_INT_MARKER_TYPE
            )
        ) {
            message = "Expected a color resource id (`R.color.`) but received an RGB integer"
        } else if (expectedTypes.contains(ResourceEvaluator.COLOR_INT_MARKER_TYPE)) {
            message = String.format(
                "Should pass resolved color instead of resource id here: `getResources().getColor(%1\$s)`",
                argument.asSourceString()
            )
        } else if (actual != null && actual.size == 1 && actual.contains(
                ResourceEvaluator.DIMENSION_MARKER_TYPE
            )
        ) {
            message = "Expected a dimension resource id (`R.color.`) but received a pixel integer"
        } else if (expectedTypes.contains(ResourceEvaluator.DIMENSION_MARKER_TYPE)) {
            message = String.format(
                "Should pass resolved pixel size instead of resource id here: `getResources().getDimension*(%1\$s)`",
                argument.asSourceString()
            )
        } else if (expectedTypes.size < ResourceType.values().size - 2) { // -2: marker types
            message = String.format(
                "Expected resource of type %1\$s",
                Joiner.on(" or ").join(expectedTypes)
            )
        } else {
            message = "Expected resource identifier (`R`.type.`name`)"
        }
        report(context, RESOURCE_TYPE, argument, context.getLocation(argument), message)
    }

    /**
     * Returns true if the node is pointing to a TypedArray whose value was obtained
     * from an array literal
     */
    private fun typeArrayFromArrayLiteral(node: UElement?, context: JavaContext): Boolean {
        if (node == null) {
            return false
        }
        val expression = getMethodCall(node)
        if (expression != null) {
            val name = expression.methodName
            if (name != null && "obtainStyledAttributes" == name) {
                val expressions = expression.valueArguments
                if (!expressions.isEmpty()) {
                    var arg: Int
                    if (expressions.size == 1) {
                        // obtainStyledAttributes(int[] attrs)
                        arg = 0
                    } else if (expressions.size == 2) {
                        // obtainStyledAttributes(AttributeSet set, int[] attrs)
                        // obtainStyledAttributes(int resid, int[] attrs)
                        arg = 0
                        while (arg < expressions.size) {
                            val type = expressions[arg].getExpressionType()
                            if (type is PsiArrayType) {
                                break
                            }
                            arg++
                        }
                        if (arg == expressions.size) {
                            return false
                        }
                    } else if (expressions.size == 4) {
                        // obtainStyledAttributes(AttributeSet set, int[] attrs, int defStyleAttr, int defStyleRes)
                        arg = 1
                    } else {
                        return false
                    }

                    return ConstantEvaluator.isArrayLiteral(
                        expressions[arg]
                    )
                }
            }
            return false
        } else if (node is UReferenceExpression) {
            val resolved = node.resolve()
            if (resolved is PsiVariable) {
                val variable = resolved as PsiVariable?
                val lastAssignment = UastLintUtils.findLastAssignment(variable!!, node)

                if (lastAssignment != null) {
                    return typeArrayFromArrayLiteral(lastAssignment, context)
                }
            }
        } else if (node.isNewArrayWithInitializer()) {
            return true
        } else if (node.isNewArrayWithDimensions()) {
            return true
        } else if (node is UParenthesizedExpression) {
            val parenthesizedExpression = node as UParenthesizedExpression?
            val operand = parenthesizedExpression!!.expression
            return typeArrayFromArrayLiteral(operand, context)
        } else if (node.isTypeCast()) {
            val castExpression = (node as UBinaryExpressionWithType?)!!
            val operand = castExpression.operand
            return typeArrayFromArrayLiteral(operand, context)
        }

        return false
    }

    private fun getMethodCall(node: UElement?): UCallExpression? {
        if (node is UQualifiedReferenceExpression) {
            val last = getLastInQualifiedChain((node as UQualifiedReferenceExpression?)!!)
            if (last.isMethodCall()) {
                return last as UCallExpression
            }
        }

        return if (node != null && node.isMethodCall()) {
            node as UCallExpression?
        } else null
    }

    private fun getLastInQualifiedChain(node: UQualifiedReferenceExpression): UExpression {
        var last = node.selector
        while (last is UQualifiedReferenceExpression) {
            last = last.selector
        }
        return last
    }

    companion object {
        private val IMPLEMENTATION = Implementation(
            ResourceTypeDetector::class.java,
            Scope.JAVA_FILE_SCOPE
        )

        /**
         * Attempting pass the wrong type of resource
         */
        @JvmField
        val RESOURCE_TYPE = Issue.create(
<<<<<<< HEAD
                "ResourceType",
                "Wrong Resource Type",

                "Ensures that resource id's passed to APIs are of the right type; for example, " +
                "calling `Resources.getColor(R.string.name)` is wrong.",

                Category.CORRECTNESS,
                7,
                Severity.ERROR,
                IMPLEMENTATION)
=======
            id = "ResourceType",
            briefDescription = "Wrong Resource Type",
            explanation = """
                Ensures that resource id's passed to APIs are of the right type; for \
                example, calling `Resources.getColor(R.string.name)` is wrong.""",
            category = Category.CORRECTNESS,
            priority = 7,
            severity = Severity.ERROR,
            androidSpecific = true,
            implementation = IMPLEMENTATION
        )
>>>>>>> 2c0ed8da

        /** Attempting to set a resource id as a color */
        @JvmField
        val COLOR_USAGE = Issue.create(
            id = "ResourceAsColor",
            briefDescription = "Should pass resolved color instead of resource id",
            explanation = """
                Methods that take a color in the form of an integer should be passed an \
                RGB triple, not the actual color resource id. You must call \
                `getResources().getColor(resource)` to resolve the actual color value first.

                Similarly, methods that take a dimension integer should be passed an \
                actual dimension (call `getResources().getDimension(resource)`""",
            category = Category.CORRECTNESS,
            priority = 7,
            severity = Severity.ERROR,
            androidSpecific = true,
            implementation = IMPLEMENTATION
        )

        /** Incorrect usage of half floats */
        @JvmField
        val HALF_FLOAT = Issue.create(
            id = "HalfFloat",
            briefDescription = "Incorrect Half Float",
            explanation = """
                Half-precision floating point are stored in a short data type, and should be \
                manipulated using the `android.util.Half` class. This check flags usages \
                where it appears that these values are used incorrectly.""",
            category = Category.CORRECTNESS,
            priority = 7,
            severity = Severity.ERROR,
            androidSpecific = true,
            implementation = IMPLEMENTATION
        )
    }
}<|MERGE_RESOLUTION|>--- conflicted
+++ resolved
@@ -337,20 +337,11 @@
                 if (expressionType.canonicalText == "android.util.Half") {
                     break
                 }
-<<<<<<< HEAD
-                if (expressionType.canonicalText == "android.util.Half") {
-                    break
-                }
-
-                val message = String.format("Half-float type in expression widened to %1\$s",
-                        expressionType.canonicalText)
-=======
 
                 val message = String.format(
                     "Half-float type in expression widened to %1\$s",
                     expressionType.canonicalText
                 )
->>>>>>> 2c0ed8da
                 report(context, HALF_FLOAT, argument, context.getLocation(argument), message)
                 break
             }
@@ -574,18 +565,6 @@
          */
         @JvmField
         val RESOURCE_TYPE = Issue.create(
-<<<<<<< HEAD
-                "ResourceType",
-                "Wrong Resource Type",
-
-                "Ensures that resource id's passed to APIs are of the right type; for example, " +
-                "calling `Resources.getColor(R.string.name)` is wrong.",
-
-                Category.CORRECTNESS,
-                7,
-                Severity.ERROR,
-                IMPLEMENTATION)
-=======
             id = "ResourceType",
             briefDescription = "Wrong Resource Type",
             explanation = """
@@ -597,7 +576,6 @@
             androidSpecific = true,
             implementation = IMPLEMENTATION
         )
->>>>>>> 2c0ed8da
 
         /** Attempting to set a resource id as a color */
         @JvmField

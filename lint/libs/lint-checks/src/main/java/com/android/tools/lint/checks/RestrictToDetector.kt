--- conflicted
+++ resolved
@@ -308,10 +308,7 @@
             node is UTypeReferenceExpression -> PsiTypesUtil.getPsiClass(node.type)
             member != null -> member.containingClass
             node is UCallExpression -> node.classReference?.resolve() as PsiClass?
-<<<<<<< HEAD
-=======
             node is PsiClass -> node
->>>>>>> 86bcd624
             else -> null
         }
 

--- conflicted
+++ resolved
@@ -1222,11 +1222,7 @@
             if (client.supportsProjectResources() &&
                     !context.getScope().contains(Scope.RESOURCE_FILE)) {
                 AbstractResourceRepository resources = client
-<<<<<<< HEAD
-                        .getProjectResources(context.getMainProject(), true);
-=======
                         .getResourceRepository(context.getMainProject(), true, false);
->>>>>>> d4ff5ef3
                 List<ResourceItem> items;
                 if (resources != null) {
                     items = resources.getResourceItem(ResourceType.STRING, name);

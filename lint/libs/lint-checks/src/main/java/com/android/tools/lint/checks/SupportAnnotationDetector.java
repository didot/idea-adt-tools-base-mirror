--- conflicted
+++ resolved
@@ -2386,11 +2386,7 @@
 
     @Override
     public List<Class<? extends PsiElement>> getApplicablePsiTypes() {
-<<<<<<< HEAD
-        List<Class<? extends PsiElement>> types = new ArrayList<Class<? extends PsiElement>>(2);
-=======
         List<Class<? extends PsiElement>> types = new ArrayList<>(2);
->>>>>>> fdf07a2c
         types.add(PsiCallExpression.class);
         types.add(PsiEnumConstant.class);
         return types;
@@ -2438,8 +2434,6 @@
             if (containingClass != null) {
                 classAnnotations = evaluator.getAllAnnotations(containingClass, true);
                 classAnnotations = filterRelevantAnnotations(evaluator, classAnnotations);
-<<<<<<< HEAD
-=======
 
                 PsiElement parent = containingClass.getParent();
                 if (parent instanceof PsiPackage) {
@@ -2449,7 +2443,6 @@
                 } else {
                     pkgAnnotations = PsiAnnotation.EMPTY_ARRAY;
                 }
->>>>>>> fdf07a2c
             } else {
                 classAnnotations = PsiAnnotation.EMPTY_ARRAY;
                 pkgAnnotations = PsiAnnotation.EMPTY_ARRAY;

/*
 * Copyright (C) 2015 The Android Open Source Project
 *
 * Licensed under the Apache License, Version 2.0 (the "License");
 * you may not use this file except in compliance with the License.
 * You may obtain a copy of the License at
 *
 *      http://www.apache.org/licenses/LICENSE-2.0
 *
 * Unless required by applicable law or agreed to in writing, software
 * distributed under the License is distributed on an "AS IS" BASIS,
 * WITHOUT WARRANTIES OR CONDITIONS OF ANY KIND, either express or implied.
 * See the License for the specific language governing permissions and
 * limitations under the License.
 */

package com.android.tools.lint.checks;

import static com.android.SdkConstants.ANDROID_URI;
import static com.android.SdkConstants.ATTR_NAME;
import static com.android.SdkConstants.ATTR_VALUE;
import static com.android.SdkConstants.CLASS_INTENT;
import static com.android.SdkConstants.CLASS_VIEW;
import static com.android.SdkConstants.INT_DEF_ANNOTATION;
import static com.android.SdkConstants.STRING_DEF_ANNOTATION;
import static com.android.SdkConstants.SUPPORT_ANNOTATIONS_PREFIX;
import static com.android.SdkConstants.TAG_PERMISSION;
import static com.android.SdkConstants.TAG_USES_PERMISSION;
import static com.android.SdkConstants.TAG_USES_PERMISSION_SDK_23;
import static com.android.SdkConstants.TAG_USES_PERMISSION_SDK_M;
import static com.android.SdkConstants.TYPE_DEF_FLAG_ATTRIBUTE;
import static com.android.resources.ResourceType.COLOR;
import static com.android.resources.ResourceType.DIMEN;
import static com.android.resources.ResourceType.DRAWABLE;
import static com.android.resources.ResourceType.MIPMAP;
import static com.android.tools.lint.checks.PermissionFinder.Operation.ACTION;
import static com.android.tools.lint.checks.PermissionFinder.Operation.READ;
import static com.android.tools.lint.checks.PermissionFinder.Operation.WRITE;
import static com.android.tools.lint.checks.PermissionRequirement.ATTR_PROTECTION_LEVEL;
import static com.android.tools.lint.checks.PermissionRequirement.VALUE_DANGEROUS;
import static com.android.tools.lint.checks.PermissionRequirement.getAnnotationBooleanValue;
import static com.android.tools.lint.checks.PermissionRequirement.getAnnotationDoubleValue;
import static com.android.tools.lint.checks.PermissionRequirement.getAnnotationLongValue;
import static com.android.tools.lint.checks.PermissionRequirement.getAnnotationStringValue;
import static com.android.tools.lint.detector.api.LintUtils.skipParentheses;
import static com.android.tools.lint.detector.api.ResourceEvaluator.COLOR_INT_ANNOTATION;
import static com.android.tools.lint.detector.api.ResourceEvaluator.PX_ANNOTATION;
import static com.android.tools.lint.detector.api.ResourceEvaluator.RES_SUFFIX;

import com.android.annotations.NonNull;
import com.android.annotations.Nullable;
import com.android.resources.ResourceType;
import com.android.sdklib.AndroidVersion;
import com.android.tools.lint.checks.PermissionFinder.Operation;
import com.android.tools.lint.checks.PermissionFinder.Result;
import com.android.tools.lint.checks.PermissionHolder.SetPermissionLookup;
<<<<<<< HEAD
import com.android.tools.lint.client.api.JavaParser;
import com.android.tools.lint.client.api.JavaParser.ResolvedAnnotation;
import com.android.tools.lint.client.api.JavaParser.ResolvedClass;
import com.android.tools.lint.client.api.JavaParser.ResolvedField;
import com.android.tools.lint.client.api.JavaParser.ResolvedMethod;
import com.android.tools.lint.client.api.JavaParser.ResolvedNode;
import com.android.tools.lint.client.api.JavaParser.TypeDescriptor;
=======
import com.android.tools.lint.client.api.JavaEvaluator;
>>>>>>> d4ff5ef3
import com.android.tools.lint.client.api.LintClient;
import com.android.tools.lint.detector.api.Category;
import com.android.tools.lint.detector.api.ConstantEvaluator;
import com.android.tools.lint.detector.api.Detector;
import com.android.tools.lint.detector.api.Detector.JavaPsiScanner;
import com.android.tools.lint.detector.api.Implementation;
import com.android.tools.lint.detector.api.Issue;
import com.android.tools.lint.detector.api.JavaContext;
import com.android.tools.lint.detector.api.Project;
import com.android.tools.lint.detector.api.ResourceEvaluator;
import com.android.tools.lint.detector.api.Scope;
import com.android.tools.lint.detector.api.Severity;
import com.android.tools.lint.detector.api.TextFormat;
import com.android.utils.XmlUtils;
import com.google.common.base.Joiner;
import com.google.common.collect.Sets;
import com.intellij.psi.JavaElementVisitor;
import com.intellij.psi.JavaRecursiveElementVisitor;
import com.intellij.psi.JavaTokenType;
import com.intellij.psi.PsiAnnotation;
import com.intellij.psi.PsiAnnotationMemberValue;
import com.intellij.psi.PsiAnonymousClass;
import com.intellij.psi.PsiArrayInitializerExpression;
import com.intellij.psi.PsiArrayInitializerMemberValue;
import com.intellij.psi.PsiArrayType;
import com.intellij.psi.PsiAssignmentExpression;
import com.intellij.psi.PsiBinaryExpression;
import com.intellij.psi.PsiCall;
import com.intellij.psi.PsiCallExpression;
import com.intellij.psi.PsiCatchSection;
import com.intellij.psi.PsiClass;
import com.intellij.psi.PsiClassType;
import com.intellij.psi.PsiConditionalExpression;
import com.intellij.psi.PsiDeclarationStatement;
import com.intellij.psi.PsiDisjunctionType;
import com.intellij.psi.PsiElement;
import com.intellij.psi.PsiEnumConstant;
import com.intellij.psi.PsiExpression;
import com.intellij.psi.PsiExpressionList;
import com.intellij.psi.PsiExpressionStatement;
import com.intellij.psi.PsiField;
import com.intellij.psi.PsiJavaCodeReferenceElement;
import com.intellij.psi.PsiLiteral;
import com.intellij.psi.PsiLocalVariable;
import com.intellij.psi.PsiMethod;
import com.intellij.psi.PsiMethodCallExpression;
import com.intellij.psi.PsiModifierList;
import com.intellij.psi.PsiNameValuePair;
import com.intellij.psi.PsiNewExpression;
import com.intellij.psi.PsiParameter;
import com.intellij.psi.PsiParameterList;
import com.intellij.psi.PsiParenthesizedExpression;
import com.intellij.psi.PsiPrefixExpression;
import com.intellij.psi.PsiReference;
import com.intellij.psi.PsiReferenceExpression;
import com.intellij.psi.PsiStatement;
import com.intellij.psi.PsiTryStatement;
import com.intellij.psi.PsiType;
import com.intellij.psi.PsiTypeCastExpression;
import com.intellij.psi.tree.IElementType;
import com.intellij.psi.util.PsiTreeUtil;

import org.w3c.dom.Document;
import org.w3c.dom.Element;
import org.w3c.dom.Node;
import org.w3c.dom.NodeList;

import java.io.File;
import java.lang.reflect.Modifier;
import java.util.ArrayList;
import java.util.Collections;
import java.util.EnumSet;
import java.util.List;
import java.util.Locale;
import java.util.Set;

/**
 * Looks up annotations on method calls and enforces the various things they
 * express, e.g. for {@code @CheckReturn} it makes sure the return value is used,
 * for {@code ColorInt} it ensures that a proper color integer is passed in, etc.
 *
 * TODO: Throw in some annotation usage checks here too; e.g. specifying @Size without parameters,
 * specifying toInclusive without setting to, combining @ColorInt with any @ResourceTypeRes,
 * using @CheckResult on a void method, etc.
 */
@SuppressWarnings("WeakerAccess")
public class SupportAnnotationDetector extends Detector implements JavaPsiScanner {

    public static final Implementation IMPLEMENTATION
            = new Implementation(SupportAnnotationDetector.class, Scope.JAVA_FILE_SCOPE);

    /** Method result should be used */
    public static final Issue RANGE = Issue.create(
        "Range", //$NON-NLS-1$
        "Outside Range",

        "Some parameters are required to in a particular numerical range; this check " +
        "makes sure that arguments passed fall within the range. For arrays, Strings " +
        "and collections this refers to the size or length.",

        Category.CORRECTNESS,
        6,
        Severity.ERROR,
        IMPLEMENTATION);

    /**
     * Attempting to set a resource id as a color
     */
    public static final Issue RESOURCE_TYPE = Issue.create(
        "ResourceType", //$NON-NLS-1$
        "Wrong Resource Type",

        "Ensures that resource id's passed to APIs are of the right type; for example, " +
        "calling `Resources.getColor(R.string.name)` is wrong.",

        Category.CORRECTNESS,
        7,
        Severity.FATAL,
        IMPLEMENTATION);

    /** Attempting to set a resource id as a color */
    public static final Issue COLOR_USAGE = Issue.create(
        "ResourceAsColor", //$NON-NLS-1$
        "Should pass resolved color instead of resource id",

        "Methods that take a color in the form of an integer should be passed " +
        "an RGB triple, not the actual color resource id. You must call " +
        "`getResources().getColor(resource)` to resolve the actual color value first.",

        Category.CORRECTNESS,
        7,
        Severity.ERROR,
        IMPLEMENTATION);

    /** Passing the wrong constant to an int or String method */
    public static final Issue TYPE_DEF = Issue.create(
        "WrongConstant", //$NON-NLS-1$
        "Incorrect constant",

        "Ensures that when parameter in a method only allows a specific set " +
        "of constants, calls obey those rules.",

        Category.SECURITY,
        6,
        Severity.ERROR,
        IMPLEMENTATION);

    /** Method result should be used */
    public static final Issue CHECK_RESULT = Issue.create(
        "CheckResult", //$NON-NLS-1$
        "Ignoring results",

        "Some methods have no side effects, an calling them without doing something " +
        "without the result is suspicious. ",

        Category.CORRECTNESS,
        6,
        Severity.WARNING,
            IMPLEMENTATION);

    /** Failing to enforce security by just calling check permission */
    public static final Issue CHECK_PERMISSION = Issue.create(
        "UseCheckPermission", //$NON-NLS-1$
        "Using the result of check permission calls",

        "You normally want to use the result of checking a permission; these methods " +
        "return whether the permission is held; they do not throw an error if the permission " +
        "is not granted. Code which does not do anything with the return value probably " +
        "meant to be calling the enforce methods instead, e.g. rather than " +
        "`Context#checkCallingPermission` it should call `Context#enforceCallingPermission`.",

        Category.SECURITY,
        6,
        Severity.WARNING,
        IMPLEMENTATION);

    /** Method result should be used */
    public static final Issue MISSING_PERMISSION = Issue.create(
            "MissingPermission", //$NON-NLS-1$
            "Missing Permissions",

            "This check scans through your code and libraries and looks at the APIs being used, " +
            "and checks this against the set of permissions required to access those APIs. If " +
            "the code using those APIs is called at runtime, then the program will crash.\n" +
            "\n" +
            "Furthermore, for permissions that are revocable (with targetSdkVersion 23), client " +
            "code must also be prepared to handle the calls throwing an exception if the user " +
            "rejects the request for permission at runtime.",

            Category.CORRECTNESS,
            9,
            Severity.ERROR,
            IMPLEMENTATION);

    /** Passing the wrong constant to an int or String method */
    public static final Issue THREAD = Issue.create(
            "WrongThread", //$NON-NLS-1$
            "Wrong Thread",

            "Ensures that a method which expects to be called on a specific thread, is actually " +
            "called from that thread. For example, calls on methods in widgets should always " +
            "be made on the UI thread.",

            Category.CORRECTNESS,
            6,
            Severity.ERROR,
            IMPLEMENTATION)
            .addMoreInfo(
                    "http://developer.android.com/guide/components/processes-and-threads.html#Threads");

    public static final String CHECK_RESULT_ANNOTATION = SUPPORT_ANNOTATIONS_PREFIX + "CheckResult"; //$NON-NLS-1$
    public static final String INT_RANGE_ANNOTATION = SUPPORT_ANNOTATIONS_PREFIX + "IntRange"; //$NON-NLS-1$
    public static final String FLOAT_RANGE_ANNOTATION = SUPPORT_ANNOTATIONS_PREFIX + "FloatRange"; //$NON-NLS-1$
    public static final String SIZE_ANNOTATION = SUPPORT_ANNOTATIONS_PREFIX + "Size"; //$NON-NLS-1$
    public static final String PERMISSION_ANNOTATION = SUPPORT_ANNOTATIONS_PREFIX + "RequiresPermission"; //$NON-NLS-1$
    public static final String UI_THREAD_ANNOTATION = SUPPORT_ANNOTATIONS_PREFIX + "UiThread"; //$NON-NLS-1$
    public static final String MAIN_THREAD_ANNOTATION = SUPPORT_ANNOTATIONS_PREFIX + "MainThread"; //$NON-NLS-1$
    public static final String WORKER_THREAD_ANNOTATION = SUPPORT_ANNOTATIONS_PREFIX + "WorkerThread"; //$NON-NLS-1$
    public static final String BINDER_THREAD_ANNOTATION = SUPPORT_ANNOTATIONS_PREFIX + "BinderThread"; //$NON-NLS-1$
    public static final String ANY_THREAD_ANNOTATION = SUPPORT_ANNOTATIONS_PREFIX + "AnyThread"; //$NON-NLS-1$
    public static final String PERMISSION_ANNOTATION_READ = PERMISSION_ANNOTATION + ".Read"; //$NON-NLS-1$
    public static final String PERMISSION_ANNOTATION_WRITE = PERMISSION_ANNOTATION + ".Write"; //$NON-NLS-1$

    public static final String THREAD_SUFFIX = "Thread";
    public static final String ATTR_SUGGEST = "suggest";
    public static final String ATTR_TO = "to";
    public static final String ATTR_FROM = "from";
    public static final String ATTR_FROM_INCLUSIVE = "fromInclusive";
    public static final String ATTR_TO_INCLUSIVE = "toInclusive";
    public static final String ATTR_MULTIPLE = "multiple";
    public static final String ATTR_MIN = "min";
    public static final String ATTR_MAX = "max";
    public static final String ATTR_ALL_OF = "allOf";
    public static final String ATTR_ANY_OF = "anyOf";
    public static final String ATTR_CONDITIONAL = "conditional";

    /**
     * Constructs a new {@link SupportAnnotationDetector} check
     */
    public SupportAnnotationDetector() {
    }

    private void checkMethodAnnotation(
            @NonNull JavaContext context,
            @NonNull PsiMethod method,
            @NonNull PsiElement call,
            @NonNull PsiAnnotation annotation,
            @NonNull PsiAnnotation[] allMethodAnnotations,
            @NonNull PsiAnnotation[] allClassAnnotations) {
        String signature = annotation.getQualifiedName();
        if (signature == null) {
            return;
        }
        if (CHECK_RESULT_ANNOTATION.equals(signature)
                // support findbugs annotation too
                || signature.endsWith(".CheckReturnValue")) {
            checkResult(context, call, method, annotation);
        } else if (signature.equals(PERMISSION_ANNOTATION)) {
            PermissionRequirement requirement = PermissionRequirement.create(context, annotation);
            checkPermission(context, call, method, null, requirement);
        } else if (signature.endsWith(THREAD_SUFFIX)
                && signature.startsWith(SUPPORT_ANNOTATIONS_PREFIX)) {
            checkThreading(context, call, method, signature, annotation, allMethodAnnotations,
                    allClassAnnotations);
        }
    }

    private void checkParameterAnnotations(
            @NonNull JavaContext context,
            @NonNull PsiExpression argument,
            @NonNull PsiCall call,
            @NonNull PsiMethod method,
            @NonNull PsiAnnotation[] annotations) {
        boolean handledResourceTypes = false;
        for (PsiAnnotation annotation : annotations) {
            String signature = annotation.getQualifiedName();
            if (signature == null) {
                continue;
            }

            if (COLOR_INT_ANNOTATION.equals(signature)) {
                checkColor(context, argument);
            } else if (signature.equals(PX_ANNOTATION)) {
                checkPx(context, argument);
            } else if (signature.equals(INT_RANGE_ANNOTATION)) {
                checkIntRange(context, annotation, argument, annotations);
            } else if (signature.equals(FLOAT_RANGE_ANNOTATION)) {
                checkFloatRange(context, annotation, argument);
            } else if (signature.equals(SIZE_ANNOTATION)) {
                checkSize(context, annotation, argument);
            } else if (signature.startsWith(PERMISSION_ANNOTATION)) {
                // PERMISSION_ANNOTATION, PERMISSION_ANNOTATION_READ, PERMISSION_ANNOTATION_WRITE
                // When specified on a parameter, that indicates that we're dealing with
                // a permission requirement on this *method* which depends on the value
                // supplied by this parameter
                checkParameterPermission(context, signature, call, method, argument);
            } else {
                // We only run @IntDef, @StringDef and @<Type>Res checks if we're not
                // running inside Android Studio / IntelliJ where there are already inspections
                // covering the same warnings (using IntelliJ's own data flow analysis); we
                // don't want to (a) create redundant warnings or (b) work harder than we
                // have to
                if (signature.equals(INT_DEF_ANNOTATION)) {
                    boolean flag = getAnnotationBooleanValue(annotation, TYPE_DEF_FLAG_ATTRIBUTE) == Boolean.TRUE;
                    checkTypeDefConstant(context, annotation, argument, null, flag,
                            annotations);
                } else if (signature.equals(STRING_DEF_ANNOTATION)) {
                    checkTypeDefConstant(context, annotation, argument, null, false,
                            annotations);
                } else if (signature.endsWith(RES_SUFFIX)) {
                    if (handledResourceTypes) {
                        continue;
                    }
                    handledResourceTypes = true;
                    EnumSet<ResourceType> types = null;
                    // Handle all resource type annotations in one go: there could be multiple
                    // resource type annotations specified on the same element; we need to
                    // know about them all up front.
                    for (PsiAnnotation a : annotations) {
                        String s = a.getQualifiedName();
                        if (s != null && s.endsWith(RES_SUFFIX)) {
                            String typeString = s.substring(SUPPORT_ANNOTATIONS_PREFIX.length(),
                                    s.length() - RES_SUFFIX.length()).toLowerCase(Locale.US);
                            ResourceType type = ResourceType.getEnum(typeString);
                            if (type != null) {
                                if (types == null) {
                                    types = EnumSet.of(type);
                                } else {
                                    types.add(type);
                                }
                            } else if (typeString.equals("any")) { // @AnyRes
                                types = getAnyRes();
                                break;
                            }
                        }
                    }

                    if (types != null) {
                        checkResourceType(context, argument, types, call, method);
                    }
                }
            }
        }
    }

    private static EnumSet<ResourceType> getAnyRes() {
        EnumSet<ResourceType> types = EnumSet.allOf(ResourceType.class);
        types.remove(ResourceEvaluator.COLOR_INT_MARKER_TYPE);
        types.remove(ResourceEvaluator.PX_MARKER_TYPE);
        return types;
    }

    private void checkParameterPermission(
            @NonNull JavaContext context,
            @NonNull String signature,
            @NonNull PsiElement call,
            @NonNull PsiMethod method,
            @NonNull PsiExpression argument) {
        Operation operation = null;
        if (signature.equals(PERMISSION_ANNOTATION_READ)) {
            operation = READ;
        } else if (signature.equals(PERMISSION_ANNOTATION_WRITE)) {
            operation = WRITE;
        } else {
            PsiType type = argument.getType();
            if (type != null && CLASS_INTENT.equals(type.getCanonicalText())) {
                operation = ACTION;
            }
        }
        if (operation == null) {
            return;
        }
        Result result = PermissionFinder.findRequiredPermissions(operation, context, argument);
        if (result != null) {
            checkPermission(context, call, method, result, result.requirement);
        }
    }

    private static void checkColor(@NonNull JavaContext context, @NonNull PsiElement argument) {
        if (argument instanceof PsiConditionalExpression) {
            PsiConditionalExpression expression = (PsiConditionalExpression) argument;
            if (expression.getThenExpression() != null) {
                checkColor(context, expression.getThenExpression());
            }
            if (expression.getElseExpression() != null) {
                checkColor(context, expression.getElseExpression());
            }
            return;
        }

        EnumSet<ResourceType> types = ResourceEvaluator.getResourceTypes(context.getEvaluator(),
                argument);

        if (types != null && types.contains(COLOR)
                && !isIgnoredInIde(COLOR_USAGE, context, argument)) {
            String message = String.format(
                    "Should pass resolved color instead of resource id here: " +
                            "`getResources().getColor(%1$s)`", argument.getText());
            context.report(COLOR_USAGE, argument, context.getLocation(argument), message);
        }
    }

    private static void checkPx(@NonNull JavaContext context, @NonNull PsiElement argument) {
        if (argument instanceof PsiConditionalExpression) {
            PsiConditionalExpression expression = (PsiConditionalExpression) argument;
            if (expression.getThenExpression() != null) {
                checkPx(context, expression.getThenExpression());
            }
            if (expression.getElseExpression() != null) {
                checkPx(context, expression.getElseExpression());
            }
            return;
        }

        EnumSet<ResourceType> types = ResourceEvaluator.getResourceTypes(context.getEvaluator(),
          argument);

        if (types != null && types.contains(DIMEN)) {
            String message = String.format(
              "Should pass resolved pixel dimension instead of resource id here: " +
                "`getResources().getDimension*(%1$s)`", argument.getText());
            context.report(COLOR_USAGE, argument, context.getLocation(argument), message);
        }
    }

    private static boolean isIgnoredInIde(@NonNull Issue issue, @NonNull JavaContext context,
            @NonNull PsiElement node) {
        // Historically, the IDE would treat *all* support annotation warnings as
        // handled by the id "ResourceType", so look for that id too for issues
        // deliberately suppressed prior to Android Studio 2.0.
        Issue synonym = Issue.create("ResourceType", issue.getBriefDescription(TextFormat.RAW),
                issue.getExplanation(TextFormat.RAW), issue.getCategory(), issue.getPriority(),
                issue.getDefaultSeverity(), issue.getImplementation());
        return context.getDriver().isSuppressed(context, synonym, node);
    }

    private void checkPermission(
            @NonNull JavaContext context,
            @NonNull PsiElement node,
            @Nullable PsiMethod method,
            @Nullable Result result,
            @NonNull PermissionRequirement requirement) {
        if (requirement.isConditional()) {
            return;
        }
        PermissionHolder permissions = getPermissions(context);
        if (!requirement.isSatisfied(permissions)) {
            // See if it looks like we're holding the permission implicitly by @RequirePermission
            // annotations in the surrounding context
            permissions  = addLocalPermissions(context, permissions, node);
            if (!requirement.isSatisfied(permissions)) {
                if (isIgnoredInIde(MISSING_PERMISSION, context, node)) {
                    return;
                }
                Operation operation;
                String name;
                if (result != null) {
                    name = result.name;
                    operation = result.operation;
                } else {
                    assert method != null;
                    PsiClass containingClass = method.getContainingClass();
                    if (containingClass != null) {
                        name = containingClass.getName() + "." + method.getName();
                    } else {
                        name = method.getName();
                    }
                    operation = Operation.CALL;
                }
                String message = getMissingPermissionMessage(requirement, name, permissions,
                        operation);
                context.report(MISSING_PERMISSION, node, context.getLocation(node), message);
            }
        } else if (requirement.isRevocable(permissions) &&
                context.getMainProject().getTargetSdkVersion().getFeatureLevel() >= 23) {
<<<<<<< HEAD
            // Ensure that the caller is handling a security exception
            // First check to see if we're inside a try/catch which catches a SecurityException
            // (or some wider exception than that). Check for nested try/catches too.
            boolean handlesMissingPermission = false;
            Node parent = node;
            while (true) {
                Try tryCatch = getParentOfType(parent, Try.class);
                if (tryCatch == null) {
                    break;
                } else {
                    JavaParser parser = context.getParser();
                    for (Catch aCatch : tryCatch.astCatches()) {
                        for (TypeDescriptor catchType : parser.getCatchTypes(context, aCatch)) {
                            if (isSecurityException(context,
                                    catchType)) {
                                handlesMissingPermission = true;
                                break;
                            }
                        }
                    }
                    parent = tryCatch;
                }
            }

            // If not, check to see if the method itself declares that it throws a
            // SecurityException or something wider.
            if (!handlesMissingPermission) {
                MethodDeclaration declaration = getParentOfType(parent, MethodDeclaration.class);
                if (declaration != null) {
                    for (TypeReference typeReference : declaration.astThrownTypeReferences()) {
                        if (isSecurityException(context, context.getType(typeReference))) {
                            handlesMissingPermission = true;
                            break;
                        }
                    }
                }
            }
=======

            boolean handlesMissingPermission = handlesSecurityException(node);
>>>>>>> d4ff5ef3

            // If not, check to see if the code is deliberately checking to see if the
            // given permission is available.
            if (!handlesMissingPermission) {
                PsiMethod methodNode = PsiTreeUtil.getParentOfType(node, PsiMethod.class, true);
                if (methodNode != null) {
                    CheckPermissionVisitor visitor = new CheckPermissionVisitor(node);
                    methodNode.accept(visitor);
                    handlesMissingPermission = visitor.checksPermission();
                }
            }

            if (!handlesMissingPermission && !isIgnoredInIde(MISSING_PERMISSION, context, node)) {
                String message = getUnhandledPermissionMessage();
                context.report(MISSING_PERMISSION, node, context.getLocation(node), message);
            }
        }
    }

    private static boolean handlesSecurityException(@NonNull PsiElement node) {
        // Ensure that the caller is handling a security exception
        // First check to see if we're inside a try/catch which catches a SecurityException
        // (or some wider exception than that). Check for nested try/catches too.
        PsiElement parent = node;
        while (true) {
            PsiTryStatement tryCatch = PsiTreeUtil
                    .getParentOfType(parent, PsiTryStatement.class, true);
            if (tryCatch == null) {
                break;
            } else {
                for (PsiCatchSection psiCatchSection : tryCatch.getCatchSections()) {
                    PsiType type = psiCatchSection.getCatchType();
                    if (isSecurityException(type)) {
                        return true;
                    }
                }

                parent = tryCatch;
            }
        }

        // If not, check to see if the method itself declares that it throws a
        // SecurityException or something wider.
        PsiMethod declaration = PsiTreeUtil.getParentOfType(parent, PsiMethod.class, false);
        if (declaration != null) {
            for (PsiClassType type : declaration.getThrowsList().getReferencedTypes()) {
                if (isSecurityException(type)) {
                    return true;
                }
            }
        }

        return false;
    }

    @NonNull
    private static PermissionHolder addLocalPermissions(
            @NonNull JavaContext context,
            @NonNull PermissionHolder permissions,
            @NonNull PsiElement node) {
        // Accumulate @RequirePermissions available in the local context
        PsiMethod method = PsiTreeUtil.getParentOfType(node, PsiMethod.class, true);
        if (method == null) {
            return permissions;
        }
        PsiAnnotation annotation = method.getModifierList().findAnnotation(PERMISSION_ANNOTATION);
        permissions = mergeAnnotationPermissions(context, permissions, annotation);

        PsiClass containingClass = method.getContainingClass();
        if (containingClass != null) {
            PsiModifierList modifierList = containingClass.getModifierList();
            if (modifierList != null) {
                annotation = modifierList.findAnnotation(PERMISSION_ANNOTATION);
                permissions = mergeAnnotationPermissions(context, permissions, annotation);
            }
        }
        return permissions;
    }

    @NonNull
    private static PermissionHolder mergeAnnotationPermissions(
            @NonNull JavaContext context,
            @NonNull PermissionHolder permissions,
            @Nullable PsiAnnotation annotation) {
        if (annotation != null) {
            PermissionRequirement requirement = PermissionRequirement.create(context, annotation);
            permissions = SetPermissionLookup.join(permissions, requirement);
        }

        return permissions;
    }

    /** Returns the error message shown when a given call is missing one or more permissions */
    public static String getMissingPermissionMessage(@NonNull PermissionRequirement requirement,
            @NonNull String callName, @NonNull PermissionHolder permissions,
            @NonNull Operation operation) {
        return String.format("Missing permissions required %1$s %2$s: %3$s", operation.prefix(),
                callName, requirement.describeMissingPermissions(permissions));
    }

    /** Returns the error message shown when a revocable permission call is not properly handled */
    public static String getUnhandledPermissionMessage() {
        return "Call requires permission which may be rejected by user: code should explicitly "
                + "check to see if permission is available (with `checkPermission`) or explicitly "
                + "handle a potential `SecurityException`";
    }

    /**
     * Visitor which looks through a method, up to a given call (the one requiring a
     * permission) and checks whether it's preceeded by a call to checkPermission or
     * checkCallingPermission or enforcePermission etc.
     * <p>
     * Currently it only looks for the presence of this check; it does not perform
     * flow analysis to determine whether the check actually affects program flow
     * up to the permission call, or whether the check permission is checking for
     * permissions sufficient to satisfy the permission requirement of the target call,
     * or whether the check return value (== PERMISSION_GRANTED vs != PERMISSION_GRANTED)
     * is handled correctly, etc.
     */
    private static class CheckPermissionVisitor extends JavaRecursiveElementVisitor {
        private boolean mChecksPermission;
        private boolean mDone;
        private final PsiElement mTarget;

        public CheckPermissionVisitor(@NonNull PsiElement target) {
            mTarget = target;
        }

        @Override
        public void visitElement(PsiElement element) {
            if (!mDone) {
                super.visitElement(element);
            }
        }

        @Override
        public void visitMethodCallExpression(PsiMethodCallExpression node) {
            if (node == mTarget) {
                mDone = true;
            }

            String name = node.getMethodExpression().getReferenceName();
            if (name != null
                    && (name.startsWith("check") || name.startsWith("enforce"))
                    && name.endsWith("Permission")) {
                mChecksPermission = true;
                mDone = true;
            }
        }

        public boolean checksPermission() {
            return mChecksPermission;
        }
    }

    private static boolean isSecurityException(
<<<<<<< HEAD
            @NonNull JavaContext context,
            @Nullable TypeDescriptor type) {
        // In earlier versions we checked not just for java.lang.SecurityException but
        // any super type as well, however that probably hides warnings in cases where
        // users don't want that; see http://b.android.com/182165
        return type != null && type.matchesSignature("java.lang.SecurityException");
=======
            @Nullable PsiType type) {
        if (type instanceof PsiClassType) {
            PsiClass cls = ((PsiClassType) type).resolve();
            // In earlier versions we checked not just for java.lang.SecurityException but
            // any super type as well, however that probably hides warnings in cases where
            // users don't want that; see http://b.android.com/182165
            //return context.getEvaluator().extendsClass(cls, "java.lang.SecurityException", false);
            return cls != null && "java.lang.SecurityException".equals(cls.getQualifiedName());
        } else if (type instanceof PsiDisjunctionType) {
            for (PsiType disjunction : ((PsiDisjunctionType)type).getDisjunctions()) {
                if (isSecurityException(disjunction)) {
                    return true;
                }
            }
        }

        return false;
>>>>>>> d4ff5ef3
    }

    private PermissionHolder mPermissions;

    private PermissionHolder getPermissions(
            @NonNull JavaContext context) {
        if (mPermissions == null) {
            Set<String> permissions = Sets.newHashSetWithExpectedSize(30);
            Set<String> revocable = Sets.newHashSetWithExpectedSize(4);
            LintClient client = context.getClient();
            // Gather permissions from all projects that contribute to the
            // main project.
            Project mainProject = context.getMainProject();
            for (File manifest : mainProject.getManifestFiles()) {
                addPermissions(client, permissions, revocable, manifest);
            }
            for (Project library : mainProject.getAllLibraries()) {
                for (File manifest : library.getManifestFiles()) {
                    addPermissions(client, permissions, revocable, manifest);
                }
            }

            AndroidVersion minSdkVersion = mainProject.getMinSdkVersion();
            AndroidVersion targetSdkVersion = mainProject.getTargetSdkVersion();
            mPermissions = new SetPermissionLookup(permissions, revocable, minSdkVersion,
                targetSdkVersion);
        }

        return mPermissions;
    }

    private static void addPermissions(@NonNull LintClient client,
            @NonNull Set<String> permissions,
            @NonNull Set<String> revocable,
            @NonNull File manifest) {
        Document document = XmlUtils.parseDocumentSilently(client.readFile(manifest), true);
        if (document == null) {
            return;
        }
        Element root = document.getDocumentElement();
        if (root == null) {
            return;
        }
        NodeList children = root.getChildNodes();
        for (int i = 0, n = children.getLength(); i < n; i++) {
            Node item = children.item(i);
            if (item.getNodeType() != Node.ELEMENT_NODE) {
                continue;
            }
            String nodeName = item.getNodeName();
            if (nodeName.equals(TAG_USES_PERMISSION)
                || nodeName.equals(TAG_USES_PERMISSION_SDK_23)
                || nodeName.equals(TAG_USES_PERMISSION_SDK_M)) {
                Element element = (Element)item;
                String name = element.getAttributeNS(ANDROID_URI, ATTR_NAME);
                if (!name.isEmpty()) {
                    permissions.add(name);
                }
            } else if (nodeName.equals(TAG_PERMISSION)) {
                Element element = (Element)item;
                String protectionLevel = element.getAttributeNS(ANDROID_URI,
                        ATTR_PROTECTION_LEVEL);
                if (VALUE_DANGEROUS.equals(protectionLevel)) {
                    String name = element.getAttributeNS(ANDROID_URI, ATTR_NAME);
                    if (!name.isEmpty()) {
                        revocable.add(name);
                    }
                }
            }
        }
    }

    private static void checkResult(@NonNull JavaContext context, @NonNull PsiElement node,
            @NonNull PsiMethod method, @NonNull PsiAnnotation annotation) {
        if (skipParentheses(node.getParent()) instanceof PsiExpressionStatement) {
            String methodName = JavaContext.getMethodName(node);
            String suggested = getAnnotationStringValue(annotation, ATTR_SUGGEST);

            // Failing to check permissions is a potential security issue (and had an existing
            // dedicated issue id before which people may already have configured with a
            // custom severity in their LintOptions etc) so continue to use that issue
            // (which also has category Security rather than Correctness) for these:
            Issue issue = CHECK_RESULT;
            if (methodName != null && methodName.startsWith("check")
                    && methodName.contains("Permission")) {
                issue = CHECK_PERMISSION;
            }

            if (isIgnoredInIde(issue, context, node)) {
                return;
            }

            String message = String.format("The result of `%1$s` is not used",
                    methodName);
            if (suggested != null) {
                // TODO: Resolve suggest attribute (e.g. prefix annotation class if it starts
                // with "#" etc?
                message = String.format(
                        "The result of `%1$s` is not used; did you mean to call `%2$s`?",
                        methodName, suggested);
            } else if ("intersect".equals(methodName)
                    && context.getEvaluator().isMemberInClass(method, "android.graphics.Rect")) {
                message += ". If the rectangles do not intersect, no change is made and the "
                        + "original rectangle is not modified. These methods return false to "
                        + "indicate that this has happened.";
            }
            context.report(issue, node, context.getLocation(node), message);
        }
    }

    private static void checkThreading(
            @NonNull JavaContext context,
            @NonNull PsiElement node,
            @NonNull PsiMethod method,
            @NonNull String signature,
            @NonNull PsiAnnotation annotation,
            @NonNull PsiAnnotation[] allMethodAnnotations,
            @NonNull PsiAnnotation[] allClassAnnotations) {
        List<String> threadContext = getThreadContext(context, node);
        if (threadContext != null && !isCompatibleThread(threadContext, signature)
                && !isIgnoredInIde(THREAD, context, node)) {
            // If the annotation is specified on the class, ignore this requirement
            // if there is another annotation specified on the method.
            if (containsAnnotation(allClassAnnotations, annotation)) {
                if (containsThreadingAnnotation(allMethodAnnotations)) {
                    return;
                }
                // Make sure ALL the other context annotations are acceptable!
            } else {
                assert containsAnnotation(allMethodAnnotations, annotation);
                // See if any of the *other* annotations are compatible.
                Boolean isFirst = null;
                for (PsiAnnotation other : allMethodAnnotations) {
                    if (other == annotation) {
                        if (isFirst == null) {
                            isFirst = true;
                        }
                        continue;
                    } else if (!isThreadingAnnotation(other)) {
                        continue;
                    }
                    if (isFirst == null) {
                        // We'll be called for each annotation on the method.
                        // For each one we're checking *all* annotations on the target.
                        // Therefore, when we're seeing the second, third, etc annotation
                        // on the method we've already checked them, so return here.
                        return;
                    }
                    String s = other.getQualifiedName();
                    if (s != null && isCompatibleThread(threadContext, s)) {
                        return;
                    }
                }
            }

            String name = method.getName();
            if ((name.startsWith("post") )
                && context.getEvaluator().isMemberInClass(method, CLASS_VIEW)) {
                // The post()/postDelayed() methods are (currently) missing
                // metadata (@AnyThread); they're on a class marked @UiThread
                // but these specific methods are not @UiThread.
                return;
            }

            List<String> targetThreads = getThreads(context, method);
            if (targetThreads == null) {
                targetThreads = Collections.singletonList(signature);
            }

            String message = String.format(
                 "%1$s %2$s must be called from the `%3$s` thread, currently inferred thread is `%4$s` thread",
                 method.isConstructor() ? "Constructor" : "Method",
                 method.getName(), describeThreads(targetThreads, true),
                 describeThreads(threadContext, false));
            context.report(THREAD, node, context.getLocation(node), message);
        }
    }

    public static boolean containsAnnotation(
            @NonNull PsiAnnotation[] array,
            @NonNull PsiAnnotation annotation) {
        for (PsiAnnotation a : array) {
            if (a == annotation) {
                return true;
            }
        }

        return false;
    }

    public static boolean containsThreadingAnnotation(@NonNull PsiAnnotation[] array) {
        for (PsiAnnotation annotation : array) {
            if (isThreadingAnnotation(annotation)) {
                return true;
            }
        }

        return false;
    }

    public static boolean isThreadingAnnotation(@NonNull PsiAnnotation annotation) {
        String signature = annotation.getQualifiedName();
        return signature != null
                && signature.endsWith(THREAD_SUFFIX)
                && signature.startsWith(SUPPORT_ANNOTATIONS_PREFIX);
    }

    @NonNull
    public static String describeThreads(@NonNull List<String> annotations, boolean any) {
        StringBuilder sb = new StringBuilder();
        for (int i = 0; i < annotations.size(); i++) {
            if (i > 0) {
                if (i == annotations.size() - 1) {
                    if (any) {
                        sb.append(" or ");
                    } else {
                        sb.append(" and ");
                    }
                } else {
                    sb.append(", ");
                }
            }
            sb.append(describeThread(annotations.get(i)));
        }
        return sb.toString();
    }

    @NonNull
    public static String describeThread(@NonNull String annotation) {
        switch (annotation) {
            case UI_THREAD_ANNOTATION:
                return "UI";
            case MAIN_THREAD_ANNOTATION:
                return "main";
            case BINDER_THREAD_ANNOTATION:
                return "binder";
            case WORKER_THREAD_ANNOTATION:
                return "worker";
            case ANY_THREAD_ANNOTATION:
                return "any";
            default:
                return "other";
        }
    }

    /** returns true if the two threads are compatible */
    public static boolean isCompatibleThread(@NonNull List<String> callers,
            @NonNull String callee) {
        // ALL calling contexts must be valid
        assert !callers.isEmpty();
        for (String caller : callers) {
            if (!isCompatibleThread(caller, callee)) {
                return false;
            }
        }

        return true;
    }

    /** returns true if the two threads are compatible */
    public static boolean isCompatibleThread(@NonNull String caller, @NonNull String callee) {
        if (callee.equals(caller)) {
            return true;
        }

        if (callee.equals(ANY_THREAD_ANNOTATION)) {
            return true;
        }

        // Allow @UiThread and @MainThread to be combined
        if (callee.equals(UI_THREAD_ANNOTATION)) {
            if (caller.equals(MAIN_THREAD_ANNOTATION)) {
                return true;
            }
        } else if (callee.equals(MAIN_THREAD_ANNOTATION)) {
            if (caller.equals(UI_THREAD_ANNOTATION)) {
                return true;
            }
        }

        return false;
    }

    /** Attempts to infer the current thread context at the site of the given method call */
    @Nullable
    private static List<String> getThreadContext(@NonNull JavaContext context,
            @NonNull PsiElement methodCall) {
        //noinspection unchecked
        PsiMethod method = PsiTreeUtil.getParentOfType(methodCall, PsiMethod.class, true,
                PsiAnonymousClass.class);
        return getThreads(context, method);
    }

    /** Attempts to infer the current thread context at the site of the given method call */
    @Nullable
    private static List<String> getThreads(@NonNull JavaContext context,
            @Nullable PsiMethod method) {
        if (method != null) {
            List<String> result = null;
            PsiClass cls = method.getContainingClass();

            while (method != null) {
                for (PsiAnnotation annotation : method.getModifierList().getAnnotations()) {
                    String name = annotation.getQualifiedName();
                    if (name != null && name.startsWith(SUPPORT_ANNOTATIONS_PREFIX)
                            && name.endsWith(THREAD_SUFFIX)) {
                        if (result == null) {
                            result = new ArrayList<>(4);
                        }
                        result.add(name);
                    }
                }
                if (result != null) {
                    // We don't accumulate up the chain: one method replaces the requirements
                    // of its super methods.
                    return result;
                }
                method = context.getEvaluator().getSuperMethod(method);
            }

            // See if we're extending a class with a known threading context
            while (cls != null) {
                PsiModifierList modifierList = cls.getModifierList();
                if (modifierList != null) {
                    for (PsiAnnotation annotation : modifierList.getAnnotations()) {
                        String name = annotation.getQualifiedName();
                        if (name != null && name.startsWith(SUPPORT_ANNOTATIONS_PREFIX)
                                && name.endsWith(THREAD_SUFFIX)) {
                            if (result == null) {
                                result = new ArrayList<>(4);
                            }
                            result.add(name);
                        }
                    }
                    if (result != null) {
                        // We don't accumulate up the chain: one class replaces the requirements
                        // of its super classes.
                        return result;
                    }
                }
                cls = cls.getSuperClass();
            }
        }

        // In the future, we could also try to infer the threading context using
        // other heuristics. For example, if we're in a method with unknown threading
        // context, but we see that the method is called by another method with a known
        // threading context, we can infer that that threading context is the context for
        // this thread too (assuming the call is direct).

        return null;
    }

    private static boolean isNumber(@NonNull PsiElement argument) {
        if (argument instanceof PsiLiteral) {
            Object value = ((PsiLiteral) argument).getValue();
            return value instanceof Number;
        } else if (argument instanceof PsiPrefixExpression) {
            PsiPrefixExpression expression = (PsiPrefixExpression) argument;
            PsiExpression operand = expression.getOperand();
            return operand != null && isNumber(operand);
        } else {
            return false;
        }
    }

    private static boolean isZero(@NonNull PsiElement argument) {
        if (argument instanceof PsiLiteral) {
            Object value = ((PsiLiteral) argument).getValue();
            return value instanceof Number && ((Number)value).intValue() == 0;
        }
        return false;
    }

    private static boolean isMinusOne(@NonNull PsiElement argument) {
        if (argument instanceof PsiPrefixExpression) {
            PsiPrefixExpression expression = (PsiPrefixExpression) argument;
            PsiExpression operand = expression.getOperand();
            if (operand instanceof PsiLiteral &&
                    expression.getOperationTokenType() == JavaTokenType.MINUS) {
                Object value = ((PsiLiteral) operand).getValue();
                return value instanceof Number && ((Number) value).intValue() == 1;
            } else {
                return false;
            }
        } else {
            return false;
        }
    }

    private static void checkResourceType(
            @NonNull JavaContext context,
            @NonNull PsiElement argument,
            @NonNull EnumSet<ResourceType> expectedType,
            @NonNull PsiCall call,
            @NonNull PsiMethod calledMethod) {
        EnumSet<ResourceType> actual = ResourceEvaluator.getResourceTypes(context.getEvaluator(),
                argument);

        if (actual == null && (!isNumber(argument) || isZero(argument) || isMinusOne(argument)) ) {
            return;
        } else if (actual != null && (!Sets.intersection(actual, expectedType).isEmpty()
                || expectedType.contains(DRAWABLE)
                && (actual.contains(COLOR) || actual.contains(MIPMAP)))) {
            return;
        }

        if (isIgnoredInIde(RESOURCE_TYPE, context, argument)) {
            return;
        }

        if (expectedType.contains(ResourceType.STYLEABLE) && (expectedType.size() == 1)
                && context.getEvaluator().isMemberInClass(calledMethod,
                        "android.content.res.TypedArray")
                && (call instanceof PsiMethodCallExpression)
                && typeArrayFromArrayLiteral(((PsiMethodCallExpression) call)
                    .getMethodExpression().getQualifierExpression())) {
            // You're generally supposed to provide a styleable to the TypedArray methods,
            // but you're also allowed to supply an integer array
            return;
        }

        String message;
        if (actual != null && actual.size() == 1 && actual.contains(
                ResourceEvaluator.COLOR_INT_MARKER_TYPE)) {
            message = "Expected a color resource id (`R.color.`) but received an RGB integer";
        } else if (expectedType.contains(ResourceEvaluator.COLOR_INT_MARKER_TYPE)) {
            message = String.format("Should pass resolved color instead of resource id here: " +
              "`getResources().getColor(%1$s)`", argument.getText());
        } else if (actual != null && actual.size() == 1 && actual.contains(
          ResourceEvaluator.PX_MARKER_TYPE)) {
            message = "Expected a dimension resource id (`R.color.`) but received a pixel integer";
        } else if (expectedType.contains(ResourceEvaluator.PX_MARKER_TYPE)) {
            message = String.format("Should pass resolved pixel size instead of resource id here: " +
              "`getResources().getDimension*(%1$s)`", argument.getText());
        } else if (expectedType.size() < ResourceType.getNames().length - 2) { // -2: marker types
            message = String.format("Expected resource of type %1$s",
                    Joiner.on(" or ").join(expectedType));
        } else {
            message = "Expected resource identifier (`R`.type.`name`)";
        }
        context.report(RESOURCE_TYPE, argument, context.getLocation(argument), message);
    }

    /**
     * Returns true if the node is pointing to a TypedArray whose value was obtained
     * from an array literal
     */
    public static boolean typeArrayFromArrayLiteral(@Nullable PsiElement node) {
        if (node instanceof PsiMethodCallExpression) {
            PsiMethodCallExpression expression = (PsiMethodCallExpression) node;
            String name = expression.getMethodExpression().getReferenceName();
            if (name != null && "obtainStyledAttributes".equals(name)) {
                PsiExpressionList argumentList = expression.getArgumentList();
                PsiExpression[] expressions = argumentList.getExpressions();
                if (expressions.length > 0) {
                    int arg;
                    if (expressions.length == 1) {
                        // obtainStyledAttributes(int[] attrs)
                        arg = 0;
                    } else if (expressions.length == 2) {
                        // obtainStyledAttributes(AttributeSet set, int[] attrs)
                        // obtainStyledAttributes(int resid, int[] attrs)
                        for (arg = 0; arg < expressions.length; arg++) {
                            PsiType type = expressions[arg].getType();
                            if (type instanceof PsiArrayType) {
                                break;
                            }
                        }
                        if (arg == expressions.length) {
                            return false;
                        }
                    } else if (expressions.length == 4) {
                        // obtainStyledAttributes(AttributeSet set, int[] attrs, int defStyleAttr, int defStyleRes)
                        arg = 1;
                    } else {
                        return false;
                    }

                    return ConstantEvaluator.isArrayLiteral(expressions[arg]);
                }
            }
            return false;
        } else if (node instanceof PsiReference) {
            PsiElement resolved = ((PsiReference) node).resolve();
            if (resolved instanceof PsiField) {
                PsiField field = (PsiField) resolved;
                if (field.getInitializer() != null) {
                    return typeArrayFromArrayLiteral(field.getInitializer());
                }
            } else if (resolved instanceof PsiLocalVariable) {
                PsiLocalVariable variable = (PsiLocalVariable) resolved;
                PsiStatement statement = PsiTreeUtil.getParentOfType(node, PsiStatement.class,
                        false);
                if (statement != null) {
                    PsiStatement prev = PsiTreeUtil.getPrevSiblingOfType(statement,
                            PsiStatement.class);
                    String targetName = variable.getName();
                    if (targetName == null) {
                        return false;
                    }
                    while (prev != null) {
                        if (prev instanceof PsiDeclarationStatement) {
                            for (PsiElement element : ((PsiDeclarationStatement) prev)
                                    .getDeclaredElements()) {
                                if (variable.equals(element)) {
                                    return typeArrayFromArrayLiteral(variable.getInitializer());
                                }
                            }
                        } else if (prev instanceof PsiExpressionStatement) {
                            PsiExpression expression = ((PsiExpressionStatement) prev)
                                    .getExpression();
                            if (expression instanceof PsiAssignmentExpression) {
                                PsiAssignmentExpression assign
                                        = (PsiAssignmentExpression) expression;
                                PsiExpression lhs = assign.getLExpression();
                                if (lhs instanceof PsiReferenceExpression) {
                                    PsiReferenceExpression reference = (PsiReferenceExpression) lhs;
                                    if (targetName.equals(reference.getReferenceName()) &&
                                            reference.getQualifier() == null) {
                                        return typeArrayFromArrayLiteral(assign.getRExpression());
                                    }
                                }
                            }
                        }
                        prev = PsiTreeUtil.getPrevSiblingOfType(prev,
                                PsiStatement.class);
                    }
                }
            }
        } else if (node instanceof PsiNewExpression) {
            PsiNewExpression creation = (PsiNewExpression) node;
            if (creation.getArrayInitializer() != null) {
                return true;
            }
            PsiType type = creation.getType();
            if (type instanceof PsiArrayType) {
                return true;
            }
        } else if (node instanceof PsiParenthesizedExpression) {
            PsiParenthesizedExpression parenthesizedExpression = (PsiParenthesizedExpression) node;
            PsiExpression expression = parenthesizedExpression.getExpression();
            if (expression != null) {
                return typeArrayFromArrayLiteral(expression);
            }
        } else if (node instanceof PsiTypeCastExpression) {
            PsiTypeCastExpression castExpression = (PsiTypeCastExpression) node;
            PsiExpression operand = castExpression.getOperand();
            if (operand != null) {
                return typeArrayFromArrayLiteral(operand);
            }
        }

        return false;
    }

    private static void checkIntRange(
            @NonNull JavaContext context,
            @NonNull PsiAnnotation annotation,
            @NonNull PsiElement argument,
            @NonNull PsiAnnotation[] allAnnotations) {
        String message = getIntRangeError(context, annotation, argument);
        if (message != null) {
            if (findIntDef(allAnnotations) != null) {
                // Don't flag int range errors if there is an int def annotation there too;
                // there could be a valid @IntDef constant. (The @IntDef check will
                // perform range validation by calling getIntRange.)
                return;
            }

            if (isIgnoredInIde(RANGE, context, argument)) {
                return;
            }

            context.report(RANGE, argument, context.getLocation(argument), message);
        }
    }

    @Nullable
    private static String getIntRangeError(
            @NonNull JavaContext context,
            @NonNull PsiAnnotation annotation,
            @NonNull PsiElement argument) {
        if (argument instanceof PsiNewExpression) {
            PsiNewExpression newExpression = (PsiNewExpression) argument;
            PsiArrayInitializerExpression initializer = newExpression.getArrayInitializer();
            if (initializer != null) {
                for (PsiExpression expression : initializer.getInitializers()) {
                    String error = getIntRangeError(context, annotation, expression);
                    if (error != null) {
                        return error;
                    }
                }
            }
        }

        Object object = ConstantEvaluator.evaluate(context, argument);
        if (!(object instanceof Number)) {
            return null;
        }
        long value = ((Number)object).longValue();
        long from = getLongAttribute(annotation, ATTR_FROM, Long.MIN_VALUE);
        long to = getLongAttribute(annotation, ATTR_TO, Long.MAX_VALUE);

        return getIntRangeError(value, from, to);
    }

    /**
     * Checks whether a given integer value is in the allowed range, and if so returns
     * null; otherwise returns a suitable error message.
     */
    private static String getIntRangeError(long value, long from, long to) {
        String message = null;
        if (value < from || value > to) {
            StringBuilder sb = new StringBuilder(20);
            if (value < from) {
                sb.append("Value must be \u2265 ");
                sb.append(Long.toString(from));
            } else {
                assert value > to;
                sb.append("Value must be \u2264 ");
                sb.append(Long.toString(to));
            }
            sb.append(" (was ").append(value).append(')');
            message = sb.toString();
        }
        return message;
    }

    private static void checkFloatRange(
            @NonNull JavaContext context,
            @NonNull PsiAnnotation annotation,
            @NonNull PsiElement argument) {
        Object object = ConstantEvaluator.evaluate(context, argument);
        if (!(object instanceof Number)) {
            return;
        }
        double value = ((Number)object).doubleValue();
        double from = getDoubleAttribute(annotation, ATTR_FROM, Double.NEGATIVE_INFINITY);
        double to = getDoubleAttribute(annotation, ATTR_TO, Double.POSITIVE_INFINITY);
        boolean fromInclusive = getBoolean(annotation, ATTR_FROM_INCLUSIVE, true);
        boolean toInclusive = getBoolean(annotation, ATTR_TO_INCLUSIVE, true);

        String message = getFloatRangeError(value, from, to, fromInclusive, toInclusive, argument);
        if (message != null && !isIgnoredInIde(RANGE, context, argument)) {
            context.report(RANGE, argument, context.getLocation(argument), message);
        }
    }

    /**
     * Checks whether a given floating point value is in the allowed range, and if so returns
     * null; otherwise returns a suitable error message.
     */
    @Nullable
    private static String getFloatRangeError(double value, double from, double to,
            boolean fromInclusive, boolean toInclusive, @NonNull PsiElement node) {
        if (!((fromInclusive && value >= from || !fromInclusive && value > from) &&
                (toInclusive && value <= to || !toInclusive && value < to))) {
            StringBuilder sb = new StringBuilder(20);
            if (from != Double.NEGATIVE_INFINITY) {
                if (to != Double.POSITIVE_INFINITY) {
                    if (fromInclusive && value < from || !fromInclusive && value <= from) {
                        sb.append("Value must be ");
                        if (fromInclusive) {
                            sb.append('\u2265'); // >= sign
                        } else {
                            sb.append('>');
                        }
                        sb.append(' ');
                        sb.append(Double.toString(from));
                    } else {
                        assert toInclusive && value > to || !toInclusive && value >= to;
                        sb.append("Value must be ");
                        if (toInclusive) {
                            sb.append('\u2264'); // <= sign
                        } else {
                            sb.append('<');
                        }
                        sb.append(' ');
                        sb.append(Double.toString(to));
                    }
                } else {
                    sb.append("Value must be ");
                    if (fromInclusive) {
                        sb.append('\u2265'); // >= sign
                    } else {
                        sb.append('>');
                    }
                    sb.append(' ');
                    sb.append(Double.toString(from));
                }
            } else if (to != Double.POSITIVE_INFINITY) {
                sb.append("Value must be ");
                if (toInclusive) {
                    sb.append('\u2264'); // <= sign
                } else {
                    sb.append('<');
                }
                sb.append(' ');
                sb.append(Double.toString(to));
            }
            sb.append(" (was ");
            if (node instanceof PsiLiteral) {
                // Use source text instead to avoid rounding errors involved in conversion, e.g
                //    Error: Value must be > 2.5 (was 2.490000009536743) [Range]
                //    printAtLeastExclusive(2.49f); // ERROR
                //                          ~~~~~
                String str = node.getText();
                if (str.endsWith("f") || str.endsWith("F")) {
                    str = str.substring(0, str.length() - 1);
                }
                sb.append(str);
            } else {
                sb.append(value);
            }
            sb.append(')');
            return sb.toString();
        }
        return null;
    }

    private static void checkSize(
            @NonNull JavaContext context,
            @NonNull PsiAnnotation annotation,
            @NonNull PsiElement argument) {
        int actual;
        boolean isString = false;

        // TODO: Collections syntax, e.g. Arrays.asList ⇒ param count, emptyList=0, singleton=1, etc
        // TODO: Flow analysis
        // No flow analysis for this check yet, only checking literals passed in as parameters

        if (argument instanceof PsiNewExpression) {
            PsiNewExpression newExpression = (PsiNewExpression) argument;
            PsiArrayInitializerExpression initializer = newExpression.getArrayInitializer();
            if (initializer != null) {
                PsiExpression[] initializers = initializer.getInitializers();
                actual = initializers.length;
            } else {
                return;
            }
        } else {
            Object object = ConstantEvaluator.evaluate(context, argument);
            // Check string length
            if (object instanceof String) {
                actual = ((String)object).length();
                isString = true;
            } else {
                return;
            }
        }
        long exact = getLongAttribute(annotation, ATTR_VALUE, -1);
        long min = getLongAttribute(annotation, ATTR_MIN, Long.MIN_VALUE);
        long max = getLongAttribute(annotation, ATTR_MAX, Long.MAX_VALUE);
        long multiple = getLongAttribute(annotation, ATTR_MULTIPLE, 1);

        String unit;
        if (isString) {
            unit = "length";
        } else {
            unit = "size";
        }
        String message = getSizeError(actual, exact, min, max, multiple, unit);
        if (message != null && !isIgnoredInIde(RANGE, context, argument)) {
            context.report(RANGE, argument, context.getLocation(argument), message);
        }
    }

    /**
     * Checks whether a given size follows the given constraints, and if so returns
     * null; otherwise returns a suitable error message.
     */
    private static String getSizeError(long actual, long exact, long min, long max, long multiple,
            @NonNull String unit) {
        String message = null;
        if (exact != -1) {
            if (exact != actual) {
                message = String.format("Expected %1$s %2$d (was %3$d)",
                        unit, exact, actual);
            }
        } else if (actual < min || actual > max) {
            StringBuilder sb = new StringBuilder(20);
            if (actual < min) {
                sb.append("Expected ").append(unit).append(" \u2265 ");
                sb.append(Long.toString(min));
            } else {
                assert actual > max;
                sb.append("Expected ").append(unit).append(" \u2264 ");
                sb.append(Long.toString(max));
            }
            sb.append(" (was ").append(actual).append(')');
            message = sb.toString();
        } else if (actual % multiple != 0) {
            message = String.format("Expected %1$s to be a multiple of %2$d (was %3$d "
                            + "and should be either %4$d or %5$d)",
                    unit, multiple, actual, (actual / multiple) * multiple,
                    (actual / multiple + 1) * multiple);
        }
        return message;
    }

    @Nullable
    private static PsiAnnotation findIntRange(
            @NonNull PsiAnnotation[] annotations) {
        for (PsiAnnotation annotation : annotations) {
            if (INT_RANGE_ANNOTATION.equals(annotation.getQualifiedName())) {
                return annotation;
            }
        }

        return null;
    }

    @Nullable
    static PsiAnnotation findIntDef(@NonNull PsiAnnotation[] annotations) {
        for (PsiAnnotation annotation : annotations) {
            if (INT_DEF_ANNOTATION.equals(annotation.getQualifiedName())) {
                return annotation;
            }
        }

        return null;
    }

    private static void checkTypeDefConstant(
            @NonNull JavaContext context,
            @NonNull PsiAnnotation annotation,
            @Nullable PsiElement argument,
            @Nullable PsiElement errorNode,
            boolean flag,
            @NonNull PsiAnnotation[] allAnnotations) {
        if (argument == null) {
            return;
        }
        if (argument instanceof PsiLiteral) {
            Object value = ((PsiLiteral) argument).getValue();
            if (value == null) {
                // Accepted for @StringDef
                //noinspection UnnecessaryReturnStatement
                return;
            } else if (value instanceof String) {
                String string = (String) value;
                checkTypeDefConstant(context, annotation, argument, errorNode, false, string,
                        allAnnotations);
            } else if (value instanceof Integer || value instanceof Long) {
                long v = value instanceof Long ? ((Long) value) : ((Integer) value).longValue();
                if (flag && v == 0) {
                    // Accepted for a flag @IntDef
                    return;
                }

                checkTypeDefConstant(context, annotation, argument, errorNode, flag, value,
                        allAnnotations);
            }
        } else if (isMinusOne(argument)) {
            // -1 is accepted unconditionally for flags
            if (!flag) {
                reportTypeDef(context, annotation, argument, errorNode, allAnnotations);
            }
        } else if (argument instanceof PsiPrefixExpression) {
            PsiPrefixExpression expression = (PsiPrefixExpression) argument;
            if (flag) {
                checkTypeDefConstant(context, annotation, expression.getOperand(),
                        errorNode, true, allAnnotations);
            } else {
                IElementType operator = expression.getOperationTokenType();
                if (operator == JavaTokenType.TILDE) {
                    if (isIgnoredInIde(TYPE_DEF, context, expression)) {
                        return;
                    }
                    context.report(TYPE_DEF, expression, context.getLocation(expression),
                            "Flag not allowed here");
                } else if (operator == JavaTokenType.MINUS) {
                    reportTypeDef(context, annotation, argument, errorNode, allAnnotations);
                }
            }
        } else if (argument instanceof PsiParenthesizedExpression) {
            PsiExpression expression = ((PsiParenthesizedExpression) argument).getExpression();
            if (expression != null) {
                checkTypeDefConstant(context, annotation, expression, errorNode, flag, allAnnotations);
            }
        } else if (argument instanceof PsiConditionalExpression) {
            PsiConditionalExpression expression = (PsiConditionalExpression) argument;
            if (expression.getThenExpression() != null) {
                checkTypeDefConstant(context, annotation, expression.getThenExpression(), errorNode, flag,
                        allAnnotations);
            }
            if (expression.getElseExpression() != null) {
                checkTypeDefConstant(context, annotation, expression.getElseExpression(), errorNode, flag,
                        allAnnotations);
            }
        } else if (argument instanceof PsiBinaryExpression) {
            // If it's ?: then check both the if and else clauses
            PsiBinaryExpression expression = (PsiBinaryExpression) argument;
            if (flag) {
                checkTypeDefConstant(context, annotation, expression.getLOperand(), errorNode, true,
                        allAnnotations);
                checkTypeDefConstant(context, annotation, expression.getROperand(), errorNode, true,
                        allAnnotations);
            } else {
                IElementType operator = expression.getOperationTokenType();
                if (operator == JavaTokenType.AND
                        || operator == JavaTokenType.OR
                        || operator == JavaTokenType.XOR) {
                    if (isIgnoredInIde(TYPE_DEF, context, expression)) {
                        return;
                    }
                    context.report(TYPE_DEF, expression, context.getLocation(expression),
                            "Flag not allowed here");
                }
            }
<<<<<<< HEAD
        } else if (argument instanceof ArrayCreation) {
            ArrayCreation creation = (ArrayCreation) argument;
            TypeReference typeReference = creation.astComponentTypeReference();
            ArrayInitializer initializer = creation.astInitializer();
            if (initializer != null && (TYPE_INT.equals(typeReference.getTypeName())
                    || TYPE_LONG.equals(typeReference.getTypeName()))) {
                for (Expression expression : initializer.astExpressions()) {
                    checkTypeDefConstant(context, annotation, expression, errorNode, flag,
                            allAnnotations);
                }
            }
        } else {
            ResolvedNode resolved = context.resolve(argument);
            if (resolved instanceof ResolvedField) {
                ResolvedField field = (ResolvedField) resolved;
                if (field.getType().isArray()) {
=======
        } else if (argument instanceof PsiReference) {
            PsiElement resolved = ((PsiReference) argument).resolve();
            if (resolved instanceof PsiField) {
                PsiField field = (PsiField) resolved;
                if (field.getType() instanceof PsiArrayType) {
>>>>>>> d4ff5ef3
                    // It's pointing to an array reference; we can't check these individual
                    // elements (because we can't jump from ResolvedNodes to AST elements; this
                    // is part of the motivation for the PSI change in lint 2.0), but we also
                    // don't want to flag it as invalid.
                    return;
                }
<<<<<<< HEAD
                int modifiers = field.getModifiers();
                // If it's a constant (static/final) check that it's one of the allowed ones
                if ((modifiers & (Modifier.FINAL|Modifier.STATIC))
                        == (Modifier.FINAL|Modifier.STATIC)) {
                    checkTypeDefConstant(context, annotation, argument, errorNode, flag, resolved,
                            allAnnotations);
                }
            } else if (argument instanceof VariableReference) {
                Statement statement = getParentOfType(argument, Statement.class, false);
=======

                // If it's a constant (static/final) check that it's one of the allowed ones
                if (context.getEvaluator().isStatic(field) &&
                        context.getEvaluator().isFinal(field)) {
                    checkTypeDefConstant(context, annotation, argument,
                            errorNode != null ? errorNode : argument,
                            flag, resolved, allAnnotations);

                }
            } else if (resolved instanceof PsiLocalVariable) {
                PsiLocalVariable variable = (PsiLocalVariable) resolved;
                PsiStatement statement = PsiTreeUtil.getParentOfType(argument, PsiStatement.class,
                        false);
>>>>>>> d4ff5ef3
                if (statement != null) {
                    PsiStatement prev = PsiTreeUtil.getPrevSiblingOfType(statement,
                            PsiStatement.class);
                    String targetName = variable.getName();
                    if (targetName == null) {
                        return;
                    }
                    while (prev != null) {
                        if (prev instanceof PsiDeclarationStatement) {
                            for (PsiElement element : ((PsiDeclarationStatement) prev)
                                    .getDeclaredElements()) {
                                if (variable.equals(element)) {
                                    checkTypeDefConstant(context, annotation,
                                            variable.getInitializer(),
                                            errorNode != null ? errorNode : argument, flag,
                                            allAnnotations);
                                    return;
                                }
                            }
                        } else if (prev instanceof PsiExpressionStatement) {
                            PsiExpression expression = ((PsiExpressionStatement) prev)
                                    .getExpression();
                            if (expression instanceof PsiAssignmentExpression) {
                                PsiAssignmentExpression assign
                                        = (PsiAssignmentExpression) expression;
                                PsiExpression lhs = assign.getLExpression();
                                if (lhs instanceof PsiReferenceExpression) {
                                    PsiReferenceExpression reference = (PsiReferenceExpression) lhs;
                                    if (targetName.equals(reference.getReferenceName()) &&
                                            reference.getQualifier() == null) {
                                        checkTypeDefConstant(context, annotation,
                                                assign.getRExpression(),
                                                errorNode != null ? errorNode : argument, flag,
                                                allAnnotations);
                                        return;
                                    }
                                }
                            }
                        }
                        prev = PsiTreeUtil.getPrevSiblingOfType(prev,
                                PsiStatement.class);
                    }
                }
            }
        } else if (argument instanceof PsiNewExpression) {
            PsiNewExpression newExpression = (PsiNewExpression) argument;
            PsiArrayInitializerExpression initializer = newExpression.getArrayInitializer();
            if (initializer != null) {
                PsiType type = initializer.getType();
                if (type != null) {
                    type = type.getDeepComponentType();
                }
                if (PsiType.INT.equals(type) || PsiType.LONG.equals(type)) {
                    for (PsiExpression expression : initializer.getInitializers()) {
                        checkTypeDefConstant(context, annotation, expression, errorNode, flag,
                                allAnnotations);
                    }
                }
            }
        }
    }

    private static void checkTypeDefConstant(@NonNull JavaContext context,
            @NonNull PsiAnnotation annotation, @NonNull PsiElement argument,
            @Nullable PsiElement errorNode, boolean flag, Object value,
            @NonNull PsiAnnotation[] allAnnotations) {
        PsiAnnotation rangeAnnotation = findIntRange(allAnnotations);
        if (rangeAnnotation != null) {
            // Allow @IntRange on this number
            if (getIntRangeError(context, rangeAnnotation, argument) == null) {
                return;
            }
        }

        PsiAnnotationMemberValue allowed = getAnnotationValue(annotation);
        if (allowed == null) {
            return;
        }

        if (allowed instanceof PsiArrayInitializerMemberValue) {
            PsiArrayInitializerMemberValue initializerExpression =
                    (PsiArrayInitializerMemberValue) allowed;
            PsiAnnotationMemberValue[] initializers = initializerExpression.getInitializers();
            for (PsiAnnotationMemberValue expression : initializers) {
                if (expression instanceof PsiLiteral) {
                    if (value.equals(((PsiLiteral)expression).getValue())) {
                        return;
                    }
                } else if (expression instanceof PsiReference) {
                    PsiElement resolved = ((PsiReference) expression).resolve();
                    if (resolved != null && resolved.equals(value)) {
                        return;
                    }
                }
            }

            if (value instanceof PsiField) {
                PsiField astNode = (PsiField)value;
                PsiExpression initializer = astNode.getInitializer();
                if (initializer != null) {
                    checkTypeDefConstant(context, annotation, initializer, errorNode,
                            flag, allAnnotations);
                    return;
                }
            }

            reportTypeDef(context, argument, errorNode, flag,
                    initializers, allAnnotations);
        }
    }

    private static void reportTypeDef(@NonNull JavaContext context,
            @NonNull PsiAnnotation annotation, @NonNull PsiElement argument,
            @Nullable PsiElement errorNode, @NonNull PsiAnnotation[] allAnnotations) {
        //    reportTypeDef(context, argument, errorNode, false, allowedValues, allAnnotations);
        PsiAnnotationMemberValue allowed = getAnnotationValue(annotation);
        if (allowed instanceof PsiArrayInitializerMemberValue) {
            PsiArrayInitializerMemberValue initializerExpression =
                    (PsiArrayInitializerMemberValue) allowed;
            PsiAnnotationMemberValue[] initializers = initializerExpression.getInitializers();
            reportTypeDef(context, argument, errorNode, false, initializers, allAnnotations);
        }
    }

    private static void reportTypeDef(@NonNull JavaContext context, @NonNull PsiElement node,
            @Nullable PsiElement errorNode, boolean flag,
            @NonNull PsiAnnotationMemberValue[] allowedValues,
            @NonNull PsiAnnotation[] allAnnotations) {
        if (errorNode == null) {
            errorNode = node;
        }
        if (isIgnoredInIde(TYPE_DEF, context, errorNode)) {
            return;
        }

        String values = listAllowedValues(allowedValues);
        String message;
        if (flag) {
            message = "Must be one or more of: " + values;
        } else {
            message = "Must be one of: " + values;
        }

        PsiAnnotation rangeAnnotation = findIntRange(allAnnotations);
        if (rangeAnnotation != null) {
            // Allow @IntRange on this number
            String rangeError = getIntRangeError(context, rangeAnnotation, node);
            if (rangeError != null && !rangeError.isEmpty()) {
                message += " or " + Character.toLowerCase(rangeError.charAt(0))
                        + rangeError.substring(1);
            }
        }

        context.report(TYPE_DEF, errorNode, context.getLocation(errorNode), message);
    }

    @Nullable
    private static PsiAnnotationMemberValue getAnnotationValue(@NonNull PsiAnnotation annotation) {
        PsiNameValuePair[] attributes = annotation.getParameterList().getAttributes();
        for (PsiNameValuePair pair : attributes) {
            if (pair.getName() == null || pair.getName().equals(ATTR_VALUE)) {
                return pair.getValue();
            }
        }
        return null;
    }

    private static String listAllowedValues(@NonNull PsiAnnotationMemberValue[] allowedValues) {
        StringBuilder sb = new StringBuilder();
        for (PsiAnnotationMemberValue allowedValue : allowedValues) {
            String s = null;
            if (allowedValue instanceof PsiReference) {
                PsiElement resolved = ((PsiReference) allowedValue).resolve();
                if (resolved instanceof PsiField) {
                    PsiField field = (PsiField) resolved;
                    String containingClassName = field.getContainingClass() != null
                            ? field.getContainingClass().getName() : null;
                    if (containingClassName == null) {
                        continue;
                    }
                    s = containingClassName + "." + field.getName();
                }
            }
            if (s == null) {
                s = allowedValue.getText();
            }
            if (sb.length() > 0) {
                sb.append(", ");
            }
            sb.append(s);
        }
        return sb.toString();
    }

    static double getDoubleAttribute(@NonNull PsiAnnotation annotation,
            @NonNull String name, double defaultValue) {
        Double value = getAnnotationDoubleValue(annotation, name);
        if (value != null) {
            return value;
        }

        return defaultValue;
    }

    static long getLongAttribute(@NonNull PsiAnnotation annotation,
            @NonNull String name, long defaultValue) {
        Long value = getAnnotationLongValue(annotation, name);
        if (value != null) {
            return value;
        }

        return defaultValue;
    }

    static boolean getBoolean(@NonNull PsiAnnotation annotation,
            @NonNull String name, boolean defaultValue) {
        Boolean value = getAnnotationBooleanValue(annotation, name);
        if (value != null) {
            return value;
        }

        return defaultValue;
    }

    @NonNull
    static PsiAnnotation[] filterRelevantAnnotations(
            @NonNull JavaEvaluator evaluator, @NonNull PsiAnnotation[] annotations) {
        List<PsiAnnotation> result = null;
        int length = annotations.length;
        if (length == 0) {
            return annotations;
        }
        for (PsiAnnotation annotation : annotations) {
            String signature = annotation.getQualifiedName();
            if (signature == null || signature.startsWith("java.")) {
                // @Override, @SuppressWarnings etc. Ignore
                continue;
            }

            if (signature.startsWith(SUPPORT_ANNOTATIONS_PREFIX)) {
                // Bail on the nullness annotations early since they're the most commonly
                // defined ones. They're not analyzed in lint yet.
                if (signature.endsWith(".Nullable") || signature.endsWith(".NonNull")) {
                    continue;
                }

                // Common case: there's just one annotation; no need to create a list copy
                if (length == 1) {
                    return annotations;
                }
                if (result == null) {
                    result = new ArrayList<>(2);
                }
                result.add(annotation);
            }

            // Special case @IntDef and @StringDef: These are used on annotations
            // themselves. For example, you create a new annotation named @foo.bar.Baz,
            // annotate it with @IntDef, and then use @foo.bar.Baz in your signatures.
            // Here we want to map from @foo.bar.Baz to the corresponding int def.
            // Don't need to compute this if performing @IntDef or @StringDef lookup
            PsiJavaCodeReferenceElement ref = annotation.getNameReferenceElement();
            if (ref == null) {
                continue;
            }
            PsiElement resolved = ref.resolve();
            if (!(resolved instanceof PsiClass) || !((PsiClass)resolved).isAnnotationType()) {
                continue;
            }
            PsiClass cls = (PsiClass)resolved;
            PsiAnnotation[] innerAnnotations = evaluator.getAllAnnotations(cls, false);
            for (int j = 0; j < innerAnnotations.length; j++) {
                PsiAnnotation inner = innerAnnotations[j];
                String a = inner.getQualifiedName();
                if (a == null || a.startsWith("java.")) {
                    // @Override, @SuppressWarnings etc. Ignore
                    continue;
                }
                if (a.equals(INT_DEF_ANNOTATION)
                        || a.equals(PERMISSION_ANNOTATION)
                        || a.equals(INT_RANGE_ANNOTATION)
                        || a.equals(STRING_DEF_ANNOTATION)) {
                    if (length == 1 && j == innerAnnotations.length - 1 && result == null) {
                        return innerAnnotations;
                    }
                    if (result == null) {
                        result = new ArrayList<>(2);
                    }
                    result.add(inner);
                }
            }
        }

        return result != null
                ? result.toArray(PsiAnnotation.EMPTY_ARRAY) : PsiAnnotation.EMPTY_ARRAY;
    }

    // ---- Implements JavaScanner ----

    @Override
    public List<Class<? extends PsiElement>> getApplicablePsiTypes() {
        List<Class<? extends PsiElement>> types = new ArrayList<Class<? extends PsiElement>>(2);
        types.add(PsiCallExpression.class);
        types.add(PsiEnumConstant.class);
        return types;
    }

    @Nullable
    @Override
    public JavaElementVisitor createPsiVisitor(@NonNull JavaContext context) {
        return new CallVisitor(context);
    }

    private class CallVisitor extends JavaElementVisitor {
        private final JavaContext mContext;

        public CallVisitor(JavaContext context) {
            mContext = context;
        }

        @Override
        public void visitCallExpression(PsiCallExpression call) {
            PsiMethod method = call.resolveMethod();
            if (method != null) {
                checkCall(method, call);
            }
        }

        @Override
        public void visitEnumConstant(PsiEnumConstant call) {
            PsiMethod method = call.resolveMethod();
            if (method != null) {
                checkCall(method, call);
            }
        }

        public void checkCall(PsiMethod method, PsiCall call) {
            JavaEvaluator evaluator = mContext.getEvaluator();

            PsiAnnotation[] methodAnnotations = evaluator.getAllAnnotations(method, true);
            methodAnnotations = filterRelevantAnnotations(evaluator, methodAnnotations);

            // Look for annotations on the class as well: these trickle
            // down to all the methods in the class
            PsiClass containingClass = method.getContainingClass();
            PsiAnnotation[] classAnnotations;
            if (containingClass != null) {
                classAnnotations = evaluator.getAllAnnotations(containingClass, true);
                classAnnotations = filterRelevantAnnotations(evaluator, classAnnotations);
            } else {
                classAnnotations = PsiAnnotation.EMPTY_ARRAY;
            }

            for (PsiAnnotation annotation : methodAnnotations) {
                checkMethodAnnotation(mContext, method, call, annotation, methodAnnotations,
                        classAnnotations);
            }

            if (classAnnotations.length > 0) {
                for (PsiAnnotation annotation : classAnnotations) {
                    checkMethodAnnotation(mContext, method, call, annotation, methodAnnotations,
                            classAnnotations);
                }
            }

            PsiExpressionList argumentList = call.getArgumentList();
            if (argumentList != null) {
                PsiExpression[] arguments = argumentList.getExpressions();
                PsiParameterList parameterList = method.getParameterList();
                PsiParameter[] parameters = parameterList.getParameters();
                PsiAnnotation[] annotations = null;
                for (int i = 0, n = Math.min(parameters.length, arguments.length);
                        i < n;
                        i++) {
                    PsiExpression argument = arguments[i];
                    PsiParameter parameter = parameters[i];
                    annotations = evaluator.getAllAnnotations(parameter, true);
                    annotations = filterRelevantAnnotations(evaluator, annotations);
                    checkParameterAnnotations(mContext, argument, call, method, annotations);
                }
                if (annotations != null) {
                    // last parameter is varargs (same parameter annotations)
                    for (int i = parameters.length; i < arguments.length; i++) {
                        PsiExpression argument = arguments[i];
                        checkParameterAnnotations(mContext, argument, call, method, annotations);
                    }
                }
            }
        }
    }
}<|MERGE_RESOLUTION|>--- conflicted
+++ resolved
@@ -54,17 +54,7 @@
 import com.android.tools.lint.checks.PermissionFinder.Operation;
 import com.android.tools.lint.checks.PermissionFinder.Result;
 import com.android.tools.lint.checks.PermissionHolder.SetPermissionLookup;
-<<<<<<< HEAD
-import com.android.tools.lint.client.api.JavaParser;
-import com.android.tools.lint.client.api.JavaParser.ResolvedAnnotation;
-import com.android.tools.lint.client.api.JavaParser.ResolvedClass;
-import com.android.tools.lint.client.api.JavaParser.ResolvedField;
-import com.android.tools.lint.client.api.JavaParser.ResolvedMethod;
-import com.android.tools.lint.client.api.JavaParser.ResolvedNode;
-import com.android.tools.lint.client.api.JavaParser.TypeDescriptor;
-=======
 import com.android.tools.lint.client.api.JavaEvaluator;
->>>>>>> d4ff5ef3
 import com.android.tools.lint.client.api.LintClient;
 import com.android.tools.lint.detector.api.Category;
 import com.android.tools.lint.detector.api.ConstantEvaluator;
@@ -133,7 +123,6 @@
 import org.w3c.dom.NodeList;
 
 import java.io.File;
-import java.lang.reflect.Modifier;
 import java.util.ArrayList;
 import java.util.Collections;
 import java.util.EnumSet;
@@ -540,48 +529,8 @@
             }
         } else if (requirement.isRevocable(permissions) &&
                 context.getMainProject().getTargetSdkVersion().getFeatureLevel() >= 23) {
-<<<<<<< HEAD
-            // Ensure that the caller is handling a security exception
-            // First check to see if we're inside a try/catch which catches a SecurityException
-            // (or some wider exception than that). Check for nested try/catches too.
-            boolean handlesMissingPermission = false;
-            Node parent = node;
-            while (true) {
-                Try tryCatch = getParentOfType(parent, Try.class);
-                if (tryCatch == null) {
-                    break;
-                } else {
-                    JavaParser parser = context.getParser();
-                    for (Catch aCatch : tryCatch.astCatches()) {
-                        for (TypeDescriptor catchType : parser.getCatchTypes(context, aCatch)) {
-                            if (isSecurityException(context,
-                                    catchType)) {
-                                handlesMissingPermission = true;
-                                break;
-                            }
-                        }
-                    }
-                    parent = tryCatch;
-                }
-            }
-
-            // If not, check to see if the method itself declares that it throws a
-            // SecurityException or something wider.
-            if (!handlesMissingPermission) {
-                MethodDeclaration declaration = getParentOfType(parent, MethodDeclaration.class);
-                if (declaration != null) {
-                    for (TypeReference typeReference : declaration.astThrownTypeReferences()) {
-                        if (isSecurityException(context, context.getType(typeReference))) {
-                            handlesMissingPermission = true;
-                            break;
-                        }
-                    }
-                }
-            }
-=======
 
             boolean handlesMissingPermission = handlesSecurityException(node);
->>>>>>> d4ff5ef3
 
             // If not, check to see if the code is deliberately checking to see if the
             // given permission is available.
@@ -738,14 +687,6 @@
     }
 
     private static boolean isSecurityException(
-<<<<<<< HEAD
-            @NonNull JavaContext context,
-            @Nullable TypeDescriptor type) {
-        // In earlier versions we checked not just for java.lang.SecurityException but
-        // any super type as well, however that probably hides warnings in cases where
-        // users don't want that; see http://b.android.com/182165
-        return type != null && type.matchesSignature("java.lang.SecurityException");
-=======
             @Nullable PsiType type) {
         if (type instanceof PsiClassType) {
             PsiClass cls = ((PsiClassType) type).resolve();
@@ -763,7 +704,6 @@
         }
 
         return false;
->>>>>>> d4ff5ef3
     }
 
     private PermissionHolder mPermissions;
@@ -1675,47 +1615,17 @@
                             "Flag not allowed here");
                 }
             }
-<<<<<<< HEAD
-        } else if (argument instanceof ArrayCreation) {
-            ArrayCreation creation = (ArrayCreation) argument;
-            TypeReference typeReference = creation.astComponentTypeReference();
-            ArrayInitializer initializer = creation.astInitializer();
-            if (initializer != null && (TYPE_INT.equals(typeReference.getTypeName())
-                    || TYPE_LONG.equals(typeReference.getTypeName()))) {
-                for (Expression expression : initializer.astExpressions()) {
-                    checkTypeDefConstant(context, annotation, expression, errorNode, flag,
-                            allAnnotations);
-                }
-            }
-        } else {
-            ResolvedNode resolved = context.resolve(argument);
-            if (resolved instanceof ResolvedField) {
-                ResolvedField field = (ResolvedField) resolved;
-                if (field.getType().isArray()) {
-=======
         } else if (argument instanceof PsiReference) {
             PsiElement resolved = ((PsiReference) argument).resolve();
             if (resolved instanceof PsiField) {
                 PsiField field = (PsiField) resolved;
                 if (field.getType() instanceof PsiArrayType) {
->>>>>>> d4ff5ef3
                     // It's pointing to an array reference; we can't check these individual
                     // elements (because we can't jump from ResolvedNodes to AST elements; this
                     // is part of the motivation for the PSI change in lint 2.0), but we also
                     // don't want to flag it as invalid.
                     return;
                 }
-<<<<<<< HEAD
-                int modifiers = field.getModifiers();
-                // If it's a constant (static/final) check that it's one of the allowed ones
-                if ((modifiers & (Modifier.FINAL|Modifier.STATIC))
-                        == (Modifier.FINAL|Modifier.STATIC)) {
-                    checkTypeDefConstant(context, annotation, argument, errorNode, flag, resolved,
-                            allAnnotations);
-                }
-            } else if (argument instanceof VariableReference) {
-                Statement statement = getParentOfType(argument, Statement.class, false);
-=======
 
                 // If it's a constant (static/final) check that it's one of the allowed ones
                 if (context.getEvaluator().isStatic(field) &&
@@ -1729,7 +1639,6 @@
                 PsiLocalVariable variable = (PsiLocalVariable) resolved;
                 PsiStatement statement = PsiTreeUtil.getParentOfType(argument, PsiStatement.class,
                         false);
->>>>>>> d4ff5ef3
                 if (statement != null) {
                     PsiStatement prev = PsiTreeUtil.getPrevSiblingOfType(statement,
                             PsiStatement.class);

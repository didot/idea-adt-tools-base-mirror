/*
 * Copyright (C) 2011 The Android Open Source Project
 *
 * Licensed under the Apache License, Version 2.0 (the "License");
 * you may not use this file except in compliance with the License.
 * You may obtain a copy of the License at
 *
 *      http://www.apache.org/licenses/LICENSE-2.0
 *
 * Unless required by applicable law or agreed to in writing, software
 * distributed under the License is distributed on an "AS IS" BASIS,
 * WITHOUT WARRANTIES OR CONDITIONS OF ANY KIND, either express or implied.
 * See the License for the specific language governing permissions and
 * limitations under the License.
 */

package com.android.tools.lint.checks;

import static com.android.SdkConstants.ANDROID_PREFIX;
import static com.android.SdkConstants.ATTR_LOCALE;
import static com.android.SdkConstants.ATTR_NAME;
import static com.android.SdkConstants.ATTR_TRANSLATABLE;
import static com.android.SdkConstants.FD_RES_VALUES;
import static com.android.SdkConstants.STRING_PREFIX;
import static com.android.SdkConstants.TAG_ITEM;
import static com.android.SdkConstants.TAG_STRING;
import static com.android.SdkConstants.TAG_STRING_ARRAY;
import static com.android.SdkConstants.TOOLS_URI;

import com.android.annotations.NonNull;
import com.android.annotations.Nullable;
import com.android.annotations.VisibleForTesting;
import com.android.builder.model.AndroidProject;
import com.android.builder.model.ProductFlavor;
import com.android.builder.model.ProductFlavorContainer;
import com.android.builder.model.Variant;
import com.android.ide.common.resources.LocaleManager;
import com.android.ide.common.resources.configuration.FolderConfiguration;
<<<<<<< HEAD
import com.android.ide.common.resources.configuration.LanguageQualifier;
import com.android.ide.common.resources.configuration.RegionQualifier;
=======
import com.android.ide.common.resources.configuration.LocaleQualifier;
>>>>>>> 878ea9dd
import com.android.resources.ResourceFolderType;
import com.android.tools.lint.detector.api.Category;
import com.android.tools.lint.detector.api.Context;
import com.android.tools.lint.detector.api.Implementation;
import com.android.tools.lint.detector.api.Issue;
import com.android.tools.lint.detector.api.LintUtils;
import com.android.tools.lint.detector.api.Location;
import com.android.tools.lint.detector.api.Project;
import com.android.tools.lint.detector.api.ResourceXmlDetector;
import com.android.tools.lint.detector.api.Scope;
import com.android.tools.lint.detector.api.Severity;
import com.android.tools.lint.detector.api.XmlContext;
import com.google.common.collect.Lists;
import com.google.common.collect.Maps;
import com.google.common.collect.Sets;

import org.w3c.dom.Attr;
import org.w3c.dom.Element;
import org.w3c.dom.Node;
import org.w3c.dom.NodeList;

import java.io.File;
import java.util.ArrayList;
import java.util.Arrays;
import java.util.Collection;
import java.util.Collections;
import java.util.HashMap;
import java.util.HashSet;
import java.util.List;
import java.util.Locale;
import java.util.Map;
import java.util.Set;

/**
 * Checks for incomplete translations - e.g. keys that are only present in some
 * locales but not all.
 */
public class TranslationDetector extends ResourceXmlDetector {
    @VisibleForTesting
    static boolean sCompleteRegions =
            System.getenv("ANDROID_LINT_COMPLETE_REGIONS") != null; //$NON-NLS-1$

    private static final Implementation IMPLEMENTATION = new Implementation(
            TranslationDetector.class,
            Scope.ALL_RESOURCES_SCOPE);

    /** Are all translations complete? */
    public static final Issue MISSING = Issue.create(
            "MissingTranslation", //$NON-NLS-1$
            "Incomplete translation",
            "If an application has more than one locale, then all the strings declared in " +
            "one language should also be translated in all other languages.\n" +
            "\n" +
            "If the string should *not* be translated, you can add the attribute " +
            "`translatable=\"false\"` on the `<string>` element, or you can define all " +
            "your non-translatable strings in a resource file called `donottranslate.xml`. " +
            "Or, you can ignore the issue with a `tools:ignore=\"MissingTranslation\"` " +
            "attribute.\n" +
            "\n" +
            "By default this detector allows regions of a language to just provide a " +
            "subset of the strings and fall back to the standard language strings. " +
            "You can require all regions to provide a full translation by setting the " +
            "environment variable `ANDROID_LINT_COMPLETE_REGIONS`.\n" +
            "\n" +
            "You can tell lint (and other tools) which language is the default language " +
            "in your `res/values/` folder by specifying `tools:locale=\"languageCode\"` for " +
            "the root `<resources>` element in your resource file. (The `tools` prefix refers " +
            "to the namespace declaration `http://schemas.android.com/tools`.)",
            Category.MESSAGES,
            8,
            Severity.FATAL,
            IMPLEMENTATION);

    /** Are there extra translations that are "unused" (appear only in specific languages) ? */
    public static final Issue EXTRA = Issue.create(
            "ExtraTranslation", //$NON-NLS-1$
            "Extra translation",
            "If a string appears in a specific language translation file, but there is " +
            "no corresponding string in the default locale, then this string is probably " +
            "unused. (It's technically possible that your application is only intended to " +
            "run in a specific locale, but it's still a good idea to provide a fallback.).\n" +
            "\n" +
            "Note that these strings can lead to crashes if the string is looked up on any " +
            "locale not providing a translation, so it's important to clean them up.",
            Category.MESSAGES,
            6,
            Severity.FATAL,
            IMPLEMENTATION);

    private Set<String> mNames;
    private Set<String> mTranslatedArrays;
    private Set<String> mNonTranslatable;
    private boolean mIgnoreFile;
    private Map<File, Set<String>> mFileToNames;
    private Map<File, String> mFileToLocale;

    /** Locations for each untranslated string name. Populated during phase 2, if necessary */
    private Map<String, Location> mMissingLocations;

    /** Locations for each extra translated string name. Populated during phase 2, if necessary */
    private Map<String, Location> mExtraLocations;

    /** Error messages for each untranslated string name. Populated during phase 2, if necessary */
    private Map<String, String> mDescriptions;

    /** Constructs a new {@link TranslationDetector} */
    public TranslationDetector() {
    }

    @Override
    public boolean appliesTo(@NonNull ResourceFolderType folderType) {
        return folderType == ResourceFolderType.VALUES;
    }

    @Override
    public Collection<String> getApplicableElements() {
        return Arrays.asList(
                TAG_STRING,
                TAG_STRING_ARRAY
        );
    }

    @Override
    public void beforeCheckProject(@NonNull Context context) {
        if (context.getDriver().getPhase() == 1) {
            mFileToNames = new HashMap<File, Set<String>>();
        }
    }

    @Override
    public void beforeCheckFile(@NonNull Context context) {
        if (context.getPhase() == 1) {
            mNames = new HashSet<String>();
        }

        // Convention seen in various projects
        mIgnoreFile = context.file.getName().startsWith("donottranslate") //$NON-NLS-1$
                        || UnusedResourceDetector.isAnalyticsFile(context);

        if (!context.getProject().getReportIssues()) {
            mIgnoreFile = true;
        }
    }

    @Override
    public void afterCheckFile(@NonNull Context context) {
        if (context.getPhase() == 1) {
            // Store this layout's set of ids for full project analysis in afterCheckProject
            if (context.getProject().getReportIssues() && mNames != null && !mNames.isEmpty()) {
                mFileToNames.put(context.file, mNames);

                Element root = ((XmlContext) context).document.getDocumentElement();
                if (root != null) {
                    String locale = root.getAttributeNS(TOOLS_URI, ATTR_LOCALE);
                    if (locale != null && !locale.isEmpty()) {
                        if (mFileToLocale == null) {
                            mFileToLocale = Maps.newHashMap();
                        }
                        mFileToLocale.put(context.file, locale);
                    }
                    // Add in English here if not specified? Worry about false positives listing "en" explicitly
                }
            }

            mNames = null;
        }
    }

    @Override
    public void afterCheckProject(@NonNull Context context) {
        if (context.getPhase() == 1) {
            // NOTE - this will look for the presence of translation strings.
            // If you create a resource folder but don't actually place a file in it
            // we won't detect that, but it seems like a smaller problem.

            checkTranslations(context);

            mFileToNames = null;

            if (mMissingLocations != null || mExtraLocations != null) {
                context.getDriver().requestRepeat(this, Scope.ALL_RESOURCES_SCOPE);
            }
        } else {
            assert context.getPhase() == 2;

            reportMap(context, MISSING, mMissingLocations);
            reportMap(context, EXTRA, mExtraLocations);
            mMissingLocations = null;
            mExtraLocations = null;
            mDescriptions = null;
        }
    }

    private void reportMap(Context context, Issue issue, Map<String, Location> map) {
        if (map != null) {
            for (Map.Entry<String, Location> entry : map.entrySet()) {
                Location location = entry.getValue();
                String name = entry.getKey();
                String message = mDescriptions.get(name);

                if (location == null) {
                    location = Location.create(context.getProject().getDir());
                }

                // We were prepending locations, but we want to prefer the base folders
                location = Location.reverse(location);

                context.report(issue, location, message);
            }
        }
    }

    private void checkTranslations(Context context) {
        // Only one file defining strings? If so, no problems.
        Set<File> files = mFileToNames.keySet();
        Set<File> parentFolders = new HashSet<File>();
        for (File file : files) {
            parentFolders.add(file.getParentFile());
        }
        if (parentFolders.size() == 1
                && FD_RES_VALUES.equals(parentFolders.iterator().next().getName())) {
            // Only one language - no problems.
            return;
        }

        boolean reportMissing = context.isEnabled(MISSING);
        boolean reportExtra = context.isEnabled(EXTRA);

        // res/strings.xml etc
        String defaultLanguage = "Default";

        Map<File, String> parentFolderToLanguage = new HashMap<File, String>();
        for (File parent : parentFolders) {
            String name = parent.getName();

            // Look up the language for this folder.
            String language = getLanguageTag(name);
            if (language == null) {
                language = defaultLanguage;
            }

            parentFolderToLanguage.put(parent, language);
        }

        int languageCount = parentFolderToLanguage.values().size();
        if (languageCount == 0 || languageCount == 1 && defaultLanguage.equals(
                parentFolderToLanguage.values().iterator().next())) {
            // At most one language -- no problems.
            return;
        }

        // Merge together the various files building up the translations for each language
        Map<String, Set<String>> languageToStrings =
                new HashMap<String, Set<String>>(languageCount);
        Set<String> allStrings = new HashSet<String>(200);
        for (File file : files) {
            String language = null;
            if (mFileToLocale != null) {
                String locale = mFileToLocale.get(file);
                if (locale != null) {
                    int index = locale.indexOf('-');
                    if (index != -1) {
                        locale = locale.substring(0, index);
                    }
                    language = locale;
                }
            }
            if (language == null) {
                language = parentFolderToLanguage.get(file.getParentFile());
            }
            assert language != null : file.getParent();
            Set<String> fileStrings = mFileToNames.get(file);

            Set<String> languageStrings = languageToStrings.get(language);
            if (languageStrings == null) {
                // We don't need a copy; we're done with the string tables now so we
                // can modify them
                languageToStrings.put(language, fileStrings);
            } else {
                languageStrings.addAll(fileStrings);
            }
            allStrings.addAll(fileStrings);
        }

        Set<String> defaultStrings = languageToStrings.get(defaultLanguage);
        if (defaultStrings == null) {
            defaultStrings = new HashSet<String>();
        }

        // See if it looks like the user has named a specific locale as the base language
        // (this impacts whether we report strings as "extra" or "missing")
        if (mFileToLocale != null) {
            Set<String> specifiedLocales = Sets.newHashSet();
            for (Map.Entry<File, String> entry : mFileToLocale.entrySet()) {
                String locale = entry.getValue();
                int index = locale.indexOf('-');
                if (index != -1) {
                    locale = locale.substring(0, index);
                }
                specifiedLocales.add(locale);
            }
            if (specifiedLocales.size() == 1) {
                String first = specifiedLocales.iterator().next();
                Set<String> languageStrings = languageToStrings.get(first);
                assert languageStrings != null;
                defaultStrings.addAll(languageStrings);
            }
        }

        int stringCount = allStrings.size();

        // Treat English is the default language if not explicitly specified
        if (!sCompleteRegions && !languageToStrings.containsKey("en")
                && mFileToLocale == null) {  //$NON-NLS-1$
            // But only if we have an actual region
            for (String l : languageToStrings.keySet()) {
                if (l.startsWith("en-")) {  //$NON-NLS-1$
                    languageToStrings.put("en", defaultStrings); //$NON-NLS-1$
                    break;
                }
            }
        }

        List<String> resConfigLanguages = getResConfigLanguages(context.getMainProject());
        if (resConfigLanguages != null) {
            List<String> keys = Lists.newArrayList(languageToStrings.keySet());
            for (String locale : keys) {
                if (defaultLanguage.equals(locale)) {
                    continue;
                }
                String language = locale;
                int index = language.indexOf('-');
                if (index != -1) {
                    // Strip off region
                    language = language.substring(0, index);
                }
                if (!resConfigLanguages.contains(language)) {
                    languageToStrings.remove(locale);
                }
            }
        }

        // Do we need to resolve fallback strings for regions that only define a subset
        // of the strings in the language and fall back on the main language for the rest?
        if (!sCompleteRegions) {
            for (String l : languageToStrings.keySet()) {
                if (l.indexOf('-') != -1) {
                    // Yes, we have regions. Merge all base language string names into each region.
                    for (Map.Entry<String, Set<String>> entry : languageToStrings.entrySet()) {
                        Set<String> strings = entry.getValue();
                        if (stringCount != strings.size()) {
                            String languageRegion = entry.getKey();
                            int regionIndex = languageRegion.indexOf('-');
                            if (regionIndex != -1) {
                                String language = languageRegion.substring(0, regionIndex);
                                Set<String> fallback = languageToStrings.get(language);
                                if (fallback != null) {
                                    strings.addAll(fallback);
                                }
                            }
                        }
                    }
                    // We only need to do this once; when we see the first region we know
                    // we need to do it; once merged we can bail
                    break;
                }
            }
        }

        // Fast check to see if there's no problem: if the default locale set is the
        // same as the all set (meaning there are no extra strings in the other languages)
        // then we can quickly determine if everything is okay by just making sure that
        // each language defines everything. If that's the case they will all have the same
        // string count.
        if (stringCount == defaultStrings.size()) {
            boolean haveError = false;
            for (Map.Entry<String, Set<String>> entry : languageToStrings.entrySet()) {
                Set<String> strings = entry.getValue();
                if (stringCount != strings.size()) {
                    haveError = true;
                    break;
                }
            }
            if (!haveError) {
                return;
            }
        }

        List<String> languages = new ArrayList<String>(languageToStrings.keySet());
        Collections.sort(languages);
        for (String language : languages) {
            Set<String> strings = languageToStrings.get(language);
            if (defaultLanguage.equals(language)) {
                continue;
            }

            // if strings.size() == stringCount, then this language is defining everything,
            // both all the default language strings and the union of all extra strings
            // defined in other languages, so there's no problem.
            if (stringCount != strings.size()) {
                if (reportMissing) {
                    Set<String> difference = Sets.difference(defaultStrings, strings);
                    if (!difference.isEmpty()) {
                        if (mMissingLocations == null) {
                            mMissingLocations = new HashMap<String, Location>();
                        }
                        if (mDescriptions == null) {
                            mDescriptions = new HashMap<String, String>();
                        }

                        for (String s : difference) {
                            mMissingLocations.put(s, null);
                            String message = mDescriptions.get(s);
                            if (message == null) {
                                message = String.format("\"`%1$s`\" is not translated in %2$s",
                                        s, getLanguageDescription(language));
                            } else {
                                message = message + ", " + getLanguageDescription(language);
                            }
                            mDescriptions.put(s, message);
                        }
                    }
                }
            }

            if (stringCount != defaultStrings.size()) {
                if (reportExtra) {
                    Set<String> difference = Sets.difference(strings, defaultStrings);
                    if (!difference.isEmpty()) {
                        if (mExtraLocations == null) {
                            mExtraLocations = new HashMap<String, Location>();
                        }
                        if (mDescriptions == null) {
                            mDescriptions = new HashMap<String, String>();
                        }

                        for (String s : difference) {
                            if (mTranslatedArrays != null && mTranslatedArrays.contains(s)) {
                                continue;
                            }
                            if (mNonTranslatable != null && mNonTranslatable.contains(s)) {
                                continue;
                            }

                            mExtraLocations.put(s, null);
                            String message = String.format(
                                "\"`%1$s`\" is translated here but not found in default locale", s);
                            mDescriptions.put(s, message);
                        }
                    }
                }
            }
        }
    }

    public static String getLanguageDescription(@NonNull String locale) {
        int index = locale.indexOf('-');
        String regionCode = null;
        String languageCode = locale;
        if (index != -1) {
            regionCode = locale.substring(index + 1).toUpperCase(Locale.US);
            languageCode = locale.substring(0, index).toLowerCase(Locale.US);
        }

        String languageName = LocaleManager.getLanguageName(languageCode);
        if (languageName != null) {
            if (regionCode != null) {
                String regionName = LocaleManager.getRegionName(regionCode);
                if (regionName != null) {
                    languageName = languageName + ": " + regionName;
                }
            }

            return String.format("\"%1$s\" (%2$s)", locale, languageName);
        } else {
            return '"' + locale + '"';
        }
    }


    /** Look up the language for the given folder name */
<<<<<<< HEAD
    private static String getLanguage(String name) {
=======
    private static String getLanguageTag(String name) {
>>>>>>> 878ea9dd
        if (FD_RES_VALUES.equals(name)) {
            return null;
        }

        FolderConfiguration configuration = FolderConfiguration.getConfigForFolder(name);
        if (configuration != null) {
<<<<<<< HEAD
          LanguageQualifier language = configuration.getEffectiveLanguage();
          if (language != null && !language.hasFakeValue()) {
              RegionQualifier region = configuration.getRegionQualifier();
              if (region != null && !region.hasFakeValue()) {
                  return language.getValue() + '-' + region.getValue();
              } else {
                  return language.getValue();
              }
=======
          LocaleQualifier locale = configuration.getLocaleQualifier();
          if (locale != null && !locale.hasFakeValue()) {
              return locale.getTag();
>>>>>>> 878ea9dd
          }
        }

        return null;
    }

    @Override
    public void visitElement(@NonNull XmlContext context, @NonNull Element element) {
        if (mIgnoreFile) {
            return;
        }

        Attr attribute = element.getAttributeNode(ATTR_NAME);

        if (context.getPhase() == 2) {
            // Just locating names requested in the {@link #mLocations} map
            if (attribute == null) {
                return;
            }
            String name = attribute.getValue();
            if (mMissingLocations != null && mMissingLocations.containsKey(name)) {
                String language = getLanguageTag(context.file.getParentFile().getName());
                if (language == null) {
                    if (context.getDriver().isSuppressed(context, MISSING, element)) {
                        mMissingLocations.remove(name);
                        return;
                    }

                    Location location = context.getLocation(attribute);
                    location.setClientData(element);
                    location.setSecondary(mMissingLocations.get(name));
                    mMissingLocations.put(name, location);
                }
            }
            if (mExtraLocations != null && mExtraLocations.containsKey(name)) {
                String language = getLanguageTag(context.file.getParentFile().getName());
                if (language != null) {
                    if (context.getDriver().isSuppressed(context, EXTRA, element)) {
                        mExtraLocations.remove(name);
                        return;
                    }
                    Location location = context.getLocation(attribute);
                    location.setClientData(element);
                    location.setMessage("Also translated here");
                    location.setSecondary(mExtraLocations.get(name));
                    mExtraLocations.put(name, location);
                }
            }
            return;
        }

        assert context.getPhase() == 1;
        if (attribute == null || attribute.getValue().isEmpty()) {
            context.report(MISSING, element, context.getLocation(element),
                    "Missing `name` attribute in `<string>` declaration");
        } else {
            String name = attribute.getValue();

            Attr translatable = element.getAttributeNode(ATTR_TRANSLATABLE);
            if (translatable != null && !Boolean.valueOf(translatable.getValue())) {
                String l = LintUtils.getLocaleAndRegion(context.file.getParentFile().getName());
                //noinspection VariableNotUsedInsideIf
                if (l != null) {
                    context.report(EXTRA, translatable, context.getLocation(translatable),
                        "Non-translatable resources should only be defined in the base " +
                        "`values/` folder");
                } else {
                    if (mNonTranslatable == null) {
                        mNonTranslatable = new HashSet<String>();
                    }
                    mNonTranslatable.add(name);
                }
                return;
            } else if (name.equals("google_maps_key")                  //$NON-NLS-1$
                    || name.equals("google_maps_key_instructions")) {  //$NON-NLS-1$
                // Older versions of the templates shipped with these not marked as
                // non-translatable; don't flag them
                if (mNonTranslatable == null) {
                    mNonTranslatable = new HashSet<String>();
                }
                mNonTranslatable.add(name);
                return;
            }

            if (element.getTagName().equals(TAG_STRING_ARRAY) &&
                    allItemsAreReferences(element)) {
                // No need to provide translations for string arrays where all
                // the children items are defined as translated string resources,
                // e.g.
                //    <string-array name="foo">
                //       <item>@string/item1</item>
                //       <item>@string/item2</item>
                //    </string-array>
                // However, we need to remember these names such that we don't consider
                // these arrays "extra" if one of the *translated* versions of the array
                // perform an inline translation of an array item
                if (mTranslatedArrays == null) {
                    mTranslatedArrays = new HashSet<String>();
                }
                mTranslatedArrays.add(name);
                return;
            }

            // Check for duplicate name definitions? No, because there can be
            // additional customizations like product=
            //if (mNames.contains(name)) {
            //    context.mClient.report(ISSUE, context.getLocation(attribute),
            //        String.format("Duplicate name %1$s, already defined earlier in this file",
            //            name));
            //}

            mNames.add(name);

            if (mNonTranslatable != null && mNonTranslatable.contains(name)) {
                String message = String.format("The resource string \"`%1$s`\" has been marked as " +
                        "`translatable=\"false\"`", name);
                context.report(EXTRA, attribute, context.getLocation(attribute), message);
            }

            // TBD: Also make sure that the strings are not empty or placeholders?
        }
    }

    private static boolean allItemsAreReferences(Element element) {
        assert element.getTagName().equals(TAG_STRING_ARRAY);
        NodeList childNodes = element.getChildNodes();
        for (int i = 0, n = childNodes.getLength(); i < n; i++) {
            Node item = childNodes.item(i);
            if (item.getNodeType() == Node.ELEMENT_NODE &&
                    TAG_ITEM.equals(item.getNodeName())) {
                NodeList itemChildren = item.getChildNodes();
                for (int j = 0, m = itemChildren.getLength(); j < m; j++) {
                    Node valueNode = itemChildren.item(j);
                    if (valueNode.getNodeType() == Node.TEXT_NODE) {
                        String value = valueNode.getNodeValue().trim();
                        if (!value.startsWith(ANDROID_PREFIX)
                                && !value.startsWith(STRING_PREFIX)) {
                            return false;
                        }
                    }
                }
            }
        }

        return true;
    }

    @Nullable
    private static List<String> getResConfigLanguages(@NonNull Project project) {
        if (project.isGradleProject() && project.getGradleProjectModel() != null &&
                project.getCurrentVariant() != null) {
            Set<String> relevantDensities = Sets.newHashSet();
            Variant variant = project.getCurrentVariant();
            List<String> variantFlavors = variant.getProductFlavors();
            AndroidProject gradleProjectModel = project.getGradleProjectModel();

            addResConfigsFromFlavor(relevantDensities, null,
                    project.getGradleProjectModel().getDefaultConfig());
            for (ProductFlavorContainer container : gradleProjectModel.getProductFlavors()) {
                addResConfigsFromFlavor(relevantDensities, variantFlavors, container);
            }
            if (!relevantDensities.isEmpty()) {
                ArrayList<String> strings = Lists.newArrayList(relevantDensities);
                Collections.sort(strings);
                return strings;
            }
        }

        return null;
    }

    /**
     * Adds in the resConfig values specified by the given flavor container, assuming
     * it's in one of the relevant variantFlavors, into the given set
     */
    private static void addResConfigsFromFlavor(@NonNull Set<String> relevantLanguages,
            @Nullable List<String> variantFlavors,
            @NonNull ProductFlavorContainer container) {
        ProductFlavor flavor = container.getProductFlavor();
        if (variantFlavors == null || variantFlavors.contains(flavor.getName())) {
            if (!flavor.getResourceConfigurations().isEmpty()) {
                for (String resConfig : flavor.getResourceConfigurations()) {
                    // Look for languages; these are of length 2. (ResConfigs
                    // can also refer to densities, etc.)
                    if (resConfig.length() == 2) {
                        relevantLanguages.add(resConfig);
                    }
                }
            }
        }
    }
}<|MERGE_RESOLUTION|>--- conflicted
+++ resolved
@@ -36,12 +36,7 @@
 import com.android.builder.model.Variant;
 import com.android.ide.common.resources.LocaleManager;
 import com.android.ide.common.resources.configuration.FolderConfiguration;
-<<<<<<< HEAD
-import com.android.ide.common.resources.configuration.LanguageQualifier;
-import com.android.ide.common.resources.configuration.RegionQualifier;
-=======
 import com.android.ide.common.resources.configuration.LocaleQualifier;
->>>>>>> 878ea9dd
 import com.android.resources.ResourceFolderType;
 import com.android.tools.lint.detector.api.Category;
 import com.android.tools.lint.detector.api.Context;
@@ -523,31 +518,16 @@
 
 
     /** Look up the language for the given folder name */
-<<<<<<< HEAD
-    private static String getLanguage(String name) {
-=======
     private static String getLanguageTag(String name) {
->>>>>>> 878ea9dd
         if (FD_RES_VALUES.equals(name)) {
             return null;
         }
 
         FolderConfiguration configuration = FolderConfiguration.getConfigForFolder(name);
         if (configuration != null) {
-<<<<<<< HEAD
-          LanguageQualifier language = configuration.getEffectiveLanguage();
-          if (language != null && !language.hasFakeValue()) {
-              RegionQualifier region = configuration.getRegionQualifier();
-              if (region != null && !region.hasFakeValue()) {
-                  return language.getValue() + '-' + region.getValue();
-              } else {
-                  return language.getValue();
-              }
-=======
           LocaleQualifier locale = configuration.getLocaleQualifier();
           if (locale != null && !locale.hasFakeValue()) {
               return locale.getTag();
->>>>>>> 878ea9dd
           }
         }
 

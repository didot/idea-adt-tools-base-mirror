/*
 * Copyright (C) 2011 The Android Open Source Project
 *
 * Licensed under the Apache License, Version 2.0 (the "License");
 * you may not use this file except in compliance with the License.
 * You may obtain a copy of the License at
 *
 *      http://www.apache.org/licenses/LICENSE-2.0
 *
 * Unless required by applicable law or agreed to in writing, software
 * distributed under the License is distributed on an "AS IS" BASIS,
 * WITHOUT WARRANTIES OR CONDITIONS OF ANY KIND, either express or implied.
 * See the License for the specific language governing permissions and
 * limitations under the License.
 */

package com.android.tools.lint.checks;

import static com.android.SdkConstants.ATTR_DISCARD;
import static com.android.SdkConstants.ATTR_KEEP;
import static com.android.SdkConstants.ATTR_NAME;
import static com.android.SdkConstants.ATTR_SHRINK_MODE;
import static com.android.SdkConstants.DOT_JAVA;
import static com.android.SdkConstants.DOT_XML;
import static com.android.SdkConstants.TOOLS_PREFIX;
import static com.android.SdkConstants.XMLNS_PREFIX;
import static com.android.tools.lint.detector.api.LintUtils.findSubstring;
import static com.android.utils.SdkUtils.endsWithIgnoreCase;
import static com.google.common.base.Charsets.UTF_8;

import com.android.annotations.NonNull;
import com.android.annotations.Nullable;
import com.android.builder.model.AndroidProject;
import com.android.builder.model.BuildTypeContainer;
import com.android.builder.model.ClassField;
import com.android.builder.model.ProductFlavor;
import com.android.builder.model.ProductFlavorContainer;
import com.android.builder.model.SourceProvider;
import com.android.builder.model.Variant;
import com.android.ide.common.resources.ResourceUrl;
import com.android.resources.ResourceFolderType;
import com.android.resources.ResourceType;
import com.android.tools.lint.checks.ResourceUsageModel.Resource;
import com.android.tools.lint.detector.api.Category;
import com.android.tools.lint.detector.api.Context;
import com.android.tools.lint.detector.api.Detector.BinaryResourceScanner;
import com.android.tools.lint.detector.api.Detector.JavaPsiScanner;
import com.android.tools.lint.detector.api.Detector.XmlScanner;
import com.android.tools.lint.detector.api.Implementation;
import com.android.tools.lint.detector.api.Issue;
import com.android.tools.lint.detector.api.JavaContext;
import com.android.tools.lint.detector.api.LintUtils;
import com.android.tools.lint.detector.api.Location;
import com.android.tools.lint.detector.api.Project;
import com.android.tools.lint.detector.api.ResourceContext;
import com.android.tools.lint.detector.api.ResourceEvaluator;
import com.android.tools.lint.detector.api.ResourceXmlDetector;
import com.android.tools.lint.detector.api.Scope;
import com.android.tools.lint.detector.api.Severity;
import com.android.tools.lint.detector.api.TextFormat;
import com.android.tools.lint.detector.api.XmlContext;
import com.android.utils.XmlUtils;
import com.google.common.collect.Lists;
import com.google.common.collect.Sets;
import com.google.common.io.Files;
import com.intellij.psi.JavaElementVisitor;
import com.intellij.psi.JavaRecursiveElementVisitor;
import com.intellij.psi.PsiElement;
import com.intellij.psi.PsiField;
import com.intellij.psi.PsiImportStaticStatement;
import com.intellij.psi.PsiReferenceExpression;

import org.w3c.dom.Document;
import org.w3c.dom.Element;
import org.w3c.dom.NamedNodeMap;
import org.w3c.dom.Node;

import java.io.File;
import java.io.IOException;
import java.util.Arrays;
import java.util.Collection;
import java.util.Collections;
import java.util.Comparator;
import java.util.EnumSet;
import java.util.List;
import java.util.Map;
import java.util.Set;

<<<<<<< HEAD
import lombok.ast.AstVisitor;
import lombok.ast.ClassDeclaration;
import lombok.ast.CompilationUnit;
import lombok.ast.ForwardingAstVisitor;
import lombok.ast.Identifier;
import lombok.ast.ImportDeclaration;
import lombok.ast.VariableReference;

=======
>>>>>>> d4ff5ef3
/**
 * Finds unused resources.
 */
public class UnusedResourceDetector extends ResourceXmlDetector implements JavaPsiScanner,
        BinaryResourceScanner, XmlScanner {

    private static final Implementation IMPLEMENTATION = new Implementation(
            UnusedResourceDetector.class,
            EnumSet.of(Scope.MANIFEST, Scope.ALL_RESOURCE_FILES, Scope.ALL_JAVA_FILES,
                    Scope.BINARY_RESOURCE_FILE, Scope.TEST_SOURCES));

    /** Unused resources (other than ids). */
    public static final Issue ISSUE = Issue.create(
            "UnusedResources", //$NON-NLS-1$
            "Unused resources",
            "Unused resources make applications larger and slow down builds.",
            Category.PERFORMANCE,
            3,
            Severity.WARNING,
            IMPLEMENTATION);

    /** Unused id's */
    public static final Issue ISSUE_IDS = Issue.create(
            "UnusedIds", //$NON-NLS-1$
            "Unused id",
            "This resource id definition appears not to be needed since it is not referenced " +
            "from anywhere. Having id definitions, even if unused, is not necessarily a bad " +
            "idea since they make working on layouts and menus easier, so there is not a " +
            "strong reason to delete these.",
            Category.PERFORMANCE,
            1,
            Severity.WARNING,
            IMPLEMENTATION)
            .setEnabledByDefault(false);

    private final UnusedResourceDetectorUsageModel mModel =
            new UnusedResourceDetectorUsageModel();

    /**
     * Whether the resource detector will look for inactive resources (e.g. resource and code
     * references in source sets that are not the primary/active variant)
     */
    public static boolean sIncludeInactiveReferences = true;

    /**
     * Constructs a new {@link UnusedResourceDetector}
     */
    public UnusedResourceDetector() {
    }

    private void addDynamicResources(
            @NonNull Context context) {
        Project project = context.getProject();
        AndroidProject model = project.getGradleProjectModel();
        if (model != null) {
            Variant selectedVariant = project.getCurrentVariant();
            if (selectedVariant != null) {
                for (BuildTypeContainer container : model.getBuildTypes()) {
                    if (selectedVariant.getBuildType().equals(container.getBuildType().getName())) {
                        addDynamicResources(project, container.getBuildType().getResValues());
                    }
                }
            }
            ProductFlavor flavor = model.getDefaultConfig().getProductFlavor();
            addDynamicResources(project, flavor.getResValues());
        }
    }

    private void addDynamicResources(@NonNull Project project,
            @NonNull Map<String, ClassField> resValues) {
        Set<String> keys = resValues.keySet();
        if (!keys.isEmpty()) {
            Location location = LintUtils.guessGradleLocation(project);
            for (String name : keys) {
                ClassField field = resValues.get(name);
                ResourceType type = ResourceType.getEnum(field.getType());
                if (type == null) {
                    // Highly unlikely. This would happen if in the future we add
                    // some new ResourceType, that the Gradle plugin (and the user's
                    // Gradle file is creating) and it's an older version of Studio which
                    // doesn't yet have this ResourceType in its enum.
                    continue;
                }
                Resource resource = mModel.declareResource(type, name, null);
                resource.recordLocation(location);
            }
        }
    }

    @Override
    public void afterCheckProject(@NonNull Context context) {
        if (context.getPhase() == 1) {
            Project project = context.getProject();

            // Look for source sets that aren't part of the active variant;
            // we need to make sure we find references in those source sets as well
            // such that we don't incorrectly remove resources that are
            // used by some other source set.
            if (sIncludeInactiveReferences && project.isGradleProject() && !project.isLibrary()) {
                AndroidProject model = project.getGradleProjectModel();
                Variant variant = project.getCurrentVariant();
                if (model != null && variant != null) {
                    addInactiveReferences(model, variant);
                }
            }

            addDynamicResources(context);
            mModel.processToolsAttributes();

            List<Resource> unusedResources = mModel.findUnused();
            Set<Resource> unused = Sets.newHashSetWithExpectedSize(unusedResources.size());
            for (Resource resource : unusedResources) {
                if (resource.isDeclared()
                        && !resource.isPublic()
                        && resource.type != ResourceType.PUBLIC) {
                    unused.add(resource);
                }
            }

            // Remove id's if the user has disabled reporting issue ids
            if (!unused.isEmpty() && !context.isEnabled(ISSUE_IDS)) {
                // Remove all R.id references
                List<Resource> ids = Lists.newArrayList();
                for (Resource resource : unused) {
                    if (resource.type == ResourceType.ID) {
                        ids.add(resource);
                    }
                }
                unused.removeAll(ids);
            }

            if (!unused.isEmpty() && !context.getDriver().hasParserErrors()) {
                mModel.unused = unused;

                // Request another pass, and in the second pass we'll gather location
                // information for all declaration locations we've found
                context.requestRepeat(this, Scope.ALL_RESOURCES_SCOPE);
            }
        } else {
            assert context.getPhase() == 2;

            // Report any resources that we (for some reason) could not find a declaration
            // location for
            Collection<Resource> unused = mModel.unused;
            if (!unused.isEmpty()) {
                // Final pass: we may have marked a few resource declarations with
                // tools:ignore; we don't check that on every single element, only those
                // first thought to be unused. We don't just remove the elements explicitly
                // marked as unused, we revisit everything transitively such that resources
                // referenced from the ignored/kept resource are also kept.
                unused = mModel.findUnused(Lists.newArrayList(unused));
                if (unused.isEmpty()) {
                    return;
                }

                // Fill in locations for files that we didn't encounter in other ways
                for (Resource resource : unused) {
                    Location location = resource.locations;
                    //noinspection VariableNotUsedInsideIf
                    if (location != null) {
                        continue;
                    }

                    // Try to figure out the file if it's a file based resource (such as R.layout) --
                    // in that case we can figure out the filename since it has a simple mapping
                    // from the resource name (though the presence of qualifiers like -land etc
                    // makes it a little tricky if there's no base file provided)
                    ResourceType type = resource.type;
                    if (type != null && LintUtils.isFileBasedResourceType(type)) {
                        String name = resource.name;

                        List<File> folders = Lists.newArrayList();
                        List<File> resourceFolders = context.getProject().getResourceFolders();
                        for (File res : resourceFolders) {
                            File[] f = res.listFiles();
                            if (f != null) {
                                folders.addAll(Arrays.asList(f));
                            }
                        }
                        if (!folders.isEmpty()) {
                            // Process folders in alphabetical order such that we process
                            // based folders first: we want the locations in base folder
                            // order
                            Collections.sort(folders, new Comparator<File>() {
                                @Override
                                public int compare(File file1, File file2) {
                                    return file1.getName().compareTo(file2.getName());
                                }
                            });
                            for (File folder : folders) {
                                if (folder.getName().startsWith(type.getName())) {
                                    File[] files = folder.listFiles();
                                    if (files != null) {
                                        Arrays.sort(files);
                                        for (File file : files) {
                                            String fileName = file.getName();
                                            if (fileName.startsWith(name)
                                                    && fileName.startsWith(".", //$NON-NLS-1$
                                                            name.length())) {
                                                resource.recordLocation(Location.create(file));
                                            }
                                        }
                                    }
                                }
                            }
                        }
                    }
                }

                List<Resource> sorted = Lists.newArrayList(unused);
                Collections.sort(sorted);

                Boolean skippedLibraries = null;

                for (Resource resource : sorted) {
                    Location location = resource.locations;
                    if (location != null) {
                        // We were prepending locations, but we want to prefer the base folders
                        location = Location.reverse(location);
                    }

                    if (location == null) {
                        if (skippedLibraries == null) {
                            skippedLibraries = false;
                            for (Project project : context.getDriver().getProjects()) {
                                if (!project.getReportIssues()) {
                                    skippedLibraries = true;
                                    break;
                                }
                            }
                        }
                        if (skippedLibraries) {
                            // Skip this resource if we don't have a location, and one or
                            // more library projects were skipped; the resource was very
                            // probably defined in that library project and only encountered
                            // in the main project's java R file
                            continue;
                        }
                    }

                    // Keep in sync with getUnusedResource() below
                    String message = String.format("The resource `%1$s` appears to be unused",
                            resource.getField());
                    if (location == null) {
                        location = Location.create(context.getProject().getDir());
                    }
                    context.report(getIssue(resource), location, message);
                }
            }
        }
    }

    /** Returns source providers that are <b>not</b> part of the given variant */
    @NonNull
    private static List<SourceProvider> getInactiveSourceProviders(
            @NonNull AndroidProject project,
            @NonNull Variant variant) {
        Collection<Variant> variants = project.getVariants();
        List<SourceProvider> providers = Lists.newArrayList();

        // Add other flavors
        Collection<ProductFlavorContainer> flavors = project.getProductFlavors();
        for (ProductFlavorContainer pfc : flavors) {
            if (variant.getProductFlavors().contains(pfc.getProductFlavor().getName())) {
                continue;
            }
            providers.add(pfc.getSourceProvider());
        }

        // Add other multi-flavor source providers
        for (Variant v : variants) {
            if (variant.getName().equals(v.getName())) {
                continue;
            }
            SourceProvider provider = v.getMainArtifact().getMultiFlavorSourceProvider();
            if (provider != null) {
                providers.add(provider);
            }
        }

        // Add other the build types
        Collection<BuildTypeContainer> buildTypes = project.getBuildTypes();
        for (BuildTypeContainer btc : buildTypes) {
            if (variant.getBuildType().equals(btc.getBuildType().getName())) {
                continue;
            }
            providers.add(btc.getSourceProvider());
        }

        // Add other the other variant source providers
        for (Variant v : variants) {
            if (variant.getName().equals(v.getName())) {
                continue;
            }
            SourceProvider provider = v.getMainArtifact().getVariantSourceProvider();
            if (provider != null) {
                providers.add(provider);
            }
        }

        return providers;
    }

    private void recordInactiveJavaReferences(@NonNull File resDir) {
        File[] files = resDir.listFiles();
        if (files != null) {
            for (File file : files) {
                if (file.isDirectory()) {
                    recordInactiveJavaReferences(file);
                } else if (file.getName().endsWith(DOT_JAVA)) {
                    try {
                        String java = Files.toString(file, UTF_8);
                        mModel.tokenizeJavaCode(java);
                    } catch (Throwable ignore) {
                        // Tolerate parsing errors etc in these files; they're user
                        // sources, and this is even for inactive source sets.
                    }
                }
            }
        }
    }

    private void recordInactiveXmlResources(@NonNull File resDir) {
        File[] resourceFolders = resDir.listFiles();
        if (resourceFolders != null) {
            for (File folder : resourceFolders) {
                ResourceFolderType folderType = ResourceFolderType.getFolderType(folder.getName());
                if (folderType != null) {
                    recordInactiveXmlResources(folderType, folder);
                }
            }
        }
    }

    // Used for traversing resource folders *outside* of the normal Gradle variant
    // folders: these are not necessarily on the project path, so we don't have PSI files
    // for them
    private void recordInactiveXmlResources(@NonNull ResourceFolderType folderType,
      @NonNull File folder) {
        File[] files = folder.listFiles();
        if (files != null) {
            for (File file : files) {
                String path = file.getPath();
                boolean isXml = endsWithIgnoreCase(path, DOT_XML);
                try {
                    if (isXml) {
                        String xml = Files.toString(file, UTF_8);
                        Document document = XmlUtils.parseDocument(xml, true);
                        mModel.visitXmlDocument(file, folderType, document);
                    } else {
                        mModel.visitBinaryResource(folderType, file);
                    }
                } catch (Throwable ignore) {
                    // Tolerate parsing errors etc in these files; they're user
                    // sources, and this is even for inactive source sets.
                }
            }
        }
    }

    private void addInactiveReferences(@NonNull AndroidProject model,
                              @NonNull Variant variant) {
        for (SourceProvider provider : getInactiveSourceProviders(model, variant)) {
            for (File res : provider.getResDirectories()) {
                // Scan resource directory
                if (res.isDirectory()) {
                    recordInactiveXmlResources(res);
                }
            }
            for (File file : provider.getJavaDirectories()) {
                // Scan Java directory
                if (file.isDirectory()) {
                    recordInactiveJavaReferences(file);
                }
            }
        }
    }

    /**
     * Given an error message created by this lint check, return the corresponding
     * resource field name for the resource that is described as unused.
     * (Intended to support quickfix implementations for this lint check.)
     *
     * @param errorMessage the error message originally produced by this detector
     * @param format the format of the error message
     * @return the corresponding resource field name, e.g. {@code R.string.foo}
     */
    @Nullable
    public static String getUnusedResource(@NonNull String errorMessage, @NonNull TextFormat format) {
        errorMessage = format.toText(errorMessage);
        return findSubstring(errorMessage, "The resource ", " appears ");
    }

    private static Issue getIssue(@NonNull Resource resource) {
        return resource.type != ResourceType.ID ? ISSUE : ISSUE_IDS;
    }

    @Override
    public boolean appliesTo(@NonNull ResourceFolderType folderType) {
        return true;
    }

    // ---- Implements BinaryResourceScanner ----

    @Override
    public void checkBinaryResource(@NonNull ResourceContext context) {
        mModel.context = context;
        try {
            mModel.visitBinaryResource(context.getResourceFolderType(), context.file);
        } finally {
            mModel.context = null;
        }
    }

    // ---- Implements XmlScanner ----

    @Override
    public void visitDocument(@NonNull XmlContext context, @NonNull Document document) {
        mModel.context = mModel.xmlContext = context;
        try {
            mModel.visitXmlDocument(context.file, context.getResourceFolderType(),
                    document);
        } finally {
            mModel.context = mModel.xmlContext = null;
        }
    }

    // ---- Implements JavaScanner ----

    @Override
    public List<Class<? extends PsiElement>> getApplicablePsiTypes() {
        return Collections.<Class<? extends PsiElement>>singletonList(PsiImportStaticStatement.class);
    }

    @Nullable
    @Override
    public JavaElementVisitor createPsiVisitor(@NonNull JavaContext context) {
        if (context.getDriver().getPhase() == 1) {
            return new UnusedResourceVisitor();
        } else {
            // Second pass, computing resource declaration locations: No need to look at Java
            return null;
        }
    }

    @Override
    public boolean appliesToResourceRefs() {
        return true;
    }

    @Override
    public void visitResourceReference(@NonNull JavaContext context,
            @Nullable JavaElementVisitor visitor, @NonNull PsiElement node,
            @NonNull ResourceType type, @NonNull String name, boolean isFramework) {
        if (!isFramework) {
            ResourceUsageModel.markReachable(mModel.addResource(type, name, null));
        }
    }

    // Look for references and declarations
    private class UnusedResourceVisitor extends JavaElementVisitor {
        public UnusedResourceVisitor() {
        }

        @Override
<<<<<<< HEAD
        public boolean visitClassDeclaration(ClassDeclaration node) {
            // Look for declarations of R class fields and record them as declarations
            String description = node.astName().astValue();
            if (description.equals(R_CLASS)) {
                // Don't visit R class declarations; we don't need to look at R declarations
                // since we now look for all the same resource declarations that the R
                // class itself was derived from.
                return true;
=======
        public void visitImportStaticStatement(PsiImportStaticStatement statement) {
            if (mScannedForStaticImports) {
                return;
>>>>>>> d4ff5ef3
            }
            if (statement.isOnDemand()) {
                // Wildcard import of whole type:
                // import static pkg.R.type.*;
                // We have to do a more expensive analysis here to
                // for example recognize "x" as a reference to R.string.x
                mScannedForStaticImports = true;
                statement.getContainingFile().accept(new JavaRecursiveElementVisitor() {
                    @Override
                    public void visitReferenceExpression(PsiReferenceExpression expression) {
                        PsiElement resolved = expression.resolve();
                        if (resolved instanceof PsiField) {
                            ResourceUrl url = ResourceEvaluator.getResourceConstant(resolved);
                            if (url != null && !url.framework) {
                                Resource resource = mModel.addResource(url.type, url.name, null);
                                ResourceUsageModel.markReachable(resource);
                            }
                        }
                        super.visitReferenceExpression(expression);
                    }
                });
            } else {
                PsiElement resolved = statement.resolve();
                if (resolved instanceof PsiField) {
                    ResourceUrl url = ResourceEvaluator.getResourceConstant(resolved);
                    if (url != null && !url.framework) {
                        Resource resource = mModel.addResource(url.type, url.name, null);
                        ResourceUsageModel.markReachable(resource);
                    }
                }
            }
        }

        private boolean mScannedForStaticImports;
    }

    private static class UnusedResourceDetectorUsageModel extends ResourceUsageModel {
        public XmlContext xmlContext;
        public Context context;
        public Set<Resource> unused = Sets.newHashSet();

        @NonNull
        @Override
        protected String readText(@NonNull File file) {
            if (context != null) {
                return context.getClient().readFile(file);
            }
            try {
                return Files.toString(file, UTF_8);
            } catch (IOException e) {
                return ""; // Lint API
            }
        }

        @Override
        protected Resource declareResource(ResourceType type, String name, Node node) {
            Resource resource = super.declareResource(type, name, node);
            if (context != null) {
                resource.setDeclared(context.getProject().getReportIssues());
                if (context.getPhase() == 2 && unused.contains(resource)) {
                    if (xmlContext != null && xmlContext.getDriver().isSuppressed(xmlContext,
                            getIssue(resource), node)) {
                        resource.setKeep(true);
                    } else {
                        // For positions we try to use the name node rather than the
                        // whole declaration element
                        if (node == null || xmlContext == null) {
                            resource.recordLocation(Location.create(context.file));
                        } else {
                            if (node instanceof Element) {
                                Node attribute = ((Element) node).getAttributeNode(ATTR_NAME);
                                if (attribute != null) {
                                    node = attribute;
                                }
                            }
                            resource.recordLocation(xmlContext.getLocation(node));
                        }
                    }
                }

                if (type == ResourceType.RAW &&isKeepFile(name, xmlContext)) {
                    // Don't flag raw.keep: these are used for resource shrinking
                    // keep lists
                    //    http://tools.android.com/tech-docs/new-build-system/resource-shrinking
                    resource.setReachable(true);
                }
            }

            return resource;
        }

        private static boolean isKeepFile(
          @NonNull String name,
          @Nullable XmlContext xmlContext) {
            if ("keep".equals(name)) {
                return true;
            }

            if (xmlContext != null && xmlContext.document != null) {
                Element element = xmlContext.document.getDocumentElement();
                if (element != null && element.getFirstChild() == null) {
                    NamedNodeMap attributes = element.getAttributes();
                    boolean found = false;
                    for (int i = 0, n = attributes.getLength(); i < n; i++) {
                        Node attr = attributes.item(i);
                        String nodeName = attr.getNodeName();
                        if (!nodeName.startsWith(XMLNS_PREFIX)
                                && !nodeName.startsWith(TOOLS_PREFIX)) {
                            return false;
                        } else if (nodeName.endsWith(ATTR_SHRINK_MODE) ||
                                nodeName.endsWith(ATTR_DISCARD) ||
                                nodeName.endsWith(ATTR_KEEP)) {
                            found = true;
                        }
                    }

                    return found;
                }
            }


            return false;
        }
    }
}<|MERGE_RESOLUTION|>--- conflicted
+++ resolved
@@ -86,17 +86,6 @@
 import java.util.Map;
 import java.util.Set;
 
-<<<<<<< HEAD
-import lombok.ast.AstVisitor;
-import lombok.ast.ClassDeclaration;
-import lombok.ast.CompilationUnit;
-import lombok.ast.ForwardingAstVisitor;
-import lombok.ast.Identifier;
-import lombok.ast.ImportDeclaration;
-import lombok.ast.VariableReference;
-
-=======
->>>>>>> d4ff5ef3
 /**
  * Finds unused resources.
  */
@@ -562,20 +551,9 @@
         }
 
         @Override
-<<<<<<< HEAD
-        public boolean visitClassDeclaration(ClassDeclaration node) {
-            // Look for declarations of R class fields and record them as declarations
-            String description = node.astName().astValue();
-            if (description.equals(R_CLASS)) {
-                // Don't visit R class declarations; we don't need to look at R declarations
-                // since we now look for all the same resource declarations that the R
-                // class itself was derived from.
-                return true;
-=======
         public void visitImportStaticStatement(PsiImportStaticStatement statement) {
             if (mScannedForStaticImports) {
                 return;
->>>>>>> d4ff5ef3
             }
             if (statement.isOnDemand()) {
                 // Wildcard import of whole type:

--- conflicted
+++ resolved
@@ -69,15 +69,6 @@
 import com.intellij.psi.PsiField;
 import com.intellij.psi.PsiImportStaticStatement;
 import com.intellij.psi.PsiReferenceExpression;
-<<<<<<< HEAD
-
-import org.w3c.dom.Document;
-import org.w3c.dom.Element;
-import org.w3c.dom.NamedNodeMap;
-import org.w3c.dom.Node;
-
-=======
->>>>>>> fdf07a2c
 import java.io.File;
 import java.io.IOException;
 import java.util.Arrays;
@@ -639,11 +630,7 @@
                 if (type == ResourceType.RAW &&isKeepFile(name, xmlContext)) {
                     // Don't flag raw.keep: these are used for resource shrinking
                     // keep lists
-<<<<<<< HEAD
-                    //    http://tools.android.com/tech-docs/new-build-system/resource-shrinking
-=======
                     //    https://developer.android.com/studio/build/shrink-code.html
->>>>>>> fdf07a2c
                     resource.setReachable(true);
                 }
             }

--- conflicted
+++ resolved
@@ -39,10 +39,7 @@
 import com.android.tools.lint.detector.api.XmlContext;
 import java.util.ArrayDeque;
 import java.util.Deque;
-<<<<<<< HEAD
-=======
 import java.util.function.Predicate;
->>>>>>> 2c0ed8da
 import org.w3c.dom.Attr;
 import org.w3c.dom.Document;
 import org.w3c.dom.Element;
@@ -50,33 +47,6 @@
 import org.w3c.dom.Node;
 import org.w3c.dom.NodeList;
 
-<<<<<<< HEAD
-/**
- * Looks for issues with converting vector drawables to bitmaps for backward compatibility.
- */
-public class VectorDetector extends ResourceXmlDetector {
-    /** The main issue discovered by this detector */
-    public static final Issue ISSUE = Issue.create(
-            "VectorRaster",
-            "Vector Image Generation",
-            "Vector icons require API 21 or API 24 depending on used features, " +
-            "but when `minSdkVersion` is less than 21 or 24 and Android Gradle plugin 1.4 or " +
-            "higher is used, a vector drawable placed in the `drawable` folder is automatically " +
-            "moved to `drawable-anydpi-v21` or `drawable-anydpi-v24` and bitmap images are " +
-            "generated for different screen resolutions for backwards compatibility.\n" +
-            "\n" +
-            "However, there are some limitations to this raster image generation, and this " +
-            "lint check flags elements and attributes that are not fully supported. " +
-            "You should manually check whether the generated output is acceptable for those " +
-            "older devices.",
-
-            Category.CORRECTNESS,
-            5,
-            Severity.WARNING,
-            new Implementation(
-                    VectorDetector.class,
-                    Scope.RESOURCE_FILE_SCOPE));
-=======
 /** Looks for issues with converting vector drawables to bitmaps for backward compatibility. */
 public class VectorDetector extends ResourceXmlDetector {
     /** The main issue discovered by this detector */
@@ -98,7 +68,6 @@
                     5,
                     Severity.WARNING,
                     new Implementation(VectorDetector.class, Scope.RESOURCE_FILE_SCOPE));
->>>>>>> 2c0ed8da
 
     /** Constructs a new {@link VectorDetector} */
     public VectorDetector() {}
@@ -109,13 +78,8 @@
     }
 
     /**
-<<<<<<< HEAD
-     * Returns true if the given Gradle project model supports raster image generation
-     * for vector drawables.
-=======
      * Returns true if the given Gradle project model supports raster image generation for vector
      * drawables.
->>>>>>> 2c0ed8da
      *
      * @param project the project to check
      * @return true if the plugin supports raster image generation
@@ -127,13 +91,8 @@
     }
 
     /**
-<<<<<<< HEAD
-     * Returns true if the given Gradle project model supports raster image generation
-     * for vector drawables.
-=======
      * Returns true if the given Gradle project model supports raster image generation for vector
      * drawables with gradients.
->>>>>>> 2c0ed8da
      *
      * @param project the project to check
      * @return true if the plugin supports raster image generation
@@ -142,8 +101,6 @@
         GradleVersion modelVersion = project.getGradleModelVersion();
         // Requires 3.1.x or higher.
         return modelVersion != null && modelVersion.isAtLeastIncludingPreviews(3, 1, 0);
-<<<<<<< HEAD
-=======
     }
 
     /**
@@ -157,23 +114,16 @@
         GradleVersion modelVersion = project.getGradleModelVersion();
         // Requires 3.2.x or higher.
         return modelVersion != null && modelVersion.isAtLeastIncludingPreviews(3, 2, 0);
->>>>>>> 2c0ed8da
     }
 
     @Override
     public void visitDocument(@NonNull XmlContext context, @NonNull Document document) {
-<<<<<<< HEAD
-        // If minSdkVersion >= 24, we're not generating compatibility bitmap icons.
-        Project project = context.getMainProject();
-        if (project.getMinSdkVersion().getFeatureLevel() >= 24) {
-=======
         checkSize(context, document);
 
         // If minSdkVersion >= 24, we're not generating compatibility bitmap icons.
         int apiThreshold = 24;
         Project project = context.getMainProject();
         if (project.getMinSdkVersion().getFeatureLevel() >= apiThreshold) {
->>>>>>> 2c0ed8da
             return;
         }
 
@@ -194,15 +144,11 @@
         }
 
         // If this vector asset is in a -v24 folder, we're not generating bitmap icons.
-<<<<<<< HEAD
-        if (context.getFolderVersion() >= 24) {
-=======
         if (context.getFolderVersion() >= apiThreshold) {
             return;
         }
 
         if (usingSupportLibVectors(project)) {
->>>>>>> 2c0ed8da
             return;
         }
 
@@ -213,21 +159,6 @@
                 containsGradient(document) && isVectorGenerationSupportedForGradient(project);
 
         if (!generationDueToGradient) {
-<<<<<<< HEAD
-            // If minSdkVersion >= 21, we're not generating compatibility bitmap icons.
-            if (project.getMinSdkVersion().getFeatureLevel() >= 21) {
-                return;
-            }
-            // If this vector asset is in a -v21 folder, we're not generating bitmap icons.
-            if (context.getFolderVersion() >= 21) {
-                return;
-            }
-            // TODO: When support library starts supporting gradients (http://b/62421666), this
-            // check should be moved up.
-            if (usingSupportLibVectors(project)) {
-                return;
-            }
-=======
             boolean generationDueToFillType =
                     containsFillType(document) && isVectorGenerationSupportedForFillType(project);
             if (!generationDueToFillType) {
@@ -256,7 +187,6 @@
         Attr heightAttribute = root.getAttributeNodeNS(ANDROID_URI, ATTR_WIDTH);
         if (widthAttribute == null || heightAttribute == null) {
             return;
->>>>>>> 2c0ed8da
         }
         try {
             int width = getDipSize(widthAttribute);
@@ -302,12 +232,6 @@
         return findElement(document, element -> "gradient".equals(element.getTagName())) != null;
     }
 
-<<<<<<< HEAD
-        checkSupported(context, root, generationDueToGradient);
-    }
-
-    private static boolean containsGradient(Document document) {
-=======
     private static boolean containsFillType(Document document) {
         return findElement(document, element -> element.hasAttributeNS(NS_RESOURCES, "fillType"))
                 != null;
@@ -316,38 +240,23 @@
     @Nullable
     private static Element findElement(
             @NonNull Document document, @NonNull Predicate<Element> predicate) {
->>>>>>> 2c0ed8da
         Deque<Element> elements = new ArrayDeque<>();
         elements.add(document.getDocumentElement());
 
         Element element;
         while ((element = elements.poll()) != null) {
-<<<<<<< HEAD
-            String tag = element.getTagName();
-            if ("gradient".equals(tag)) {
-                return true;
-=======
             if (predicate.test(element)) {
                 return element;
->>>>>>> 2c0ed8da
             }
             NodeList children = element.getChildNodes();
             for (int i = 0, n = children.getLength(); i < n; i++) {
                 Node child = children.item(i);
                 if (child.getNodeType() == Node.ELEMENT_NODE) {
-<<<<<<< HEAD
-                    elements.add((Element)child);
-                }
-            }
-        }
-        return false;
-=======
                     elements.add((Element) child);
                 }
             }
         }
         return null;
->>>>>>> 2c0ed8da
     }
 
     static boolean usingSupportLibVectors(@NonNull Project project) {
@@ -366,18 +275,6 @@
     }
 
     /** Recursive element check for unsupported attributes and tags */
-<<<<<<< HEAD
-    private static void checkSupported(@NonNull XmlContext context, @NonNull Element element,
-                                       boolean generationDueToGradient) {
-        int apiThreshold = generationDueToGradient ? 24 : 21;
-        // Unsupported tags
-        String tag = element.getTagName();
-        if ("clip-path".equals(tag)) {
-            String message = String.format(
-                    "This tag is not supported in images generated from this vector icon for "
-                    + "API < %d; check generated icon to make sure it looks acceptable",
-                    apiThreshold);
-=======
     private static void checkSupported(
             @NonNull XmlContext context, @NonNull Element element, int apiThreshold) {
         // Unsupported tags
@@ -388,7 +285,6 @@
                             "This tag is not supported in images generated from this vector icon for "
                                     + "API < %d; check generated icon to make sure it looks acceptable",
                             apiThreshold);
->>>>>>> 2c0ed8da
             context.report(ISSUE, element, context.getLocation(element), message);
         } else if ("group".equals(tag)) {
             AndroidProject model = context.getMainProject().getGradleProjectModel();
@@ -409,36 +305,22 @@
                             || "trimPathEnd".equals(name)
                             || "trimPathOffset".equals(name))
                     && ANDROID_URI.equals(attr.getNamespaceURI())) {
-<<<<<<< HEAD
-                String message = String.format(
-                        "This attribute is not supported in images generated from this vector icon "
-                        + "for API < %d; check generated icon to make sure it looks acceptable",
-                        apiThreshold);
-=======
                 String message =
                         String.format(
                                 "This attribute is not supported in images generated from this vector icon "
                                         + "for API < %d; check generated icon to make sure it looks acceptable",
                                 apiThreshold);
->>>>>>> 2c0ed8da
                 context.report(ISSUE, attr, context.getNameLocation(attr), message);
             }
 
             String value = attr.getValue();
             if (ResourceUrl.parse(value) != null) {
-<<<<<<< HEAD
-                String message = String.format(
-                        "Resource references will not work correctly in images generated for this "
-                        + "vector icon for API < %d; check generated icon to make sure it looks "
-                        + "acceptable", apiThreshold);
-=======
                 String message =
                         String.format(
                                 "Resource references will not work correctly in images generated for this "
                                         + "vector icon for API < %d; check generated icon to make sure it looks "
                                         + "acceptable",
                                 apiThreshold);
->>>>>>> 2c0ed8da
                 context.report(ISSUE, attr, context.getValueLocation(attr), message);
             }
         }
@@ -447,11 +329,7 @@
         for (int i = 0, n = children.getLength(); i < n; i++) {
             Node child = children.item(i);
             if (child.getNodeType() == Node.ELEMENT_NODE) {
-<<<<<<< HEAD
-                checkSupported(context, (Element)child, generationDueToGradient);
-=======
                 checkSupported(context, (Element) child, apiThreshold);
->>>>>>> 2c0ed8da
             }
         }
     }

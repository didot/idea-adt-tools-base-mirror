--- conflicted
+++ resolved
@@ -11,12 +11,8 @@
 import com.android.sdklib.SdkVersionInfo;
 import com.android.tools.lint.client.api.JavaEvaluator;
 import com.android.tools.lint.detector.api.ClassContext;
-<<<<<<< HEAD
-import com.android.tools.lint.detector.api.LintUtils;
-=======
 import com.android.tools.lint.detector.api.ConstantEvaluator;
 import com.android.tools.lint.detector.api.Lint;
->>>>>>> 2c0ed8da
 import com.intellij.openapi.util.Ref;
 import com.intellij.psi.PsiClass;
 import com.intellij.psi.PsiElement;
@@ -36,10 +32,7 @@
 import java.util.List;
 import java.util.Map;
 import java.util.Objects;
-<<<<<<< HEAD
-=======
 import org.jetbrains.uast.UAnonymousClass;
->>>>>>> 2c0ed8da
 import org.jetbrains.uast.UBinaryExpression;
 import org.jetbrains.uast.UBlockExpression;
 import org.jetbrains.uast.UCallExpression;
@@ -317,25 +310,15 @@
     }
 
     public static boolean isWithinVersionCheckConditional(
-<<<<<<< HEAD
-            @NonNull JavaEvaluator evaluator, @NonNull UElement element,
-            int api) {
-=======
             @NonNull JavaEvaluator evaluator, @NonNull UElement element, int api) {
->>>>>>> 2c0ed8da
         return isWithinVersionCheckConditional(evaluator, element, api, null);
     }
 
     public static boolean isWithinVersionCheckConditional(
-<<<<<<< HEAD
-            @NonNull JavaEvaluator evaluator, @NonNull UElement element,
-            int api, @Nullable ApiLevelLookup apiLookup) {
-=======
             @NonNull JavaEvaluator evaluator,
             @NonNull UElement element,
             int api,
             @Nullable ApiLevelLookup apiLookup) {
->>>>>>> 2c0ed8da
         UElement current = skipParentheses(element.getUastParent());
         UElement prev = element;
         while (current != null) {
@@ -344,12 +327,8 @@
                 UExpression condition = ifStatement.getCondition();
                 if (prev != condition) {
                     boolean fromThen = prev.equals(ifStatement.getThenExpression());
-<<<<<<< HEAD
-                    Boolean ok = isVersionCheckConditional(api, condition, fromThen, prev, apiLookup);
-=======
                     Boolean ok =
                             isVersionCheckConditional(api, condition, fromThen, prev, apiLookup);
->>>>>>> 2c0ed8da
                     if (ok != null && ok) {
                         return true;
                     }
@@ -383,60 +362,14 @@
                 UCallExpression call = (UCallExpression) current;
                 PsiMethod method = call.resolve();
                 if (method != null) {
-<<<<<<< HEAD
-                    Map<UExpression, PsiParameter> mapping = evaluator
-                            .computeArgumentMapping(call, method);
-=======
                     Map<UExpression, PsiParameter> mapping =
                             evaluator.computeArgumentMapping(call, method);
->>>>>>> 2c0ed8da
                     PsiParameter parameter = mapping.get(prev);
                     if (parameter != null) {
                         UastContext context = UastUtils.getUastContext(element);
                         UMethod uMethod = context.getMethod(method);
                         Ref<UCallExpression> match = new Ref<>();
                         String parameterName = parameter.getName();
-<<<<<<< HEAD
-                        uMethod.accept(new AbstractUastVisitor() {
-                            @Override
-                            public boolean visitCallExpression(UCallExpression node) {
-                                String callName = LintUtils.getMethodName(node);
-                                if (Objects.equals(callName, parameterName)) {
-                                    // Potentially not correct due to scopes, but these lambda
-                                    // utility methods tend to be short and for lambda function
-                                    // calls, resolve on call returns null
-                                    match.set(node);
-                                }
-                                return super.visitCallExpression(node);
-                            }
-                        });
-                        UCallExpression lambdaInvocation = match.get();
-                        ApiLevelLookup newApiLookup = arg -> {
-                            if (arg instanceof UReferenceExpression) {
-                                PsiElement resolved = ((UReferenceExpression) arg)
-                                        .resolve();
-                                if (resolved instanceof PsiParameter) {
-                                    PsiParameter parameter1 = (PsiParameter) resolved;
-                                    PsiParameterList parameterList = PsiTreeUtil.getParentOfType(resolved,
-                                            PsiParameterList.class);
-                                    if (parameterList != null) {
-                                        int index = parameterList.getParameterIndex(parameter1);
-                                        List<UExpression> arguments = call.getValueArguments();
-                                        if (index != -1 && index < arguments.size()) {
-                                            return getApiLevel(arguments.get(index), null);
-                                        }
-                                    }
-                                }
-                            }
-                            return -1;
-                        };
-                        if (lambdaInvocation != null &&
-                                isWithinVersionCheckConditional(evaluator, lambdaInvocation, api,
-                                        newApiLookup)) {
-                            return true;
-                        }
-                    }
-=======
                         uMethod.accept(
                                 new AbstractUastVisitor() {
                                     @Override
@@ -486,7 +419,6 @@
                 UElement parent = current.getUastParent();
                 if (!(parent instanceof UAnonymousClass)) {
                     return false;
->>>>>>> 2c0ed8da
                 }
             } else if (current instanceof PsiFile) {
                 return false;
@@ -971,13 +903,8 @@
                             // SDK_INT < ICE_CREAM_SANDWICH
                             return false;
                         } else if ((tokenType == UastBinaryOperator.EQUALS
-<<<<<<< HEAD
-                                || tokenType == UastBinaryOperator.IDENTITY_EQUALS) &&
-                                level < api) {
-=======
                                         || tokenType == UastBinaryOperator.IDENTITY_EQUALS)
                                 && level < api) {
->>>>>>> 2c0ed8da
                             return false;
                         }
                     }

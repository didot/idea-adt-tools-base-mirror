--- conflicted
+++ resolved
@@ -45,21 +45,6 @@
 /** Checks for cases where the wrong call is being made */
 public class WrongCallDetector extends Detector implements SourceCodeScanner {
     /** Calling the wrong method */
-<<<<<<< HEAD
-    public static final Issue ISSUE = Issue.create(
-            "WrongCall",
-            "Using wrong draw/layout method",
-
-            "Custom views typically need to call `measure()` on their children, not `onMeasure`. " +
-            "Ditto for onDraw, onLayout, etc.",
-
-            Category.CORRECTNESS,
-            6,
-            Severity.ERROR,
-            new Implementation(
-                    WrongCallDetector.class,
-                    Scope.JAVA_FILE_SCOPE));
-=======
     public static final Issue ISSUE =
             Issue.create(
                             "WrongCall",
@@ -71,7 +56,6 @@
                             Severity.ERROR,
                             new Implementation(WrongCallDetector.class, Scope.JAVA_FILE_SCOPE))
                     .setAndroidSpecific(true);
->>>>>>> 2c0ed8da
 
     /** Constructs a new {@link WrongCallDetector} */
     public WrongCallDetector() {}

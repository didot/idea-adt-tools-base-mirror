--- conflicted
+++ resolved
@@ -465,16 +465,11 @@
     }
 
     public static String toBase64(@NonNull byte[] bytes) {
-<<<<<<< HEAD
-        String base64 = DatatypeConverter.printBase64Binary(bytes);
-        return Joiner.on("\n").join(Splitter.fixedLength(60).split(base64));
-=======
         return TestFiles.toBase64(bytes);
     }
 
     public static String toBase64gzip(@NonNull byte[] bytes) {
         return TestFiles.toBase64gzip(bytes);
->>>>>>> fdf07a2c
     }
 
     public static String toBase64(@NonNull File file) throws IOException {
@@ -487,13 +482,8 @@
 
     /**
      * Creates a test file from the given base64 data. To create this data, use {@link
-<<<<<<< HEAD
-     * #toBase64(File)} or {@link #toBase64(byte[])}, for example via <pre>{@code assertEquals("",
-     * toBase64(new File("path/to/your.class")));} </pre>
-=======
      * #toBase64(File)} or {@link #toBase64(byte[])}, for example via
      * <pre>{@code assertEquals("", toBase64(new File("path/to/your.class")));}</pre>
->>>>>>> fdf07a2c
      *
      * @param to      the file to write as
      * @param encoded the encoded data
@@ -948,21 +938,11 @@
             return null;
         }
 
-
-        @Nullable
-        protected String getProjectResourceLibraryName() {
-            return null;
-        }
-
         @Nullable
         @Override
         public AbstractResourceRepository getResourceRepository(Project project,
                 boolean includeDependencies, boolean includeLibraries) {
-<<<<<<< HEAD
-            if (mIncrementalCheck == null) {
-=======
             if (incrementalCheck == null) {
->>>>>>> fdf07a2c
                 return null;
             }
 
@@ -970,12 +950,8 @@
             ILogger logger = new StdLogger(StdLogger.Level.INFO);
             ResourceMerger merger = new ResourceMerger(0);
 
-<<<<<<< HEAD
-            ResourceSet resourceSet = new ResourceSet(getName(), getProjectResourceLibraryName()) {
-=======
             ResourceSet resourceSet = new ResourceSet(project.getName(),
                     getProjectResourceLibraryName()) {
->>>>>>> fdf07a2c
                 @Override
                 protected void checkItems() throws DuplicateDataException {
                     // No checking in ProjectResources; duplicates can happen, but
@@ -1013,11 +989,7 @@
                     }
 
                     for (List<ResourceItem> list : lists) {
-<<<<<<< HEAD
-                        Collections.sort(list, (o1, o2) -> o1.getKey().compareTo(o2.getKey()));
-=======
                         list.sort((o1, o2) -> o1.getKey().compareTo(o2.getKey()));
->>>>>>> fdf07a2c
                     }
 
                     // Store back in list multi map in new sorted order

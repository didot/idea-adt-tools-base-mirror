/*
 * Copyright (C) 2011 The Android Open Source Project
 *
 * Licensed under the Apache License, Version 2.0 (the "License");
 * you may not use this file except in compliance with the License.
 * You may obtain a copy of the License at
 *
 *      http://www.apache.org/licenses/LICENSE-2.0
 *
 * Unless required by applicable law or agreed to in writing, software
 * distributed under the License is distributed on an "AS IS" BASIS,
 * WITHOUT WARRANTIES OR CONDITIONS OF ANY KIND, either express or implied.
 * See the License for the specific language governing permissions and
 * limitations under the License.
 */

package com.android.tools.lint.checks.infrastructure;

import static com.android.SdkConstants.ANDROID_URI;
import static com.android.SdkConstants.ATTR_ID;
import static com.android.SdkConstants.NEW_ID_PREFIX;

import com.android.annotations.NonNull;
import com.android.annotations.Nullable;
import com.android.ide.common.res2.AbstractResourceRepository;
import com.android.ide.common.res2.DuplicateDataException;
import com.android.ide.common.res2.MergingException;
import com.android.ide.common.res2.ResourceFile;
import com.android.ide.common.res2.ResourceItem;
import com.android.ide.common.res2.ResourceMerger;
import com.android.ide.common.res2.ResourceRepository;
import com.android.ide.common.res2.ResourceSet;
import com.android.resources.ResourceFolderType;
import com.android.resources.ResourceType;
import com.android.sdklib.IAndroidTarget;
import com.android.testutils.SdkTestCase;
import com.android.tools.lint.EcjParser;
import com.android.tools.lint.ExternalAnnotationRepository;
import com.android.tools.lint.LintCliClient;
import com.android.tools.lint.LintCliFlags;
import com.android.tools.lint.Reporter;
import com.android.tools.lint.TextReporter;
import com.android.tools.lint.Warning;
import com.android.tools.lint.checks.BuiltinIssueRegistry;
import com.android.tools.lint.client.api.Configuration;
import com.android.tools.lint.client.api.DefaultConfiguration;
import com.android.tools.lint.client.api.IssueRegistry;
import com.android.tools.lint.client.api.JavaParser;
import com.android.tools.lint.client.api.LintClient;
import com.android.tools.lint.client.api.LintDriver;
import com.android.tools.lint.client.api.LintRequest;
import com.android.tools.lint.detector.api.Context;
import com.android.tools.lint.detector.api.Detector;
import com.android.tools.lint.detector.api.Issue;
import com.android.tools.lint.detector.api.JavaContext;
import com.android.tools.lint.detector.api.LintUtils;
import com.android.tools.lint.detector.api.Location;
import com.android.tools.lint.detector.api.Project;
import com.android.tools.lint.detector.api.Scope;
import com.android.tools.lint.detector.api.Severity;
import com.android.tools.lint.detector.api.TextFormat;
import com.android.utils.FileUtils;
import com.android.utils.ILogger;
import com.android.utils.SdkUtils;
import com.android.utils.StdLogger;
import com.android.utils.XmlUtils;
import com.google.common.annotations.Beta;
import com.google.common.base.Charsets;
import com.google.common.collect.ArrayListMultimap;
import com.google.common.collect.ListMultimap;
import com.google.common.collect.Lists;
import com.google.common.collect.Maps;
import com.google.common.collect.Sets;
import com.google.common.io.Files;

import org.eclipse.jdt.core.compiler.CategorizedProblem;
import org.eclipse.jdt.core.compiler.IProblem;
import org.eclipse.jdt.internal.compiler.ast.CompilationUnitDeclaration;
import org.intellij.lang.annotations.Language;
import org.w3c.dom.Attr;
import org.w3c.dom.Document;
import org.w3c.dom.Element;
import org.w3c.dom.NamedNodeMap;
import org.w3c.dom.Node;
import org.w3c.dom.NodeList;

import java.io.File;
import java.io.FileWriter;
import java.io.IOException;
import java.io.InputStream;
import java.io.StringWriter;
import java.net.MalformedURLException;
import java.net.URL;
import java.security.CodeSource;
import java.util.ArrayList;
import java.util.Collections;
import java.util.Comparator;
import java.util.EnumSet;
import java.util.List;
import java.util.Map;
import java.util.Set;

/**
 * Test case for lint detectors.
 * <p>
 * <b>NOTE: This is not a public or final API; if you rely on this be prepared
 * to adjust your code for the next tools release.</b>
 */
@Beta
@SuppressWarnings("javadoc")
public abstract class LintDetectorTest extends SdkTestCase {
    @Override
    protected void setUp() throws Exception {
        super.setUp();
        BuiltinIssueRegistry.reset();
    }

    protected abstract Detector getDetector();

    private Detector mDetector;

    protected final Detector getDetectorInstance() {
        if (mDetector == null) {
            mDetector = getDetector();
        }

        return mDetector;
    }

<<<<<<< HEAD
    protected abstract List<Issue> getIssues();
=======
    protected boolean allowCompilationErrors() {
        return false;
    }
>>>>>>> d0946535

    protected abstract List<Issue> getIssues();

    public class CustomIssueRegistry extends IssueRegistry {
        @NonNull
        @Override
        public List<Issue> getIssues() {
            return LintDetectorTest.this.getIssues();
        }
    }

    protected String lintFiles(String... relativePaths) throws Exception {
        List<File> files = new ArrayList<File>();
        File targetDir = getTargetDir();
        for (String relativePath : relativePaths) {
            File file = getTestfile(targetDir, relativePath);
            assertNotNull(file);
            files.add(file);
        }

        Collections.sort(files, new Comparator<File>() {
            @Override
            public int compare(File file1, File file2) {
                ResourceFolderType folder1 = ResourceFolderType.getFolderType(
                        file1.getParentFile().getName());
                ResourceFolderType folder2 = ResourceFolderType.getFolderType(
                        file2.getParentFile().getName());
                if (folder1 != null && folder2 != null && folder1 != folder2) {
                    return folder1.compareTo(folder2);
                }
                return file1.compareTo(file2);
            }
        });

        addManifestFile(targetDir);

        return checkLint(files);
    }

    protected String checkLint(List<File> files) throws Exception {
        TestLintClient lintClient = createClient();
        return checkLint(lintClient, files);
    }

    protected String checkLint(TestLintClient lintClient, List<File> files) throws Exception {
        if (System.getenv("ANDROID_BUILD_TOP") != null) {
            fail("Don't run the lint tests with $ANDROID_BUILD_TOP set; that enables lint's "
                    + "special support for detecting AOSP projects (looking for .class "
                    + "files in $ANDROID_HOST_OUT etc), and this confuses lint.");
        }

        mOutput = new StringBuilder();
        String result = lintClient.analyze(files);

        // The output typically contains a few directory/filenames.
        // On Windows we need to change the separators to the unix-style
        // forward slash to make the test as OS-agnostic as possible.
        if (File.separatorChar != '/') {
            result = result.replace(File.separatorChar, '/');
        }

        for (File f : files) {
            deleteFile(f);
        }

        return result;
    }

    protected void checkReportedError(
            @NonNull Context context,
            @NonNull Issue issue,
            @NonNull Severity severity,
            @Nullable Location location,
            @NonNull String message) {
    }

    protected TestLintClient createClient() {
        return new TestLintClient();
    }

    protected TestConfiguration getConfiguration(LintClient client, Project project) {
        return new TestConfiguration(client, project, null);
    }

    protected void configureDriver(LintDriver driver) {
    }

    /**
     * Run lint on the given files when constructed as a separate project
     * @return The output of the lint check. On Windows, this transforms all directory
     *   separators to the unix-style forward slash.
     */
    protected String lintProject(String... relativePaths) throws Exception {
        File projectDir = getProjectDir(null, relativePaths);
        return checkLint(Collections.singletonList(projectDir));
    }

    protected String lintProjectIncrementally(String currentFile, String... relativePaths)
            throws Exception {
        File projectDir = getProjectDir(null, relativePaths);
        File current = new File(projectDir, currentFile.replace('/', File.separatorChar));
        assertTrue(current.exists());
        TestLintClient client = createClient();
        client.setIncremental(current);
        return checkLint(client, Collections.singletonList(projectDir));
    }

    protected String lintProjectIncrementally(String currentFile, TestFile... files)
            throws Exception {
        File projectDir = getProjectDir(null, files);
        File current = new File(projectDir, currentFile.replace('/', File.separatorChar));
        assertTrue(current.exists());
        TestLintClient client = createClient();
        client.setIncremental(current);
        return checkLint(client, Collections.singletonList(projectDir));
    }

    /**
     * Run lint on the given files when constructed as a separate project
     * @return The output of the lint check. On Windows, this transforms all directory
     *   separators to the unix-style forward slash.
     */
    protected String lintProject(TestFile... files) throws Exception {
        File projectDir = getProjectDir(null, files);
        return checkLint(Collections.singletonList(projectDir));
    }

    @Override
    protected File getTargetDir() {
        File targetDir = new File(getTempDir(), getClass().getSimpleName() + "_" + getName());
        addCleanupDir(targetDir);
        return targetDir;
    }

    @NonNull
    public TestFile file() {
        return new TestFile();
    }

    @NonNull
    public TestFile source(@NonNull String to, @NonNull String source) {
        return file().to(to).withSource(source);
    }

    @NonNull
    public TestFile java(@NonNull String to, @NonNull @Language("JAVA") String source) {
        return file().to(to).withSource(source);
    }

    @NonNull
    public TestFile xml(@NonNull String to, @NonNull @Language("XML") String source) {
        return file().to(to).withSource(source);
    }

    @NonNull
    public TestFile copy(@NonNull String from, @NonNull String to) {
        return file().from(from).to(to);
    }

    @NonNull
    public TestFile copy(@NonNull String from) {
        return file().from(from).to(from);
    }

    /** Creates a project directory structure from the given files */
    protected File getProjectDir(String name, String ...relativePaths) throws Exception {
        assertFalse("getTargetDir must be overridden to make a unique directory",
                getTargetDir().equals(getTempDir()));

        List<TestFile> testFiles = Lists.newArrayList();
        for (String relativePath : relativePaths) {
            testFiles.add(file().copy(relativePath));
        }
        return getProjectDir(name, testFiles.toArray(new TestFile[testFiles.size()]));
    }

    /** Creates a project directory structure from the given files */
    protected File getProjectDir(String name, TestFile... testFiles) throws Exception {
        assertFalse("getTargetDir must be overridden to make a unique directory",
                getTargetDir().equals(getTempDir()));

        File projectDir = getTargetDir();
        if (name != null) {
            projectDir = new File(projectDir, name);
        }
        if (!projectDir.exists()) {
            assertTrue(projectDir.getPath(), projectDir.mkdirs());
        }

        for (TestFile fp : testFiles) {
            File file = fp.createFile(projectDir);
            assertNotNull(file);
        }

        addManifestFile(projectDir);
        return projectDir;
    }

    private static void addManifestFile(File projectDir) throws IOException {
        // Ensure that there is at least a manifest file there to make it a valid project
        // as far as Lint is concerned:
        if (!new File(projectDir, "AndroidManifest.xml").exists()) {
            File manifest = new File(projectDir, "AndroidManifest.xml");
            FileWriter fw = new FileWriter(manifest);
            fw.write("<?xml version=\"1.0\" encoding=\"utf-8\"?>\n" +
                "<manifest xmlns:android=\"http://schemas.android.com/apk/res/android\"\n" +
                "    package=\"foo.bar2\"\n" +
                "    android:versionCode=\"1\"\n" +
                "    android:versionName=\"1.0\" >\n" +
                "</manifest>\n");
            fw.close();
        }
    }

    private StringBuilder mOutput = null;

    @Override
    protected InputStream getTestResource(String relativePath, boolean expectExists) {
        String path = "data" + File.separator + relativePath; //$NON-NLS-1$
        InputStream stream = getClass().getResourceAsStream(path);
        if (!expectExists && stream == null) {
            return null;
        }
        return stream;
    }

    protected boolean isEnabled(Issue issue) {
        Class<? extends Detector> detectorClass = getDetectorInstance().getClass();
        if (issue.getImplementation().getDetectorClass() == detectorClass) {
            return true;
        }

        if (issue == IssueRegistry.LINT_ERROR || issue == IssueRegistry.PARSER_ERROR) {
            return !ignoreSystemErrors();
        }

        return false;
    }

    protected boolean includeParentPath() {
        return false;
    }

    protected EnumSet<Scope> getLintScope(List<File> file) {
        return null;
    }

    public String getSuperClass(Project project, String name) {
        return null;
    }

    protected boolean ignoreSystemErrors() {
        return true;
    }

    public class TestLintClient extends LintCliClient {
        private StringWriter mWriter = new StringWriter();
        private File mIncrementalCheck;

        public TestLintClient() {
            super(new LintCliFlags());
            mFlags.getReporters().add(new TextReporter(this, mFlags, mWriter, false));
        }

        @Override
        public String getSuperClass(@NonNull Project project, @NonNull String name) {
            String superClass = LintDetectorTest.this.getSuperClass(project, name);
            if (superClass != null) {
                return superClass;
            }

            return super.getSuperClass(project, name);
        }

        public String analyze(List<File> files) throws Exception {
            mDriver = new LintDriver(new CustomIssueRegistry(), this);
            configureDriver(mDriver);
            LintRequest request = new LintRequest(this, files);
            if (mIncrementalCheck != null) {
                assertEquals(1, files.size());
                File projectDir = files.get(0);
                assertTrue(isProjectDirectory(projectDir));
                Project project = createProject(projectDir, projectDir);
                project.addFile(mIncrementalCheck);
                List<Project> projects = Collections.singletonList(project);
                request.setProjects(projects);
            }

            mDriver.analyze(request.setScope(getLintScope(files)));

            // Check compare contract
            Warning prev = null;
            for (Warning warning : mWarnings) {
                if (prev != null) {
                    boolean equals = warning.equals(prev);
                    assertEquals(equals, prev.equals(warning));
                    int compare = warning.compareTo(prev);
                    assertEquals(equals, compare == 0);
                    assertEquals(-compare, prev.compareTo(warning));
                }
                prev = warning;
            }

            Collections.sort(mWarnings);

            // Check compare contract & transitivity
            Warning prev2 = prev;
            prev = null;
            for (Warning warning : mWarnings) {
                if (prev != null && prev2 != null) {
                    assertTrue(warning.compareTo(prev) >= 0);
                    assertTrue(prev.compareTo(prev2) >= 0);
                    assertTrue(warning.compareTo(prev2) >= 0);

                    assertTrue(prev.compareTo(warning) <= 0);
                    assertTrue(prev2.compareTo(prev) <= 0);
                    assertTrue(prev2.compareTo(warning) <= 0);
                }
                prev2 = prev;
                prev = warning;
            }

            for (Reporter reporter : mFlags.getReporters()) {
                reporter.write(mErrorCount, mWarningCount, mWarnings);
            }

            mOutput.append(mWriter.toString());

            if (mOutput.length() == 0) {
                mOutput.append("No warnings.");
            }

            String result = mOutput.toString();
            if (result.equals("No issues found.\n")) {
                result = "No warnings.";
            }

            result = cleanup(result);

            return result;
        }

        public String getErrors() throws Exception {
            return mWriter.toString();
        }

        @Override
        public JavaParser getJavaParser(@Nullable Project project) {
            return new EcjParser(this, project) {
                @Override
                public void prepareJavaParse(@NonNull List<JavaContext> contexts) {
                    super.prepareJavaParse(contexts);
                    if (!allowCompilationErrors() && mEcjResult != null) {
                        StringBuilder sb = new StringBuilder();
                        for (CompilationUnitDeclaration unit : mEcjResult.getCompilationUnits()) {
                            // so maybe I don't need my map!!
                            CategorizedProblem[] problems = unit.compilationResult()
                                    .getAllProblems();
                            if (problems != null) {
                                for (IProblem problem : problems) {
                                    if (problem == null || !problem.isError()) {
                                        continue;
                                    }
                                    String filename = new File(new String(
                                            problem.getOriginatingFileName())).getName();
                                    sb.append(filename)
                                            .append(":")
                                            .append(problem.isError() ? "Error" : "Warning")
                                            .append(": ").append(problem.getSourceLineNumber())
                                            .append(": ").append(problem.getMessage())
                                            .append('\n');
                                }
                            }
                        }
                        if (sb.length() > 0) {
                            fail("Found compilation problems in lint test not overriding "
                                    + "allowCompilationErrors():\n" + sb);
                        }

                    }
                }
            };
        }

        @Override
        public void report(
                @NonNull Context context,
                @NonNull Issue issue,
                @NonNull Severity severity,
                @Nullable Location location,
                @NonNull String message,
                @NonNull TextFormat format) {
            if (ignoreSystemErrors() && (issue == IssueRegistry.LINT_ERROR)) {
                return;
            }

            // Use plain ascii in the test golden files for now. (This also ensures
            // that the markup is well-formed, e.g. if we have a ` without a matching
            // closing `, the ` would show up in the plain text.)
            message = format.convertTo(message, TextFormat.TEXT);

            checkReportedError(context, issue, severity, location, message);

            if (severity == Severity.FATAL) {
                // Treat fatal errors like errors in the golden files.
                severity = Severity.ERROR;
            }

            // For messages into all secondary locations to ensure they get
            // specifically included in the text report
            if (location != null && location.getSecondary() != null) {
                Location l = location.getSecondary();
                if (l == location) {
                    fail("Location link cycle");
                }
                while (l != null) {
                    if (l.getMessage() == null) {
                        l.setMessage("<No location-specific message");
                    }
                    if (l == l.getSecondary()) {
                        fail("Location link cycle");
                    }
                    l = l.getSecondary();
                }
            }

            super.report(context, issue, severity, location, message, format);

            // Make sure errors are unique!
            Warning prev = null;
            for (Warning warning : mWarnings) {
                assertNotSame(warning, prev);
                assert prev == null || !warning.equals(prev) : warning;
                prev = warning;
            }
        }

        @Override
        public void log(Throwable exception, String format, Object... args) {
            if (exception != null) {
                exception.printStackTrace();
            }
            StringBuilder sb = new StringBuilder();
            if (format != null) {
                sb.append(String.format(format, args));
            }
            if (exception != null) {
                sb.append(exception.toString());
            }
            System.err.println(sb);

            if (exception != null) {
                fail(exception.toString());
            }
        }

        @NonNull
        @Override
        public Configuration getConfiguration(@NonNull Project project,
                @Nullable LintDriver driver) {
            return LintDetectorTest.this.getConfiguration(this, project);
        }

        @Override
        public File findResource(@NonNull String relativePath) {
            if (relativePath.equals("platform-tools/api/api-versions.xml")) {
                // Look in the current Git repository and try to find it there
                File rootDir = getRootDir();
                if (rootDir != null) {
                    File file = new File(rootDir, "development" + File.separator + "sdk"
                            + File.separator + "api-versions.xml");
                    if (file.exists()) {
                        return file;
                    }
                }
                // Look in an SDK install, if found
                File home = getSdkHome();
                if (home != null) {
                    return new File(home, relativePath);
                }
            } else if (relativePath.equals(ExternalAnnotationRepository.SDK_ANNOTATIONS_PATH)) {
                // Look in the current Git repository and try to find it there
                File rootDir = getRootDir();
                if (rootDir != null) {
                    File file = new File(rootDir,
                            "tools" + File.separator
                            + "adt" + File.separator
                            + "idea" + File.separator
                            + "android" + File.separator
                            + "annotations");
                    if (file.exists()) {
                        return file;
                    }
                }
                // Look in an SDK install, if found
                File home = getSdkHome();
                if (home != null) {
                    File file = new File(home, relativePath);
                    return file.exists() ? file : null;
                }
            } else if (relativePath.startsWith("tools/support/")) {
                // Look in the current Git repository and try to find it there
                String base = relativePath.substring("tools/support/".length());
                File rootDir = getRootDir();
                if (rootDir != null) {
                    File file = new File(rootDir, "tools"
                            + File.separator + "base"
                            + File.separator + "files"
                            + File.separator + "typos"
                            + File.separator + base);
                    if (file.exists()) {
                        return file;
                    }
                }
                // Look in an SDK install, if found
                File home = getSdkHome();
                if (home != null) {
                    return new File(home, relativePath);
                }
            } else {
                fail("Unit tests don't support arbitrary resource lookup yet.");
            }

            return super.findResource(relativePath);
        }

        @NonNull
        @Override
        public List<File> findGlobalRuleJars() {
            // Don't pick up random custom rules in ~/.android/lint when running unit tests
            return Collections.emptyList();
        }

        public void setIncremental(File currentFile) {
            mIncrementalCheck = currentFile;
        }

        @Override
        public boolean supportsProjectResources() {
            return mIncrementalCheck != null;
        }

        @Nullable
        @Override
        public AbstractResourceRepository getProjectResources(Project project,
                boolean includeDependencies) {
            if (mIncrementalCheck == null) {
                return null;
            }

            ResourceRepository repository = new ResourceRepository(false);
            ILogger logger = new StdLogger(StdLogger.Level.INFO);
            ResourceMerger merger = new ResourceMerger();

            ResourceSet resourceSet = new ResourceSet(getName()) {
                @Override
                protected void checkItems() throws DuplicateDataException {
                    // No checking in ProjectResources; duplicates can happen, but
                    // the project resources shouldn't abort initialization
                }
            };
            // Only support 1 resource folder in test setup right now
            int size = project.getResourceFolders().size();
            assertTrue("Found " + size + " test resources folders", size <= 1);
            if (size == 1) {
                resourceSet.addSource(project.getResourceFolders().get(0));
            }
            try {
                resourceSet.loadFromFiles(logger);
                merger.addDataSet(resourceSet);
                merger.mergeData(repository.createMergeConsumer(), true);

                // Make tests stable: sort the item lists!
                Map<ResourceType, ListMultimap<String, ResourceItem>> map = repository.getItems();
                for (Map.Entry<ResourceType, ListMultimap<String, ResourceItem>> entry : map.entrySet()) {
                    Map<String, List<ResourceItem>> m = Maps.newHashMap();
                    ListMultimap<String, ResourceItem> value = entry.getValue();
                    List<List<ResourceItem>> lists = Lists.newArrayList();
                    for (Map.Entry<String, ResourceItem> e : value.entries()) {
                        String key = e.getKey();
                        ResourceItem item = e.getValue();

                        List<ResourceItem> list = m.get(key);
                        if (list == null) {
                            list = Lists.newArrayList();
                            lists.add(list);
                            m.put(key, list);
                        }
                        list.add(item);
                    }

                    for (List<ResourceItem> list : lists) {
                        Collections.sort(list, new Comparator<ResourceItem>() {
                            @Override
                            public int compare(ResourceItem o1, ResourceItem o2) {
                                return o1.getKey().compareTo(o2.getKey());
                            }
                        });
                    }

                    // Store back in list multi map in new sorted order
                    value.clear();
                    for (Map.Entry<String, List<ResourceItem>> e : m.entrySet()) {
                        String key = e.getKey();
                        List<ResourceItem> list = e.getValue();
                        for (ResourceItem item : list) {
                            value.put(key, item);
                        }
                    }
                }

                // Workaround: The repository does not insert ids from layouts! We need
                // to do that here.
                Map<ResourceType,ListMultimap<String,ResourceItem>> items = repository.getItems();
                ListMultimap<String, ResourceItem> layouts = items
                        .get(ResourceType.LAYOUT);
                if (layouts != null) {
                    for (ResourceItem item : layouts.values()) {
                        ResourceFile source = item.getSource();
                        if (source == null) {
                            continue;
                        }
                        File file = source.getFile();
                        try {
                            String xml = Files.toString(file, Charsets.UTF_8);
                            Document document = XmlUtils.parseDocumentSilently(xml, true);
                            assertNotNull(document);
                            Set<String> ids = Sets.newHashSet();
                            addIds(ids, document); // TODO: pull parser
                            if (!ids.isEmpty()) {
                                ListMultimap<String, ResourceItem> idMap =
                                        items.get(ResourceType.ID);
                                if (idMap == null) {
                                    idMap = ArrayListMultimap.create();
                                    items.put(ResourceType.ID, idMap);
                                }
                                for (String id : ids) {
                                    ResourceItem idItem = new ResourceItem(id, ResourceType.ID,
                                            null);
                                    String qualifiers = file.getParentFile().getName();
                                    if (qualifiers.startsWith("layout-")) {
                                        qualifiers = qualifiers.substring("layout-".length());
                                    } else if (qualifiers.equals("layout")) {
                                        qualifiers = "";
                                    }
                                    idItem.setSource(new ResourceFile(file, item, qualifiers));
                                    idMap.put(id, idItem);
                                }
                            }
                        } catch (IOException e) {
                            fail(e.toString());
                        }
                    }
                }
            }
            catch (MergingException e) {
                fail(e.getMessage());
            }

            return repository;
        }

        private void addIds(Set<String> ids, Node node) {
            if (node.getNodeType() == Node.ELEMENT_NODE) {
                Element element = (Element) node;
                String id = element.getAttributeNS(ANDROID_URI, ATTR_ID);
                if (id != null && !id.isEmpty()) {
                    ids.add(LintUtils.stripIdPrefix(id));
                }

                NamedNodeMap attributes = element.getAttributes();
                for (int i = 0, n = attributes.getLength(); i < n; i++) {
                    Attr attribute = (Attr) attributes.item(i);
                    String value = attribute.getValue();
                    if (value.startsWith(NEW_ID_PREFIX)) {
                        ids.add(value.substring(NEW_ID_PREFIX.length()));
                    }
                }
            }

            NodeList children = node.getChildNodes();
            for (int i = 0, n = children.getLength(); i < n; i++) {
                Node child = children.item(i);
                addIds(ids, child);
            }
        }

        @Nullable
        @Override
        public IAndroidTarget getCompileTarget(@NonNull Project project) {
            IAndroidTarget compileTarget = super.getCompileTarget(project);
            if (compileTarget == null) {
                IAndroidTarget[] targets = getTargets();
                for (int i = targets.length - 1; i >= 0; i--) {
                    IAndroidTarget target = targets[i];
                    if (target.isPlatform()) {
                        return target;
                    }
                }
            }

            return compileTarget;
        }

        @NonNull
        @Override
        public List<File> getTestSourceFolders(@NonNull Project project) {
            List<File> testSourceFolders = super.getTestSourceFolders(project);

            //List<File> tests = new ArrayList<File>();
            File tests = new File(project.getDir(), "test");
            if (tests.exists()) {
                List<File> all = Lists.newArrayList(testSourceFolders);
                all.add(tests);
                testSourceFolders = all;
            }

            return testSourceFolders;
        }
    }

    /**
     * Returns the Android source tree root dir.
     * @return the root dir or null if it couldn't be computed.
     */
    protected File getRootDir() {
        CodeSource source = getClass().getProtectionDomain().getCodeSource();
        if (source != null) {
            URL location = source.getLocation();
            try {
                File dir = SdkUtils.urlToFile(location);
                assertTrue(dir.getPath(), dir.exists());
                while (dir != null) {
                    File settingsGradle = new File(dir, "settings.gradle"); //$NON-NLS-1$
                    if (settingsGradle.exists()) {
                        return dir.getParentFile().getParentFile();
                    }
                    File lint = new File(dir, "lint");  //$NON-NLS-1$
                    if (lint.exists() && new File(lint, "cli").exists()) { //$NON-NLS-1$
                        return dir.getParentFile().getParentFile();
                    }

                    File tools = new File(dir, "tools");
                    if (tools.exists() && FileUtils.join(tools, "base", "lint", "cli").exists()) {
                        return dir;
                    }
                    dir = dir.getParentFile();
                }

                return null;
            } catch (MalformedURLException e) {
                fail(e.getLocalizedMessage());
            }
        }

        return null;
    }

    public class TestConfiguration extends DefaultConfiguration {
        protected TestConfiguration(
                @NonNull LintClient client,
                @NonNull Project project,
                @Nullable Configuration parent) {
            super(client, project, parent);
        }

        public TestConfiguration(
                @NonNull LintClient client,
                @Nullable Project project,
                @Nullable Configuration parent,
                @NonNull File configFile) {
            super(client, project, parent, configFile);
        }

        @Override
        @NonNull
        protected Severity getDefaultSeverity(@NonNull Issue issue) {
            // In unit tests, include issues that are ignored by default
            Severity severity = super.getDefaultSeverity(issue);
            if (severity == Severity.IGNORE) {
                if (issue.getDefaultSeverity() != Severity.IGNORE) {
                    return issue.getDefaultSeverity();
                }
                return Severity.WARNING;
            }
            return severity;
        }

        @Override
        public boolean isEnabled(@NonNull Issue issue) {
            return LintDetectorTest.this.isEnabled(issue);
        }

        @Override
        public void ignore(@NonNull Context context, @NonNull Issue issue,
                @Nullable Location location, @NonNull String message) {
            fail("Not supported in tests.");
        }

        @Override
        public void setSeverity(@NonNull Issue issue, @Nullable Severity severity) {
            fail("Not supported in tests.");
        }
    }
}<|MERGE_RESOLUTION|>--- conflicted
+++ resolved
@@ -127,13 +127,9 @@
         return mDetector;
     }
 
-<<<<<<< HEAD
-    protected abstract List<Issue> getIssues();
-=======
     protected boolean allowCompilationErrors() {
         return false;
     }
->>>>>>> d0946535
 
     protected abstract List<Issue> getIssues();
 

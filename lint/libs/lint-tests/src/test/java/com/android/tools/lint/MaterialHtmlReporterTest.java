/*
 * Copyright (C) 2016 The Android Open Source Project
 *
 * Licensed under the Apache License, Version 2.0 (the "License");
 * you may not use this file except in compliance with the License.
 * You may obtain a copy of the License at
 *
 *      http://www.apache.org/licenses/LICENSE-2.0
 *
 * Unless required by applicable law or agreed to in writing, software
 * distributed under the License is distributed on an "AS IS" BASIS,
 * WITHOUT WARRANTIES OR CONDITIONS OF ANY KIND, either express or implied.
 * See the License for the specific language governing permissions and
 * limitations under the License.
 */

package com.android.tools.lint;

import com.android.annotations.NonNull;
import com.android.testutils.TestUtils;
import com.android.tools.lint.checks.AbstractCheckTest;
import com.android.tools.lint.checks.HardcodedValuesDetector;
import com.android.tools.lint.checks.IconDetector;
import com.android.tools.lint.checks.ManifestDetector;
import com.android.tools.lint.checks.infrastructure.TestFile.ImageTestFile;
import com.android.tools.lint.client.api.IssueRegistry;
import com.android.tools.lint.detector.api.DefaultPosition;
import com.android.tools.lint.detector.api.Detector;
import com.android.tools.lint.detector.api.Issue;
import com.android.tools.lint.detector.api.Location;
import com.android.tools.lint.detector.api.Project;
import com.android.tools.lint.detector.api.Severity;
import com.google.common.base.Charsets;
import com.google.common.io.Files;
import java.io.File;
import java.util.ArrayList;
import java.util.Arrays;
import java.util.List;

public class MaterialHtmlReporterTest  extends AbstractCheckTest {
    public void test() throws Exception {
        //noinspection ResultOfMethodCallIgnored
        File projectDir = TestUtils.createTempDirDeletedOnExit();
        File buildDir = new File(projectDir, "build");
        File reportFile = new File(projectDir, "report.html");
        //noinspection ResultOfMethodCallIgnored
        buildDir.mkdirs();

        try {
            LintCliClient client = new LintCliClient() {
                @Override
                IssueRegistry getRegistry() {
                    if (registry == null) {
                        registry = new IssueRegistry()  {
                            @NonNull
                            @Override
                            public List<Issue> getIssues() {
                                return Arrays.asList(
                                        ManifestDetector.USES_SDK,
                                        HardcodedValuesDetector.ISSUE,
                                        // Not reported, but for the disabled-list
                                        ManifestDetector.MOCK_LOCATION);
                            }
                        };
                    }
                    return registry;
                }
            };

            MaterialHtmlReporter reporter = new MaterialHtmlReporter(client, reportFile,
                    new LintCliFlags());
            File res = new File(projectDir, "res");
            File layout = new File(res, "layout");
            File main = new File(layout, "main.xml");
            File manifest = new File(projectDir, "AndroidManifest.xml");
            Project project = Project.create(client, projectDir, projectDir);
            Warning warning1 = new Warning(ManifestDetector.USES_SDK,
                    "<uses-sdk> tag should specify a target API level (the highest verified " +
                            "version; when running on later versions, compatibility behaviors may " +
                            "be enabled) with android:targetSdkVersion=\"?\"",
                    Severity.WARNING, project);
            warning1.line = 6;
            warning1.file = manifest;
            warning1.errorLine = "    <uses-sdk android:minSdkVersion=\"8\" />\n    ^\n";
            warning1.path = "AndroidManifest.xml";
            warning1.location = Location.create(warning1.file,
                    new DefaultPosition(6, 4, 198), new DefaultPosition(6, 42, 236));

            Warning warning2 = new Warning(HardcodedValuesDetector.ISSUE,
                    "Hardcoded string \"Fooo\", should use @string resource",
                    Severity.WARNING, project);
            warning2.line = 11;
            warning2.file = main;
            warning2.errorLine = " (java.lang.String)         android:text=\"Fooo\" />\n" +
                    "        ~~~~~~~~~~~~~~~~~~~\n";
            warning2.path = "res/layout/main.xml";
            warning2.location = Location.create(warning2.file,
                    new DefaultPosition(11, 8, 377), new DefaultPosition(11, 27, 396));

            ImageTestFile icon1 = new ImageTestFile("res/drawable-mdpi/icon.png", 100, 100).fill(0xFFFF00FF);
            ImageTestFile icon2 = new ImageTestFile("res/drawable-340dpi/icon2.png", 100, 100).fill(0xFFFF00FF);
            ImageTestFile icon3 = new ImageTestFile("res/drawable-260dpi/icon3.png", 100, 100).fill(0xFFFF00FF);
            ImageTestFile icon4 = new ImageTestFile("res/drawable-xxhdpi/icon4.png", 100, 100).fill(0xFFFF00FF);
            File iconFile1 = icon1.createFile(projectDir);
            File iconFile2 = icon2.createFile(projectDir);
            File iconFile3 = icon3.createFile(projectDir);
            File iconFile4 = icon4.createFile(projectDir);
            Location location1 = Location.create(iconFile1);
            Location location2 = Location.create(iconFile2);
            Location location3 = Location.create(iconFile3);
            Location location4 = Location.create(iconFile4);
            location1.setSecondary(location2);
            location2.setSecondary(location3);
            location3.setSecondary(location4);

            Warning warning3 = new Warning(IconDetector.DUPLICATES_NAMES,
                    "The following unrelated icon files have identical contents: icon.png, icon2.png, icon3.png, icon4.png",
                    Severity.WARNING, project);
            warning3.file = location1.getFile();
            warning3.path = icon1.targetRelativePath;
            warning3.location = location1;

            List<Warning> warnings = new ArrayList<>();
            warnings.add(warning1);
            warnings.add(warning2);
            warnings.add(warning3);

            reporter.write(new Reporter.Stats(0, 2), warnings);

            String report = Files.toString(reportFile, Charsets.UTF_8);

            // Replace the timestamp to make golden file comparison work
            String timestampPrefix = "Check performed at ";
            int begin = report.indexOf(timestampPrefix);
            assertTrue(begin != -1);
            begin += timestampPrefix.length();
            int end = report.indexOf("</nav>", begin);
            assertTrue(end != -1);
            report = report.substring(0, begin) + "$DATE" + report.substring(end);

            // Not intended to be user configurable; we'll remove the old support soon
            assertTrue("This test is hardcoded for inline resource mode",
                    HtmlReporter.INLINE_RESOURCES);

            // NOTE: If you change the output, please validate it manually in
            //  http://validator.w3.org/#validate_by_input
            // before updating the following
            assertEquals(""
                            + "<!DOCTYPE html PUBLIC \"-//W3C//DTD XHTML 1.0 Transitional//EN\" \"http://www.w3.org/TR/xhtml1/DTD/xhtml1-transitional.dtd\">\n"
                            + "<html xmlns=\"http://www.w3.org/1999/xhtml\">\n"
                            + "\n"
                            + "<head>\n"
                            + "<meta http-equiv=\"Content-Type\" content=\"text/html; charset=UTF-8\" />\n"
                            + "<title>Lint Report</title>\n"
                            + "<link rel=\"stylesheet\" href=\"https://fonts.googleapis.com/icon?family=Material+Icons\">\n"
                            + " <link rel=\"stylesheet\" href=\"https://code.getmdl.io/1.2.1/material.blue-indigo.min.css\" />\n"
                            + "<link rel=\"stylesheet\" href=\"http://fonts.googleapis.com/css?family=Roboto:300,400,500,700\" type=\"text/css\">\n"
                            + "<script defer src=\"https://code.getmdl.io/1.2.0/material.min.js\"></script>\n"
                            + "<style>\n"
                            + MaterialHtmlReporter.CSS_STYLES
                            + "</style>\n"
                            + "<script language=\"javascript\" type=\"text/javascript\"> \n"
                            + "<!--\n"
                            + "function reveal(id) {\n"
                            + "if (document.getElementById) {\n"
                            + "document.getElementById(id).style.display = 'block';\n"
                            + "document.getElementById(id+'Link').style.display = 'none';\n"
                            + "}\n"
                            + "}\n"
                            + "function hideid(id) {\n"
                            + "if (document.getElementById) {\n"
                            + "document.getElementById(id).style.display = 'none';\n"
                            + "}\n"
                            + "}\n"
                            + "//--> \n"
                            + "</script>\n"
                            + "</head>\n"
                            + "<body class=\"mdl-color--grey-100 mdl-color-text--grey-700 mdl-base\">\n"
                            + "<div class=\"mdl-layout mdl-js-layout mdl-layout--fixed-header\">\n"
                            + "  <header class=\"mdl-layout__header\">\n"
                            + "    <div class=\"mdl-layout__header-row\">\n"
                            + "      <span class=\"mdl-layout-title\">Lint Report: 2 warnings</span>\n"
                            + "      <div class=\"mdl-layout-spacer\"></div>\n"
                            + "      <nav class=\"mdl-navigation mdl-layout--large-screen-only\">\n"
                            + "Check performed at $DATE</nav>\n"
                            + "    </div>\n"
                            + "  </header>\n"
                            + "  <div class=\"mdl-layout__drawer\">\n"
                            + "    <span class=\"mdl-layout-title\">Issue Types</span>\n"
                            + "    <nav class=\"mdl-navigation\">\n"
                            + "      <a class=\"mdl-navigation__link\" href=\"#overview\"><i class=\"material-icons\">dashboard</i>Overview</a>\n"
                            + "      <a class=\"mdl-navigation__link\" href=\"#UsesMinSdkAttributes\"><i class=\"material-icons warning-icon\">warning</i>Minimum SDK and target SDK attributes not defined (1)</a>\n"
                            + "      <a class=\"mdl-navigation__link\" href=\"#HardcodedText\"><i class=\"material-icons warning-icon\">warning</i>Hardcoded text (1)</a>\n"
<<<<<<< HEAD
=======
                            + "      <a class=\"mdl-navigation__link\" href=\"#IconDuplicates\"><i class=\"material-icons warning-icon\">warning</i>Duplicated icons under different names (1)</a>\n"
>>>>>>> b805f832
                            + "    </nav>\n"
                            + "  </div>\n"
                            + "  <main class=\"mdl-layout__content\">\n"
                            + "    <div class=\"mdl-layout__tab-panel is-active\">\n"
                            + "<a name=\"overview\"></a>\n"
<<<<<<< HEAD
                            + "<section class=\"section--center mdl-grid mdl-grid--no-spacing mdl-shadow--2dp\" id=\"card0\" style=\"display: block;\">\n"
=======
                            + "<section class=\"section--center mdl-grid mdl-grid--no-spacing mdl-shadow--2dp\" id=\"OverviewCard\" style=\"display: block;\">\n"
>>>>>>> b805f832
                            + "            <div class=\"mdl-card mdl-cell mdl-cell--12-col\">\n"
                            + "  <div class=\"mdl-card__title\">\n"
                            + "    <h2 class=\"mdl-card__title-text\">Overview</h2>\n"
                            + "  </div>\n"
                            + "              <div class=\"mdl-card__supporting-text\">\n"
                            + "<table class=\"overview\">\n"
                            + "<tr><td class=\"countColumn\"></td><td class=\"categoryColumn\"><a href=\"#Correctness\">Correctness</a>\n"
                            + "</td></tr>\n"
                            + "<tr>\n"
                            + "<td class=\"countColumn\">1</td><td class=\"issueColumn\"><i class=\"material-icons warning-icon\">warning</i>\n"
                            + "<a href=\"#UsesMinSdkAttributes\">UsesMinSdkAttributes</a>: Minimum SDK and target SDK attributes not defined</td></tr>\n"
                            + "<tr><td class=\"countColumn\"></td><td class=\"categoryColumn\"><a href=\"#Internationalization\">Internationalization</a>\n"
                            + "</td></tr>\n"
                            + "<tr>\n"
                            + "<td class=\"countColumn\">1</td><td class=\"issueColumn\"><i class=\"material-icons warning-icon\">warning</i>\n"
                            + "<a href=\"#HardcodedText\">HardcodedText</a>: Hardcoded text</td></tr>\n"
<<<<<<< HEAD
                            + "</table>\n"
                            + "<br/>              </div>\n"
                            + "              <div class=\"mdl-card__actions mdl-card--border\">\n"
                            + "<button class=\"mdl-button mdl-js-button mdl-js-ripple-effect\" id=\"card0Link\" onclick=\"hideid('card0');\">\n"
=======
                            + "<tr><td class=\"countColumn\"></td><td class=\"categoryColumn\"><a href=\"#Usability:Icons\">Usability:Icons</a>\n"
                            + "</td></tr>\n"
                            + "<tr>\n"
                            + "<td class=\"countColumn\">1</td><td class=\"issueColumn\"><i class=\"material-icons warning-icon\">warning</i>\n"
                            + "<a href=\"#IconDuplicates\">IconDuplicates</a>: Duplicated icons under different names</td></tr>\n"
                            + "</table>\n"
                            + "<br/>              </div>\n"
                            + "              <div class=\"mdl-card__actions mdl-card--border\">\n"
                            + "<button class=\"mdl-button mdl-js-button mdl-js-ripple-effect\" id=\"OverviewCardLink\" onclick=\"hideid('OverviewCard');\">\n"
>>>>>>> b805f832
                            + "Dismiss</button>            </div>\n"
                            + "            </div>\n"
                            + "          </section>\n"
                            + "<a name=\"Correctness\"></a>\n"
                            + "<a name=\"UsesMinSdkAttributes\"></a>\n"
<<<<<<< HEAD
                            + "<section class=\"section--center mdl-grid mdl-grid--no-spacing mdl-shadow--2dp\" id=\"card1\" style=\"display: block;\">\n"
=======
                            + "<section class=\"section--center mdl-grid mdl-grid--no-spacing mdl-shadow--2dp\" id=\"UsesMinSdkAttributesCard\" style=\"display: block;\">\n"
>>>>>>> b805f832
                            + "            <div class=\"mdl-card mdl-cell mdl-cell--12-col\">\n"
                            + "  <div class=\"mdl-card__title\">\n"
                            + "    <h2 class=\"mdl-card__title-text\">Minimum SDK and target SDK attributes not defined</h2>\n"
                            + "  </div>\n"
                            + "              <div class=\"mdl-card__supporting-text\">\n"
                            + "<div class=\"issue\">\n"
                            + "<div class=\"warningslist\">\n"
<<<<<<< HEAD
                            + "<span class=\"location\"><a href=\"../AndroidManifest.xml\">AndroidManifest.xml</a>:7</span>: <span class=\"message\">&lt;uses-sdk> tag should specify a target API level (the highest verified version; when running on later versions, compatibility behaviors may be enabled) with android:targetSdkVersion=\"?\"</span><br />\n"
                            + "</div>\n"
                            + "<div class=\"metadata\"><div class=\"explanation\" id=\"explanationUsesMinSdkAttributes\" style=\"display: none;\">\n"
                            + "The manifest should contain a <code>&lt;uses-sdk></code> element which defines the minimum API Level required for the application to run, as well as the target version (the highest API level you have tested the version for.)<br/><div class=\"moreinfo\">More info: <a href=\"http://developer.android.com/guide/topics/manifest/uses-sdk-element.html\">http://developer.android.com/guide/topics/manifest/uses-sdk-element.html</a>\n"
                            + "</div><br/>To suppress this error, use the issue id \"UsesMinSdkAttributes\" as explained in the <a href=\"#SuppressInfo\">Suppressing Warnings and Errors</a> section.<br/>\n"
=======
                            + "<span class=\"location\"><a href=\"AndroidManifest.xml\">AndroidManifest.xml</a>:7</span>: <span class=\"message\">&lt;uses-sdk> tag should specify a target API level (the highest verified version; when running on later versions, compatibility behaviors may be enabled) with android:targetSdkVersion=\"?\"</span><br />\n"
>>>>>>> b805f832
                            + "</div>\n"
                            + "<div class=\"metadata\"><div class=\"explanation\" id=\"explanationUsesMinSdkAttributes\" style=\"display: none;\">\n"
                            + "The manifest should contain a <code>&lt;uses-sdk></code> element which defines the minimum API Level required for the application to run, as well as the target version (the highest API level you have tested the version for.)<br/><div class=\"moreinfo\">More info: <a href=\"http://developer.android.com/guide/topics/manifest/uses-sdk-element.html\">http://developer.android.com/guide/topics/manifest/uses-sdk-element.html</a>\n"
                            + "</div>To suppress this error, use the issue id \"UsesMinSdkAttributes\" as explained in the <a href=\"#SuppressInfo\">Suppressing Warnings and Errors</a> section.<br/>\n"
                            + "<br/></div>\n"
                            + "</div>\n"
                            + "</div>\n"
                            + "<div class=\"chips\">\n"
                            + "<span class=\"mdl-chip\">\n"
                            + "    <span class=\"mdl-chip__text\">UsesMinSdkAttributes</span>\n"
                            + "</span>\n"
                            + "<span class=\"mdl-chip\">\n"
                            + "    <span class=\"mdl-chip__text\">Correctness</span>\n"
                            + "</span>\n"
                            + "<span class=\"mdl-chip\">\n"
                            + "    <span class=\"mdl-chip__text\">Warning</span>\n"
                            + "</span>\n"
                            + "<span class=\"mdl-chip\">\n"
                            + "    <span class=\"mdl-chip__text\">Priority 9/10</span>\n"
                            + "</span>\n"
                            + "</div>\n"
                            + "              </div>\n"
                            + "              <div class=\"mdl-card__actions mdl-card--border\">\n"
                            + "<button class=\"mdl-button mdl-js-button mdl-js-ripple-effect\" id=\"explanationUsesMinSdkAttributesLink\" onclick=\"reveal('explanationUsesMinSdkAttributes');\">\n"
<<<<<<< HEAD
                            + "Explain</button><button class=\"mdl-button mdl-js-button mdl-js-ripple-effect\" id=\"card1Link\" onclick=\"hideid('card1');\">\n"
=======
                            + "Explain</button><button class=\"mdl-button mdl-js-button mdl-js-ripple-effect\" id=\"UsesMinSdkAttributesCardLink\" onclick=\"hideid('UsesMinSdkAttributesCard');\">\n"
>>>>>>> b805f832
                            + "Dismiss</button>            </div>\n"
                            + "            </div>\n"
                            + "          </section>\n"
                            + "<a name=\"Internationalization\"></a>\n"
                            + "<a name=\"HardcodedText\"></a>\n"
<<<<<<< HEAD
                            + "<section class=\"section--center mdl-grid mdl-grid--no-spacing mdl-shadow--2dp\" id=\"card2\" style=\"display: block;\">\n"
=======
                            + "<section class=\"section--center mdl-grid mdl-grid--no-spacing mdl-shadow--2dp\" id=\"HardcodedTextCard\" style=\"display: block;\">\n"
>>>>>>> b805f832
                            + "            <div class=\"mdl-card mdl-cell mdl-cell--12-col\">\n"
                            + "  <div class=\"mdl-card__title\">\n"
                            + "    <h2 class=\"mdl-card__title-text\">Hardcoded text</h2>\n"
                            + "  </div>\n"
                            + "              <div class=\"mdl-card__supporting-text\">\n"
                            + "<div class=\"issue\">\n"
                            + "<div class=\"warningslist\">\n"
                            + "<span class=\"location\"><a href=\"res/layout/main.xml\">res/layout/main.xml</a>:12</span>: <span class=\"message\">Hardcoded string \"Fooo\", should use @string resource</span><br />\n"
                            + "</div>\n"
                            + "<div class=\"metadata\"><div class=\"explanation\" id=\"explanationHardcodedText\" style=\"display: none;\">\n"
                            + "Hardcoding text attributes directly in layout files is bad for several reasons:<br/>\n"
                            + "<br/>\n"
                            + "* When creating configuration variations (for example for landscape or portrait)you have to repeat the actual text (and keep it up to date when making changes)<br/>\n"
                            + "<br/>\n"
                            + "* The application cannot be translated to other languages by just adding new translations for existing string resources.<br/>\n"
                            + "<br/>\n"
                            + "There are quickfixes to automatically extract this hardcoded string into a resource lookup.<br/>To suppress this error, use the issue id \"HardcodedText\" as explained in the <a href=\"#SuppressInfo\">Suppressing Warnings and Errors</a> section.<br/>\n"
                            + "<br/></div>\n"
                            + "</div>\n"
                            + "</div>\n"
                            + "<div class=\"chips\">\n"
                            + "<span class=\"mdl-chip\">\n"
                            + "    <span class=\"mdl-chip__text\">HardcodedText</span>\n"
                            + "</span>\n"
                            + "<span class=\"mdl-chip\">\n"
                            + "    <span class=\"mdl-chip__text\">Internationalization</span>\n"
                            + "</span>\n"
                            + "<span class=\"mdl-chip\">\n"
                            + "    <span class=\"mdl-chip__text\">Warning</span>\n"
                            + "</span>\n"
                            + "<span class=\"mdl-chip\">\n"
                            + "    <span class=\"mdl-chip__text\">Priority 5/10</span>\n"
                            + "</span>\n"
                            + "</div>\n"
                            + "              </div>\n"
                            + "              <div class=\"mdl-card__actions mdl-card--border\">\n"
                            + "<button class=\"mdl-button mdl-js-button mdl-js-ripple-effect\" id=\"explanationHardcodedTextLink\" onclick=\"reveal('explanationHardcodedText');\">\n"
<<<<<<< HEAD
                            + "Explain</button><button class=\"mdl-button mdl-js-button mdl-js-ripple-effect\" id=\"card2Link\" onclick=\"hideid('card2');\">\n"
=======
                            + "Explain</button><button class=\"mdl-button mdl-js-button mdl-js-ripple-effect\" id=\"HardcodedTextCardLink\" onclick=\"hideid('HardcodedTextCard');\">\n"
                            + "Dismiss</button>            </div>\n"
                            + "            </div>\n"
                            + "          </section>\n"
                            + "<a name=\"Usability:Icons\"></a>\n"
                            + "<a name=\"IconDuplicates\"></a>\n"
                            + "<section class=\"section--center mdl-grid mdl-grid--no-spacing mdl-shadow--2dp\" id=\"IconDuplicatesCard\" style=\"display: block;\">\n"
                            + "            <div class=\"mdl-card mdl-cell mdl-cell--12-col\">\n"
                            + "  <div class=\"mdl-card__title\">\n"
                            + "    <h2 class=\"mdl-card__title-text\">Duplicated icons under different names</h2>\n"
                            + "  </div>\n"
                            + "              <div class=\"mdl-card__supporting-text\">\n"
                            + "<div class=\"issue\">\n"
                            + "<div class=\"warningslist\">\n"
                            + "<span class=\"location\"><a href=\"res/drawable-mdpi/icon.png\">res/drawable-mdpi/icon.png</a></span>: <span class=\"message\">The following unrelated icon files have identical contents: icon.png, icon2.png, icon3.png, icon4.png</span><br />\n"
                            + "<ul></ul><button id=\"Location1DivLink\" onclick=\"reveal('Location1Div');\" />+ 3 Additional Locations...</button>\n"
                            + "<div id=\"Location1Div\" style=\"display: none\">\n"
                            + "Additional locations: <ul>\n"
                            + "<li> <span class=\"location\"><a href=\"res/drawable-340dpi/icon2.png\">res/drawable-340dpi/icon2.png</a></span>\n"
                            + "<li> <span class=\"location\"><a href=\"res/drawable-260dpi/icon3.png\">res/drawable-260dpi/icon3.png</a></span>\n"
                            + "<li> <span class=\"location\"><a href=\"res/drawable-xxhdpi/icon4.png\">res/drawable-xxhdpi/icon4.png</a></span>\n"
                            + "</ul>\n"
                            + "</div><br/><br/>\n"
                            + "<table>\n"
                            + "<tr><td><a href=\"res/drawable-mdpi/icon.png\"><img border=\"0\" align=\"top\" src=\"res/drawable-mdpi/icon.png\" /></a>\n"
                            + "</td><td><a href=\"res/drawable-260dpi/icon3.png\"><img border=\"0\" align=\"top\" src=\"res/drawable-260dpi/icon3.png\" /></a>\n"
                            + "</td><td><a href=\"res/drawable-340dpi/icon2.png\"><img border=\"0\" align=\"top\" src=\"res/drawable-340dpi/icon2.png\" /></a>\n"
                            + "</td><td><a href=\"res/drawable-xxhdpi/icon4.png\"><img border=\"0\" align=\"top\" src=\"res/drawable-xxhdpi/icon4.png\" /></a>\n"
                            + "</td></tr><tr><th>mdpi</th><th>260dpi</th><th>340dpi</th><th>xxhdpi</th></tr>\n"
                            + "</table>\n"
                            + "</div>\n"
                            + "<div class=\"metadata\"><div class=\"explanation\" id=\"explanationIconDuplicates\" style=\"display: none;\">\n"
                            + "If an icon is repeated under different names, you can consolidate and just use one of the icons and delete the others to make your application smaller. However, duplicated icons usually are not intentional and can sometimes point to icons that were accidentally overwritten or accidentally not updated.<br/>To suppress this error, use the issue id \"IconDuplicates\" as explained in the <a href=\"#SuppressInfo\">Suppressing Warnings and Errors</a> section.<br/>\n"
                            + "<br/></div>\n"
                            + "</div>\n"
                            + "</div>\n"
                            + "<div class=\"chips\">\n"
                            + "<span class=\"mdl-chip\">\n"
                            + "    <span class=\"mdl-chip__text\">IconDuplicates</span>\n"
                            + "</span>\n"
                            + "<span class=\"mdl-chip\">\n"
                            + "    <span class=\"mdl-chip__text\">Icons</span>\n"
                            + "</span>\n"
                            + "<span class=\"mdl-chip\">\n"
                            + "    <span class=\"mdl-chip__text\">Usability</span>\n"
                            + "</span>\n"
                            + "<span class=\"mdl-chip\">\n"
                            + "    <span class=\"mdl-chip__text\">Warning</span>\n"
                            + "</span>\n"
                            + "<span class=\"mdl-chip\">\n"
                            + "    <span class=\"mdl-chip__text\">Priority 3/10</span>\n"
                            + "</span>\n"
                            + "</div>\n"
                            + "              </div>\n"
                            + "              <div class=\"mdl-card__actions mdl-card--border\">\n"
                            + "<button class=\"mdl-button mdl-js-button mdl-js-ripple-effect\" id=\"explanationIconDuplicatesLink\" onclick=\"reveal('explanationIconDuplicates');\">\n"
                            + "Explain</button><button class=\"mdl-button mdl-js-button mdl-js-ripple-effect\" id=\"IconDuplicatesCardLink\" onclick=\"hideid('IconDuplicatesCard');\">\n"
>>>>>>> b805f832
                            + "Dismiss</button>            </div>\n"
                            + "            </div>\n"
                            + "          </section>\n"
                            + "<a name=\"MissingIssues\"></a>\n"
<<<<<<< HEAD
                            + "<section class=\"section--center mdl-grid mdl-grid--no-spacing mdl-shadow--2dp\" id=\"card3\" style=\"display: block;\">\n"
=======
                            + "<section class=\"section--center mdl-grid mdl-grid--no-spacing mdl-shadow--2dp\" id=\"MissingIssuesCard\" style=\"display: block;\">\n"
>>>>>>> b805f832
                            + "            <div class=\"mdl-card mdl-cell mdl-cell--12-col\">\n"
                            + "  <div class=\"mdl-card__title\">\n"
                            + "    <h2 class=\"mdl-card__title-text\">Disabled Checks</h2>\n"
                            + "  </div>\n"
                            + "              <div class=\"mdl-card__supporting-text\">\n"
                            + "One or more issues were not run by lint, either \n"
                            + "because the check is not enabled by default, or because \n"
                            + "it was disabled with a command line flag or via one or \n"
                            + "more <code>lint.xml</code> configuration files in the project directories.\n"
                            + "<div id=\"SuppressedIssues\" style=\"display: none;\"><br/><br/></div>              </div>\n"
                            + "              <div class=\"mdl-card__actions mdl-card--border\">\n"
                            + "<button class=\"mdl-button mdl-js-button mdl-js-ripple-effect\" id=\"SuppressedIssuesLink\" onclick=\"reveal('SuppressedIssues');\">\n"
<<<<<<< HEAD
                            + "List Missing Issues</button><button class=\"mdl-button mdl-js-button mdl-js-ripple-effect\" id=\"card3Link\" onclick=\"hideid('card3');\">\n"
=======
                            + "List Missing Issues</button><button class=\"mdl-button mdl-js-button mdl-js-ripple-effect\" id=\"MissingIssuesCardLink\" onclick=\"hideid('MissingIssuesCard');\">\n"
>>>>>>> b805f832
                            + "Dismiss</button>            </div>\n"
                            + "            </div>\n"
                            + "          </section>\n"
                            + "<a name=\"SuppressInfo\"></a>\n"
<<<<<<< HEAD
                            + "<section class=\"section--center mdl-grid mdl-grid--no-spacing mdl-shadow--2dp\" id=\"card4\" style=\"display: block;\">\n"
=======
                            + "<section class=\"section--center mdl-grid mdl-grid--no-spacing mdl-shadow--2dp\" id=\"SuppressCard\" style=\"display: block;\">\n"
>>>>>>> b805f832
                            + "            <div class=\"mdl-card mdl-cell mdl-cell--12-col\">\n"
                            + "  <div class=\"mdl-card__title\">\n"
                            + "    <h2 class=\"mdl-card__title-text\">Suppressing Warnings and Errors</h2>\n"
                            + "  </div>\n"
                            + "              <div class=\"mdl-card__supporting-text\">\n"
                            + "Lint errors can be suppressed in a variety of ways:<br/>\n"
                            + "<br/>\n"
                            + "1. With a <code>@SuppressLint</code> annotation in the Java code<br/>\n"
                            + "2. With a <code>tools:ignore</code> attribute in the XML file<br/>\n"
                            + "3. With a //noinspection comment in the source code<br/>\n"
                            + "4. With ignore flags specified in the <code>build.gradle</code> file, as explained below<br/>\n"
                            + "5. With a <code>lint.xml</code> configuration file in the project<br/>\n"
                            + "6. With a <code>lint.xml</code> configuration file passed to lint via the --config flag<br/>\n"
                            + "7. With the --ignore flag passed to lint.<br/>\n"
                            + "<br/>\n"
                            + "To suppress a lint warning with an annotation, add a <code>@SuppressLint(\"id\")</code> annotation on the class, method or variable declaration closest to the warning instance you want to disable. The id can be one or more issue id's, such as <code>\"UnusedResources\"</code> or <code>{\"UnusedResources\",\"UnusedIds\"}</code>, or it can be <code>\"all\"</code> to suppress all lint warnings in the given scope.<br/>\n"
                            + "<br/>\n"
                            + "To suppress a lint warning with a comment, add a <code>//noinspection id</code> comment on the line before the statement with the error.<br/>\n"
                            + "<br/>\n"
                            + "To suppress a lint warning in an XML file, add a <code>tools:ignore=\"id\"</code> attribute on the element containing the error, or one of its surrounding elements. You also need to define the namespace for the tools prefix on the root element in your document, next to the <code>xmlns:android</code> declaration:<br/>\n"
                            + "<code>xmlns:tools=\"http://schemas.android.com/tools\"</code><br/>\n"
                            + "<br/>\n"
                            + "To suppress a lint warning in a <code>build.gradle</code> file, add a section like this:<br/>\n"
                            + "<br/>\n"
                            + "android {<br/>\n"
                            + "&nbsp;&nbsp;&nbsp;&nbsp;lintOptions {<br/>\n"
                            + "&nbsp;&nbsp;&nbsp;&nbsp;&nbsp;&nbsp;&nbsp;&nbsp;disable 'TypographyFractions','TypographyQuotes'<br/>\n"
                            + "&nbsp;&nbsp;&nbsp;&nbsp;}<br/>\n"
                            + "}<br/>\n"
                            + "<br/>\n"
                            + "Here we specify a comma separated list of issue id's after the disable command. You can also use <code>warning</code> or <code>error</code> instead of <code>disable</code> to change the severity of issues.<br/>\n"
                            + "<br/>\n"
                            + "To suppress lint warnings with a configuration XML file, create a file named <code>lint.xml</code> and place it at the root directory of the module in which it applies.<br/>\n"
                            + "<br/>\n"
                            + "The format of the <code>lint.xml</code> file is something like the following:<br/>\n"
                            + "<br/>\n"
                            + "&lt;?xml version=\"1.0\" encoding=\"UTF-8\"?><br/>\n"
                            + "&lt;lint><br/>\n"
                            + "&nbsp;&nbsp;&nbsp;&nbsp;&lt;!-- Ignore everything in the test source set --><br/>\n"
                            + "&nbsp;&nbsp;&nbsp;&nbsp;&lt;issue id=\"all\"><br/>\n"
                            + "&nbsp;&nbsp;&nbsp;&nbsp;&nbsp;&nbsp;&nbsp;&nbsp;&lt;ignore path=\"*/test/*\" /><br/>\n"
                            + "&nbsp;&nbsp;&nbsp;&nbsp;&lt;/issue><br/>\n"
                            + "<br/>\n"
                            + "&nbsp;&nbsp;&nbsp;&nbsp;&lt;!-- Disable this given check in this project --><br/>\n"
                            + "&nbsp;&nbsp;&nbsp;&nbsp;&lt;issue id=\"IconMissingDensityFolder\" severity=\"ignore\" /><br/>\n"
                            + "<br/>\n"
                            + "&nbsp;&nbsp;&nbsp;&nbsp;&lt;!-- Ignore the ObsoleteLayoutParam issue in the given files --><br/>\n"
                            + "&nbsp;&nbsp;&nbsp;&nbsp;&lt;issue id=\"ObsoleteLayoutParam\"><br/>\n"
                            + "&nbsp;&nbsp;&nbsp;&nbsp;&nbsp;&nbsp;&nbsp;&nbsp;&lt;ignore path=\"res/layout/activation.xml\" /><br/>\n"
                            + "&nbsp;&nbsp;&nbsp;&nbsp;&nbsp;&nbsp;&nbsp;&nbsp;&lt;ignore path=\"res/layout-xlarge/activation.xml\" /><br/>\n"
                            + "&nbsp;&nbsp;&nbsp;&nbsp;&nbsp;&nbsp;&nbsp;&nbsp;&lt;ignore regexp=\"(foo|bar).java\" /><br/>\n"
                            + "&nbsp;&nbsp;&nbsp;&nbsp;&lt;/issue><br/>\n"
                            + "<br/>\n"
                            + "&nbsp;&nbsp;&nbsp;&nbsp;&lt;!-- Ignore the UselessLeaf issue in the given file --><br/>\n"
                            + "&nbsp;&nbsp;&nbsp;&nbsp;&lt;issue id=\"UselessLeaf\"><br/>\n"
                            + "&nbsp;&nbsp;&nbsp;&nbsp;&nbsp;&nbsp;&nbsp;&nbsp;&lt;ignore path=\"res/layout/main.xml\" /><br/>\n"
                            + "&nbsp;&nbsp;&nbsp;&nbsp;&lt;/issue><br/>\n"
                            + "<br/>\n"
                            + "&nbsp;&nbsp;&nbsp;&nbsp;&lt;!-- Change the severity of hardcoded strings to \"error\" --><br/>\n"
                            + "&nbsp;&nbsp;&nbsp;&nbsp;&lt;issue id=\"HardcodedText\" severity=\"error\" /><br/>\n"
                            + "&lt;/lint><br/>\n"
                            + "<br/>\n"
                            + "To suppress lint checks from the command line, pass the --ignore flag with a comma separated list of ids to be suppressed, such as:<br/>\n"
                            + "<code>$ lint --ignore UnusedResources,UselessLeaf /my/project/path</code><br/>\n"
                            + "<br/>\n"
                            + "For more information, see <a href=\"http://g.co/androidstudio/suppressing-lint-warnings\">http://g.co/androidstudio/suppressing-lint-warnings</a><br/>\n"
                            + "\n"
                            + "            </div>\n"
                            + "            </div>\n"
                            + "          </section>    </div>\n"
                            + "  </main>\n"
                            + "</div>\n"
                            + "</body>\n"
                            + "</html>",
                    report.replace(File.separatorChar, '/'));
        } finally {
            deleteFile(projectDir);
        }
    }

    @Override
    protected Detector getDetector() {
        fail("Not used in this test");
        return null;
    }
}<|MERGE_RESOLUTION|>--- conflicted
+++ resolved
@@ -191,20 +191,13 @@
                             + "      <a class=\"mdl-navigation__link\" href=\"#overview\"><i class=\"material-icons\">dashboard</i>Overview</a>\n"
                             + "      <a class=\"mdl-navigation__link\" href=\"#UsesMinSdkAttributes\"><i class=\"material-icons warning-icon\">warning</i>Minimum SDK and target SDK attributes not defined (1)</a>\n"
                             + "      <a class=\"mdl-navigation__link\" href=\"#HardcodedText\"><i class=\"material-icons warning-icon\">warning</i>Hardcoded text (1)</a>\n"
-<<<<<<< HEAD
-=======
                             + "      <a class=\"mdl-navigation__link\" href=\"#IconDuplicates\"><i class=\"material-icons warning-icon\">warning</i>Duplicated icons under different names (1)</a>\n"
->>>>>>> b805f832
                             + "    </nav>\n"
                             + "  </div>\n"
                             + "  <main class=\"mdl-layout__content\">\n"
                             + "    <div class=\"mdl-layout__tab-panel is-active\">\n"
                             + "<a name=\"overview\"></a>\n"
-<<<<<<< HEAD
-                            + "<section class=\"section--center mdl-grid mdl-grid--no-spacing mdl-shadow--2dp\" id=\"card0\" style=\"display: block;\">\n"
-=======
                             + "<section class=\"section--center mdl-grid mdl-grid--no-spacing mdl-shadow--2dp\" id=\"OverviewCard\" style=\"display: block;\">\n"
->>>>>>> b805f832
                             + "            <div class=\"mdl-card mdl-cell mdl-cell--12-col\">\n"
                             + "  <div class=\"mdl-card__title\">\n"
                             + "    <h2 class=\"mdl-card__title-text\">Overview</h2>\n"
@@ -221,12 +214,6 @@
                             + "<tr>\n"
                             + "<td class=\"countColumn\">1</td><td class=\"issueColumn\"><i class=\"material-icons warning-icon\">warning</i>\n"
                             + "<a href=\"#HardcodedText\">HardcodedText</a>: Hardcoded text</td></tr>\n"
-<<<<<<< HEAD
-                            + "</table>\n"
-                            + "<br/>              </div>\n"
-                            + "              <div class=\"mdl-card__actions mdl-card--border\">\n"
-                            + "<button class=\"mdl-button mdl-js-button mdl-js-ripple-effect\" id=\"card0Link\" onclick=\"hideid('card0');\">\n"
-=======
                             + "<tr><td class=\"countColumn\"></td><td class=\"categoryColumn\"><a href=\"#Usability:Icons\">Usability:Icons</a>\n"
                             + "</td></tr>\n"
                             + "<tr>\n"
@@ -236,17 +223,12 @@
                             + "<br/>              </div>\n"
                             + "              <div class=\"mdl-card__actions mdl-card--border\">\n"
                             + "<button class=\"mdl-button mdl-js-button mdl-js-ripple-effect\" id=\"OverviewCardLink\" onclick=\"hideid('OverviewCard');\">\n"
->>>>>>> b805f832
                             + "Dismiss</button>            </div>\n"
                             + "            </div>\n"
                             + "          </section>\n"
                             + "<a name=\"Correctness\"></a>\n"
                             + "<a name=\"UsesMinSdkAttributes\"></a>\n"
-<<<<<<< HEAD
-                            + "<section class=\"section--center mdl-grid mdl-grid--no-spacing mdl-shadow--2dp\" id=\"card1\" style=\"display: block;\">\n"
-=======
                             + "<section class=\"section--center mdl-grid mdl-grid--no-spacing mdl-shadow--2dp\" id=\"UsesMinSdkAttributesCard\" style=\"display: block;\">\n"
->>>>>>> b805f832
                             + "            <div class=\"mdl-card mdl-cell mdl-cell--12-col\">\n"
                             + "  <div class=\"mdl-card__title\">\n"
                             + "    <h2 class=\"mdl-card__title-text\">Minimum SDK and target SDK attributes not defined</h2>\n"
@@ -254,15 +236,7 @@
                             + "              <div class=\"mdl-card__supporting-text\">\n"
                             + "<div class=\"issue\">\n"
                             + "<div class=\"warningslist\">\n"
-<<<<<<< HEAD
-                            + "<span class=\"location\"><a href=\"../AndroidManifest.xml\">AndroidManifest.xml</a>:7</span>: <span class=\"message\">&lt;uses-sdk> tag should specify a target API level (the highest verified version; when running on later versions, compatibility behaviors may be enabled) with android:targetSdkVersion=\"?\"</span><br />\n"
-                            + "</div>\n"
-                            + "<div class=\"metadata\"><div class=\"explanation\" id=\"explanationUsesMinSdkAttributes\" style=\"display: none;\">\n"
-                            + "The manifest should contain a <code>&lt;uses-sdk></code> element which defines the minimum API Level required for the application to run, as well as the target version (the highest API level you have tested the version for.)<br/><div class=\"moreinfo\">More info: <a href=\"http://developer.android.com/guide/topics/manifest/uses-sdk-element.html\">http://developer.android.com/guide/topics/manifest/uses-sdk-element.html</a>\n"
-                            + "</div><br/>To suppress this error, use the issue id \"UsesMinSdkAttributes\" as explained in the <a href=\"#SuppressInfo\">Suppressing Warnings and Errors</a> section.<br/>\n"
-=======
                             + "<span class=\"location\"><a href=\"AndroidManifest.xml\">AndroidManifest.xml</a>:7</span>: <span class=\"message\">&lt;uses-sdk> tag should specify a target API level (the highest verified version; when running on later versions, compatibility behaviors may be enabled) with android:targetSdkVersion=\"?\"</span><br />\n"
->>>>>>> b805f832
                             + "</div>\n"
                             + "<div class=\"metadata\"><div class=\"explanation\" id=\"explanationUsesMinSdkAttributes\" style=\"display: none;\">\n"
                             + "The manifest should contain a <code>&lt;uses-sdk></code> element which defines the minimum API Level required for the application to run, as well as the target version (the highest API level you have tested the version for.)<br/><div class=\"moreinfo\">More info: <a href=\"http://developer.android.com/guide/topics/manifest/uses-sdk-element.html\">http://developer.android.com/guide/topics/manifest/uses-sdk-element.html</a>\n"
@@ -287,21 +261,13 @@
                             + "              </div>\n"
                             + "              <div class=\"mdl-card__actions mdl-card--border\">\n"
                             + "<button class=\"mdl-button mdl-js-button mdl-js-ripple-effect\" id=\"explanationUsesMinSdkAttributesLink\" onclick=\"reveal('explanationUsesMinSdkAttributes');\">\n"
-<<<<<<< HEAD
-                            + "Explain</button><button class=\"mdl-button mdl-js-button mdl-js-ripple-effect\" id=\"card1Link\" onclick=\"hideid('card1');\">\n"
-=======
                             + "Explain</button><button class=\"mdl-button mdl-js-button mdl-js-ripple-effect\" id=\"UsesMinSdkAttributesCardLink\" onclick=\"hideid('UsesMinSdkAttributesCard');\">\n"
->>>>>>> b805f832
                             + "Dismiss</button>            </div>\n"
                             + "            </div>\n"
                             + "          </section>\n"
                             + "<a name=\"Internationalization\"></a>\n"
                             + "<a name=\"HardcodedText\"></a>\n"
-<<<<<<< HEAD
-                            + "<section class=\"section--center mdl-grid mdl-grid--no-spacing mdl-shadow--2dp\" id=\"card2\" style=\"display: block;\">\n"
-=======
                             + "<section class=\"section--center mdl-grid mdl-grid--no-spacing mdl-shadow--2dp\" id=\"HardcodedTextCard\" style=\"display: block;\">\n"
->>>>>>> b805f832
                             + "            <div class=\"mdl-card mdl-cell mdl-cell--12-col\">\n"
                             + "  <div class=\"mdl-card__title\">\n"
                             + "    <h2 class=\"mdl-card__title-text\">Hardcoded text</h2>\n"
@@ -339,9 +305,6 @@
                             + "              </div>\n"
                             + "              <div class=\"mdl-card__actions mdl-card--border\">\n"
                             + "<button class=\"mdl-button mdl-js-button mdl-js-ripple-effect\" id=\"explanationHardcodedTextLink\" onclick=\"reveal('explanationHardcodedText');\">\n"
-<<<<<<< HEAD
-                            + "Explain</button><button class=\"mdl-button mdl-js-button mdl-js-ripple-effect\" id=\"card2Link\" onclick=\"hideid('card2');\">\n"
-=======
                             + "Explain</button><button class=\"mdl-button mdl-js-button mdl-js-ripple-effect\" id=\"HardcodedTextCardLink\" onclick=\"hideid('HardcodedTextCard');\">\n"
                             + "Dismiss</button>            </div>\n"
                             + "            </div>\n"
@@ -399,16 +362,11 @@
                             + "              <div class=\"mdl-card__actions mdl-card--border\">\n"
                             + "<button class=\"mdl-button mdl-js-button mdl-js-ripple-effect\" id=\"explanationIconDuplicatesLink\" onclick=\"reveal('explanationIconDuplicates');\">\n"
                             + "Explain</button><button class=\"mdl-button mdl-js-button mdl-js-ripple-effect\" id=\"IconDuplicatesCardLink\" onclick=\"hideid('IconDuplicatesCard');\">\n"
->>>>>>> b805f832
                             + "Dismiss</button>            </div>\n"
                             + "            </div>\n"
                             + "          </section>\n"
                             + "<a name=\"MissingIssues\"></a>\n"
-<<<<<<< HEAD
-                            + "<section class=\"section--center mdl-grid mdl-grid--no-spacing mdl-shadow--2dp\" id=\"card3\" style=\"display: block;\">\n"
-=======
                             + "<section class=\"section--center mdl-grid mdl-grid--no-spacing mdl-shadow--2dp\" id=\"MissingIssuesCard\" style=\"display: block;\">\n"
->>>>>>> b805f832
                             + "            <div class=\"mdl-card mdl-cell mdl-cell--12-col\">\n"
                             + "  <div class=\"mdl-card__title\">\n"
                             + "    <h2 class=\"mdl-card__title-text\">Disabled Checks</h2>\n"
@@ -421,20 +379,12 @@
                             + "<div id=\"SuppressedIssues\" style=\"display: none;\"><br/><br/></div>              </div>\n"
                             + "              <div class=\"mdl-card__actions mdl-card--border\">\n"
                             + "<button class=\"mdl-button mdl-js-button mdl-js-ripple-effect\" id=\"SuppressedIssuesLink\" onclick=\"reveal('SuppressedIssues');\">\n"
-<<<<<<< HEAD
-                            + "List Missing Issues</button><button class=\"mdl-button mdl-js-button mdl-js-ripple-effect\" id=\"card3Link\" onclick=\"hideid('card3');\">\n"
-=======
                             + "List Missing Issues</button><button class=\"mdl-button mdl-js-button mdl-js-ripple-effect\" id=\"MissingIssuesCardLink\" onclick=\"hideid('MissingIssuesCard');\">\n"
->>>>>>> b805f832
                             + "Dismiss</button>            </div>\n"
                             + "            </div>\n"
                             + "          </section>\n"
                             + "<a name=\"SuppressInfo\"></a>\n"
-<<<<<<< HEAD
-                            + "<section class=\"section--center mdl-grid mdl-grid--no-spacing mdl-shadow--2dp\" id=\"card4\" style=\"display: block;\">\n"
-=======
                             + "<section class=\"section--center mdl-grid mdl-grid--no-spacing mdl-shadow--2dp\" id=\"SuppressCard\" style=\"display: block;\">\n"
->>>>>>> b805f832
                             + "            <div class=\"mdl-card mdl-cell mdl-cell--12-col\">\n"
                             + "  <div class=\"mdl-card__title\">\n"
                             + "    <h2 class=\"mdl-card__title-text\">Suppressing Warnings and Errors</h2>\n"

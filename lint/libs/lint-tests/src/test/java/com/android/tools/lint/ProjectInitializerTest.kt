--- conflicted
+++ resolved
@@ -268,17 +268,6 @@
 project.xml:5: Error: test.jar (relative to ROOT) does not exist [LintError]
 <classpath jar="test.jar" />
 ~~~~~~~~~~~~~~~~~~~~~~~~~~~~
-<<<<<<< HEAD
-res/values/strings.xml:4: Error: string1 has already been defined in this folder [DuplicateDefinition]
-    <string name="string1">String 2</string>
-            ~~~~~~~~~~~~~~
-    res/values/strings.xml:3: Previously defined here
-../Library/AndroidManifest.xml:9: Error: Permission name SEND_SMS is not unique (appears in both foo.permission.SEND_SMS and bar.permission.SEND_SMS) [UniquePermission]
-    <permission android:name="bar.permission.SEND_SMS"
-                ~~~~~~~~~~~~~~~~~~~~~~~~~~~~~~~~~~~~~~
-    AndroidManifest.xml:9: Previous permission here
-3 errors, 1 warnings (1 error filtered by baseline baseline.xml)
-=======
 res${File.separatorChar}values${File.separatorChar}strings.xml:4: Error: string1 has already been defined in this folder [DuplicateDefinition]
     <string name="string1">String 2</string>
             ~~~~~~~~~~~~~~
@@ -288,7 +277,6 @@
                 ~~~~~~~~~~~~~~~~~~~~~~~~~~~~~~~~~~~~~~
     AndroidManifest.xml:9: Previous permission here
 3 errors, 0 warnings (1 error filtered by baseline baseline.xml)
->>>>>>> 9762cc2c
 
 """,
                 "",
@@ -300,11 +288,8 @@
                 arrayOf("--quiet",
                         "--check",
                         "UniquePermission,DuplicateDefinition,SdCardPath",
-<<<<<<< HEAD
-=======
                         "--text",
                         "stdout",
->>>>>>> 9762cc2c
                         "--project",
                         File(root, "project.xml").path),
 
@@ -341,8 +326,6 @@
   ~~~~~~~~~~~~~~~~~~~~~~~~~~
 2 errors, 0 warnings
 """,
-<<<<<<< HEAD
-=======
                 "",
 
                 ERRNO_SUCCESS,
@@ -565,7 +548,6 @@
                 "public class Child extends Parent {\n" +
                 "             ~~~~~\n" +
                 "1 errors, 0 warnings\n",
->>>>>>> 9762cc2c
                 "",
 
                 // Expected exit code
@@ -576,77 +558,6 @@
                         "--check",
                         "ParcelCreator",
                         "--project",
-<<<<<<< HEAD
-                        projectXml.path), null, null)
-    }
-
-    @Test
-    fun testSimpleProject() {
-        val root = temp.newFolder()
-        val projects = lint().files(
-                java("C.java", """
-import android.app.Fragment;
-
-@SuppressWarnings({"MethodMayBeStatic", "ClassNameDiffersFromFileName"})
-public class C {
-  String path = "/sdcard/file";
-  void test(Fragment fragment) {
-    Object host = fragment.getHost(); // Requires API 23
-  }
-}"""),
-                xml("AndroidManifest.xml", """
-<manifest xmlns:android="http://schemas.android.com/apk/res/android"
-    android:versionCode="1"
-    android:versionName="1.0" >
-
-    <uses-sdk
-        android:minSdkVersion="15"
-        android:targetSdkVersion="22" />
-
-</manifest>"""),
-                xml("res/values/not_in_project.xml", """
-<resources>
-    <string name="string2">String 1</string>
-    <string name="string2">String 2</string>
-</resources>
-""")).createProjects(root)
-        val projectDir = projects[0]
-
-        @Language("XML")
-        val descriptor = """
-            <project>
-            <sdk dir='${TestUtils.getSdk()}'/>
-            <root dir="$projectDir" />
-                <module name="M" android="true" library="true">
-                <manifest file="AndroidManifest.xml" />
-                <src file="C.java" />
-            </module>
-            </project>""".trimIndent()
-        val descriptorFile = File(root, "project.xml")
-        Files.asCharSink(descriptorFile, Charsets.UTF_8).write(descriptor)
-
-        MainTest.checkDriver("""
-C.java:8: Error: Call requires API level 23 (current min is 15): android.app.Fragment#getHost [NewApi]
-    Object host = fragment.getHost(); // Requires API 23
-                           ~~~~~~~
-AndroidManifest.xml:8: Warning: Not targeting the latest versions of Android; compatibility modes apply. Consider testing and updating this version. Consult the android.os.Build.VERSION_CODES javadoc for details. [OldTargetApi]
-        android:targetSdkVersion="22" />
-        ~~~~~~~~~~~~~~~~~~~~~~~~~~~~~
-C.java:6: Warning: Do not hardcode "/sdcard/"; use Environment.getExternalStorageDirectory().getPath() instead [SdCardPath]
-  String path = "/sdcard/file";
-                ~~~~~~~~~~~~~~
-1 errors, 2 warnings
-""",
-                "",
-
-                // Expected exit code
-                ERRNO_SUCCESS,
-
-                // Args
-                arrayOf("--quiet",
-                        "--project",
-=======
->>>>>>> 9762cc2c
                         descriptorFile.path),
 
                 null, null)

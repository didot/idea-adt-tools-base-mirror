--- conflicted
+++ resolved
@@ -4650,57 +4650,9 @@
 
     @SuppressWarnings("all") // sample code
     public void testObsoleteVersionCheck() {
-<<<<<<< HEAD
-        String expected = "" +
-                "src/test/pkg/TestVersionCheck.java:7: Warning: Unnecessary; SDK_INT is always >= 23 [ObsoleteSdkInt]\n" +
-                "        if (Build.VERSION.SDK_INT >= 21) { }\n" +
-                "            ~~~~~~~~~~~~~~~~~~~~~~~~~~~\n" +
-                "src/test/pkg/TestVersionCheck.java:8: Warning: Unnecessary; SDK_INT is always >= 23 [ObsoleteSdkInt]\n" +
-                "        if (Build.VERSION.SDK_INT > 21) { }\n" +
-                "            ~~~~~~~~~~~~~~~~~~~~~~~~~~\n" +
-                "src/test/pkg/TestVersionCheck.java:9: Warning: Unnecessary; SDK_INT is never < 23 [ObsoleteSdkInt]\n" +
-                "        if (Build.VERSION.SDK_INT < 21) { }\n" +
-                "            ~~~~~~~~~~~~~~~~~~~~~~~~~~\n" +
-                "src/test/pkg/TestVersionCheck.java:10: Warning: Unnecessary; SDK_INT is never < 23 [ObsoleteSdkInt]\n" +
-                "        if (Build.VERSION.SDK_INT <= 21) { }\n" +
-                "            ~~~~~~~~~~~~~~~~~~~~~~~~~~~\n" +
-                "src/test/pkg/TestVersionCheck.java:11: Warning: Unnecessary; SDK_INT is never < 23 [ObsoleteSdkInt]\n" +
-                "        if (Build.VERSION.SDK_INT == 21) { }\n" +
-                "            ~~~~~~~~~~~~~~~~~~~~~~~~~~~\n" +
-                "src/test/pkg/TestVersionCheck.java:13: Warning: Unnecessary; SDK_INT is always >= 23 [ObsoleteSdkInt]\n" +
-                "        if (Build.VERSION.SDK_INT >= 22) { }\n" +
-                "            ~~~~~~~~~~~~~~~~~~~~~~~~~~~\n" +
-                "src/test/pkg/TestVersionCheck.java:14: Warning: Unnecessary; SDK_INT is always >= 23 [ObsoleteSdkInt]\n" +
-                "        if (Build.VERSION.SDK_INT > 22) { }\n" +
-                "            ~~~~~~~~~~~~~~~~~~~~~~~~~~\n" +
-                "src/test/pkg/TestVersionCheck.java:15: Warning: Unnecessary; SDK_INT is never < 23 [ObsoleteSdkInt]\n" +
-                "        if (Build.VERSION.SDK_INT < 22) { }\n" +
-                "            ~~~~~~~~~~~~~~~~~~~~~~~~~~\n" +
-                "src/test/pkg/TestVersionCheck.java:16: Warning: Unnecessary; SDK_INT is never < 23 [ObsoleteSdkInt]\n" +
-                "        if (Build.VERSION.SDK_INT <= 22) { }\n" +
-                "            ~~~~~~~~~~~~~~~~~~~~~~~~~~~\n" +
-                "src/test/pkg/TestVersionCheck.java:17: Warning: Unnecessary; SDK_INT is never < 23 [ObsoleteSdkInt]\n" +
-                "        if (Build.VERSION.SDK_INT == 22) { }\n" +
-                "            ~~~~~~~~~~~~~~~~~~~~~~~~~~~\n" +
-                "src/test/pkg/TestVersionCheck.java:21: Warning: Unnecessary; SDK_INT is never < 23 [ObsoleteSdkInt]\n" +
-                "        if (Build.VERSION.SDK_INT < 23) { }\n" +
-                "            ~~~~~~~~~~~~~~~~~~~~~~~~~~\n" +
-                "0 errors, 11 warnings";
-        //noinspection all // Sample code
-        lint().files(
-                manifest().minSdk(23),
-                java("src/test/pkg/TestVersionCheck.java", ""
-                        + "package test.pkg;\n"
-                        + "\n"
-                        + "import android.os.Build;\n"
-                        + "@SuppressWarnings({\"WeakerAccess\", \"unused\"})\n"
-                        + "public class TestVersionCheck {\n"
-                        + "    public void something() {\n"
-=======
         String expected =
                 ""
                         + "src/test/pkg/TestVersionCheck.java:7: Warning: Unnecessary; SDK_INT is always >= 23 [ObsoleteSdkInt]\n"
->>>>>>> 2c0ed8da
                         + "        if (Build.VERSION.SDK_INT >= 21) { }\n"
                         + "            ~~~~~~~~~~~~~~~~~~~~~~~~~~~\n"
                         + "src/test/pkg/TestVersionCheck.java:8: Warning: Unnecessary; SDK_INT is always >= 23 [ObsoleteSdkInt]\n"

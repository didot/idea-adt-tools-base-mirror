--- conflicted
+++ resolved
@@ -2870,21 +2870,10 @@
 
     public void testKotlinVirtualDispatch() {
         // Regression test for https://issuetracker.google.com/64528052
-<<<<<<< HEAD
-        if (skipKotlinTests()) {
-            return;
-        }
-
-        //noinspection all // Sample code
-        lint().files(
-                manifest().minSdk(1),
-                kotlin("", "" +
-=======
         //noinspection all // Sample code
         lint().files(
                 manifest().minSdk(1),
                 kotlin("" +
->>>>>>> 9762cc2c
                         "package test.pkg\n" +
                         "\n" +
                         "import android.os.Bundle\n" +
@@ -4653,22 +4642,11 @@
     }
 
     public void testKotlinPropertySyntax() {
-<<<<<<< HEAD
-        if (skipKotlinTests()) {
-            return;
-        }
-
-        lint().files(
-                manifest().minSdk(1),
-                kotlin("package test.pkg\n" +
-                        "\n" +
-=======
         //noinspection all // Sample code
         lint().files(
                 manifest().minSdk(1),
                 kotlin("package test.pkg\n" +
                         "@Suppress(\"UsePropertyAccessSyntax\")\n" +
->>>>>>> 9762cc2c
                         "fun testApiCheck(calendar: java.util.Calendar) {\n" +
                         "    calendar.weekYear\n" +
                         "    calendar.getWeekYear()\n" +
@@ -4683,8 +4661,6 @@
                         "2 errors, 0 warnings\n");
     }
 
-<<<<<<< HEAD
-=======
     public void test69534659() {
         // Regression test for issue 69534659
         //noinspection all // Sample code
@@ -4939,7 +4915,6 @@
                         "2 errors, 0 warnings\n");
     }
 
->>>>>>> 9762cc2c
     public void testSupportLibrary() {
         // Check that we don't flag support library calls; they share the same prefix
         // as the android APIs, but generally are backports (or are annotated with @RequiresApi)

/*
 * Copyright (C) 2013 The Android Open Source Project
 *
 * Licensed under the Apache License, Version 2.0 (the "License");
 * you may not use this file except in compliance with the License.
 * You may obtain a copy of the License at
 *
 *      http://www.apache.org/licenses/LICENSE-2.0
 *
 * Unless required by applicable law or agreed to in writing, software
 * distributed under the License is distributed on an "AS IS" BASIS,
 * WITHOUT WARRANTIES OR CONDITIONS OF ANY KIND, either express or implied.
 * See the License for the specific language governing permissions and
 * limitations under the License.
 */
package com.android.tools.lint.checks;

import static com.android.tools.lint.checks.AnnotationDetectorTest.SUPPORT_ANNOTATIONS_JAR_BASE64_GZIP;

import com.android.tools.lint.detector.api.Detector;

public class CallSuperDetectorTest extends AbstractCheckTest {
    @Override
    protected Detector getDetector() {
        return new CallSuperDetector();
    }

    public void testCallSuper() {
        String expected = ""
                + "src/test/pkg/CallSuperTest.java:11: Error: Overriding method should call super.test1 [MissingSuperCall]\n"
                + "        protected void test1() { // ERROR\n"
                + "                       ~~~~~\n"
                + "src/test/pkg/CallSuperTest.java:14: Error: Overriding method should call super.test2 [MissingSuperCall]\n"
                + "        protected void test2() { // ERROR\n"
                + "                       ~~~~~\n"
                + "src/test/pkg/CallSuperTest.java:17: Error: Overriding method should call super.test3 [MissingSuperCall]\n"
                + "        protected void test3() { // ERROR\n"
                + "                       ~~~~~\n"
                + "src/test/pkg/CallSuperTest.java:20: Error: Overriding method should call super.test4 [MissingSuperCall]\n"
                + "        protected void test4(int arg) { // ERROR\n"
                + "                       ~~~~~\n"
                + "src/test/pkg/CallSuperTest.java:26: Error: Overriding method should call super.test5 [MissingSuperCall]\n"
                + "        protected void test5(int arg1, boolean arg2, Map<List<String>,?> arg3,  // ERROR\n"
                + "                       ~~~~~\n"
                + "src/test/pkg/CallSuperTest.java:30: Error: Overriding method should call super.test5 [MissingSuperCall]\n"
                + "        protected void test5() { // ERROR\n"
                + "                       ~~~~~\n"
                + "6 errors, 0 warnings\n";
        //noinspection all // Sample code
        lint().files(
                java(""
                        + "package test.pkg;\n"
                        + "\n"
                        + "import android.support.annotation.CallSuper;\n"
                        + "\n"
                        + "import java.util.List;\n"
                        + "import java.util.Map;\n"
                        + "\n"
                        + "@SuppressWarnings(\"UnusedDeclaration\")\n"
                        + "public class CallSuperTest {\n"
                        + "    private static class Child extends Parent {\n"
                        + "        protected void test1() { // ERROR\n"
                        + "        }\n"
                        + "\n"
                        + "        protected void test2() { // ERROR\n"
                        + "        }\n"
                        + "\n"
                        + "        protected void test3() { // ERROR\n"
                        + "        }\n"
                        + "\n"
                        + "        protected void test4(int arg) { // ERROR\n"
                        + "        }\n"
                        + "\n"
                        + "        protected void test4(String arg) { // OK\n"
                        + "        }\n"
                        + "\n"
                        + "        protected void test5(int arg1, boolean arg2, Map<List<String>,?> arg3,  // ERROR\n"
                        + "                             int[][] arg4, int... arg5) {\n"
                        + "        }\n"
                        + "\n"
                        + "        protected void test5() { // ERROR\n"
                        + "            super.test6(); // (wrong super)\n"
                        + "        }\n"
                        + "\n"
                        + "        protected void test6() { // OK\n"
                        + "            int x = 5;\n"
                        + "            super.test6();\n"
                        + "            System.out.println(x);\n"
                        + "        }\n"
                        + "    }\n"
                        + "\n"
                        + "    private static class Parent extends ParentParent {\n"
                        + "        @CallSuper\n"
                        + "        protected void test1() {\n"
                        + "        }\n"
                        + "\n"
                        + "        protected void test3() {\n"
                        + "            super.test3();\n"
                        + "        }\n"
                        + "\n"
                        + "        @CallSuper\n"
                        + "        protected void test4(int arg) {\n"
                        + "        }\n"
                        + "\n"
                        + "        protected void test4(String arg) {\n"
                        + "        }\n"
                        + "\n"
                        + "        @CallSuper\n"
                        + "        protected void test5() {\n"
                        + "        }\n"
                        + "\n"
                        + "        @CallSuper\n"
                        + "        protected void test5(int arg1, boolean arg2, Map<List<String>,?> arg3,\n"
                        + "                             int[][] arg4, int... arg5) {\n"
                        + "        }\n"
                        + "    }\n"
                        + "\n"
                        + "    private static class ParentParent extends ParentParentParent {\n"
                        + "        @CallSuper\n"
                        + "        protected void test2() {\n"
                        + "        }\n"
                        + "\n"
                        + "        @CallSuper\n"
                        + "        protected void test3() {\n"
                        + "        }\n"
                        + "\n"
                        + "        @CallSuper\n"
                        + "        protected void test6() {\n"
                        + "        }\n"
                        + "\n"
                        + "        @CallSuper\n"
                        + "        protected void test7() {\n"
                        + "        }\n"
                        + "\n"
                        + "\n"
                        + "    }\n"
                        + "\n"
                        + "    private static class ParentParentParent {\n"
                        + "\n"
                        + "    }\n"
                        + "}\n"),
                java(""
                        + "package android.support.annotation;\n"
                        + "\n"
                        + "import java.lang.annotation.Retention;\n"
                        + "import java.lang.annotation.Target;\n"
                        + "\n"
                        + "import static java.lang.annotation.ElementType.CONSTRUCTOR;\n"
                        + "import static java.lang.annotation.ElementType.METHOD;\n"
                        + "import static java.lang.annotation.RetentionPolicy.CLASS;\n"
                        + "\n"
                        + "@Retention(CLASS)\n"
                        + "@Target({METHOD,CONSTRUCTOR})\n"
                        + "public @interface CallSuper {\n"
                        + "}\n"))
                .run()
                .expect(expected);
    }

    public void testForeignSuperAnnotations() {
        String expected = ""
                + "src/test/pkg/OverrideTest.java:9: Error: Overriding method should call super.test [MissingSuperCall]\n"
                + "        protected void test() { // ERROR\n"
                + "                       ~~~~\n"
                + "src/test/pkg/OverrideTest.java:21: Error: Overriding method should call super.test [MissingSuperCall]\n"
                + "        protected void test() { // ERROR\n"
                + "                       ~~~~\n"
                + "2 errors, 0 warnings\n";
        //noinspection all // Sample code
        lint().files(
                java(""
                        + "package test.pkg;\n"
                        + "\n"
                        + "import javax.annotation.OverridingMethodsMustInvokeSuper;\n"
                        + "import edu.umd.cs.findbugs.annotations.OverrideMustInvoke;\n"
                        + "\n"
                        + "@SuppressWarnings(\"UnusedDeclaration\")\n"
                        + "public class OverrideTest {\n"
                        + "    private static class Child1 extends Parent1 {\n"
                        + "        protected void test() { // ERROR\n"
                        + "        }\n"
                        + "\n"
                        + "    }\n"
                        + "\n"
                        + "    private static class Parent1 {\n"
                        + "        @OverrideMustInvoke\n"
                        + "        protected void test() {\n"
                        + "        }\n"
                        + "    }\n"
                        + "\n"
                        + "    private static class Child2 extends Parent2 {\n"
                        + "        protected void test() { // ERROR\n"
                        + "        }\n"
                        + "\n"
                        + "    }\n"
                        + "\n"
                        + "    private static class Parent2 {\n"
                        + "        @OverridingMethodsMustInvokeSuper\n"
                        + "        protected void test() {\n"
                        + "        }\n"
                        + "    }\n"
                        + "}\n"),
                java(""
                        // This is not the source code for
                        //    edu.umd.cs.findbugs.annotations.OverrideMustInvoke
                        // It's the @CallSuper annotation with the package and
                        // class name replaced; lint doesn't care about the annotation
                        // content
                        + "package edu.umd.cs.findbugs.annotations;\n"
                        + "\n"
                        + "import java.lang.annotation.Retention;\n"
                        + "import java.lang.annotation.Target;\n"
                        + "\n"
                        + "import static java.lang.annotation.ElementType.CONSTRUCTOR;\n"
                        + "import static java.lang.annotation.ElementType.METHOD;\n"
                        + "import static java.lang.annotation.RetentionPolicy.CLASS;\n"
                        + "\n"
                        + "@Retention(CLASS)\n"
                        + "@Target({METHOD,CONSTRUCTOR})\n"
                        + "public @interface OverrideMustInvoke {\n"
                        + "}\n"),
                java(""
                        // This is not the source code for
                        //    javax.annotation.OverridingMethodsMustInvokeSuper
                        // It's the @CallSuper annotation with the package and
                        // class name replaced; lint doesn't care about the annotation
                        // content
                        + "package javax.annotation;\n"
                        + "\n"
                        + "import java.lang.annotation.Retention;\n"
                        + "import java.lang.annotation.Target;\n"
                        + "\n"
                        + "import static java.lang.annotation.ElementType.CONSTRUCTOR;\n"
                        + "import static java.lang.annotation.ElementType.METHOD;\n"
                        + "import static java.lang.annotation.RetentionPolicy.CLASS;\n"
                        + "\n"
                        + "@Retention(CLASS)\n"
                        + "@Target({METHOD,CONSTRUCTOR})\n"
                        + "public @interface OverridingMethodsMustInvokeSuper {\n"
                        + "}\n"))
                .run()
                .expect(expected);
    }

    public void testCallSuperIndirect() {
        // Ensure that when the @CallSuper is on an indirect super method,
        // we correctly check that you call the direct super method, not the ancestor.
        //
        // Regression test for
        //    https://code.google.com/p/android/issues/detail?id=174964
        //noinspection all // Sample code
        lint().files(
                java("src/test/pkg/CallSuperTest.java", ""
                        + "package test.pkg;\n"
                        + "\n"
                        + "import android.support.annotation.CallSuper;\n"
                        + "\n"
                        + "import java.util.List;\n"
                        + "import java.util.Map;\n"
                        + "\n"
                        + "@SuppressWarnings(\"UnusedDeclaration\")\n"
                        + "public class CallSuperTest {\n"
                        + "    private static class Child extends Parent {\n"
                        + "        @Override\n"
                        + "        protected void test1() {\n"
                        + "            super.test1();\n"
                        + "        }\n"
                        + "    }\n"
                        + "\n"
                        + "    private static class Parent extends ParentParent {\n"
                        + "        @Override\n"
                        + "        protected void test1() {\n"
                        + "            super.test1();\n"
                        + "        }\n"
                        + "    }\n"
                        + "\n"
                        + "    private static class ParentParent extends ParentParentParent {\n"
                        + "        @CallSuper\n"
                        + "        protected void test1() {\n"
                        + "        }\n"
                        + "    }\n"
                        + "\n"
                        + "    private static class ParentParentParent {\n"
                        + "\n"
                        + "    }\n"
                        + "}\n"),
                classpath(SUPPORT_JAR_PATH),
                base64gzip(SUPPORT_JAR_PATH, SUPPORT_ANNOTATIONS_JAR_BASE64_GZIP))
                .run()
                .expectClean();
    }

    public void testDetachFromWindow() {
        String expected = ""
                + "src/test/pkg/DetachedFromWindow.java:7: Error: Overriding method should call super.onDetachedFromWindow [MissingSuperCall]\n"
                + "        protected void onDetachedFromWindow() {\n"
                + "                       ~~~~~~~~~~~~~~~~~~~~\n"
                + "src/test/pkg/DetachedFromWindow.java:26: Error: Overriding method should call super.onDetachedFromWindow [MissingSuperCall]\n"
                + "        protected void onDetachedFromWindow() {\n"
                + "                       ~~~~~~~~~~~~~~~~~~~~\n"
                + "2 errors, 0 warnings\n";
        //noinspection all // Sample code
        lint().files(
                java(""
                        + "package test.pkg;\n"
                        + "\n"
                        + "import android.view.View;\n"
                        + "\n"
                        + "public class DetachedFromWindow {\n"
                        + "    private static class Test1 extends ViewWithDefaultConstructor {\n"
                        + "        protected void onDetachedFromWindow() {\n"
                        + "            // Error\n"
                        + "        }\n"
                        + "    }\n"
                        + "\n"
                        + "    private static class Test2 extends ViewWithDefaultConstructor {\n"
                        + "        protected void onDetachedFromWindow(int foo) {\n"
                        + "            // OK: not overriding the right method\n"
                        + "        }\n"
                        + "    }\n"
                        + "\n"
                        + "    private static class Test3 extends ViewWithDefaultConstructor {\n"
                        + "        protected void onDetachedFromWindow() {\n"
                        + "            // OK: Calling super\n"
                        + "            super.onDetachedFromWindow();\n"
                        + "        }\n"
                        + "    }\n"
                        + "\n"
                        + "    private static class Test4 extends ViewWithDefaultConstructor {\n"
                        + "        protected void onDetachedFromWindow() {\n"
                        + "            // Error: missing detach call\n"
                        + "            int x = 1;\n"
                        + "            x++;\n"
                        + "            System.out.println(x);\n"
                        + "        }\n"
                        + "    }\n"
                        + "\n"
                        + "    private static class Test5 extends Object {\n"
                        + "        protected void onDetachedFromWindow() {\n"
                        + "            // OK - not in a view\n"
                        + "            // Regression test for http://b.android.com/73571\n"
                        + "        }\n"
                        + "    }\n"
                        + "\n"
                        + "    public class ViewWithDefaultConstructor extends View {\n"
                        + "        public ViewWithDefaultConstructor() {\n"
                        + "            super(null);\n"
                        + "        }\n"
                        + "    }\n"
                        + "}\n"))
                .run()
                .expect(expected);
    }

    public void testWatchFaceVisibility() {
        String expected = ""
                + "src/test/pkg/WatchFaceTest.java:9: Error: Overriding method should call super.onVisibilityChanged [MissingSuperCall]\n"
                + "        public void onVisibilityChanged(boolean visible) { // ERROR: Missing super call\n"
                + "                    ~~~~~~~~~~~~~~~~~~~\n"
                + "1 errors, 0 warnings\n";
        //noinspection all // Sample code
        lint().files(
                java(""
                        + "package test.pkg;\n"
                        + "\n"
                        + "import android.support.wearable.watchface.CanvasWatchFaceService;\n"
                        + "\n"
                        + "@SuppressWarnings(\"UnusedDeclaration\")\n"
                        + "public class WatchFaceTest extends CanvasWatchFaceService {\n"
                        + "    private static class MyEngine1 extends CanvasWatchFaceService.Engine {\n"
                        + "        @Override\n"
                        + "        public void onVisibilityChanged(boolean visible) { // ERROR: Missing super call\n"
                        + "        }\n"
                        + "    }\n"
                        + "\n"
                        + "    private static class MyEngine2 extends CanvasWatchFaceService.Engine {\n"
                        + "        @Override\n"
                        + "        public void onVisibilityChanged(boolean visible) { // OK: Super called\n"
                        + "            super.onVisibilityChanged(visible);\n"
                        + "        }\n"
                        + "    }\n"
                        + "\n"
                        + "    private static class MyEngine3 extends CanvasWatchFaceService.Engine {\n"
                        + "        @Override\n"
                        + "        public void onVisibilityChanged(boolean visible) { // OK: Super called sometimes\n"
                        + "            boolean something = System.currentTimeMillis() % 1 != 0;\n"
                        + "            if (visible && something) {\n"
                        + "                super.onVisibilityChanged(true);\n"
                        + "            }\n"
                        + "        }\n"
                        + "    }\n"
                        + "\n"
                        + "    private static class MyEngine4 extends CanvasWatchFaceService.Engine {\n"
                        + "        public void onVisibilityChanged() { // OK: Different signature\n"
                        + "        }\n"
                        + "        public void onVisibilityChanged(int flags) { // OK: Different signature\n"
                        + "        }\n"
                        + "        public void onVisibilityChanged(boolean visible, int flags) { // OK: Different signature\n"
                        + "        }\n"
                        + "    }\n"
                        + "}\n"),
                java(""
                        + "package android.support.wearable.watchface;\n"
                        + "\n"
                        + "// Unit testing stub\n"
                        + "public class WatchFaceService {\n"
                        + "    public static class Engine {\n"
                        + "        public void onVisibilityChanged(boolean visible) {\n"
                        + "        }\n"
                        + "    }\n"
                        + "}\n"),
                java(""
                        + "package android.support.wearable.watchface;\n"
                        + "\n"
                        + "public class CanvasWatchFaceService extends WatchFaceService {\n"
                        + "    public static class Engine extends WatchFaceService.Engine {\n"
                        + "        public void onVisibilityChanged(boolean visible) {\n"
                        + "            super.onVisibilityChanged(visible);\n"
                        + "        }\n"
                        + "    }\n"
                        + "}\n"))
                .run()
                .expect(expected);
    }

    public void testKotlinMissing() {
<<<<<<< HEAD
        if (skipKotlinTests()) {
            return;
        }

=======
>>>>>>> 9762cc2c
        lint().files(
                kotlin("package test.pkg\n" +
                        "\n" +
                        "import android.content.Context\n" +
                        "import android.view.View\n" +
                        "class MissingSuperCallLibrary(context: Context) : View(context) {\n" +
                        "    override fun onDetachedFromWindow() {\n" +
                        "    }\n" +
                        "}"))
                .incremental()
                .run()
<<<<<<< HEAD
                .expect("src/test/pkg/test.kt:6: Error: Overriding method should call super.onDetachedFromWindow [MissingSuperCall]\n" +
=======
                .expect("src/test/pkg/MissingSuperCallLibrary.kt:6: Error: Overriding method should call super.onDetachedFromWindow [MissingSuperCall]\n" +
>>>>>>> 9762cc2c
                        "    override fun onDetachedFromWindow() {\n" +
                        "                 ~~~~~~~~~~~~~~~~~~~~\n" +
                        "1 errors, 0 warnings\n");
    }

    public void testKotlinOk() {
<<<<<<< HEAD
        if (skipKotlinTests()) {
            return;
        }

=======
>>>>>>> 9762cc2c
        lint().files(
                kotlin("package test.pkg\n" +
                        "\n" +
                        "import android.content.Context\n" +
                        "import android.view.View\n" +
                        "class MissingSuperCallLibrary(context: Context) : View(context) {\n" +
                        "    override fun onDetachedFromWindow() {\n" +
                        "        super.onDetachedFromWindow();\n" +
                        "    }\n" +
                        "}"))
                .incremental()
                .run()
                .expectClean();
    }
}<|MERGE_RESOLUTION|>--- conflicted
+++ resolved
@@ -424,13 +424,6 @@
     }
 
     public void testKotlinMissing() {
-<<<<<<< HEAD
-        if (skipKotlinTests()) {
-            return;
-        }
-
-=======
->>>>>>> 9762cc2c
         lint().files(
                 kotlin("package test.pkg\n" +
                         "\n" +
@@ -442,24 +435,13 @@
                         "}"))
                 .incremental()
                 .run()
-<<<<<<< HEAD
-                .expect("src/test/pkg/test.kt:6: Error: Overriding method should call super.onDetachedFromWindow [MissingSuperCall]\n" +
-=======
                 .expect("src/test/pkg/MissingSuperCallLibrary.kt:6: Error: Overriding method should call super.onDetachedFromWindow [MissingSuperCall]\n" +
->>>>>>> 9762cc2c
                         "    override fun onDetachedFromWindow() {\n" +
                         "                 ~~~~~~~~~~~~~~~~~~~~\n" +
                         "1 errors, 0 warnings\n");
     }
 
     public void testKotlinOk() {
-<<<<<<< HEAD
-        if (skipKotlinTests()) {
-            return;
-        }
-
-=======
->>>>>>> 9762cc2c
         lint().files(
                 kotlin("package test.pkg\n" +
                         "\n" +

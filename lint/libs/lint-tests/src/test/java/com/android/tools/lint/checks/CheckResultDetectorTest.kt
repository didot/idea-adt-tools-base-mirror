--- conflicted
+++ resolved
@@ -450,161 +450,6 @@
             )
     }
 
-<<<<<<< HEAD
-    fun testCheckResultIf() {
-        // Regression test for
-        // 72258872: Lint is wrongly detecting "CheckResult" in Kotlin code
-        lint().files(
-                kotlin("""
-                    package test.pkg
-
-                    import android.support.annotation.CheckResult
-
-                    fun testIsUnused(): Int {
-                        if (3 > 2) {
-                            foo() // Unused
-                        } else {
-                            1
-                        }
-                        return 0
-                    }
-
-                    fun testReturn(): Int {
-                        return if (3 > 2) {
-                            foo() // OK
-                        } else {
-                            1
-                        }
-                    }
-
-                    fun testExpressionBodyReturn(): Int =
-                        return if (3 > 2) {
-                            foo() // OK
-                        } else {
-                            1
-                        }
-
-                    fun testAssignment(): Int {
-                        val result = if (3 > 2) {
-                            foo() // OK
-                        } else {
-                            1
-                        }
-                        return result
-                    }
-
-                    fun testNesting(): Int {
-                        return if (3 > 2) {
-                            if (4 > 2) {
-                                foo() // OK
-                            } else {
-                                1
-                            }
-                        } else {
-                            1
-                        }
-                    }
-
-                    @CheckResult
-                    fun foo(): Int {
-                        return 42
-                    }
-"""
-                ),
-                SUPPORT_ANNOTATIONS_CLASS_PATH,
-                SUPPORT_ANNOTATIONS_JAR)
-            .issues(CheckResultDetector.CHECK_RESULT, PermissionDetector.CHECK_PERMISSION)
-            .run()
-            .expectClean()
-    }
-
-    fun test73563032() {
-        // Regression test for
-        //   https://issuetracker.google.com/73563032
-        //   73563032: Lint is detecting a "CheckResult" issue when using lambdas in Kotlin
-        lint().files(
-            kotlin("""
-                @file:Suppress("unused", "RemoveExplicitTypeArguments", "UNUSED_PARAMETER", "ConstantConditionIf")
-
-                package test.pkg
-
-                import android.support.annotation.CheckResult
-
-                fun lambda1(): () -> Single<Int> = {
-                    if (true) {
-                        Single.just(3)
-                    } else {
-                        Single.just(5)
-                    }
-                }
-
-                fun lambda2(): () -> Single<Int> = {
-                    if (true)
-                        Single.just(3)
-                    else
-                        Single.just(5)
-                }
-
-                class Single<T> {
-                    companion object {
-                        @CheckResult
-                        fun just(int: Int): Single<Int> {
-                            return Single<Int>()
-                        }
-                    }
-                }
-                """).indented(),
-            SUPPORT_ANNOTATIONS_CLASS_PATH,
-            SUPPORT_ANNOTATIONS_JAR)
-            .issues(CheckResultDetector.CHECK_RESULT, PermissionDetector.CHECK_PERMISSION)
-            .run()
-            .expectClean()
-    }
-
-    fun testChainedCalls() {
-        lint().files(
-            java(
-                """
-                package test.pkg;
-
-                import android.support.annotation.CheckResult;
-
-                @SuppressWarnings({"WeakerAccess", "ClassNameDiffersFromFileName"})
-                public class CheckResultTest {
-                    public void test() {
-                        myMethod(); // WARN
-                        this.myMethod(); // WARN
-                        myMethod().print(); // OK
-                    }
-
-                    @CheckResult
-                    public MyClass myMethod() {
-                        return new MyClass();
-                    }
-
-                    class MyClass {
-                        void print() {
-                            System.out.println("World");
-                        }
-                    }
-                }
-                """
-            ).indented(),
-            SUPPORT_ANNOTATIONS_CLASS_PATH,
-            SUPPORT_ANNOTATIONS_JAR)
-            .issues(CheckResultDetector.CHECK_RESULT, PermissionDetector.CHECK_PERMISSION)
-            .run()
-            .expect("""
-                src/test/pkg/CheckResultTest.java:8: Warning: The result of myMethod is not used [CheckResult]
-                        myMethod(); // WARN
-                        ~~~~~~~~~~
-                src/test/pkg/CheckResultTest.java:9: Warning: The result of myMethod is not used [CheckResult]
-                        this.myMethod(); // WARN
-                        ~~~~~~~~~~~~~~~
-                0 errors, 2 warnings
-                """)
-    }
-=======
     fun test80234958() {
         // 80234958: Lint check misses CheckResult inside kotlin class init blocks
         lint().files(
@@ -767,5 +612,4 @@
         }
         """
     )
->>>>>>> 2c0ed8da
 }
/*
 * Copyright (C) 2011 The Android Open Source Project
 *
 * Licensed under the Apache License, Version 2.0 (the "License");
 * you may not use this file except in compliance with the License.
 * You may obtain a copy of the License at
 *
 *      http://www.apache.org/licenses/LICENSE-2.0
 *
 * Unless required by applicable law or agreed to in writing, software
 * distributed under the License is distributed on an "AS IS" BASIS,
 * WITHOUT WARRANTIES OR CONDITIONS OF ANY KIND, either express or implied.
 * See the License for the specific language governing permissions and
 * limitations under the License.
 */

package com.android.tools.lint.checks;

import com.android.tools.lint.detector.api.Detector;

@SuppressWarnings("javadoc")
public class DeprecationDetectorTest extends AbstractCheckTest {
    @Override
    protected Detector getDetector() {
        return new DeprecationDetector();
    }

    public void testApi1() throws Exception {
        //noinspection all // Sample code
        assertEquals(""
                + "res/layout/deprecation.xml:2: Warning: AbsoluteLayout is deprecated [Deprecated]\n"
                + "<AbsoluteLayout xmlns:android=\"http://schemas.android.com/apk/res/android\"\n"
                + "^\n"
                + "res/layout/deprecation.xml:18: Warning: android:editable is deprecated: Use an <EditText> to make it editable [Deprecated]\n"
                + "        android:editable=\"true\"\n"
                + "        ~~~~~~~~~~~~~~~~~~~~~~~\n"
                + "res/layout/deprecation.xml:24: Warning: android:singleLine is deprecated: Use maxLines=\"1\" instead [Deprecated]\n"
                + "        android:singleLine=\"true\" />\n"
                + "        ~~~~~~~~~~~~~~~~~~~~~~~~~\n"
                + "res/layout/deprecation.xml:26: Warning: android:editable is deprecated: <EditText> is already editable [Deprecated]\n"
                + "    <EditText android:editable=\"true\" />\n"
                + "              ~~~~~~~~~~~~~~~~~~~~~~~\n"
                + "res/layout/deprecation.xml:27: Warning: android:editable is deprecated: Use inputType instead [Deprecated]\n"
                + "    <EditText android:editable=\"false\" />\n"
                + "              ~~~~~~~~~~~~~~~~~~~~~~~~\n"
                + "0 errors, 5 warnings\n",

            lintProject(
                    manifest().minSdk(1),
                    mDeprecation));
    }

    public void testApi4() throws Exception {
        //noinspection all // Sample code
        assertEquals(""
                + "res/layout/deprecation.xml:2: Warning: AbsoluteLayout is deprecated [Deprecated]\n"
                + "<AbsoluteLayout xmlns:android=\"http://schemas.android.com/apk/res/android\"\n"
                + "^\n"
                + "res/layout/deprecation.xml:16: Warning: android:autoText is deprecated: Use inputType instead [Deprecated]\n"
                + "        android:autoText=\"true\"\n"
                + "        ~~~~~~~~~~~~~~~~~~~~~~~\n"
                + "res/layout/deprecation.xml:17: Warning: android:capitalize is deprecated: Use inputType instead [Deprecated]\n"
                + "        android:capitalize=\"true\"\n"
                + "        ~~~~~~~~~~~~~~~~~~~~~~~~~\n"
                + "res/layout/deprecation.xml:18: Warning: android:editable is deprecated: Use an <EditText> to make it editable [Deprecated]\n"
                + "        android:editable=\"true\"\n"
                + "        ~~~~~~~~~~~~~~~~~~~~~~~\n"
                + "res/layout/deprecation.xml:20: Warning: android:inputMethod is deprecated: Use inputType instead [Deprecated]\n"
                + "        android:inputMethod=\"@+id/foo\"\n"
                + "        ~~~~~~~~~~~~~~~~~~~~~~~~~~~~~~\n"
                + "res/layout/deprecation.xml:21: Warning: android:numeric is deprecated: Use inputType instead [Deprecated]\n"
                + "        android:numeric=\"true\"\n"
                + "        ~~~~~~~~~~~~~~~~~~~~~~\n"
                + "res/layout/deprecation.xml:22: Warning: android:password is deprecated: Use inputType instead [Deprecated]\n"
                + "        android:password=\"true\"\n"
                + "        ~~~~~~~~~~~~~~~~~~~~~~~\n"
                + "res/layout/deprecation.xml:23: Warning: android:phoneNumber is deprecated: Use inputType instead [Deprecated]\n"
                + "        android:phoneNumber=\"true\"\n"
                + "        ~~~~~~~~~~~~~~~~~~~~~~~~~~\n"
                + "res/layout/deprecation.xml:24: Warning: android:singleLine is deprecated: Use maxLines=\"1\" instead [Deprecated]\n"
                + "        android:singleLine=\"true\" />\n"
                + "        ~~~~~~~~~~~~~~~~~~~~~~~~~\n"
                + "res/layout/deprecation.xml:26: Warning: android:editable is deprecated: <EditText> is already editable [Deprecated]\n"
                + "    <EditText android:editable=\"true\" />\n"
                + "              ~~~~~~~~~~~~~~~~~~~~~~~\n"
                + "res/layout/deprecation.xml:27: Warning: android:editable is deprecated: Use inputType instead [Deprecated]\n"
                + "    <EditText android:editable=\"false\" />\n"
                + "              ~~~~~~~~~~~~~~~~~~~~~~~~\n"
                + "0 errors, 11 warnings\n",

            lintProject(
                    manifest().minSdk(4),
                    mDeprecation));
    }

    public void testUsesSdkM() throws Exception {
        assertEquals(""
                + "AndroidManifest.xml:8: Warning: uses-permission-sdk-m is deprecated: Use `uses-permission-sdk-23 instead [Deprecated]\n"
                + "    <uses-permission-sdk-m android:name=\"foo.bar.BAZ\" />\n"
                + "    ~~~~~~~~~~~~~~~~~~~~~~~~~~~~~~~~~~~~~~~~~~~~~~~~~~~~\n"
                + "0 errors, 1 warnings\n",
                lintProject(
                        xml("AndroidManifest.xml", ""
                                        + "<?xml version=\"1.0\" encoding=\"utf-8\"?>\n"
                                        + "<manifest xmlns:android=\"http://schemas.android.com/apk/res/android\"\n"
                                        + "    package=\"test.pkg\">\n"
                                        + "\n"
                                        + "    <uses-sdk android:minSdkVersion=\"4\" />\n"
                                        + "    <uses-permission android:name=\"foo.bar.BAZ\" />\n"
                                        + "    <uses-permission-sdk-23 android:name=\"foo.bar.BAZ\" />\n"
                                        + "    <uses-permission-sdk-m android:name=\"foo.bar.BAZ\" />\n"
                                        + "\n"
                                        + "    <application\n"
                                        + "        android:icon=\"@drawable/ic_launcher\"\n"
                                        + "        android:label=\"@string/app_name\" >\n"
                                        + "        <activity\n"
                                        + "            android:name=\".BytecodeTestsActivity\"\n"
                                        + "            android:label=\"@string/app_name\" >\n"
                                        + "            <intent-filter>\n"
                                        + "                <action android:name=\"android.intent.action.MAIN\" />\n"
                                        + "\n"
                                        + "                <category android:name=\"android.intent.category.LAUNCHER\" />\n"
                                        + "            </intent-filter>\n"
                                        + "        </activity>\n"
                                        + "    </application>\n"
                                        + "\n"
                                        + "</manifest>\n"
                        )
                ));
    }

    public void testNotSingleLine() throws Exception {
        // Regression test for https://code.google.com/p/android/issues/detail?id=214432
        assertEquals(""
                + "res/layout/deprecation2.xml:5: Warning: android:singleLine is deprecated: False is the default, so just remove the attribute [Deprecated]\n"
                + "        android:singleLine=\"false\" />\n"
                + "        ~~~~~~~~~~~~~~~~~~~~~~~~~~\n"
                + "0 errors, 1 warnings\n",
                lintProject(
                        xml("res/layout/deprecation2.xml", ""
                                + "<?xml version=\"1.0\" encoding=\"utf-8\"?>\n"
                                + "<FrameLayout xmlns:android=\"http://schemas.android.com/apk/res/android\">\n"
                                + "\n"
                                + "    <TextView\n"
                                + "        android:singleLine=\"false\" />\n"
                                + "\n"
                                + "</FrameLayout>\n"
                        ),
                        manifest().minSdk(4)
                ));
    }
<<<<<<< HEAD
=======

    @SuppressWarnings("all") // Sample code
    private TestFile mDeprecation = xml("res/layout/deprecation.xml", ""
            + "<?xml version=\"1.0\" encoding=\"utf-8\"?>\n"
            + "<AbsoluteLayout xmlns:android=\"http://schemas.android.com/apk/res/android\"\n"
            + "    android:layout_width=\"match_parent\"\n"
            + "    android:layout_height=\"match_parent\" >\n"
            + "\n"
            + "    <Button\n"
            + "        android:id=\"@+id/button1\"\n"
            + "        android:layout_width=\"wrap_content\"\n"
            + "        android:layout_height=\"wrap_content\"\n"
            + "        android:layout_x=\"5dp\"\n"
            + "        android:layout_y=\"100dp\"\n"
            + "        android:text=\"Button\" />\n"
            + "\n"
            + "    <!--  Deprecated attributes -->\n"
            + "    <TextView\n"
            + "        android:autoText=\"true\"\n"
            + "        android:capitalize=\"true\"\n"
            + "        android:editable=\"true\"\n"
            + "        android:enabled=\"true\"\n"
            + "        android:inputMethod=\"@+id/foo\"\n"
            + "        android:numeric=\"true\"\n"
            + "        android:password=\"true\"\n"
            + "        android:phoneNumber=\"true\"\n"
            + "        android:singleLine=\"true\" />\n"
            + "\n"
            + "    <EditText android:editable=\"true\" />\n"
            + "    <EditText android:editable=\"false\" />\n"
            + "\n"
            + "</AbsoluteLayout>\n");
>>>>>>> fdf07a2c
}<|MERGE_RESOLUTION|>--- conflicted
+++ resolved
@@ -149,8 +149,6 @@
                         manifest().minSdk(4)
                 ));
     }
-<<<<<<< HEAD
-=======
 
     @SuppressWarnings("all") // Sample code
     private TestFile mDeprecation = xml("res/layout/deprecation.xml", ""
@@ -183,5 +181,4 @@
             + "    <EditText android:editable=\"false\" />\n"
             + "\n"
             + "</AbsoluteLayout>\n");
->>>>>>> fdf07a2c
 }
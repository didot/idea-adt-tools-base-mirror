--- conflicted
+++ resolved
@@ -383,12 +383,6 @@
                                 + "</resources>\n")));
     }
 
-<<<<<<< HEAD
-    @Override
-    protected TestLintClient createClient() {
-        if (getName().equals("testAppCompatOther")) {
-            return new TestLintClient() {
-=======
     public void testAaptBundleFormat() throws Exception {
         assertEquals("No warnings.",
                 lintProject(
@@ -444,7 +438,6 @@
     protected TestLintClient createClient() {
         if (getName().equals("testAppCompatOther")) {
             return new ToolsBaseTestLintClient() {
->>>>>>> fdf07a2c
                 // Set fake library name on resources in this test to pretend the
                 // attr comes from appcompat
                 @Override

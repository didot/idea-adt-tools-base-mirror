/*
 * Copyright (C) 2014 The Android Open Source Project
 *
 * Licensed under the Apache License, Version 2.0 (the "License");
 * you may not use this file except in compliance with the License.
 * You may obtain a copy of the License at
 *
 *      http://www.apache.org/licenses/LICENSE-2.0
 *
 * Unless required by applicable law or agreed to in writing, software
 * distributed under the License is distributed on an "AS IS" BASIS,
 * WITHOUT WARRANTIES OR CONDITIONS OF ANY KIND, either express or implied.
 * See the License for the specific language governing permissions and
 * limitations under the License.
 */
package com.android.tools.lint.checks;

import static com.android.SdkConstants.GRADLE_PLUGIN_MINIMUM_VERSION;
import static com.android.SdkConstants.GRADLE_PLUGIN_RECOMMENDED_VERSION;
import static com.android.ide.common.repository.GoogleMavenRepository.MAVEN_GOOGLE_CACHE_DIR_KEY;
import static com.android.sdklib.SdkVersionInfo.LOWEST_ACTIVE_API;
import static com.android.tools.lint.checks.GradleDetector.ACCIDENTAL_OCTAL;
import static com.android.tools.lint.checks.GradleDetector.BUNDLED_GMS;
import static com.android.tools.lint.checks.GradleDetector.COMPATIBILITY;
import static com.android.tools.lint.checks.GradleDetector.DEPENDENCY;
import static com.android.tools.lint.checks.GradleDetector.DEPRECATED;
import static com.android.tools.lint.checks.GradleDetector.DEV_MODE_OBSOLETE;
import static com.android.tools.lint.checks.GradleDetector.DUPLICATE_CLASSES;
import static com.android.tools.lint.checks.GradleDetector.GRADLE_GETTER;
import static com.android.tools.lint.checks.GradleDetector.GRADLE_PLUGIN_COMPATIBILITY;
import static com.android.tools.lint.checks.GradleDetector.HIGH_APP_VERSION_CODE;
import static com.android.tools.lint.checks.GradleDetector.MIN_SDK_TOO_LOW;
import static com.android.tools.lint.checks.GradleDetector.NOT_INTERPOLATED;
import static com.android.tools.lint.checks.GradleDetector.PATH;
import static com.android.tools.lint.checks.GradleDetector.PLUS;
import static com.android.tools.lint.checks.GradleDetector.REMOTE_VERSION;
import static com.android.tools.lint.checks.GradleDetector.STRING_INTEGER;
import static com.android.tools.lint.checks.GradleDetector.getNamedDependency;
import static org.mockito.Mockito.mock;
import static org.mockito.Mockito.when;

import com.android.annotations.NonNull;
import com.android.annotations.Nullable;
import com.android.builder.model.AndroidLibrary;
import com.android.builder.model.Dependencies;
import com.android.builder.model.JavaLibrary;
import com.android.ide.common.repository.GradleCoordinate;
import com.android.ide.common.repository.GradleVersion;
import com.android.sdklib.AndroidVersion;
import com.android.sdklib.IAndroidTarget;
import com.android.testutils.TestUtils;
import com.android.tools.lint.checks.infrastructure.TestIssueRegistry;
import com.android.tools.lint.checks.infrastructure.TestLintTask;
import com.android.tools.lint.client.api.LintClient;
import com.android.tools.lint.detector.api.Context;
import com.android.tools.lint.detector.api.DefaultPosition;
import com.android.tools.lint.detector.api.Detector;
import com.android.tools.lint.detector.api.Implementation;
import com.android.tools.lint.detector.api.Issue;
import com.android.tools.lint.detector.api.JavaContext;
import com.android.tools.lint.detector.api.Location;
import com.android.tools.lint.detector.api.Project;
import com.android.tools.lint.detector.api.Scope;
import com.android.utils.FileUtils;
import com.android.utils.Pair;
import java.io.File;
import java.io.IOException;
import java.io.PrintWriter;
import java.io.StringWriter;
import java.util.ArrayList;
import java.util.HashMap;
import java.util.List;
import java.util.Map;
import java.util.function.Predicate;
import org.codehaus.groovy.ast.ASTNode;
import org.codehaus.groovy.ast.CodeVisitorSupport;
import org.codehaus.groovy.ast.GroovyCodeVisitor;
import org.codehaus.groovy.ast.builder.AstBuilder;
import org.codehaus.groovy.ast.expr.ArgumentListExpression;
import org.codehaus.groovy.ast.expr.ClosureExpression;
import org.codehaus.groovy.ast.expr.Expression;
import org.codehaus.groovy.ast.expr.MapEntryExpression;
import org.codehaus.groovy.ast.expr.MethodCallExpression;
import org.codehaus.groovy.ast.expr.NamedArgumentListExpression;
import org.codehaus.groovy.ast.expr.TupleExpression;
import org.codehaus.groovy.ast.stmt.BlockStatement;
import org.codehaus.groovy.ast.stmt.ExpressionStatement;
import org.codehaus.groovy.ast.stmt.ReturnStatement;
import org.codehaus.groovy.ast.stmt.Statement;

/**
 * NOTE: Many of these tests are duplicated in the Android Studio plugin to
 * test the custom GradleDetector subclass, LintIdeGradleDetector, which
 * customizes some behavior to be based on top of PSI rather than the Groovy parser.
 */
public class GradleDetectorTest extends AbstractCheckTest {
    private static File sdkRootDir;
    private static File fullSdkDir;
    private static File leanSdkDir;
    private static File gradleUserHome;

    @Override
    protected void setUp() throws Exception {
        super.setUp();
    }

    @Override
    protected void tearDown() throws Exception {
        super.tearDown();

        if (sdkRootDir != null) {
            deleteFile(sdkRootDir);
            sdkRootDir = null;
        }
    }

    @Override
    @NonNull
    protected TestLintTask lint() {
        TestLintTask task = super.lint();
        task.sdkHome(getMockSupportLibraryInstallation());

        // Set up exactly the expected maven.google.com network output to ensure stable
        // version suggestions in the tests
        task.networkData("https://maven.google.com/master-index.xml", ""
                + "<?xml version='1.0' encoding='UTF-8'?>\n"
                + "<metadata>\n"
                + "  <com.android.tools.build/>"
                + "</metadata>");
        task.networkData(
                "https://maven.google.com/com/android/tools/build/group-index.xml",
                ""
                        + "<?xml version='1.0' encoding='UTF-8'?>\n"
                        + "<com.android.tools.build>\n"
                        + "  <gradle versions=\"3.0.0-alpha1,3.0.0-alpha2,3.0.0-alpha3,3.0.0-alpha4,3.0.0-alpha5,3.0.0-alpha6,3.0.0-alpha7,3.0.0-alpha8,3.0.0-alpha9,3.0.0-beta1,3.0.0-beta2,3.0.0-beta3,3.0.0-beta4,3.0.0-beta5,3.0.0-beta6,3.0.0-beta7,3.0.0-rc1,3.0.0-rc2,3.0.0,"
                        + "3.1.0-alpha01,3.1.0-alpha02,3.1.0-alpha03,3.1.0-alpha04,3.1.0-alpha05,3.1.0-alpha06,3.1.0-alpha07,3.1.0-alpha08,3.1.0-alpha09,3.1.0-beta1,3.1.0-beta2,3.1.0-beta3,3.1.0-beta4,3.1.0-rc1,3.1.0,"
                        + "3.2.0-alpha01,3.2.0-alpha02,3.2.0-alpha03\"/>\n"
                        + "</com.android.tools.build>");

        // Also ensure we don't have a stale cache on disk.
        File cacheDir = new TestLintClient().getCacheDir(MAVEN_GOOGLE_CACHE_DIR_KEY, true);
        if (cacheDir != null && cacheDir.isDirectory()) {
            try {
                FileUtils.deleteDirectoryContents(cacheDir);
            } catch (IOException e) {
                fail(e.getMessage());
            }
        }

        GradleDetector.googleMavenRepository = null;

        return task;
    }

    /** Creates a mock SDK installation structure, containing a fixed set of dependencies */
    private static File getMockSupportLibraryInstallation() {
        initializeMockSdkDirs();
        return fullSdkDir;
    }

    /** Like {@link #getMockSupportLibraryInstallation()} but without local support library */
    private static File getSdkDirWithoutSupportLib() {
        initializeMockSdkDirs();
        return leanSdkDir;
    }

    private static void initializeMockSdkDirs() {
        if (sdkRootDir == null) {
            // Make fake SDK "installation" such that we can predict the set
            // of Maven repositories discovered by this test
            sdkRootDir = TestUtils.createTempDirDeletedOnExit();

            fullSdkDir = new File(sdkRootDir, "full");
            createRelativePaths(fullSdkDir, new String[]{
                    // Android repository
                    "extras/android/m2repository/com/android/support/appcompat-v7/18.0.0/appcompat-v7-18.0.0.aar",
                    "extras/android/m2repository/com/android/support/appcompat-v7/19.0.0/appcompat-v7-19.0.0.aar",
                    "extras/android/m2repository/com/android/support/appcompat-v7/19.0.1/appcompat-v7-19.0.1.aar",
                    "extras/android/m2repository/com/android/support/appcompat-v7/19.1.0/appcompat-v7-19.1.0.aar",
                    "extras/android/m2repository/com/android/support/appcompat-v7/20.0.0/appcompat-v7-20.0.0.aar",
                    "extras/android/m2repository/com/android/support/appcompat-v7/21.0.0/appcompat-v7-21.0.0.aar",
                    "extras/android/m2repository/com/android/support/appcompat-v7/21.0.2/appcompat-v7-21.0.2.aar",
                    "extras/android/m2repository/com/android/support/cardview-v7/21.0.0/cardview-v7-21.0.0.aar",
                    "extras/android/m2repository/com/android/support/cardview-v7/21.0.2/cardview-v7-21.0.2.aar",
                    "extras/android/m2repository/com/android/support/support-v13/20.0.0/support-v13-20.0.0.aar",
                    "extras/android/m2repository/com/android/support/support-v13/21.0.0/support-v13-21.0.0.aar",
                    "extras/android/m2repository/com/android/support/support-v13/21.0.2/support-v13-21.0.2.aar",
                    "extras/android/m2repository/com/android/support/support-v4/20.0.0/support-v4-20.0.0.aar",
                    "extras/android/m2repository/com/android/support/support-v4/21.0.0/support-v4-21.0.0.aar",
                    "extras/android/m2repository/com/android/support/support-v4/21.0.2/support-v4-21.0.2.aar",
                    "extras/android/m2repository/com/android/support/test/runner/0.5/runner-0.5.aar",
                    "extras/android/m2repository/com/android/support/multidex/1.0.1/multidex-1.0.1.aar",

                    // Google repository
                    "extras/google/m2repository/com/google/android/gms/play-services/3.1.36/play-services-3.1.36.aar",
                    "extras/google/m2repository/com/google/android/gms/play-services/3.1.59/play-services-3.1.59.aar",
                    "extras/google/m2repository/com/google/android/gms/play-services/3.2.25/play-services-3.2.25.aar",
                    "extras/google/m2repository/com/google/android/gms/play-services/3.2.65/play-services-3.2.65.aar",
                    "extras/google/m2repository/com/google/android/gms/play-services/4.0.30/play-services-4.0.30.aar",
                    "extras/google/m2repository/com/google/android/gms/play-services/4.1.32/play-services-4.1.32.aar",
                    "extras/google/m2repository/com/google/android/gms/play-services/4.2.42/play-services-4.2.42.aar",
                    "extras/google/m2repository/com/google/android/gms/play-services/4.3.23/play-services-4.3.23.aar",
                    "extras/google/m2repository/com/google/android/gms/play-services/4.4.52/play-services-4.4.52.aar",
                    "extras/google/m2repository/com/google/android/gms/play-services/5.0.89/play-services-5.0.89.aar",
                    "extras/google/m2repository/com/google/android/gms/play-services/6.1.11/play-services-6.1.11.aar",
                    "extras/google/m2repository/com/google/android/gms/play-services/6.1.71/play-services-6.1.71.aar",
                    "extras/google/m2repository/com/google/android/gms/play-services-wearable/5.0.77/play-services-wearable-5.0.77.aar",
                    "extras/google/m2repository/com/google/android/gms/play-services-wearable/6.1.11/play-services-wearable-6.1.11.aar",
                    "extras/google/m2repository/com/google/android/gms/play-services-wearable/6.1.71/play-services-wearable-6.1.71.aar",
                    "extras/google/m2repository/com/google/android/support/wearable/1.0.0/wearable-1.0.0.aar",
                    "extras/google/m2repository/com/google/android/wearable/wearable/1.0.0/wearable-1.0.0.aar",
                    "extras/google//m2repository/com/google/android/support/wearable/1.2.0/wearable-1.2.0.aar",
                    "extras/google//m2repository/com/google/android/support/wearable/1.3.0/wearable-1.3.0.aar",

                    // build tools
                    "build-tools/23.0.0/aapt",
                    "build-tools/23.0.3/aapt"
            });

            leanSdkDir = new File(sdkRootDir, "lean");
            createRelativePaths(leanSdkDir, new String[]{
                    // build tools
                    "build-tools/23.0.0/aapt",
                    "build-tools/23.0.3/aapt"
            });

            // Test-isolated version of ~/.gradle/
            gradleUserHome = new File(sdkRootDir, "gradle-user-home");
            createRelativePaths(gradleUserHome, new String[]{
                    "caches/modules-2/files-2.1/com.android.tools.build/gradle/2.2.0/dummy",
                    "caches/modules-2/files-2.1/com.android.tools.build/gradle/2.2.3/dummy",
                    "caches/modules-2/files-2.1/com.android.tools.build/gradle/2.3.0/dummy",
                    "caches/modules-2/files-2.1/com.android.tools.build/gradle/2.3.1/dummy",
                    "caches/modules-2/files-2.1/com.android.tools.build/gradle/2.4.0-alpha3/dummy",
                    "caches/modules-2/files-2.1/com.android.tools.build/gradle/2.4.0-alpha5/dummy",
                    "caches/modules-2/files-2.1/com.android.tools.build/gradle/2.4.0-alpha6/dummy",
                    "caches/modules-2/files-2.1/com.google.guava/guava/17.0/dummy",
                    "caches/modules-2/files-2.1/org.apache.httpcomponents/httpcomponents-core/4.1/dummy",
                    "caches/modules-2/files-2.1/org.apache.httpcomponents/httpcomponents-core/4.2.1/dummy",
                    "caches/modules-2/files-2.1/org.apache.httpcomponents/httpcomponents-core/4.2.5/dummy",
                    "caches/modules-2/files-2.1/org.apache.httpcomponents/httpcomponents-core/4.4/dummy",

                    // SDK distributed via Maven
                    "caches/modules-2/files-2.1/com.android.support/recyclerview-v7/26.0.0/dummy",
                    "caches/modules-2/files-2.1/com.google.firebase/firebase-messaging/11.0.0/dummy",
            });
        }
    }

    public static void createRelativePaths(File sdkDir, String[] paths) {
        for (String path : paths) {
            File file = new File(sdkDir, path.replace('/', File.separatorChar));
            File parent = file.getParentFile();
            if (!parent.exists()) {
                boolean ok = parent.mkdirs();
                assertTrue(parent.getPath(), ok);
            }
            try {
                boolean created = file.createNewFile();
                assertTrue(file.getPath(), created);
            } catch (IOException e) {
                fail(e.toString());
            }
        }
    }

<<<<<<< HEAD
    public void testBasic() throws Exception {
=======
    public void testBasic() {
>>>>>>> 9762cc2c
        String expected = ""
                + "build.gradle:25: Error: This support library should not use a different version (13) than the compileSdkVersion (19) [GradleCompatible]\n"
                + "    compile 'com.android.support:appcompat-v7:13.0.0'\n"
                + "    ~~~~~~~~~~~~~~~~~~~~~~~~~~~~~~~~~~~~~~~~~~~~~~~~~\n"
                + "build.gradle:1: Warning: 'android' is deprecated; use 'com.android.application' instead [GradleDeprecated]\n"
                + "apply plugin: 'android'\n"
                + "~~~~~~~~~~~~~~~~~~~~~~~\n"
                + "build.gradle:5: Warning: Old buildToolsVersion 19.0.0; recommended version is 19.1 or later [GradleDependency]\n"
                + "    buildToolsVersion \"19.0.0\"\n"
                + "    ~~~~~~~~~~~~~~~~~~~~~~~~~~\n"
                + "build.gradle:24: Warning: A newer version of com.google.guava:guava than 11.0.2 is available: 21.0 [GradleDependency]\n"
                + "    freeCompile 'com.google.guava:guava:11.0.2'\n"
                + "    ~~~~~~~~~~~~~~~~~~~~~~~~~~~~~~~~~~~~~~~~~~~\n"
                + "build.gradle:25: Warning: A newer version of com.android.support:appcompat-v7 than 13.0.0 is available: 19.1.0 [GradleDependency]\n"
                + "    compile 'com.android.support:appcompat-v7:13.0.0'\n"
                + "    ~~~~~~~~~~~~~~~~~~~~~~~~~~~~~~~~~~~~~~~~~~~~~~~~~\n"
                + "build.gradle:26: Warning: A newer version of com.google.android.support:wearable than 1.2.0 is available: 1.3.0 [GradleDependency]\n"
                + "    compile 'com.google.android.support:wearable:1.2.0'\n"
                + "    ~~~~~~~~~~~~~~~~~~~~~~~~~~~~~~~~~~~~~~~~~~~~~~~~~~~\n"
                + "build.gradle:27: Warning: A newer version of com.android.support:multidex than 1.0.0 is available: 1.0.1 [GradleDependency]\n"
                + "    compile 'com.android.support:multidex:1.0.0'\n"
                + "    ~~~~~~~~~~~~~~~~~~~~~~~~~~~~~~~~~~~~~~~~~~~~\n"
                + "build.gradle:29: Warning: A newer version of com.android.support.test:runner than 0.3 is available: 0.5 [GradleDependency]\n"
                + "    androidTestCompile 'com.android.support.test:runner:0.3'\n"
                + "    ~~~~~~~~~~~~~~~~~~~~~~~~~~~~~~~~~~~~~~~~~~~~~~~~~~~~~~~~\n"
                + "build.gradle:23: Warning: Avoid using + in version numbers; can lead to unpredictable and unrepeatable builds (com.android.support:appcompat-v7:+) [GradleDynamicVersion]\n"
                + "    compile 'com.android.support:appcompat-v7:+'\n"
                + "    ~~~~~~~~~~~~~~~~~~~~~~~~~~~~~~~~~~~~~~~~~~~~\n"
                + "1 errors, 8 warnings\n";

        lint().files(
                mDependencies)
                .issues(COMPATIBILITY, DEPRECATED, DEPENDENCY, PLUS)
                .sdkHome(getMockSupportLibraryInstallation())
                .run()
                .expect(expected)
                .expectFixDiffs(""
                        + "Fix for build.gradle line 24: Replace with 19.1.0:\n"
                        + "@@ -25 +25\n"
                        + "-     compile 'com.android.support:appcompat-v7:13.0.0'\n"
                        + "+     compile 'com.android.support:appcompat-v7:19.1.0'\n"
                        + "Fix for build.gradle line 0: Replace with com.android.application:\n"
                        + "@@ -1 +1\n"
                        + "- apply plugin: 'android'\n"
                        + "+ apply plugin: 'com.android.application'\n"
                        + "Fix for build.gradle line 4: Change to 19.1:\n"
                        + "@@ -5 +5\n"
                        + "-     buildToolsVersion \"19.0.0\"\n"
                        + "+     buildToolsVersion \"19.1\"\n"
                        + "Fix for build.gradle line 23: Change to 21.0:\n"
                        + "@@ -24 +24\n"
                        + "-     freeCompile 'com.google.guava:guava:11.0.2'\n"
                        + "+     freeCompile 'com.google.guava:guava:21.0'\n"
                        + "Fix for build.gradle line 24: Change to 19.1.0:\n"
                        + "@@ -25 +25\n"
                        + "-     compile 'com.android.support:appcompat-v7:13.0.0'\n"
                        + "+     compile 'com.android.support:appcompat-v7:19.1.0'\n"
                        + "Fix for build.gradle line 25: Change to 1.3.0:\n"
                        + "@@ -26 +26\n"
                        + "-     compile 'com.google.android.support:wearable:1.2.0'\n"
                        + "+     compile 'com.google.android.support:wearable:1.3.0'\n"
                        + "Fix for build.gradle line 26: Change to 1.0.1:\n"
                        + "@@ -27 +27\n"
                        + "-     compile 'com.android.support:multidex:1.0.0'\n"
                        + "+     compile 'com.android.support:multidex:1.0.1'\n"
                        + "Fix for build.gradle line 28: Change to 0.5:\n"
                        + "@@ -29 +29\n"
                        + "-     androidTestCompile 'com.android.support.test:runner:0.3'\n"
                        + "+     androidTestCompile 'com.android.support.test:runner:0.5'\n"
                        + "Data for build.gradle line 22:   GradleCoordinate : com.android.support:appcompat-v7:+");
    }

    public void testVersionsFromGradleCache() {
        String expected =
                ""
                        + "build.gradle:6: Warning: A newer version of com.android.tools.build:gradle than 2.4.0-alpha3 is available: 3.2.0-alpha03 [GradleDependency]\n"
                        + "        classpath 'com.android.tools.build:gradle:2.4.0-alpha3'\n"
                        + "        ~~~~~~~~~~~~~~~~~~~~~~~~~~~~~~~~~~~~~~~~~~~~~~~~~~~~~~~\n"
                        + "build.gradle:10: Warning: A newer version of org.apache.httpcomponents:httpcomponents-core than 4.2 is available: 4.4 [GradleDependency]\n"
                        + "    compile 'org.apache.httpcomponents:httpcomponents-core:4.2'\n"
                        + "    ~~~~~~~~~~~~~~~~~~~~~~~~~~~~~~~~~~~~~~~~~~~~~~~~~~~~~~~~~~~\n"
                        + "build.gradle:11: Warning: A newer version of com.android.support:recyclerview-v7 than 25.0.0 is available: 26.0.0 [GradleDependency]\n"
                        + "    compile 'com.android.support:recyclerview-v7:25.0.0'\n"
                        + "    ~~~~~~~~~~~~~~~~~~~~~~~~~~~~~~~~~~~~~~~~~~~~~~~~~~~~\n"
                        + "build.gradle:12: Warning: A newer version of com.google.firebase:firebase-messaging than 10.2.1 is available: 11.0.0 [GradleDependency]\n"
                        + "    compile 'com.google.firebase:firebase-messaging:10.2.1'\n"
                        + "    ~~~~~~~~~~~~~~~~~~~~~~~~~~~~~~~~~~~~~~~~~~~~~~~~~~~~~~~\n"
                        + "0 errors, 4 warnings\n";

        lint().files(
                        gradle(
                                ""
                                        + "buildscript {\n"
                                        + "    repositories {\n"
                                        + "        jcenter()\n"
                                        + "    }\n"
                                        + "    dependencies {\n"
                                        + "        classpath 'com.android.tools.build:gradle:2.4.0-alpha3'\n"
                                        + "    }\n"
                                        + "}\n"
                                        + "dependencies {\n"
                                        + "    compile 'org.apache.httpcomponents:httpcomponents-core:4.2'\n"
                                        + "    compile 'com.android.support:recyclerview-v7:25.0.0'\n"
                                        + "    compile 'com.google.firebase:firebase-messaging:10.2.1'\n"
                                        + "}\n"))
                .issues(DEPENDENCY)
                .sdkHome(getMockSupportLibraryInstallation())
                .run()
                .expect(expected)
                .expectFixDiffs(
                        ""
                                + "Fix for build.gradle line 5: Change to 3.2.0-alpha03:\n"
                                + "@@ -6 +6\n"
                                + "-         classpath 'com.android.tools.build:gradle:2.4.0-alpha3'\n"
                                + "+         classpath 'com.android.tools.build:gradle:3.2.0-alpha03'\n"
                                + "Fix for build.gradle line 9: Change to 4.4:\n"
                                + "@@ -10 +10\n"
                                + "-     compile 'org.apache.httpcomponents:httpcomponents-core:4.2'\n"
                                + "+     compile 'org.apache.httpcomponents:httpcomponents-core:4.4'\n"
                                + "Fix for build.gradle line 10: Change to 26.0.0:\n"
                                + "@@ -11 +11\n"
                                + "-     compile 'com.android.support:recyclerview-v7:25.0.0'\n"
                                + "+     compile 'com.android.support:recyclerview-v7:26.0.0'\n"
                                + "Fix for build.gradle line 11: Change to 11.0.0:\n"
                                + "@@ -12 +12\n"
                                + "-     compile 'com.google.firebase:firebase-messaging:10.2.1'\n"
                                + "+     compile 'com.google.firebase:firebase-messaging:11.0.0'\n");
    }

    public void testVersionFromIDE() {
        // Hardcoded cache lookup for the test in GroovyGradleDetector below. In the IDE
        // it consults SDK lib.
        String expected = ""
                + "build.gradle:2: Warning: A newer version of com.android.support.constraint:constraint-layout than 1.0.1 is available: 1.0.2 [GradleDependency]\n"
                + "    compile 'com.android.support.constraint:constraint-layout:1.0.1'\n"
                + "    ~~~~~~~~~~~~~~~~~~~~~~~~~~~~~~~~~~~~~~~~~~~~~~~~~~~~~~~~~~~~~~~~\n"
                + "build.gradle:4: Warning: A newer version of com.android.support.constraint:constraint-layout than 1.0.3-alpha5 is available: 1.0.3-alpha8 [GradleDependency]\n"
                + "    compile 'com.android.support.constraint:constraint-layout:1.0.3-alpha5'\n"
                + "    ~~~~~~~~~~~~~~~~~~~~~~~~~~~~~~~~~~~~~~~~~~~~~~~~~~~~~~~~~~~~~~~~~~~~~~~\n"
                + "0 errors, 2 warnings\n";

        lint().files(
                gradle(""
                        + "dependencies {\n"
                        + "    compile 'com.android.support.constraint:constraint-layout:1.0.1'\n"
                        + "    compile 'com.android.support.constraint:constraint-layout:1.0.2'\n" // OK
                        + "    compile 'com.android.support.constraint:constraint-layout:1.0.3-alpha5'\n"
                        + "    compile 'com.android.support.constraint:constraint-layout:1.0.+'\n" // OK
                        + "}\n"))
                .issues(DEPENDENCY)
                .sdkHome(getMockSupportLibraryInstallation())
                .run()
                .expect(expected);
    }

    public void testCompatibility() {
        String expected = ""
                + "build.gradle:4: Error: The compileSdkVersion (18) should not be lower than the targetSdkVersion (19) [GradleCompatible]\n"
                + "    compileSdkVersion 18\n"
                + "    ~~~~~~~~~~~~~~~~~~~~\n"
                + "1 errors, 0 warnings\n";

        lint().files(
                gradle(""
                        + "apply plugin: 'com.android.application'\n"
                        + "\n"
                        + "android {\n"
                        + "    compileSdkVersion 18\n"
                        + "    buildToolsVersion \"19.0.0\"\n"
                        + "\n"
                        + "    defaultConfig {\n"
                        + "        minSdkVersion 7\n"
                        + "        targetSdkVersion 19\n"
                        + "        versionCode 1\n"
                        + "        versionName \"1.0\"\n"
                        + "    }\n"
                        + "}\n"
                        + "\n"
                        + "dependencies {\n"
                        + "    compile 'com.android.support:support-v4:18.0.0'\n"
                        + "    compile 'com.android.support.test:espresso:0.2'\n"
                        + "    compile 'com.android.support:multidex:1.0.1'\n"
                        + "    compile 'com.android.support:multidex-instrumentation:1.0.1'\n"
                        + "\n"
                        + "    // Suppressed:\n"
                        + "    //noinspection GradleCompatible\n"
                        + "    compile 'com.android.support:support-v4:18.0.0'\n"
                        + "}\n"))
                .issues(COMPATIBILITY)
                .sdkHome(getMockSupportLibraryInstallation())
                .run()
                .expect(expected)
                .expectFixDiffs(""
                        + "Fix for build.gradle line 3: Set compileSdkVersion to 19:\n"
                        + "@@ -4 +4\n"
                        + "-     compileSdkVersion 18\n"
                        + "+     compileSdkVersion 19\n");
    }

    public void testMinSdkVersion() {
        String expectedNewVersion = String.valueOf(LOWEST_ACTIVE_API);
        String expected = ""
                + "build.gradle:8: Warning: The value of minSdkVersion is too low. It can be incremented\n"
                + "without noticeably reducing the number of supported devices. [MinSdkTooLow]\n"
                + "        minSdkVersion 7\n"
                + "        ~~~~~~~~~~~~~~~\n"
                + "0 errors, 1 warnings\n";

        lint().files(
                gradle(""
                        + "apply plugin: 'com.android.application'\n"
                        + "\n"
                        + "android {\n"
                        + "    compileSdkVersion 19\n"
                        + "    buildToolsVersion \"19.0.0\"\n"
                        + "\n"
                        + "    defaultConfig {\n"
                        + "        minSdkVersion 7\n"
                        + "        targetSdkVersion 19\n"
                        + "        versionCode 1\n"
                        + "        versionName \"1.0\"\n"
                        + "    }\n"
                        + "}\n"))
                .issues(MIN_SDK_TOO_LOW)
                .sdkHome(getMockSupportLibraryInstallation())
                .run()
                .expect(expected)
                .expectFixDiffs(""
                        + "Fix for build.gradle line 7: Update minSdkVersion to 14:\n"
                        + "@@ -8 +8\n"
                        + "-         minSdkVersion 7\n"
                        + "+         minSdkVersion " + expectedNewVersion + "\n");
    }

    public void testIncompatiblePlugin() {
        String expected = ""
                + "build.gradle:6: Error: You must use a newer version of the Android Gradle plugin. The minimum supported version is "
                + GRADLE_PLUGIN_MINIMUM_VERSION + " and the recommended version is " + GRADLE_PLUGIN_RECOMMENDED_VERSION + " [GradlePluginVersion]\n"
                + "    classpath 'com.android.tools.build:gradle:0.1.0'\n"
                + "    ~~~~~~~~~~~~~~~~~~~~~~~~~~~~~~~~~~~~~~~~~~~~~~~~\n"
                + "1 errors, 0 warnings\n";

        lint().files(
                gradle(""
                        + "buildscript {\n"
                        + "  repositories {\n"
                        + "    mavenCentral()\n"
                        + "  }\n"
                        + "  dependencies {\n"
                        + "    classpath 'com.android.tools.build:gradle:0.1.0'\n"
                        + "  }\n"
                        + "}\n"
                        + "\n"
                        + "allprojects {\n"
                        + "  repositories {\n"
                        + "    mavenCentral()\n"
                        + "  }\n"
                        + "}\n"))
                .issues(GRADLE_PLUGIN_COMPATIBILITY)
                .sdkHome(getMockSupportLibraryInstallation())
                .run()
                .expect(expected);

    }

    public void testSetter() {
        String expected = ""
                + "build.gradle:18: Error: Bad method name: pick a unique method name which does not conflict with the implicit getters for the defaultConfig properties. For example, try using the prefix compute- instead of get-. [GradleGetter]\n"
                + "        versionCode getVersionCode\n"
                + "        ~~~~~~~~~~~~~~~~~~~~~~~~~~\n"
                + "build.gradle:19: Error: Bad method name: pick a unique method name which does not conflict with the implicit getters for the defaultConfig properties. For example, try using the prefix compute- instead of get-. [GradleGetter]\n"
                + "        versionName getVersionName\n"
                + "        ~~~~~~~~~~~~~~~~~~~~~~~~~~\n"
                + "2 errors, 0 warnings\n";

        //noinspection all // Sample code
        lint().files(
                gradle(""
                        + "apply plugin: 'com.android.application'\n"
                        + "\n"
                        + "def getVersionName() {\n"
                        + "    \"1.0\"\n"
                        + "}\n"
                        + "\n"
                        + "def getVersionCode() {\n"
                        + "    50\n"
                        + "}\n"
                        + "\n"
                        + "android {\n"
                        + "    compileSdkVersion 19\n"
                        + "    buildToolsVersion \"19.0.0\"\n"
                        + "\n"
                        + "    defaultConfig {\n"
                        + "        minSdkVersion 7\n"
                        + "        targetSdkVersion 17\n"
                        + "        versionCode getVersionCode\n"
                        + "        versionName getVersionName\n"
                        + "    }\n"
                        + "}\n"))
                .issues(GRADLE_GETTER)
                .sdkHome(getMockSupportLibraryInstallation())
                .ignoreUnknownGradleConstructs()
                .run()
                .expect(expected);
    }

    public void testDependencies() {
        String expected = ""
                + "build.gradle:5: Warning: Old buildToolsVersion 19.0.0; recommended version is 19.1 or later [GradleDependency]\n"
                + "    buildToolsVersion \"19.0.0\"\n"
                + "    ~~~~~~~~~~~~~~~~~~~~~~~~~~\n"
                + "build.gradle:24: Warning: A newer version of com.google.guava:guava than 11.0.2 is available: 21.0 [GradleDependency]\n"
                + "    freeCompile 'com.google.guava:guava:11.0.2'\n"
                + "    ~~~~~~~~~~~~~~~~~~~~~~~~~~~~~~~~~~~~~~~~~~~\n"
                + "build.gradle:25: Warning: A newer version of com.android.support:appcompat-v7 than 13.0.0 is available: 19.1.0 [GradleDependency]\n"
                + "    compile 'com.android.support:appcompat-v7:13.0.0'\n"
                + "    ~~~~~~~~~~~~~~~~~~~~~~~~~~~~~~~~~~~~~~~~~~~~~~~~~\n"
                + "build.gradle:26: Warning: A newer version of com.google.android.support:wearable than 1.2.0 is available: 1.3.0 [GradleDependency]\n"
                + "    compile 'com.google.android.support:wearable:1.2.0'\n"
                + "    ~~~~~~~~~~~~~~~~~~~~~~~~~~~~~~~~~~~~~~~~~~~~~~~~~~~\n"
                + "build.gradle:27: Warning: A newer version of com.android.support:multidex than 1.0.0 is available: 1.0.1 [GradleDependency]\n"
                + "    compile 'com.android.support:multidex:1.0.0'\n"
                + "    ~~~~~~~~~~~~~~~~~~~~~~~~~~~~~~~~~~~~~~~~~~~~\n"
                + "build.gradle:29: Warning: A newer version of com.android.support.test:runner than 0.3 is available: 0.5 [GradleDependency]\n"
                + "    androidTestCompile 'com.android.support.test:runner:0.3'\n"
                + "    ~~~~~~~~~~~~~~~~~~~~~~~~~~~~~~~~~~~~~~~~~~~~~~~~~~~~~~~~\n"
                + "0 errors, 6 warnings\n";

        lint().files(
                mDependencies)
                .issues(DEPENDENCY)
                .sdkHome(getMockSupportLibraryInstallation())
                .run()
                .expect(expected);
    }

    public void testLongHandDependencies() {
        String expected = ""
                + "build.gradle:9: Warning: A newer version of com.android.support:support-v4 than 19.0 is available: 21.0.2 [GradleDependency]\n"
                + "    compile group: 'com.android.support', name: 'support-v4', version: '19.0'\n"
                + "    ~~~~~~~~~~~~~~~~~~~~~~~~~~~~~~~~~~~~~~~~~~~~~~~~~~~~~~~~~~~~~~~~~~~~~~~~~\n"
                + "0 errors, 1 warnings\n";

        //noinspection all // Sample code
        lint().files(
                gradle(""
                        + "apply plugin: 'com.android.application'\n"
                        + "\n"
                        + "android {\n"
                        + "    compileSdkVersion 21\n"
                        + "    buildToolsVersion \"21.1.2\"\n"
                        + "}\n"
                        + "\n"
                        + "dependencies {\n"
                        + "    compile group: 'com.android.support', name: 'support-v4', version: '19.0'\n"
                        + "}\n"))
                .issues(DEPENDENCY)
                .sdkHome(getMockSupportLibraryInstallation())
                .run()
                .expect(expected);

    }

    public void testDependenciesMinSdkVersion() {
        String expected = ""
                + "build.gradle:13: Warning: Using the appcompat library when minSdkVersion >= 14 and compileSdkVersion < 21 is not necessary [GradleDependency]\n"
                + "    compile 'com.android.support:appcompat-v7:+'\n"
                + "    ~~~~~~~~~~~~~~~~~~~~~~~~~~~~~~~~~~~~~~~~~~~~\n"
                + "0 errors, 1 warnings\n";

        //noinspection all // Sample code
        lint().files(
                gradle(""
                        + "apply plugin: 'com.android.application'\n"
                        + "\n"
                        + "android {\n"
                        + "    compileSdkVersion 19\n"
                        + "\n"
                        + "    defaultConfig {\n"
                        + "        minSdkVersion 15\n"
                        + "        targetSdkVersion 17\n"
                        + "    }\n"
                        + "}\n"
                        + "\n"
                        + "dependencies {\n"
                        + "    compile 'com.android.support:appcompat-v7:+'\n"
                        + "}\n"))
                .issues(DEPENDENCY)
                .sdkHome(getMockSupportLibraryInstallation())
                .run()
                .expect(expected);
    }

    public void testNoWarningFromUnknownSupportLibrary() {
        //noinspection all // Sample code
        lint().files(
                gradle(""
                        + "apply plugin: 'com.android.application'\n"
                        + "\n"
                        + "android {\n"
                        + "    compileSdkVersion 21\n"
                        + "\n"
                        + "    defaultConfig {\n"
                        + "        minSdkVersion 15\n"
                        + "        targetSdkVersion 17\n"
                        + "    }\n"
                        + "}\n"
                        + "\n"
                        + "dependencies {\n"
                        + "    compile 'com.google.android.gms:play-services-appindexing:9.8.0'\n"
                        + "    compile 'com.android.support:appcompat-v7:25.0.0'\n"
                        + "}\n"))
                .issues(DEPENDENCY)
                .sdkHome(getSdkDirWithoutSupportLib())
                .run()
                .expectClean();
    }

    public void testDependenciesMinSdkVersionLollipop() {
        //noinspection all // Sample code
        lint().files(
                gradle(""
                        + "apply plugin: 'com.android.application'\n"
                        + "\n"
                        + "android {\n"
                        + "    compileSdkVersion 21\n"
                        + "\n"
                        + "    defaultConfig {\n"
                        + "        minSdkVersion 15\n"
                        + "        targetSdkVersion 17\n"
                        + "    }\n"
                        + "}\n"
                        + "\n"
                        + "dependencies {\n"
                        + "    compile 'com.android.support:appcompat-v7:+'\n"
                        + "}\n"))
                .issues(DEPENDENCY)
                .sdkHome(getMockSupportLibraryInstallation())
                .run()
                .expectClean();
    }

    public void testDependenciesNoMicroVersion() {
        // Regression test for https://code.google.com/p/android/issues/detail?id=77594
        String expected = ""
                + "build.gradle:13: Warning: A newer version of com.google.code.gson:gson than 2.2 is available: 2.8.0 [GradleDependency]\n"
                + "    compile 'com.google.code.gson:gson:2.2'\n"
                + "    ~~~~~~~~~~~~~~~~~~~~~~~~~~~~~~~~~~~~~~~\n"
                + "0 errors, 1 warnings\n";

        //noinspection all // Sample code
        lint().files(
                gradle(""
                        + "apply plugin: 'com.android.application'\n"
                        + "\n"
                        + "android {\n"
                        + "    compileSdkVersion 19\n"
                        + "\n"
                        + "    defaultConfig {\n"
                        + "        minSdkVersion 15\n"
                        + "        targetSdkVersion 17\n"
                        + "    }\n"
                        + "}\n"
                        + "\n"
                        + "dependencies {\n"
                        + "    compile 'com.google.code.gson:gson:2.2'\n"
                        + "}\n"))
                .issues(DEPENDENCY)
                .sdkHome(getMockSupportLibraryInstallation())
                .run()
                .expect(expected);
    }

    public void testPaths() {
        String expected = ""
                + "build.gradle:4: Warning: Do not use Windows file separators in .gradle files; use / instead [GradlePath]\n"
                + "    compile files('my\\\\libs\\\\http.jar')\n"
                + "    ~~~~~~~~~~~~~~~~~~~~~~~~~~~~~~~~~~~\n"
                + "build.gradle:5: Warning: Avoid using absolute paths in .gradle files [GradlePath]\n"
                + "    compile files('/libs/android-support-v4.jar')\n"
                + "    ~~~~~~~~~~~~~~~~~~~~~~~~~~~~~~~~~~~~~~~~~~~~~\n"
                + "0 errors, 2 warnings\n";

        //noinspection all // Sample code
        lint().files(
                gradle(""
                        + "apply plugin: 'com.android.application'\n"
                        + "\n"
                        + "dependencies {\n"
                        + "    compile files('my\\\\libs\\\\http.jar')\n"
                        + "    compile files('/libs/android-support-v4.jar')\n"
                        + "}\n"))
                .issues(PATH)
                .sdkHome(getMockSupportLibraryInstallation())
                .ignoreUnknownGradleConstructs()
                .run()
                .expect(expected);
    }

    public void testIdSuffix() {
        String expected = ""
                + "build.gradle:6: Warning: Application ID suffix should probably start with a \".\" [GradlePath]\n"
                + "            applicationIdSuffix \"debug\"\n"
                + "            ~~~~~~~~~~~~~~~~~~~~~~~~~~~\n"
                + "0 errors, 1 warnings\n";

        //noinspection all // Sample code
        lint().files(
                gradle(""
                        + "apply plugin: 'com.android.application'\n"
                        + "\n"
                        + "android {\n"
                        + "    buildTypes {\n"
                        + "        debug {\n"
                        + "            applicationIdSuffix \"debug\"\n"
                        + "        }\n"
                        + "    }\n"
                        + "}\n"))
                .issues(PATH)
                .sdkHome(getMockSupportLibraryInstallation())
                .run()
                .expect(expected);
    }

    public void testPackage() {
        String expected = ""
                + "build.gradle:5: Warning: Deprecated: Replace 'packageName' with 'applicationId' [GradleDeprecated]\n"
                + "        packageName 'my.pkg'\n"
                + "        ~~~~~~~~~~~~~~~~~~~~\n"
                + "build.gradle:9: Warning: Deprecated: Replace 'packageNameSuffix' with 'applicationIdSuffix' [GradleDeprecated]\n"
                + "            packageNameSuffix \".debug\"\n"
                + "            ~~~~~~~~~~~~~~~~~~~~~~~~~~\n"
                + "0 errors, 2 warnings\n";

        //noinspection all // Sample code
        lint().files(
                gradle(""
                        + "apply plugin: 'com.android.application'\n"
                        + "\n"
                        + "android {\n"
                        + "    defaultConfig {\n"
                        + "        packageName 'my.pkg'\n"
                        + "    }\n"
                        + "    buildTypes {\n"
                        + "        debug {\n"
                        + "            packageNameSuffix \".debug\"\n"
                        + "        }\n"
                        + "    }\n"
                        + "}\n"))
                .issues(DEPRECATED)
                .sdkHome(getMockSupportLibraryInstallation())
                .run()
                .expect(expected)
                .expectFixDiffs(""
                        + "Fix for build.gradle line 4: Replace with applicationId:\n"
                        + "@@ -5 +5\n"
                        + "-         packageName 'my.pkg'\n"
                        + "+         applicationId 'my.pkg'\n"
                        + "Fix for build.gradle line 8: Replace with applicationIdSuffix:\n"
                        + "@@ -9 +9\n"
                        + "-             packageNameSuffix \".debug\"\n"
                        + "+             applicationIdSuffix \".debug\"\n");
    }

    public void testPlus() {
        String expected = ""
                + "build.gradle:9: Warning: Avoid using + in version numbers; can lead to unpredictable and unrepeatable builds (com.android.support:appcompat-v7:+) [GradleDynamicVersion]\n"
                + "    compile 'com.android.support:appcompat-v7:+'\n"
                + "    ~~~~~~~~~~~~~~~~~~~~~~~~~~~~~~~~~~~~~~~~~~~~\n"
                + "build.gradle:10: Warning: Avoid using + in version numbers; can lead to unpredictable and unrepeatable builds (com.android.support:support-v4:21.0.+) [GradleDynamicVersion]\n"
                + "    compile group: 'com.android.support', name: 'support-v4', version: '21.0.+'\n"
                + "    ~~~~~~~~~~~~~~~~~~~~~~~~~~~~~~~~~~~~~~~~~~~~~~~~~~~~~~~~~~~~~~~~~~~~~~~~~~~\n"
                + "build.gradle:11: Warning: Avoid using + in version numbers; can lead to unpredictable and unrepeatable builds (com.android.support:appcompat-v7:+@aar) [GradleDynamicVersion]\n"
                + "    compile 'com.android.support:appcompat-v7:+@aar'\n"
                + "    ~~~~~~~~~~~~~~~~~~~~~~~~~~~~~~~~~~~~~~~~~~~~~~~~\n"
                + "0 errors, 3 warnings\n";

        //noinspection all // Sample code
        lint().files(
                gradle(""
                        + "apply plugin: 'com.android.application'\n"
                        + "\n"
                        + "android {\n"
                        + "    compileSdkVersion 19\n"
                        + "    buildToolsVersion \"19.0.1\"\n"
                        + "}\n"
                        + "\n"
                        + "dependencies {\n"
                        + "    compile 'com.android.support:appcompat-v7:+'\n"
                        + "    compile group: 'com.android.support', name: 'support-v4', version: '21.0.+'\n"
                        + "    compile 'com.android.support:appcompat-v7:+@aar'\n"
                        + "}\n"))
                .issues(PLUS)
                .sdkHome(getMockSupportLibraryInstallation())
                .run()
                .expect(expected);

    }

    public void testStringInt() {
        String expected = ""
                + "build.gradle:4: Error: Use an integer rather than a string here (replace '19' with just 19) [StringShouldBeInt]\n"
                + "    compileSdkVersion '19'\n"
                + "    ~~~~~~~~~~~~~~~~~~~~~~\n"
                + "build.gradle:7: Error: Use an integer rather than a string here (replace '8' with just 8) [StringShouldBeInt]\n"
                + "        minSdkVersion '8'\n"
                + "        ~~~~~~~~~~~~~~~~~\n"
                + "build.gradle:8: Error: Use an integer rather than a string here (replace \"16\" with just 16) [StringShouldBeInt]\n"
                + "        targetSdkVersion \"16\"\n"
                + "        ~~~~~~~~~~~~~~~~~~~~~\n"
                + "3 errors, 0 warnings\n";

        //noinspection all // Sample code
        lint().files(
                gradle(""
                        + "apply plugin: 'com.android.application'\n"
                        + "\n"
                        + "android {\n"
                        + "    compileSdkVersion '19'\n"
                        + "    buildToolsVersion \"19.0.1\"\n"
                        + "    defaultConfig {\n"
                        + "        minSdkVersion '8'\n"
                        + "        targetSdkVersion \"16\"\n"
                        + "    }\n"
                        + "}\n"))
                .issues(STRING_INTEGER)
                .sdkHome(getMockSupportLibraryInstallation())
                .run()
                .expect(expected)
                .expectFixDiffs(""
                        + "Fix for build.gradle line 3: Replace with integer:\n"
                        + "@@ -4 +4\n"
                        + "-     compileSdkVersion '19'\n"
                        + "+     compileSdkVersion 19\n"
                        + "Fix for build.gradle line 6: Replace with integer:\n"
                        + "@@ -7 +7\n"
                        + "-         minSdkVersion '8'\n"
                        + "+         minSdkVersion 8\n"
                        + "Fix for build.gradle line 7: Replace with integer:\n"
                        + "@@ -8 +8\n"
                        + "-         targetSdkVersion \"16\"\n"
                        + "+         targetSdkVersion 16\n");
    }

    public void testSuppressLine2() {
        //noinspection all // Sample code
        lint().files(
                gradle(""
                        + "//noinspection GradleDeprecated\n"
                        + "apply plugin: 'android'\n"
                        + "\n"
                        + "android {\n"
                        + "}\n"))
                .sdkHome(getMockSupportLibraryInstallation())
                .run()
                .expectClean();
    }

    public void testDeprecatedPluginId() {
        String expected = ""
                + "build.gradle:4: Warning: 'android' is deprecated; use 'com.android.application' instead [GradleDeprecated]\n"
                + "apply plugin: 'android'\n"
                + "~~~~~~~~~~~~~~~~~~~~~~~\n"
                + "build.gradle:5: Warning: 'android-library' is deprecated; use 'com.android.library' instead [GradleDeprecated]\n"
                + "apply plugin: 'android-library'\n"
                + "~~~~~~~~~~~~~~~~~~~~~~~~~~~~~~~\n"
                + "0 errors, 2 warnings\n";

        //noinspection all // Sample code
        lint().files(
                gradle(""
                        + "apply plugin: 'com.android.application'\n"
                        + "apply plugin: 'com.android.library'\n"
                        + "apply plugin: 'java'\n"
                        + "apply plugin: 'android'\n"
                        + "apply plugin: 'android-library'\n"
                        + "\n"
                        + "android {\n"
                        + "}\n"))
                .issues(DEPRECATED)
                .sdkHome(getMockSupportLibraryInstallation())
                .ignoreUnknownGradleConstructs()
                .run()
                .expect(expected)
                .expectFixDiffs(""
                        + "Fix for build.gradle line 3: Replace with com.android.application:\n"
                        + "@@ -4 +4\n"
                        + "- apply plugin: 'android'\n"
                        + "+ apply plugin: 'com.android.application'\n"
                        + "Fix for build.gradle line 4: Replace with com.android.library:\n"
                        + "@@ -5 +5\n"
                        + "- apply plugin: 'android-library'\n"
                        + "+ apply plugin: 'com.android.library'\n");
    }

    public void testIgnoresGStringsInDependencies() {
        //noinspection all // Sample code
        lint().files(
                gradle(""
                        + "buildscript {\n"
                        + "  ext.androidGradleVersion = '0.11.0'\n"
                        + "  dependencies {\n"
                        + "    classpath \"com.android.tools.build:gradle:$androidGradleVersion\"\n"
                        + "  }\n"
                        + "}\n"))
                .sdkHome(getMockSupportLibraryInstallation())
                .ignoreUnknownGradleConstructs()
                .run()
                .expectClean();
    }

    public void testAccidentalOctal() {
        String expected = ""
                + "build.gradle:13: Error: The leading 0 turns this number into octal which is probably not what was intended (interpreted as 8) [AccidentalOctal]\n"
                + "        versionCode 010\n"
                + "        ~~~~~~~~~~~~~~~\n"
                + "1 errors, 0 warnings\n";

        //noinspection all // Sample code
        lint().files(
                gradle(""
                        + "apply plugin: 'com.android.application'\n"
                        + "\n"
                        + "android {\n"
                        + "    defaultConfig {\n"
                        + "        // Ok: not octal\n"
                        + "        versionCode 1\n"
                        + "        versionCode 10\n"
                        + "        versionCode 100\n"
                        + "        // ok: octal == decimal\n"
                        + "        versionCode 01\n"
                        + "\n"
                        + "        // Errors\n"
                        + "        versionCode 010\n"
                        + "\n"
                        + "        // Lint Groovy Bug:\n"
                        + "        versionCode 01 // line suffix comments are not handled correctly\n"
                        + "    }\n"
                        + "}\n"))
                .issues(ACCIDENTAL_OCTAL)
                .sdkHome(getMockSupportLibraryInstallation())
                .run()
                .expect(expected);
    }

    public void testBadPlayServicesVersion() {
        String expected = ""
                + "build.gradle:5: Error: Version 5.2.08 should not be used; the app can not be published with this version. Use version 6.1.71 instead. [GradleCompatible]\n"
                + "    compile 'com.google.android.gms:play-services:5.2.08'\n"
                + "    ~~~~~~~~~~~~~~~~~~~~~~~~~~~~~~~~~~~~~~~~~~~~~~~~~~~~~\n"
                + "1 errors, 0 warnings\n";

        //noinspection all // Sample code
        lint().files(
                gradle(""
                        + "apply plugin: 'android'\n"
                        + "\n"
                        + "dependencies {\n"
                        + "\n"
                        + "    compile 'com.google.android.gms:play-services:5.2.08'\n"
                        + "}\n"))
                .issues(COMPATIBILITY)
                .sdkHome(getMockSupportLibraryInstallation())
                .run()
                .expect(expected)
                .expectFixDiffs(""
                        + "Fix for build.gradle line 4: Change to 6.1.71:\n"
                        + "@@ -5 +5\n"
                        + "-     compile 'com.google.android.gms:play-services:5.2.08'\n"
                        + "+     compile 'com.google.android.gms:play-services:6.1.71'\n");
    }

    public void testRemoteVersions() {
        String expected = ""
                + "build.gradle:9: Warning: A newer version of joda-time:joda-time than 2.1 is available: 2.9.9 [NewerVersionAvailable]\n"
                + "    compile 'joda-time:joda-time:2.1'\n"
                + "    ~~~~~~~~~~~~~~~~~~~~~~~~~~~~~~~~~\n"
                + "build.gradle:10: Warning: A newer version of com.squareup.dagger:dagger than 1.2.0 is available: 1.2.5 [NewerVersionAvailable]\n"
                + "    compile 'com.squareup.dagger:dagger:1.2.0'\n"
                + "    ~~~~~~~~~~~~~~~~~~~~~~~~~~~~~~~~~~~~~~~~~~\n"
                + "0 errors, 2 warnings\n";

        //noinspection all // Sample code
        lint().files(
                gradle(""
                        + "apply plugin: 'com.android.application'\n"
                        + "\n"
                        + "android {\n"
                        + "    compileSdkVersion 19\n"
                        + "    buildToolsVersion \"19.0.0\"\n"
                        + "}\n"
                        + "\n"
                        + "dependencies {\n"
                        + "    compile 'joda-time:joda-time:2.1'\n"
                        + "    compile 'com.squareup.dagger:dagger:1.2.0'\n"
                        + "}\n"))
                .networkData("http://search.maven.org/solrsearch/select?q=g:%22joda-time%22+AND+a:%22joda-time%22&core=gav&wt=json",
                        ""
                        + "{\"responseHeader\":"
                        + "{\"status\":0,\"QTime\":0,\"params\":"
                        + "{\"fl\":\"id,g,a,v,p,ec,timestamp,tags\",\"sort\":\"score desc,timestamp desc,g asc,a asc,v desc\",\"indent\":\"off\",\"q\":\"g:\\\"joda-time\\\" AND a:\\\"joda-time\\\"\",\"core\":\"gav\",\"wt\":\"json\",\"version\":\"2.2\"}},"
                        + "\"response\":"
                        + "{\"numFound\":34,\"start\":0,\"docs\":["
                        + "{\"id\":\"joda-time:joda-time:2.9.9\",\"g\":\"joda-time\",\"a\":\"joda-time\",\"v\":\"2.9.9\",\"p\":\"jar\",\"timestamp\":1490275993000,\"tags\":[\"replace\",\"time\",\"library\",\"date\",\"handling\"],\"ec\":[\"-no-tzdb.jar\",\"-sources.jar\",\"-no-tzdb-javadoc.jar\",\"-javadoc.jar\",\"-no-tzdb-sources.jar\",\".jar\",\".pom\"]},"
                        + "{\"id\":\"joda-time:joda-time:2.9.8\",\"g\":\"joda-time\",\"a\":\"joda-time\",\"v\":\"2.9.8\",\"p\":\"jar\",\"timestamp\":1490220931000,\"tags\":[\"replace\",\"time\",\"library\",\"date\",\"handling\"],\"ec\":[\"-no-tzdb.jar\",\"-sources.jar\",\"-no-tzdb-javadoc.jar\",\"-javadoc.jar\",\"-no-tzdb-sources.jar\",\".jar\",\".pom\"]},"
                        + "{\"id\":\"joda-time:joda-time:2.9.7\",\"g\":\"joda-time\",\"a\":\"joda-time\",\"v\":\"2.9.7\",\"p\":\"jar\",\"timestamp\":1482188123000,\"tags\":[\"replace\",\"time\",\"library\",\"date\",\"handling\"],\"ec\":[\"-javadoc.jar\",\"-no-tzdb-javadoc.jar\",\"-sources.jar\",\"-no-tzdb.jar\",\"-no-tzdb-sources.jar\",\".jar\",\".pom\"]},"
                        + "{\"id\":\"joda-time:joda-time:2.9.6\",\"g\":\"joda-time\",\"a\":\"joda-time\",\"v\":\"2.9.6\",\"p\":\"jar\",\"timestamp\":1478812169000,\"tags\":[\"replace\",\"time\",\"library\",\"date\",\"handling\"],\"ec\":[\"-no-tzdb-javadoc.jar\",\"-no-tzdb.jar\",\"-sources.jar\",\"-javadoc.jar\",\"-no-tzdb-sources.jar\",\".jar\",\".pom\"]},"
                        + "{\"id\":\"joda-time:joda-time:2.9.5\",\"g\":\"joda-time\",\"a\":\"joda-time\",\"v\":\"2.9.5\",\"p\":\"jar\",\"timestamp\":1478191007000,\"tags\":[\"replace\",\"time\",\"library\",\"date\",\"handling\"],\"ec\":[\"-no-tzdb-javadoc.jar\",\"-javadoc.jar\",\"-sources.jar\",\"-no-tzdb.jar\",\"-no-tzdb-sources.jar\",\".jar\",\".pom\"]},"
                        + "{\"id\":\"joda-time:joda-time:2.9.4\",\"g\":\"joda-time\",\"a\":\"joda-time\",\"v\":\"2.9.4\",\"p\":\"jar\",\"timestamp\":1464341135000,\"tags\":[\"replace\",\"time\",\"library\",\"date\",\"handling\"],\"ec\":[\"-no-tzdb.jar\",\"-sources.jar\",\"-javadoc.jar\",\".jar\",\".pom\"]},"
                        + "{\"id\":\"joda-time:joda-time:2.9.3\",\"g\":\"joda-time\",\"a\":\"joda-time\",\"v\":\"2.9.3\",\"p\":\"jar\",\"timestamp\":1459107331000,\"tags\":[\"replace\",\"time\",\"library\",\"date\",\"handling\"],\"ec\":[\"-javadoc.jar\",\"-sources.jar\",\"-no-tzdb.jar\",\".jar\",\".pom\"]},"
                        + "{\"id\":\"joda-time:joda-time:2.9.2\",\"g\":\"joda-time\",\"a\":\"joda-time\",\"v\":\"2.9.2\",\"p\":\"jar\",\"timestamp\":1453988648000,\"tags\":[\"replace\",\"time\",\"library\",\"date\",\"handling\"],\"ec\":[\"-javadoc.jar\",\"-sources.jar\",\"-no-tzdb.jar\",\".jar\",\".pom\"]},"
                        + "{\"id\":\"joda-time:joda-time:2.9.1\",\"g\":\"joda-time\",\"a\":\"joda-time\",\"v\":\"2.9.1\",\"p\":\"jar\",\"timestamp\":1447329806000,\"tags\":[\"replace\",\"time\",\"library\",\"date\",\"handling\"],\"ec\":[\"-javadoc.jar\",\"-sources.jar\",\"-no-tzdb.jar\",\".jar\",\".pom\"]},"
                        + "{\"id\":\"joda-time:joda-time:2.9\",\"g\":\"joda-time\",\"a\":\"joda-time\",\"v\":\"2.9\",\"p\":\"jar\",\"timestamp\":1445680109000,\"tags\":[\"replace\",\"time\",\"library\",\"date\",\"handling\"],\"ec\":[\"-sources.jar\",\"-no-tzdb.jar\",\"-javadoc.jar\",\".jar\",\".pom\"]}]}}")
                .networkData("http://search.maven.org/solrsearch/select?q=g:%22com.squareup.dagger%22+AND+a:%22dagger%22&core=gav&wt=json",
                        ""
                        + "{\"responseHeader\":"
                        + "{\"status\":0,\"QTime\":0,\"params\":"
                        + "{\"fl\":\"id,g,a,v,p,ec,timestamp,tags\",\"sort\":\"score desc,timestamp desc,g asc,a asc,v desc\",\"indent\":\"off\",\"q\":\"g:\\\"com.squareup.dagger\\\" AND a:\\\"dagger\\\"\",\"core\":\"gav\",\"wt\":\"json\",\"version\":\"2.2\"}},"
                        + "\"response\":"
                        + "{\"numFound\":9,\"start\":0,\"docs\":["
                        + "{\"id\":\"com.squareup.dagger:dagger:1.2.5\",\"g\":\"com.squareup.dagger\",\"a\":\"dagger\",\"v\":\"1.2.5\",\"p\":\"jar\",\"timestamp\":1462852968000,\"tags\":[\"dependency\",\"android\",\"injector\",\"java\",\"fast\"],\"ec\":[\"-javadoc.jar\",\"-sources.jar\",\"-tests.jar\",\".jar\",\".pom\"]},"
                        + "{\"id\":\"com.squareup.dagger:dagger:1.2.4\",\"g\":\"com.squareup.dagger\",\"a\":\"dagger\",\"v\":\"1.2.4\",\"p\":\"jar\",\"timestamp\":1462291775000,\"tags\":[\"dependency\",\"android\",\"injector\",\"java\",\"fast\"],\"ec\":[\"-javadoc.jar\",\"-sources.jar\",\".jar\",\"-tests.jar\",\".pom\"]},"
                        + "{\"id\":\"com.squareup.dagger:dagger:1.2.3\",\"g\":\"com.squareup.dagger\",\"a\":\"dagger\",\"v\":\"1.2.3\",\"p\":\"jar\",\"timestamp\":1462238813000,\"tags\":[\"dependency\",\"android\",\"injector\",\"java\",\"fast\"],\"ec\":[\"-sources.jar\",\"-javadoc.jar\",\".jar\",\"-tests.jar\",\".pom\"]},"
                        + "{\"id\":\"com.squareup.dagger:dagger:1.2.2\",\"g\":\"com.squareup.dagger\",\"a\":\"dagger\",\"v\":\"1.2.2\",\"p\":\"jar\",\"timestamp\":1405987370000,\"tags\":[\"dependency\",\"android\",\"injector\",\"java\",\"fast\"],\"ec\":[\"-sources.jar\",\"-javadoc.jar\",\"-tests.jar\",\".jar\",\".pom\"]},"
                        + "{\"id\":\"com.squareup.dagger:dagger:1.2.1\",\"g\":\"com.squareup.dagger\",\"a\":\"dagger\",\"v\":\"1.2.1\",\"p\":\"jar\",\"timestamp\":1392614597000,\"tags\":[\"dependency\",\"android\",\"injector\",\"java\",\"fast\"],\"ec\":[\"-javadoc.jar\",\"-sources.jar\",\"-tests.jar\",\".jar\",\".pom\"]},"
                        + "{\"id\":\"com.squareup.dagger:dagger:1.2.0\",\"g\":\"com.squareup.dagger\",\"a\":\"dagger\",\"v\":\"1.2.0\",\"p\":\"jar\",\"timestamp\":1386979272000,\"tags\":[\"dependency\",\"android\",\"injector\",\"java\",\"fast\"],\"ec\":[\"-javadoc.jar\",\"-sources.jar\",\".jar\",\"-tests.jar\",\".pom\"]},"
                        + "{\"id\":\"com.squareup.dagger:dagger:1.1.0\",\"g\":\"com.squareup.dagger\",\"a\":\"dagger\",\"v\":\"1.1.0\",\"p\":\"jar\",\"timestamp\":1375745812000,\"tags\":[\"dependency\",\"android\",\"injector\",\"java\"],\"ec\":[\"-sources.jar\",\"-javadoc.jar\",\".jar\",\"-tests.jar\",\".pom\"]},"
                        + "{\"id\":\"com.squareup.dagger:dagger:1.0.1\",\"g\":\"com.squareup.dagger\",\"a\":\"dagger\",\"v\":\"1.0.1\",\"p\":\"jar\",\"timestamp\":1370304793000,\"tags\":[\"dependency\",\"android\",\"injector\",\"java\"],\"ec\":[\"-javadoc.jar\",\"-sources.jar\",\".jar\",\".pom\"]},"
                        + "{\"id\":\"com.squareup.dagger:dagger:1.0.0\",\"g\":\"com.squareup.dagger\",\"a\":\"dagger\",\"v\":\"1.0.0\",\"p\":\"jar\",\"timestamp\":1367941344000,\"tags\":[\"dependency\",\"android\",\"injector\",\"java\"],\"ec\":[\"-javadoc.jar\",\"-sources.jar\",\".jar\",\".pom\"]}]}}")
                .issues(REMOTE_VERSION)
                .run()
                .expect(expected);
    }

    public void testRemoteVersionsWithPreviews() {
        // If the most recent version is a rc version, query for all versions
        //noinspection all // Sample code
        String expected = ""
                + "build.gradle:9: Warning: A newer version of com.google.guava:guava than 11.0.2 is available: 23.6-android [NewerVersionAvailable]\n"
                + "    compile 'com.google.guava:guava:11.0.2'\n"
                + "    ~~~~~~~~~~~~~~~~~~~~~~~~~~~~~~~~~~~~~~~\n"
                + "build.gradle:10: Warning: A newer version of com.google.guava:guava than 16.0-rc1 is available: 18.0-rc1 [NewerVersionAvailable]\n"
                + "    compile 'com.google.guava:guava:16.0-rc1'\n"
                + "    ~~~~~~~~~~~~~~~~~~~~~~~~~~~~~~~~~~~~~~~~~\n"
                + "0 errors, 2 warnings\n";

        lint().files(
                gradle(""
                        + "apply plugin: 'com.android.application'\n"
                        + "\n"
                        + "android {\n"
                        + "    compileSdkVersion 19\n"
                        + "    buildToolsVersion \"19.0.0\"\n"
                        + "}\n"
                        + "\n"
                        + "dependencies {\n"
                        + "    compile 'com.google.guava:guava:11.0.2'\n"
                        + "    compile 'com.google.guava:guava:16.0-rc1'\n"
                        + "}\n"))
                .issues(REMOTE_VERSION)
                .networkData("http://search.maven.org/solrsearch/select?q=g:%22com.google.guava%22+AND+a:%22guava%22&core=gav&rows=1&wt=json",
                        "{\"responseHeader\":{\"status\":0,\"QTime\":0,\"params\":{\"fl\":\"id,g,a,v,p,ec,timestamp,tags\",\"sort\":\"score desc,timestamp desc,g asc,a asc,v desc\",\"indent\":\"off\",\"q\":\"g:\\\"com.google.guava\\\" AND a:\\\"guava\\\"\",\"core\":\"gav\",\"wt\":\"json\",\"rows\":\"1\",\"version\":\"2.2\"}},\"response\":{\"numFound\":38,\"start\":0,\"docs\":[{\"id\":\"com.google.guava:guava:18.0-rc1\",\"g\":\"com.google.guava\",\"a\":\"guava\",\"v\":\"18.0-rc1\",\"p\":\"bundle\",\"timestamp\":1407266204000,\"tags\":[\"spec\",\"libraries\",\"classes\",\"google\",\"code\",\"expanded\",\"much\",\"include\",\"annotation\",\"dependency\",\"that\",\"more\",\"utility\",\"guava\",\"javax\",\"only\",\"core\",\"suite\",\"collections\"],\"ec\":[\"-javadoc.jar\",\"-sources.jar\",\".jar\",\"-site.jar\",\".pom\"]}]}}")
                .networkData("http://search.maven.org/solrsearch/select?q=g:%22com.google.guava%22+AND+a:%22guava%22&core=gav&wt=json",
                        "{\"responseHeader\":{\"status\":0,\"QTime\":0,\"params\":{\"q\":\"g:\\\"com.google.guava\\\" AND a:\\\"guava\\\"\",\"core\":\"gav\",\"indent\":\"off\",\"fl\":\"id,g,a,v,p,ec,timestamp,tags\",\"sort\":\"score desc,timestamp desc,g asc,a asc,v desc\",\"wt\":\"json\",\"version\":\"2.2\"}},\"response\":{\"numFound\":68,\"start\":0,\"docs\":[{\"id\":\"com.google.guava:guava:23.6-jre\",\"g\":\"com.google.guava\",\"a\":\"guava\",\"v\":\"23.6-jre\",\"p\":\"bundle\",\"timestamp\":1513818220000,\"ec\":[\"-javadoc.jar\",\"-sources.jar\",\".jar\",\".pom\"],\"tags\":[\"libraries\",\"classes\",\"google\",\"expanded\",\"much\",\"include\",\"that\",\"more\",\"utility\",\"guava\",\"core\",\"suite\",\"collections\"]},{\"id\":\"com.google.guava:guava:23.6-android\",\"g\":\"com.google.guava\",\"a\":\"guava\",\"v\":\"23.6-android\",\"p\":\"bundle\",\"timestamp\":1513817611000,\"ec\":[\"-javadoc.jar\",\"-sources.jar\",\".jar\",\".pom\"],\"tags\":[\"libraries\",\"classes\",\"google\",\"expanded\",\"much\",\"include\",\"that\",\"more\",\"utility\",\"guava\",\"core\",\"suite\",\"collections\"]},{\"id\":\"com.google.guava:guava:23.5-jre\",\"g\":\"com.google.guava\",\"a\":\"guava\",\"v\":\"23.5-jre\",\"p\":\"bundle\",\"timestamp\":1511382806000,\"ec\":[\"-sources.jar\",\"-javadoc.jar\",\".jar\",\".pom\"],\"tags\":[\"libraries\",\"classes\",\"google\",\"expanded\",\"much\",\"include\",\"that\",\"more\",\"utility\",\"guava\",\"core\",\"suite\",\"collections\"]},{\"id\":\"com.google.guava:guava:23.5-android\",\"g\":\"com.google.guava\",\"a\":\"guava\",\"v\":\"23.5-android\",\"p\":\"bundle\",\"timestamp\":1511382148000,\"ec\":[\"-sources.jar\",\"-javadoc.jar\",\".jar\",\".pom\"],\"tags\":[\"libraries\",\"classes\",\"google\",\"expanded\",\"much\",\"include\",\"that\",\"more\",\"utility\",\"guava\",\"core\",\"suite\",\"collections\"]},{\"id\":\"com.google.guava:guava:23.4-jre\",\"g\":\"com.google.guava\",\"a\":\"guava\",\"v\":\"23.4-jre\",\"p\":\"bundle\",\"timestamp\":1510248931000,\"ec\":[\"-sources.jar\",\"-javadoc.jar\",\".jar\",\".pom\"],\"tags\":[\"libraries\",\"classes\",\"google\",\"expanded\",\"much\",\"include\",\"that\",\"more\",\"utility\",\"guava\",\"core\",\"suite\",\"collections\"]},{\"id\":\"com.google.guava:guava:23.4-android\",\"g\":\"com.google.guava\",\"a\":\"guava\",\"v\":\"23.4-android\",\"p\":\"bundle\",\"timestamp\":1510248248000,\"ec\":[\"-sources.jar\",\"-javadoc.jar\",\".jar\",\".pom\"],\"tags\":[\"libraries\",\"classes\",\"google\",\"expanded\",\"much\",\"include\",\"that\",\"more\",\"utility\",\"guava\",\"core\",\"suite\",\"collections\"]},{\"id\":\"com.google.guava:guava:23.3-jre\",\"g\":\"com.google.guava\",\"a\":\"guava\",\"v\":\"23.3-jre\",\"p\":\"bundle\",\"timestamp\":1509048371000,\"ec\":[\"-sources.jar\",\"-javadoc.jar\",\".jar\",\".pom\"],\"tags\":[\"libraries\",\"classes\",\"google\",\"expanded\",\"much\",\"include\",\"that\",\"more\",\"utility\",\"guava\",\"core\",\"suite\",\"collections\"]},{\"id\":\"com.google.guava:guava:23.3-android\",\"g\":\"com.google.guava\",\"a\":\"guava\",\"v\":\"23.3-android\",\"p\":\"bundle\",\"timestamp\":1509047759000,\"ec\":[\"-sources.jar\",\"-javadoc.jar\",\".jar\",\".pom\"],\"tags\":[\"libraries\",\"classes\",\"google\",\"expanded\",\"much\",\"include\",\"that\",\"more\",\"utility\",\"guava\",\"core\",\"suite\",\"collections\"]},{\"id\":\"com.google.guava:guava:23.2-jre\",\"g\":\"com.google.guava\",\"a\":\"guava\",\"v\":\"23.2-jre\",\"p\":\"bundle\",\"timestamp\":1507762486000,\"ec\":[\"-sources.jar\",\"-javadoc.jar\",\".jar\",\".pom\"],\"tags\":[\"libraries\",\"classes\",\"google\",\"expanded\",\"much\",\"include\",\"that\",\"more\",\"utility\",\"guava\",\"core\",\"suite\",\"collections\"]},{\"id\":\"com.google.guava:guava:23.2-android\",\"g\":\"com.google.guava\",\"a\":\"guava\",\"v\":\"23.2-android\",\"p\":\"bundle\",\"timestamp\":1507761822000,\"ec\":[\"-sources.jar\",\"-javadoc.jar\",\".jar\",\".pom\"],\"tags\":[\"libraries\",\"classes\",\"google\",\"expanded\",\"much\",\"include\",\"that\",\"more\",\"utility\",\"guava\",\"core\",\"suite\",\"collections\"]}]}}")
                .run()
                .expect(expected);
    }

    public void testPreviewVersions() {
        String expected =
                ""
                        + "build.gradle:6: Error: You must use a newer version of the Android Gradle plugin. The minimum supported version is 1.0.0 and the recommended version is "
                        + GRADLE_PLUGIN_RECOMMENDED_VERSION
                        + " [GradlePluginVersion]\n"
                        + "        classpath 'com.android.tools.build:gradle:1.0.0-rc8'\n"
                        + "        ~~~~~~~~~~~~~~~~~~~~~~~~~~~~~~~~~~~~~~~~~~~~~~~~~~~~\n"
                        + "build.gradle:7: Warning: A newer version of com.android.tools.build:gradle than 1.0.0 is available: "
                        + GRADLE_PLUGIN_RECOMMENDED_VERSION
                        + " [GradleDependency]\n"
                        + "        classpath 'com.android.tools.build:gradle:1.0.0'\n"
                        + "        ~~~~~~~~~~~~~~~~~~~~~~~~~~~~~~~~~~~~~~~~~~~~~~~~\n"
                        + "build.gradle:8: Warning: A newer version of com.android.tools.build:gradle than 2.0.0-alpha4 is available: 3.2.0-alpha03 [GradleDependency]\n"
                        + "        classpath 'com.android.tools.build:gradle:2.0.0-alpha4'\n"
                        + "        ~~~~~~~~~~~~~~~~~~~~~~~~~~~~~~~~~~~~~~~~~~~~~~~~~~~~~~~\n"
                        + "1 errors, 2 warnings\n";

        //noinspection all // Sample code
        lint().files(
                gradle(""
                        + "buildscript {\n"
                        + "    repositories {\n"
                        + "        jcenter()\n"
                        + "    }\n"
                        + "    dependencies {\n"
                        + "        classpath 'com.android.tools.build:gradle:1.0.0-rc8'\n"
                        + "        classpath 'com.android.tools.build:gradle:1.0.0'\n"
                        + "        classpath 'com.android.tools.build:gradle:2.0.0-alpha4'\n"
                        + "    }\n"
                        + "}\n"
                        + "\n"
                        + "allprojects {\n"
                        + "    repositories {\n"
                        + "        jcenter()\n"
                        + "    }\n"
                        + "}\n"))
                .issues(DEPENDENCY, GRADLE_PLUGIN_COMPATIBILITY)
                .sdkHome(getMockSupportLibraryInstallation())
                .run()
                .expect(expected);
    }

    public void testDependenciesInVariables() {
        String expected = ""
                + "build.gradle:10: Warning: A newer version of com.google.android.gms:play-services-wearable than 5.0.77 is available: 6.1.71 [GradleDependency]\n"
                + "    compile \"com.google.android.gms:play-services-wearable:${GPS_VERSION}\"\n"
                + "    ~~~~~~~~~~~~~~~~~~~~~~~~~~~~~~~~~~~~~~~~~~~~~~~~~~~~~~~~~~~~~~~~~~~~~~\n"
                + "0 errors, 1 warnings\n";
        lint().files(
                source("build.gradle",""
                        + "apply plugin: 'com.android.application'\n"
                        + "\n"
                        + "android {\n"
                        + "    compileSdkVersion 21\n"
                        + "}\n"
                        + "\n"
                        + "final GPS_VERSION = '5.0.77'\n"
                        + "\n"
                        + "dependencies {\n"
                        + "    compile \"com.google.android.gms:play-services-wearable:${GPS_VERSION}\"\n"
                        + "}\n"),
                gradle("internal-only.gradle", ""
                        // Not part of the lint check; used only to provide a mock model to
                        // the infrastructure
                        + "dependencies {\n"
                        + "    compile 'com.google.android.gms:play-services-wearable:5.0.77'\n"
                        + "}"))
                .issues(DEPENDENCY)
                .sdkHome(getMockSupportLibraryInstallation())
                .run()
                .expect(expected);
    }

    public void testPlayServiceConsistency() {
        String expected = ""
                + "build.gradle:4: Error: All gms/firebase libraries must use the exact same version specification (mixing versions can lead to runtime crashes). Found versions 7.5.0, 7.3.0. Examples include com.google.android.gms:play-services-wearable:7.5.0 and com.google.android.gms:play-services-location:7.3.0 [GradleCompatible]\n"
                + "    compile 'com.google.android.gms:play-services-wearable:7.5.0'\n"
                + "    ~~~~~~~~~~~~~~~~~~~~~~~~~~~~~~~~~~~~~~~~~~~~~~~~~~~~~~~~~~~~~\n"
                + "1 errors, 0 warnings\n";
        lint().files(
                gradle(""
                        + "apply plugin: 'android'\n"
                        + "\n"
                        + "dependencies {\n"
                        + "    compile 'com.google.android.gms:play-services-wearable:7.5.0'\n"
                        + "    compile 'com.google.android.gms:play-services-location:7.3.0'\n"
                        + "}\n"))
                .issues(COMPATIBILITY)
                .incremental()
                .run()
                .expect(expected);
    }

    public void testSupportLibraryConsistency() {
        String expected = ""
                + "build.gradle:4: Error: All com.android.support libraries must use the exact same version specification (mixing versions can lead to runtime crashes). Found versions 25.0-SNAPSHOT, 24.2, 24.1. Examples include com.android.support:preference-v7:25.0-SNAPSHOT and com.android.support:animated-vector-drawable:24.2 [GradleCompatible]\n"
                + "    compile \"com.android.support:appcompat-v7:24.2\"\n"
                + "    ~~~~~~~~~~~~~~~~~~~~~~~~~~~~~~~~~~~~~~~~~~~~~~~\n"
                + "1 errors, 0 warnings\n";
        lint().files(
                gradle(""
                        + "apply plugin: 'android'\n"
                        + "dependencies {\n"
                        + "    compile \"com.android.support:multidex:1.0.1\"\n"
                        + "    compile \"com.android.support:appcompat-v7:24.2\"\n"
                        + "    compile \"com.android.support:support-v13:24.1\"\n"
                        + "    compile \"com.android.support:preference-v7:25.0-SNAPSHOT\"\n"
                        + "    compile \"com.android.support:cardview-v7:24.2\"\n"
                        + "    compile \"com.android.support:support-annotations:25.0.0\"\n"
                        + "    compile \"com.android.support:renderscript:25.0.2\"\n"
                        + "}\n"))
                .issues(COMPATIBILITY)
                .incremental()
                .run()
                .expect(expected);
    }

    public void testSupportLibraryConsistencyWithDataBinding() {
        String expected = ""
                + "build.gradle:3: Error: All com.android.support libraries must use the exact "
                + "same version specification (mixing versions can lead to runtime crashes). "
                + "Found versions 25.0.0, 21.0.3. Examples include "
                + "com.android.support:recyclerview-v7:25.0.0 and "
                + "com.android.support:support-v4:21.0.3. "
                + "Note that this project is using data binding "
                + "(com.android.databinding:library:1.3.1) which pulls in "
                + "com.android.support:support-v4:21.0.3. "
                + "You can try to work around this by adding an explicit dependency on"
                + " com.android.support:support-v4:25.0.0 [GradleCompatible]\n"
                + "    compile \"com.android.support:recyclerview-v7:25.0.0\"\n"
                + "    ~~~~~~~~~~~~~~~~~~~~~~~~~~~~~~~~~~~~~~~~~~~~~~~~~~~~\n"
                + "1 errors, 0 warnings\n";
        lint().projects(project(
                gradle(""
                        + "apply plugin: 'android'\n"
                        + "dependencies {\n"
                        + "    compile \"com.android.support:recyclerview-v7:25.0.0\"\n"
                        + "    compile \"com.android.databinding:library:1.3.1\"\n"
                        + "    compile \"com.android.databinding:baseLibrary:2.3.0-alpha2\"\n"
                        + "}\n"))
                .withDependencyGraph(""
                        + "+--- com.android.support:recyclerview-v7:25.0.0\n"
                        + "|    +--- com.android.support:support-annotations:25.0.0\n"
                        + "|    +--- com.android.support:support-compat:25.0.0\n"
                        + "|    |    \\--- com.android.support:support-annotations:25.0.0\n"
                        + "|    \\--- com.android.support:support-core-ui:25.0.0\n"
                        + "|         \\--- com.android.support:support-compat:25.0.0 (*)\n"
                        + "+--- com.android.databinding:library:1.3.1\n"
                        + "|    +--- com.android.support:support-v4:21.0.3\n"
                        + "|    |    \\--- com.android.support:support-annotations:21.0.3 -> 25.0.0\n"
                        + "|    \\--- com.android.databinding:baseLibrary:2.3.0-dev -> 2.3.0-alpha2\n"
                        + "+--- com.android.databinding:baseLibrary:2.3.0-alpha2\n"
                        + "\\--- com.android.databinding:adapters:1.3.1\n"
                        + "     +--- com.android.databinding:library:1.3 -> 1.3.1 (*)\n"
                        + "     \\--- com.android.databinding:baseLibrary:2.3.0-dev -> 2.3.0-alpha2"))
                .issues(COMPATIBILITY)
                .incremental()
                .run()
                .expect(expected);
    }

    public void testWearableConsistency1() {
        // Regression test 1 for b/29006320.
        String expected = ""
                + "build.gradle:4: Error: Project depends on com.google.android.support:wearable:2.0.0-alpha3, so it must also depend (as a provided dependency) on com.google.android.wearable:wearable:2.0.0-alpha3 [GradleCompatible]\n"
                + "    compile \"com.google.android.support:wearable:2.0.0-alpha3\"\n"
                + "    ~~~~~~~~~~~~~~~~~~~~~~~~~~~~~~~~~~~~~~~~~~~~~~~~~~~~~~~~~~\n"
                + "1 errors, 0 warnings\n";
        lint().files(
                gradle(""
                        + "apply plugin: 'android'\n"
                        + "\n"
                        + "dependencies {\n"
                        + "    compile \"com.google.android.support:wearable:2.0.0-alpha3\"\n"
                        + "}\n"))
                .issues(COMPATIBILITY)
                .incremental("build.gradle")
                .run()
                .expect(expected);
    }

    public void testWearableConsistency2() {
        // Regression test 2 for b/29006320.
        String expected = ""
                + "build.gradle:4: Error: The wearable libraries for com.google.android.support and com.google.android.wearable must use exactly the same versions; found 2.0.0-alpha3 and 2.0.0-alpha4 [GradleCompatible]\n"
                + "    compile \"com.google.android.support:wearable:2.0.0-alpha3\"\n"
                + "    ~~~~~~~~~~~~~~~~~~~~~~~~~~~~~~~~~~~~~~~~~~~~~~~~~~~~~~~~~~\n"
                + "1 errors, 0 warnings\n";
        lint().files(
                gradle(""
                        + "apply plugin: 'android'\n"
                        + "\n"
                        + "dependencies {\n"
                        + "    compile \"com.google.android.support:wearable:2.0.0-alpha3\"\n"
                        + "    provided \"com.google.android.wearable:wearable:2.0.0-alpha4\"\n"
                        + "}\n"))
                .issues(COMPATIBILITY)
                .incremental()
                .run()
                .expect(expected);
    }

    public void testWearableConsistency3() {
        // Regression test 3 for b/29006320.
        String expected = ""
                + "build.gradle:4: Error: This dependency should be marked as provided, not compile [GradleCompatible]\n"
                + "    compile \"com.google.android.support:wearable:2.0.0-alpha3\"\n"
                + "    ~~~~~~~~~~~~~~~~~~~~~~~~~~~~~~~~~~~~~~~~~~~~~~~~~~~~~~~~~~\n"
                + "1 errors, 0 warnings\n";
        lint().files(
                gradle(""
                        + "apply plugin: 'android'\n"
                        + "\n"
                        + "dependencies {\n"
                        + "    compile \"com.google.android.support:wearable:2.0.0-alpha3\"\n"
                        + "    compile \"com.google.android.wearable:wearable:2.0.0-alpha3\"\n"
                        + "}\n"))
                .issues(COMPATIBILITY)
                .incremental()
                .run()
                .expect(expected);
    }

    public void testWearableConsistency4() {
        // Regression test for 226240; gracefully handle null resolved coordinates.
        String expected = "No warnings.";
        lint().files(
                gradle(""
                        + "apply plugin: 'android'\n"
                        + "\n"
                        + "dependencies {\n"
                        + "    compile \"com.google.android.support:wearable:2.0.0-alpha3\"\n"
                        + "    compile \"com.google.android.wearable:wearable:2.0.0-alpha3\"\n"
                        + "}\n"))
                .issues(COMPATIBILITY)
                .incremental()
                .modifyGradleMocks((project, variant) -> {
                    // Null out the resolved coordinates in the result to simulate the
                    // observed failure in issue 226240
                    //noinspection ConstantConditions
                    Dependencies dependencies = variant.getMainArtifact().getDependencies();
                    AndroidLibrary library1 = dependencies.getLibraries().iterator().next();
                    JavaLibrary library2 = dependencies.getJavaLibraries().iterator()
                            .next();
                    when(library1.getResolvedCoordinates()).thenReturn(null);
                    when(library2.getResolvedCoordinates()).thenReturn(null);
                })
                .run()
                .expect(expected);
    }

    public void testSupportLibraryConsistencyNonIncremental() {
        String expected = ""
                + "build.gradle:6: Error: All com.android.support libraries must use the exact same version specification (mixing versions can lead to runtime crashes). Found versions 25.0-SNAPSHOT, 24.2, 24.1. Examples include com.android.support:preference-v7:25.0-SNAPSHOT and com.android.support:animated-vector-drawable:24.2 [GradleCompatible]\n"
                + "    compile \"com.android.support:preference-v7:25.0-SNAPSHOT\"\n"
                + "             ~~~~~~~~~~~~~~~~~~~~~~~~~~~~~~~~~~~~~~~~~~~~~~~\n"
                + "1 errors, 0 warnings\n";
        lint().files(
                gradle(""
                        + "apply plugin: 'android'\n"
                        + "\n"
                        + "dependencies {\n"
                        + "    compile \"com.android.support:appcompat-v7:24.2\"\n"
                        + "    compile \"com.android.support:support-v13:24.1\"\n"
                        + "    compile \"com.android.support:preference-v7:25.0-SNAPSHOT\"\n"
                        + "    compile \"com.android.support:cardview-v7:24.2\"\n"
                        + "    compile \"com.android.support:multidex:1.0.1\"\n"
                        + "    compile \"com.android.support:support-annotations:25.0.0\"\n"
                        + "}\n"))
                .issues(COMPATIBILITY)
                .sdkHome(getMockSupportLibraryInstallation())
                .run()
                .expect(expected);
    }

    public void testSupportLibraryNotFatal() {
        // In fatal-only issue mode should not be reporting these
        lint().files(
                gradle(""
                        + "apply plugin: 'android'\n"
                        + "\n"
                        + "dependencies {\n"
                        + "    compile \"com.android.support:appcompat-v7:24.2\"\n"
                        + "    compile \"com.android.support:support-v13:24.1\"\n"
                        + "    compile \"com.android.support:preference-v7:25.0-SNAPSHOT\"\n"
                        + "    compile \"com.android.support:cardview-v7:24.2\"\n"
                        + "    compile \"com.android.support:multidex:1.0.1\"\n"
                        + "    compile \"com.android.support:support-annotations:25.0.0\"\n"
                        + "}\n"))
                .issues(COMPATIBILITY)
                .vital(true)
                .sdkHome(getMockSupportLibraryInstallation())
                .run()
                .expectClean();
    }

    public void testPlayServiceConsistencyNonIncremental() {
        String expected = ""
                + "build.gradle:4: Error: All gms/firebase libraries must use the exact same version specification (mixing versions can lead to runtime crashes). Found versions 7.5.0, 7.3.0. Examples include com.google.android.gms:play-services-wearable:7.5.0 and com.google.android.gms:play-services-location:7.3.0 [GradleCompatible]\n"
                + "    compile 'com.google.android.gms:play-services-wearable:7.5.0'\n"
                + "             ~~~~~~~~~~~~~~~~~~~~~~~~~~~~~~~~~~~~~~~~~~~~~~~~~~~\n"
                + "    build.gradle:5: <No location-specific message\n"
                + "1 errors, 0 warnings\n";

        lint().files(
                gradle(""
                        + "apply plugin: 'android'\n"
                        + "\n"
                        + "dependencies {\n"
                        + "    compile 'com.google.android.gms:play-services-wearable:7.5.0'\n"
                        + "    compile 'com.google.android.gms:play-services-location:7.3.0'\n"
                        + "}\n"))
                .issues(COMPATIBILITY)
                .sdkHome(getMockSupportLibraryInstallation())
                .run()
                .expect(expected);
    }

    public void testPlayServiceInconsistentVersionsVersion14() {
        lint().files(
                gradle(""
                        + "apply plugin: 'android'\n"
                        + "\n"
                        + "dependencies {\n"
                        + "    compile 'com.google.android.gms:play-services-wearable:14.0.0'\n"
                        + "    compile 'com.google.android.gms:play-services-location:15.0.1'\n"
                        + "}\n"))
                .issues(COMPATIBILITY)
                .sdkHome(getMockSupportLibraryInstallation())
                .run()
                .expectClean();
    }

    public void testWrongQuotes() {
        String expected = ""
                + "build.gradle:5: Error: It looks like you are trying to substitute a version variable, but using single quotes ('). For Groovy string interpolation you must use double quotes (\"). [NotInterpolated]\n"
                + "    compile 'com.android.support:design:${supportLibVersion}'\n"
                + "    ~~~~~~~~~~~~~~~~~~~~~~~~~~~~~~~~~~~~~~~~~~~~~~~~~~~~~~~~~\n"
                + "1 errors, 0 warnings\n";

        lint().files(
                gradle(""
                        + "ext {\n"
                        + "    supportLibVersion = \"23.1.1\"\n"
                        + "}\n"
                        + "dependencies {\n"
                        + "    compile 'com.android.support:design:${supportLibVersion}'\n"
                        + "    compile \"com.android.support:appcompat-v7:${supportLibVersion}\"\n"
                        + "}\n"))
                .issues(NOT_INTERPOLATED)
                .sdkHome(getMockSupportLibraryInstallation())
                .ignoreUnknownGradleConstructs()
                .run()
                .expect(expected)
                .expectFixDiffs(""
                        + "Fix for build.gradle line 4: Replace single quotes with double quotes:\n"
                        + "@@ -5 +5\n"
                        + "-     compile 'com.android.support:design:${supportLibVersion}'\n"
                        + "+     compile \"com.android.support:design:${supportLibVersion}\"\n");
    }

    public void testOldFabric() {
        // This version of Fabric created a unique string for every build which results in
        // Hotswaps getting disabled due to resource changes
        String expected = ""
                + "build.gradle:3: Warning: Use Fabric Gradle plugin version 1.21.6 or later to improve Instant Run performance (was 1.21.2) [GradleDependency]\n"
                + "    classpath 'io.fabric.tools:gradle:1.21.2'\n"
                + "    ~~~~~~~~~~~~~~~~~~~~~~~~~~~~~~~~~~~~~~~~~\n"
                + "build.gradle:4: Warning: Use Fabric Gradle plugin version 1.21.6 or later to improve Instant Run performance (was 1.20.0) [GradleDependency]\n"
                + "    classpath 'io.fabric.tools:gradle:1.20.0'\n"
                + "    ~~~~~~~~~~~~~~~~~~~~~~~~~~~~~~~~~~~~~~~~~\n"
                + "build.gradle:5: Warning: A newer version of io.fabric.tools:gradle than 1.22.0 is available: 1.22.1 [GradleDependency]\n"
                + "    classpath 'io.fabric.tools:gradle:1.22.0'\n"
                + "    ~~~~~~~~~~~~~~~~~~~~~~~~~~~~~~~~~~~~~~~~~\n"
                + "0 errors, 3 warnings\n";

        lint().files(
                gradle(""
                        + "buildscript {\n"
                        + "  dependencies {\n"
                        + "    classpath 'io.fabric.tools:gradle:1.21.2'\n" // Not OK
                        + "    classpath 'io.fabric.tools:gradle:1.20.0'\n" // Not OK
                        + "    classpath 'io.fabric.tools:gradle:1.22.0'\n" // Old
                        + "    classpath 'io.fabric.tools:gradle:1.+'\n" // OK
                        + "  }\n"
                        + "}\n"))
                .issues(DEPENDENCY)
                .sdkHome(getMockSupportLibraryInstallation())
                .run()
                .expect(expected)
                .expectFixDiffs(""
                        + "Fix for build.gradle line 2: Change to 1.22.1:\n"
                        + "@@ -3 +3\n"
                        + "-     classpath 'io.fabric.tools:gradle:1.21.2'\n"
                        + "+     classpath 'io.fabric.tools:gradle:1.22.1'\n"
                        + "Fix for build.gradle line 3: Change to 1.22.1:\n"
                        + "@@ -4 +4\n"
                        + "-     classpath 'io.fabric.tools:gradle:1.20.0'\n"
                        + "+     classpath 'io.fabric.tools:gradle:1.22.1'\n"
                        + "Fix for build.gradle line 4: Change to 1.22.1:\n"
                        + "@@ -5 +5\n"
                        + "-     classpath 'io.fabric.tools:gradle:1.22.0'\n"
                        + "+     classpath 'io.fabric.tools:gradle:1.22.1'\n");
    }

    public void testOldBugSnag() {
        // This version of BugSnag triggered instant run full rebuilds
        String expected = ""
                + "build.gradle:3: Warning: Use BugSnag Gradle plugin version 2.1.2 or later to improve Instant Run performance (was 2.1.0) [GradleDependency]\n"
                + "    classpath 'com.bugsnag:bugsnag-android-gradle-plugin:2.1.0'\n"
                + "    ~~~~~~~~~~~~~~~~~~~~~~~~~~~~~~~~~~~~~~~~~~~~~~~~~~~~~~~~~~~\n"
                + "build.gradle:4: Warning: Use BugSnag Gradle plugin version 2.1.2 or later to improve Instant Run performance (was 2.1.1) [GradleDependency]\n"
                + "    classpath 'com.bugsnag:bugsnag-android-gradle-plugin:2.1.1'\n"
                + "    ~~~~~~~~~~~~~~~~~~~~~~~~~~~~~~~~~~~~~~~~~~~~~~~~~~~~~~~~~~~\n"
                + "build.gradle:5: Warning: A newer version of com.bugsnag:bugsnag-android-gradle-plugin than 2.1.2 is available: 2.4.1 [GradleDependency]\n"
                + "    classpath 'com.bugsnag:bugsnag-android-gradle-plugin:2.1.2'\n"
                + "    ~~~~~~~~~~~~~~~~~~~~~~~~~~~~~~~~~~~~~~~~~~~~~~~~~~~~~~~~~~~\n"
                + "build.gradle:6: Warning: A newer version of com.bugsnag:bugsnag-android-gradle-plugin than 2.2 is available: 2.4.1 [GradleDependency]\n"
                + "    classpath 'com.bugsnag:bugsnag-android-gradle-plugin:2.2'\n"
                + "    ~~~~~~~~~~~~~~~~~~~~~~~~~~~~~~~~~~~~~~~~~~~~~~~~~~~~~~~~~\n"
                + "0 errors, 4 warnings\n";

        lint().files(
                gradle(""
                        + "buildscript {\n"
                        + "  dependencies {\n"
                        + "    classpath 'com.bugsnag:bugsnag-android-gradle-plugin:2.1.0'\n" // Bad
                        + "    classpath 'com.bugsnag:bugsnag-android-gradle-plugin:2.1.1'\n" // Bad
                        + "    classpath 'com.bugsnag:bugsnag-android-gradle-plugin:2.1.2'\n" // Old
                        + "    classpath 'com.bugsnag:bugsnag-android-gradle-plugin:2.2'\n" // Old
                        + "    classpath 'com.bugsnag:bugsnag-android-gradle-plugin:2.5'\n" // OK
                        + "  }\n"
                        + "}\n"))
                .issues(DEPENDENCY)
                .sdkHome(getMockSupportLibraryInstallation())
                .run()
                .expect(expected)
                .expectFixDiffs(""
                        + "Fix for build.gradle line 2: Change to 2.4.1:\n"
                        + "@@ -3 +3\n"
                        + "-     classpath 'com.bugsnag:bugsnag-android-gradle-plugin:2.1.0'\n"
                        + "+     classpath 'com.bugsnag:bugsnag-android-gradle-plugin:2.4.1'\n"
                        + "Fix for build.gradle line 3: Change to 2.4.1:\n"
                        + "@@ -4 +4\n"
                        + "-     classpath 'com.bugsnag:bugsnag-android-gradle-plugin:2.1.1'\n"
                        + "+     classpath 'com.bugsnag:bugsnag-android-gradle-plugin:2.4.1'\n"
                        + "Fix for build.gradle line 4: Change to 2.4.1:\n"
                        + "@@ -5 +5\n"
                        + "-     classpath 'com.bugsnag:bugsnag-android-gradle-plugin:2.1.2'\n"
                        + "+     classpath 'com.bugsnag:bugsnag-android-gradle-plugin:2.4.1'\n"
                        + "Fix for build.gradle line 5: Change to 2.4.1:\n"
                        + "@@ -6 +6\n"
                        + "-     classpath 'com.bugsnag:bugsnag-android-gradle-plugin:2.2'\n"
                        + "+     classpath 'com.bugsnag:bugsnag-android-gradle-plugin:2.4.1'\n");
    }

    public void testDeprecatedAppIndexingDependency() {
        String expected = ""
                + "build.gradle:9: Warning: Deprecated: Replace 'com.google.android.gms:play-services-appindexing:9.8.0' with 'com.google.firebase:firebase-appindexing:10.0.0' or above. More info: http://firebase.google.com/docs/app-indexing/android/migrate [GradleDeprecated]\n"
                + "compile 'com.google.android.gms:play-services-appindexing:9.8.0'\n"
                + "~~~~~~~~~~~~~~~~~~~~~~~~~~~~~~~~~~~~~~~~~~~~~~~~~~~~~~~~~~~~~~~~\n"
                + "0 errors, 1 warnings\n";

        lint().files(
                gradle(""
                        + "apply plugin: 'com.android.application'\n"
                        + "\n"
                        + "android {\n"
                        + "    compileSdkVersion 25\n"
                        + "    buildToolsVersion \"25.0.2\"\n"
                        + "}\n"
                        + "\n"
                        + "dependencies {\n"
                        + "compile 'com.google.android.gms:play-services-appindexing:9.8.0'\n"
                        + "}\n"))
                .issues(DEPRECATED)
                .sdkHome(getMockSupportLibraryInstallation())
                .run()
                .expect(expected)
                .expectFixDiffs(""
                        + "Fix for build.gradle line 8: Replace with Firebase:\n"
                        + "@@ -9 +9\n"
                        + "- compile 'com.google.android.gms:play-services-appindexing:9.8.0'\n"
                        + "+ compile 'com.google.firebase:firebase-appindexing:10.2.1'\n");
    }

    public void testBadBuildTools() {
        // Warn about build tools 23.0.0 which is known to be a bad version
        String expected = ""
                + "build.gradle:7: Error: Build Tools 23.0.0 should not be used; it has some known serious bugs. Use version 23.0.3 instead. [GradleCompatible]\n"
                + "    buildToolsVersion \"23.0.0\"\n"
                + "    ~~~~~~~~~~~~~~~~~~~~~~~~~~\n"
                + "1 errors, 0 warnings\n";

        lint().files(
                gradle(""
                        + "apply plugin: 'com.android.application'\n"
                        + "\n"
                        + "android {\n"
                        + "    compileSdkVersion 18\n"
                        + "    buildToolsVersion \"19.0.0\"\n" // OK
                        + "    buildToolsVersion \"22.1.0\"\n" // OK
                        + "    buildToolsVersion \"23.0.0\"\n" // ERROR
                        + "    buildToolsVersion \"23.0.1\"\n" // OK
                        + "    buildToolsVersion \"23.1.0\"\n" // OK
                        + "    buildToolsVersion \"24.0.0\"\n" // OK
                        + "    buildToolsVersion \"23.0.+\"\n" // OK
                        + "}"))
                .issues(COMPATIBILITY)
                .sdkHome(getMockSupportLibraryInstallation())
                .run()
                .expect(expected);
    }

    public void testGetNamedDependency() {
        assertEquals("com.android.support:support-v4:21.0.+", getNamedDependency(
                "group: 'com.android.support', name: 'support-v4', version: '21.0.+'"
        ));
        assertEquals("com.android.support:support-v4:21.0.+", getNamedDependency(
                "name:'support-v4', group: \"com.android.support\", version: '21.0.+'"
        ));
        assertEquals("junit:junit:4.+", getNamedDependency(
                "group: 'junit', name: 'junit', version: '4.+'"
        ));
        assertEquals("com.android.support:support-v4:19.0.+", getNamedDependency(
                "group: 'com.android.support', name: 'support-v4', version: '19.0.+'"
        ));
        assertEquals("com.google.guava:guava:11.0.1", getNamedDependency(
                "group: 'com.google.guava', name: 'guava', version: '11.0.1', transitive: false"
        ));
        assertEquals("com.google.api-client:google-api-client:1.6.0-beta", getNamedDependency(
                "group: 'com.google.api-client', name: 'google-api-client', version: '1.6.0-beta', transitive: false"
        ));
        assertEquals("org.robolectric:robolectric:2.3-SNAPSHOT", getNamedDependency(
                "group: 'org.robolectric', name: 'robolectric', version: '2.3-SNAPSHOT'"
        ));
    }

    public void testSupportAnnotations() {
        lint().files(
                gradle(""
                        + "apply plugin: 'com.android.application'\n"
                        + "\n"
                        + "android {\n"
                        + "    compileSdkVersion 19\n"
                        + "}\n"
                        + "\n"
                        + "dependencies {\n"
                        + "    testCompile 'com.android.support:support-annotations:24.0.0'\n"
                        + "    compile 'com.android.support:appcompat-v7:+'\n"
                        + "}\n"))
                .issues(COMPATIBILITY)
                .sdkHome(getMockSupportLibraryInstallation())
                .run()
                .expectClean();
    }

    public void testBundledGmsDependency() {
        lint().files(
                gradle(""
                        + "dependencies {\n"
                        + "    compile 'com.google.android.gms:play-services:8.5.6'\n"
                        + "}\n"))
                .issues(BUNDLED_GMS)
                .sdkHome(getMockSupportLibraryInstallation())
                .run()
                .expect(""
                        + "build.gradle:2: Warning: Avoid using bundled version of Google Play services SDK. [UseOfBundledGooglePlayServices]\n"
                        + "    compile 'com.google.android.gms:play-services:8.5.6'\n"
                        + "    ~~~~~~~~~~~~~~~~~~~~~~~~~~~~~~~~~~~~~~~~~~~~~~~~~~~~\n"
                        + "0 errors, 1 warnings\n");
    }

    public void testUnbundledGmsDependency() {
        lint().files(
                gradle(""
                        + "dependencies {\n"
                        + "    compile 'com.google.android.gms:play-services-auth:9.2.1'\n"
                        + "}\n"))
                .issues(BUNDLED_GMS)
                .sdkHome(getMockSupportLibraryInstallation())
                .run()
                .expectClean();
    }

    public void testHighAppVersionCode() {
        String expected = ""
                + "build.gradle:5: Error: The 'versionCode' is very high and close to the max allowed value [HighAppVersionCode]\n"
                + "        versionCode 2146435071\n"
                + "        ~~~~~~~~~~~~~~~~~~~~~~\n"
                + "1 errors, 0 warnings\n";
        lint().files(
                gradle(""
                        + "apply plugin: 'com.android.application'\n"
                        + "\n"
                        + "android {\n"
                        + "    defaultConfig {\n"
                        + "        versionCode 2146435071\n"
                        + "    }\n"
                        + "}"))
                .issues(HIGH_APP_VERSION_CODE)
                .sdkHome(getMockSupportLibraryInstallation())
                .run()
                .expect(expected);
    }

    public void testORequirements() {
        String expected = ""
                + "build.gradle:14: Error: Version must be at least 10.2.1 when targeting O [GradleCompatible]\n"
                + "    compile 'com.google.android.gms:play-services-gcm:10.2.0'\n"
                + "    ~~~~~~~~~~~~~~~~~~~~~~~~~~~~~~~~~~~~~~~~~~~~~~~~~~~~~~~~~\n"
                + "build.gradle:15: Error: Version must be at least 10.2.1 when targeting O [GradleCompatible]\n"
                + "    compile 'com.google.firebase:firebase-messaging:10.2.0'\n"
                + "    ~~~~~~~~~~~~~~~~~~~~~~~~~~~~~~~~~~~~~~~~~~~~~~~~~~~~~~~\n"
                + "build.gradle:16: Error: Version must be at least 0.6.0 when targeting O [GradleCompatible]\n"
                + "    compile 'com.google.firebase:firebase-jobdispatcher:0.5.0'\n"
                + "    ~~~~~~~~~~~~~~~~~~~~~~~~~~~~~~~~~~~~~~~~~~~~~~~~~~~~~~~~~~\n"
                + "build.gradle:17: Error: Version must be at least 0.6.0 when targeting O [GradleCompatible]\n"
                + "    compile 'com.google.firebase:firebase-jobdispatcher-with-gcm-dep:0.5.0'\n"
                + "    ~~~~~~~~~~~~~~~~~~~~~~~~~~~~~~~~~~~~~~~~~~~~~~~~~~~~~~~~~~~~~~~~~~~~~~~\n"
                + "4 errors, 0 warnings\n";
        lint().files(
                gradle(""
                        + "apply plugin: 'com.android.application'\n"
                        + "\n"
                        + "android {\n"
                        + "    compileSdkVersion \"android-O\"\n"
                        + "    buildToolsVersion \"26.0.0 rc1\"\n"
                        + "\n"
                        + "    defaultConfig {\n"
                        + "        minSdkVersion 15\n"
                        + "        targetSdkVersion \"O\"\n"
                        + "    }\n"
                        + "}\n"
                        + "\n"
                        + "dependencies {\n"
                        + "    compile 'com.google.android.gms:play-services-gcm:10.2.0'\n"
                        + "    compile 'com.google.firebase:firebase-messaging:10.2.0'\n"
                        + "    compile 'com.google.firebase:firebase-jobdispatcher:0.5.0'\n"
                        + "    compile 'com.google.firebase:firebase-jobdispatcher-with-gcm-dep:0.5.0'\n"
                        + "}\n"))
                .issues(COMPATIBILITY)
                .incremental()
                .run()
                .expect(expected);
    }

    public void testORequirementsNotApplicable() {
        // targetSdkVersion < O: No check
        lint().files(
                gradle(""
                        + "apply plugin: 'com.android.application'\n"
                        + "\n"
                        + "android {\n"
                        + "    compileSdkVersion \"android-O\"\n"
                        + "    buildToolsVersion \"26.0.0 rc1\"\n"
                        + "\n"
                        + "    defaultConfig {\n"
                        + "        minSdkVersion 15\n"
                        + "        targetSdkVersion 25\n"
                        + "    }\n"
                        + "}\n"
                        + "\n"
                        + "dependencies {\n"
                        + "    compile 'com.google.android.gms:play-services-gcm:10.2.0'\n"
                        + "    compile 'com.google.firebase:firebase-messaging:10.2.0'\n"
                        + "    compile 'com.google.firebase:firebase-jobdispatcher:0.5.0'\n"
                        + "    compile 'com.google.firebase:firebase-jobdispatcher-with-gcm-dep:0.5.0'\n"
                        + "}\n"))
                .issues(COMPATIBILITY)
                .incremental()
                .run()
                .expectClean();
    }

    public void testORequirementsSatisfied() {
        // Versions > threshold: No problem
        lint().files(
                gradle(""
                        + "apply plugin: 'com.android.application'\n"
                        + "\n"
                        + "android {\n"
                        + "    compileSdkVersion \"android-O\"\n"
                        + "    buildToolsVersion \"26.0.0 rc1\"\n"
                        + "\n"
                        + "    defaultConfig {\n"
                        + "        minSdkVersion 15\n"
                        + "        targetSdkVersion \"O\"\n"
                        + "    }\n"
                        + "}\n"
                        + "\n"
                        + "dependencies {\n"
                        + "    compile 'com.google.android.gms:play-services-gcm:10.2.1'\n"
                        + "    compile 'com.google.firebase:firebase-messaging:10.2.1'\n"
                        + "    compile 'com.google.firebase:firebase-jobdispatcher:0.6.0'\n"
                        + "    compile 'com.google.firebase:firebase-jobdispatcher-with-gcm-dep:0.6.0'\n"
                        + "}\n"))
                .issues(COMPATIBILITY)
                .incremental()
                .run()
                .expectClean();
    }

    public void testOR2RequiresAppCompat26Beta1() throws Exception {
        // Both versions older than 26 beta: No problem
        //noinspection all // Sample code
        lint().files(
                gradle(""
                        + "apply plugin: 'com.android.application'\n"
                        + "\n"
                        + "android {\n"
                        + "    compileSdkVersion 25\n"
                        + "\n"
                        + "    defaultConfig {\n"
                        + "        minSdkVersion 15\n"
                        + "        targetSdkVersion 25\n"
                        + "    }\n"
                        + "}\n"
                        + "\n"
                        + "dependencies {\n"
                        + "    compile 'com.android.support:appcompat-v7:25.0.0-rc1'\n"
                        + "}\n"))
                .issues(COMPATIBILITY)
                .client(getClientWithMockPlatformTarget(
                        new AndroidVersion("25"), 1))
                .sdkHome(getMockSupportLibraryInstallation())
                .run()
                .expectClean();

        // Both versions newer than 26 beta: No problem
        //noinspection all // Sample code
        lint().files(
                gradle(""
                        + "apply plugin: 'com.android.application'\n"
                        + "\n"
                        + "android {\n"
                        + "    compileSdkVersion \"android-O\"\n"
                        + "\n"
                        + "    defaultConfig {\n"
                        + "        minSdkVersion 15\n"
                        + "        targetSdkVersion \"O\"\n"
                        + "    }\n"
                        + "}\n"
                        + "\n"
                        + "dependencies {\n"
                        + "    compile 'com.android.support:appcompat-v7:26.0.0-beta1'\n"
                        + "}\n"))
                .issues(COMPATIBILITY)
                .client(getClientWithMockPlatformTarget(
                        new AndroidVersion("26"), 2))
                .sdkHome(getMockSupportLibraryInstallation())
                .run()
                .expectClean();

        // SDK >= O, support library < 26 beta: problem
        //noinspection all // Sample code
        lint().files(
                gradle(""
                        + "apply plugin: 'com.android.application'\n"
                        + "\n"
                        + "android {\n"
                        + "    compileSdkVersion \"android-O\"\n"
                        + "\n"
                        + "    defaultConfig {\n"
                        + "        minSdkVersion 15\n"
                        + "        targetSdkVersion \"O\"\n"
                        + "    }\n"
                        + "}\n"
                        + "\n"
                        + "dependencies {\n"
                        + "    compile 'com.android.support:appcompat-v7:26.0.0-alpha1'\n"
                        + "}\n"))
                .issues(COMPATIBILITY)
                .client(getClientWithMockPlatformTarget(
                        new AndroidVersion("O"), 2))
                .sdkHome(getMockSupportLibraryInstallation())
                .run()
                .expect(""
                        + "build.gradle:13: Error: When using a compileSdkVersion android-O revision 2 or higher, the support library version should be 26.0.0-beta1 or higher (was 26.0.0-alpha1) [GradleCompatible]\n"
                        + "    compile 'com.android.support:appcompat-v7:26.0.0-alpha1'\n"
                        + "    ~~~~~~~~~~~~~~~~~~~~~~~~~~~~~~~~~~~~~~~~~~~~~~~~~~~~~~~~\n"
                        + "1 errors, 0 warnings\n");

        // SDK < O, support library >= 26 beta: problem
        //noinspection all // Sample code
        lint().files(
                gradle(""
                        + "apply plugin: 'com.android.application'\n"
                        + "\n"
                        + "android {\n"
                        + "    compileSdkVersion 'android-O'\n"
                        + "\n"
                        + "    defaultConfig {\n"
                        + "        minSdkVersion 15\n"
                        + "    }\n"
                        + "}\n"
                        + "\n"
                        + "dependencies {\n"
                        + "    compile 'com.android.support:appcompat-v7:26.0.0-beta1'\n"
                        + "}\n"))
                .issues(COMPATIBILITY)
                .client(getClientWithMockPlatformTarget(
                        new AndroidVersion("O"), 1))
                .sdkHome(getMockSupportLibraryInstallation())
                .run()
                .expect(""
                        + "build.gradle:12: Error: When using a compileSdkVersion older than android-O revision 2, the support library version must be 26.0.0-alpha1 or lower (was 26.0.0-beta1) [GradleCompatible]\n"
                        + "    compile 'com.android.support:appcompat-v7:26.0.0-beta1'\n"
                        + "    ~~~~~~~~~~~~~~~~~~~~~~~~~~~~~~~~~~~~~~~~~~~~~~~~~~~~~~~\n"
                        + "1 errors, 0 warnings\n");

        // Using SDK 26 final with 26.0.0-beta2 // ok
        //noinspection all // Sample code
        lint().files(
                gradle(""
                        + "apply plugin: 'com.android.application'\n"
                        + "\n"
                        + "android {\n"
                        + "    compileSdkVersion 'android-O'\n"
                        + "\n"
                        + "    defaultConfig {\n"
                        + "        minSdkVersion 15\n"
                        + "    }\n"
                        + "}\n"
                        + "\n"
                        + "dependencies {\n"
                        + "    compile 'com.android.support:appcompat-v7:26.0.0-beta2'\n"
                        + "}\n"))
                .issues(COMPATIBILITY)
                .client(getClientWithMockPlatformTarget(
                        // Using apiLevel implies version.isPreview is false
                        new AndroidVersion("26"), 1))
                .sdkHome(getMockSupportLibraryInstallation())
                .run()
                .expectClean();
    }

    // Utility for testOR2RequiresAppCompat26Beta1
    private static com.android.tools.lint.checks.infrastructure.TestLintClient
            getClientWithMockPlatformTarget(AndroidVersion version, int revision) {
        return new com.android.tools.lint.checks.infrastructure.TestLintClient() {
            @Nullable
            @Override
            public IAndroidTarget getCompileTarget(@NonNull Project project) {
                IAndroidTarget target = mock(IAndroidTarget.class);
                when(target.getRevision()).thenReturn(revision);
                when(target.getVersion()).thenReturn(version);
                return target;
            }
        };
    }

    public void testDevVariantNotNeeded() {
        String expected = ""
                + "build.gradle:9: Warning: You no longer need a dev mode to enable multi-dexing during development, and this can break API version checks [DevModeObsolete]\n"
                + "            minSdkVersion 21\n"
                + "            ~~~~~~~~~~~~~~~~\n"
                + "0 errors, 1 warnings\n";
        lint().files(
                gradle(""
                        + "apply plugin: 'com.android.application'\n"
                        + "\n"
                        + "android {\n"
                        + "    productFlavors {\n"
                        + "        // When building a variant that uses this flavor, the following configurations\n"
                        + "        // override those in the defaultConfig block.\n"
                        + "        dev {\n"
                        + "            // To avoid using legacy multidex, set minSdkVersion to 21 or higher.\n"
                        + "            minSdkVersion 21\n"
                        + "            versionNameSuffix \"-dev\"\n"
                        + "            applicationIdSuffix '.dev'\n"
                        + "        }\n"
                        + "    }\n"
                        + "}\n"))
                .issues(DEV_MODE_OBSOLETE)
                .incremental()
                .run()
                .expect(expected);
    }

    public void testDuplicateWarnings() {
        lint().projects(
                project(
                        gradle("dependencies {\n" +
                                "    implementation 'my.indirect.dependency:myname:1.2.3'\n" +
                                "    implementation 'xpp3:xpp3:1.1.4c'\n" +
                                "    implementation 'commons-logging:commons-logging:1.2'\n" +
                                "    implementation 'xerces:xmlParserAPIs:2.6.2'\n" +
                                "    implementation 'org.json:json:20170516'\n" +
                                "    implementation 'org.khronos:opengl-api:gl1.1-android-2.1_r1'\n" +
                                "    implementation 'com.google.android:android:4.1.1.4'\n" +
                                // Multi-line scenario:
                                "    compile group: 'org.apache.httpcomponents',\n" +
                                "        name: 'httpclient',\n" +
                                "        version: '4.5.3'\n" +
                                "}\n"))
                        .withDependencyGraph("" +
                                "+--- my.indirect.dependency:myname:1.2.3\n" +
                                "|    \\--- org.json:json:20170516\n" +
                                "+--- commons-logging:commons-logging:1.2\n" +
                                "+--- org.apache.httpcomponents:httpclient:4.5.3\n" +
                                "|    +--- org.apache.httpcomponents:httpcore:4.4.6\n" +
                                "|    +--- commons-logging:commons-logging:1.2\n" +
                                "|    \\--- commons-codec:commons-codec:1.9\n" +
                                "+--- xpp3:xpp3:1.1.4c\n" +
                                "+--- xerces:xmlParserAPIs:2.6.2\n" +
                                "+--- org.json:json:20170516\n" +
                                "+--- org.khronos:opengl-api:gl1.1-android-2.1_r1\n" +
                                "\\--- com.google.android:android:4.1.1.4\n" +
                                "     +--- commons-logging:commons-logging:1.1.1 -> 1.2\n" +
                                "     +--- org.apache.httpcomponents:httpclient:4.0.1 -> 4.5.3 (*)\n" +
                                "     +--- org.khronos:opengl-api:gl1.1-android-2.1_r1\n" +
                                "     +--- xerces:xmlParserAPIs:2.6.2\n" +
                                "     +--- xpp3:xpp3:1.1.4c\n" +
                                "     \\--- org.json:json:20080701 -> 20170516"))
                .issues(DUPLICATE_CLASSES)
                .run()
                .expect("build.gradle:2: Error: myname depends on a library (json) which defines classes that conflict with classes now provided by Android. Solutions include finding newer versions or alternative libraries that don't have the same problem (for example, for httpclient use HttpUrlConnection or okhttp instead), or repackaging the library using something like jarjar. Dependency chain: my.indirect.dependency:myname → org.json:json)  [DuplicatePlatformClasses]\n" +
                        "    implementation 'my.indirect.dependency:myname:1.2.3'\n" +
                        "    ~~~~~~~~~~~~~~~~~~~~~~~~~~~~~~~~~~~~~~~~~~~~~~~~~~~~\n" +
                        "build.gradle:3: Error: xpp3 defines classes that conflict with classes now provided by Android. Solutions include finding newer versions or alternative libraries that don't have the same problem (for example, for httpclient use HttpUrlConnection or okhttp instead), or repackaging the library using something like jarjar. [DuplicatePlatformClasses]\n" +
                        "    implementation 'xpp3:xpp3:1.1.4c'\n" +
                        "    ~~~~~~~~~~~~~~~~~~~~~~~~~~~~~~~~~\n" +
                        "build.gradle:4: Error: commons-logging defines classes that conflict with classes now provided by Android. Solutions include finding newer versions or alternative libraries that don't have the same problem (for example, for httpclient use HttpUrlConnection or okhttp instead), or repackaging the library using something like jarjar. [DuplicatePlatformClasses]\n" +
                        "    implementation 'commons-logging:commons-logging:1.2'\n" +
                        "    ~~~~~~~~~~~~~~~~~~~~~~~~~~~~~~~~~~~~~~~~~~~~~~~~~~~~\n" +
                        "build.gradle:5: Error: xmlParserAPIs defines classes that conflict with classes now provided by Android. Solutions include finding newer versions or alternative libraries that don't have the same problem (for example, for httpclient use HttpUrlConnection or okhttp instead), or repackaging the library using something like jarjar. [DuplicatePlatformClasses]\n" +
                        "    implementation 'xerces:xmlParserAPIs:2.6.2'\n" +
                        "    ~~~~~~~~~~~~~~~~~~~~~~~~~~~~~~~~~~~~~~~~~~~\n" +
                        "build.gradle:6: Error: json defines classes that conflict with classes now provided by Android. Solutions include finding newer versions or alternative libraries that don't have the same problem (for example, for httpclient use HttpUrlConnection or okhttp instead), or repackaging the library using something like jarjar. [DuplicatePlatformClasses]\n" +
                        "    implementation 'org.json:json:20170516'\n" +
                        "    ~~~~~~~~~~~~~~~~~~~~~~~~~~~~~~~~~~~~~~~\n" +
                        "build.gradle:7: Error: opengl-api defines classes that conflict with classes now provided by Android. Solutions include finding newer versions or alternative libraries that don't have the same problem (for example, for httpclient use HttpUrlConnection or okhttp instead), or repackaging the library using something like jarjar. [DuplicatePlatformClasses]\n" +
                        "    implementation 'org.khronos:opengl-api:gl1.1-android-2.1_r1'\n" +
                        "    ~~~~~~~~~~~~~~~~~~~~~~~~~~~~~~~~~~~~~~~~~~~~~~~~~~~~~~~~~~~~\n" +
                        "build.gradle:8: Error: android depends on a library (json) which defines classes that conflict with classes now provided by Android. Solutions include finding newer versions or alternative libraries that don't have the same problem (for example, for httpclient use HttpUrlConnection or okhttp instead), or repackaging the library using something like jarjar. Dependency chain: com.google.android:android → org.json:json)  [DuplicatePlatformClasses]\n" +
                        "    implementation 'com.google.android:android:4.1.1.4'\n" +
                        "    ~~~~~~~~~~~~~~~~~~~~~~~~~~~~~~~~~~~~~~~~~~~~~~~~~~~\n" +
                        "build.gradle:9: Error: httpclient depends on a library (commons-logging) which defines classes that conflict with classes now provided by Android. Solutions include finding newer versions or alternative libraries that don't have the same problem (for example, for httpclient use HttpUrlConnection or okhttp instead), or repackaging the library using something like jarjar. Dependency chain: org.apache.httpcomponents:httpclient → commons-logging:commons-logging)  [DuplicatePlatformClasses]\n" +
                        "    compile group: 'org.apache.httpcomponents',\n" +
                        "    ^\n" +
                        "8 errors, 0 warnings\n")
                .expectFixDiffs("" +
                        "Fix for build.gradle line 1: Delete dependency:\n" +
                        "@@ -2 +2\n" +
                        "-     implementation 'my.indirect.dependency:myname:1.2.3'\n" +
                        "Fix for build.gradle line 2: Delete dependency:\n" +
                        "@@ -3 +3\n" +
                        "-     implementation 'xpp3:xpp3:1.1.4c'\n" +
                        "Fix for build.gradle line 3: Delete dependency:\n" +
                        "@@ -4 +4\n" +
                        "-     implementation 'commons-logging:commons-logging:1.2'\n" +
                        "Fix for build.gradle line 4: Delete dependency:\n" +
                        "@@ -5 +5\n" +
                        "-     implementation 'xerces:xmlParserAPIs:2.6.2'\n" +
                        "Fix for build.gradle line 5: Delete dependency:\n" +
                        "@@ -6 +6\n" +
                        "-     implementation 'org.json:json:20170516'\n" +
                        "Fix for build.gradle line 6: Delete dependency:\n" +
                        "@@ -7 +7\n" +
                        "-     implementation 'org.khronos:opengl-api:gl1.1-android-2.1_r1'\n" +
                        "Fix for build.gradle line 7: Delete dependency:\n" +
                        "@@ -8 +8\n" +
                        "-     implementation 'com.google.android:android:4.1.1.4'\n" +
                        "Fix for build.gradle line 8: Delete dependency:\n" +
                        "@@ -9 +9\n" +
                        "-     compile group: 'org.apache.httpcomponents',\n" +
                        "-         name: 'httpclient',\n" +
                        "-         version: '4.5.3'\n");
    }

<<<<<<< HEAD
=======
    public void testKtsSupport() {
        lint().files(
                // https://github.com/gradle/kotlin-dsl/blob/master/samples/hello-android/build.gradle.kts
                kts("" +
                        "plugins {\n" +
                        "    id(\"com.android.application\") version \"2.3.3\"\n" +
                        "    kotlin(\"android\") version \"1.1.51\"\n" +
                        "}\n" +
                        "\n" +
                        "android {\n" +
                        "    buildToolsVersion(\"25.0.0\")\n" +
                        "    compileSdkVersion(23)\n" +
                        "\n" +
                        "    defaultConfig {\n" +
                        "        minSdkVersion(7)\n" +
                        "        targetSdkVersion(23)\n" +
                        "\n" +
                        "        applicationId = \"com.example.kotlingradle\"\n" +
                        "        versionCode = 1\n" +
                        "        versionName = \"1.0\"\n" +
                        "    }\n" +
                        "\n" +
                        "    buildTypes {\n" +
                        "        getByName(\"release\") {\n" +
                        "            isMinifyEnabled = false\n" +
                        "            proguardFiles(\"proguard-rules.pro\")\n" +
                        "        }\n" +
                        "    }\n" +
                        "}\n" +
                        "\n" +
                        "dependencies {\n" +
                        "    compile(\"com.android.support:appcompat-v7:23.4.0\")\n" +
                        "    compile(\"com.android.support.constraint:constraint-layout:1.0.0-alpha8\")\n" +
                        "    compile(kotlin(\"stdlib\", \"1.1.51\"))\n" +
                        "}\n" +
                        "\n" +
                        "repositories {\n" +
                        "    jcenter()\n" +
                        "}"))
                .sdkHome(getMockSupportLibraryInstallation())
                .issues(DEPENDENCY,
                        MIN_SDK_TOO_LOW)
                .run()
                .expect("build.gradle.kts:7: Warning: Old buildToolsVersion 25.0.0; recommended version is 25.0.2 or later [GradleDependency]\n" +
                        "    buildToolsVersion(\"25.0.0\")\n" +
                        "                       ~~~~~~\n" +
                        "build.gradle.kts:29: Warning: A newer version of com.android.support.constraint:constraint-layout than 1.0.0-alpha8 is available: 1.0.3-alpha8 [GradleDependency]\n" +
                        "    compile(\"com.android.support.constraint:constraint-layout:1.0.0-alpha8\")\n" +
                        "             ~~~~~~~~~~~~~~~~~~~~~~~~~~~~~~~~~~~~~~~~~~~~~~~~~~~~~~~~~~~~~\n" +
                        "build.gradle.kts:11: Warning: The value of minSdkVersion is too low. It can be incremented\n" +
                        "without noticeably reducing the number of supported devices. [MinSdkTooLow]\n" +
                        "        minSdkVersion(7)\n" +
                        "                      ~\n" +
                        "0 errors, 3 warnings");
    }

>>>>>>> 9762cc2c
    // -------------------------------------------------------------------------------------------
    // Test infrastructure below here
    // -------------------------------------------------------------------------------------------

    static final Implementation IMPLEMENTATION = new Implementation(
            GroovyGradleDetector.class,
            Scope.GRADLE_SCOPE);
    static {
        for (Issue issue : new TestIssueRegistry().getIssues()) {
            if (issue.getImplementation().getDetectorClass() == GradleDetector.class) {
                issue.setImplementation(IMPLEMENTATION);
            }
        }
    }

    @Override
    protected Detector getDetector() {
        return new GroovyGradleDetector();
    }

    // Copy of com.android.build.gradle.tasks.GroovyGradleDetector (with "static" added as
    // a modifier, and the unused field IMPLEMENTATION removed, and with fail(t.toString())
    // inserted into visitBuildScript's catch handler.
    //
    // THIS CODE DUPLICATION IS NOT AN IDEAL SITUATION! But, it's preferable to a lack of
    // tests.
    //
    // A more proper fix would be to extract the groovy detector into a library shared by
    // the testing framework and the gradle plugin.

    public static class GroovyGradleDetector extends GradleDetector {
        @Override
        protected File getGradleUserHome() {
            return gradleUserHome;
        }

        @Nullable
        @Override
        protected GradleVersion getHighestKnownVersion(@NonNull LintClient client,
                @NonNull GradleCoordinate coordinate,
                Predicate<GradleVersion> filter) {
            // Hardcoded for unit test to ensure stable data
            if ("com.android.support.constraint".equals(coordinate.getGroupId())
                    && "constraint-layout".equals(coordinate.getArtifactId())) {
                if (coordinate.isPreview()) {
                    return GradleVersion.tryParse("1.0.3-alpha8");
                } else {
                    return GradleVersion.tryParse("1.0.2");
                }
            }

            return null;
        }

        @Override
        public void visitBuildScript(@NonNull final Context context) {
            try {
                if (context instanceof JavaContext) {
                    handleGradleKotlinScript((JavaContext)context);
                    return;
                }

                visitQuietly(context);
            } catch (Throwable t) {
                // ignore
                // Parsing the build script can involve class loading that we sometimes can't
                // handle. This happens for example when running lint in build-system/tests/api/.
                // This is a lint limitation rather than a user error, so don't complain
                // about these. Consider reporting a Issue#LINT_ERROR.
                //noinspection resource
                StringWriter writer = new StringWriter();
                t.printStackTrace(new PrintWriter(writer));
                fail(writer.toString());
            }
        }

        private void visitQuietly(@NonNull final Context context) {
            final CharSequence contents = context.getContents();
            if (contents == null) {
                return;
            }

            String source = contents.toString();

            List<ASTNode> astNodes = new AstBuilder().buildFromString(source);
            GroovyCodeVisitor visitor = new CodeVisitorSupport() {
                private final List<MethodCallExpression> mMethodCallStack = new ArrayList<>();

                @Override
                public void visitMethodCallExpression(MethodCallExpression expression) {
                    mMethodCallStack.add(expression);
                    super.visitMethodCallExpression(expression);
                    assert !mMethodCallStack.isEmpty();
                    assert mMethodCallStack.get(mMethodCallStack.size() - 1) == expression;
                    mMethodCallStack.remove(mMethodCallStack.size() - 1);
                }

                @Override
                public void visitTupleExpression(TupleExpression tupleExpression) {
                    if (!mMethodCallStack.isEmpty()) {
                        MethodCallExpression call = mMethodCallStack.get(mMethodCallStack.size() - 1);
                        if (call.getArguments() == tupleExpression) {
                            String parent = call.getMethodAsString();
                            String parentParent = getParentParent();
                            if (tupleExpression instanceof ArgumentListExpression) {
                                ArgumentListExpression ale = (ArgumentListExpression)tupleExpression;
                                List<Expression> expressions = ale.getExpressions();
                                if (expressions.size() == 1 &&
                                        expressions.get(0) instanceof ClosureExpression) {
                                    if (isInterestingBlock(parent, parentParent)) {
                                        ClosureExpression closureExpression =
                                                (ClosureExpression)expressions.get(0);
                                        Statement block = closureExpression.getCode();
                                        if (block instanceof BlockStatement) {
                                            BlockStatement bs = (BlockStatement)block;
                                            for (Statement statement : bs.getStatements()) {
                                                if (statement instanceof ExpressionStatement) {
                                                    ExpressionStatement e = (ExpressionStatement)statement;
                                                    if (e.getExpression() instanceof MethodCallExpression) {
                                                        checkDslProperty(parent,
                                                                (MethodCallExpression)e.getExpression(),
                                                                parentParent);
                                                    }
                                                } else if (statement instanceof ReturnStatement) {
                                                    // Single item in block
                                                    ReturnStatement e = (ReturnStatement)statement;
                                                    if (e.getExpression() instanceof MethodCallExpression) {
                                                        checkDslProperty(parent,
                                                                (MethodCallExpression)e.getExpression(),
                                                                parentParent);
                                                    }
                                                }
                                            }
                                        }
                                    }
                                }
                            } else {
                                if (isInterestingStatement(parent, parentParent)) {
                                    Map<String, String> namedArguments = new HashMap<>();
                                    List<String> unnamedArguments = new ArrayList<>();
                                    for (Expression subExpr : tupleExpression.getExpressions()) {
                                        if (subExpr instanceof NamedArgumentListExpression) {
                                            NamedArgumentListExpression nale = (NamedArgumentListExpression) subExpr;
                                            for (MapEntryExpression mae : nale.getMapEntryExpressions()) {
                                                namedArguments.put(mae.getKeyExpression().getText(),
                                                        mae.getValueExpression().getText());
                                            }
                                        }
                                    }
                                    checkMethodCall(context, parent, parentParent, namedArguments, unnamedArguments, call);
                                }
                            }
                        }
                    }

                    super.visitTupleExpression(tupleExpression);
                }

                private String getParentParent() {
                    for (int i = mMethodCallStack.size() - 2; i >= 0; i--) {
                        MethodCallExpression expression = mMethodCallStack.get(i);
                        Expression arguments = expression.getArguments();
                        if (arguments instanceof ArgumentListExpression) {
                            ArgumentListExpression ale = (ArgumentListExpression)arguments;
                            List<Expression> expressions = ale.getExpressions();
                            if (expressions.size() == 1 &&
                                    expressions.get(0) instanceof ClosureExpression) {
                                return expression.getMethodAsString();
                            }
                        }
                    }

                    return null;
                }

                private void checkDslProperty(String parent, MethodCallExpression c,
                        String parentParent) {
                    String property = c.getMethodAsString();
                    if (isInterestingProperty(property, parent, getParentParent())) {
                        String value = getText(c.getArguments());
                        checkDslPropertyAssignment(context, property, value, parent, parentParent, c, c);
                    }
                }

                private String getText(ASTNode node) {
                    Pair<Integer, Integer> offsets = getOffsets(node, context);
                    return source.substring(offsets.getFirst(), offsets.getSecond());
                }
            };

            for (ASTNode node : astNodes) {
                node.visit(visitor);
            }
        }

        @NonNull
        private static Pair<Integer, Integer> getOffsets(ASTNode node, Context context) {
            if (node.getLastLineNumber() == -1 && node instanceof TupleExpression) {
                // Workaround: TupleExpressions yield bogus offsets, so use its
                // children instead
                TupleExpression exp = (TupleExpression) node;
                List<Expression> expressions = exp.getExpressions();
                if (!expressions.isEmpty()) {
                    return Pair.of(
                        getOffsets(expressions.get(0), context).getFirst(),
                        getOffsets(expressions.get(expressions.size() - 1), context).getSecond());
                }
            }

            if (node instanceof ArgumentListExpression) {
                List<Expression> expressions = ((ArgumentListExpression) node).getExpressions();
                if (expressions.size() == 1) {
                    return getOffsets(expressions.get(0), context);
                }
            }

            CharSequence source = context.getContents();
            assert source != null; // because we successfully parsed
            int start = 0;
            int end = source.length();
            int line = 1;
            int startLine = node.getLineNumber();
            int startColumn = node.getColumnNumber();
            int endLine = node.getLastLineNumber();
            int endColumn = node.getLastColumnNumber();
            int column = 1;
            for (int index = 0, len = end; index < len; index++) {
                if (line == startLine && column == startColumn) {
                    start = index;
                }
                if (line == endLine && column == endColumn) {
                    end = index;
                    break;
                }

                char c = source.charAt(index);
                if (c == '\n') {
                    line++;
                    column = 1;
                } else {
                    column++;
                }
            }

            return Pair.of(start, end);
        }

        @Override
        protected int getStartOffset(@NonNull Context context, @NonNull Object cookie) {
            int startOffset = super.getStartOffset(context, cookie);
            if (startOffset != -1) {
                return startOffset;
            }

            ASTNode node = (ASTNode) cookie;
            Pair<Integer, Integer> offsets = getOffsets(node, context);
            return offsets.getFirst();
        }

        @Override
        protected Location createLocation(@NonNull Context context, @NonNull Object cookie) {
            Location location = super.createLocation(context, cookie);
            if (location != null) {
                return location;
            }

            ASTNode node = (ASTNode) cookie;
            Pair<Integer, Integer> offsets = getOffsets(node, context);
            int fromLine = node.getLineNumber() - 1;
            int fromColumn = node.getColumnNumber() - 1;
            int toLine = node.getLastLineNumber() - 1;
            int toColumn = node.getLastColumnNumber() - 1;
            return Location.create(context.file,
                    new DefaultPosition(fromLine, fromColumn, offsets.getFirst()),
                    new DefaultPosition(toLine, toColumn, offsets.getSecond()));
        }
    }

    @SuppressWarnings("all") // Sample code
    private TestFile mDependencies = source("build.gradle", ""
            + "apply plugin: 'android'\n"
            + "\n"
            + "android {\n"
            + "    compileSdkVersion 19\n"
            + "    buildToolsVersion \"19.0.0\"\n"
            + "\n"
            + "    defaultConfig {\n"
            + "        minSdkVersion 7\n"
            + "        targetSdkVersion 17\n"
            + "        versionCode 1\n"
            + "        versionName \"1.0\"\n"
            + "    }\n"
            + "\n"
            + "    productFlavors {\n"
            + "        free {\n"
            + "        }\n"
            + "        pro {\n"
            + "        }\n"
            + "    }\n"
            + "}\n"
            + "\n"
            + "dependencies {\n"
            + "    compile 'com.android.support:appcompat-v7:+'\n"
            + "    freeCompile 'com.google.guava:guava:11.0.2'\n"
            + "    compile 'com.android.support:appcompat-v7:13.0.0'\n"
            + "    compile 'com.google.android.support:wearable:1.2.0'\n"
            + "    compile 'com.android.support:multidex:1.0.0'\n"
            + "\n"
            + "    androidTestCompile 'com.android.support.test:runner:0.3'\n"
            + "}\n");

}<|MERGE_RESOLUTION|>--- conflicted
+++ resolved
@@ -264,11 +264,7 @@
         }
     }
 
-<<<<<<< HEAD
-    public void testBasic() throws Exception {
-=======
     public void testBasic() {
->>>>>>> 9762cc2c
         String expected = ""
                 + "build.gradle:25: Error: This support library should not use a different version (13) than the compileSdkVersion (19) [GradleCompatible]\n"
                 + "    compile 'com.android.support:appcompat-v7:13.0.0'\n"
@@ -2109,8 +2105,6 @@
                         "-         version: '4.5.3'\n");
     }
 
-<<<<<<< HEAD
-=======
     public void testKtsSupport() {
         lint().files(
                 // https://github.com/gradle/kotlin-dsl/blob/master/samples/hello-android/build.gradle.kts
@@ -2167,7 +2161,6 @@
                         "0 errors, 3 warnings");
     }
 
->>>>>>> 9762cc2c
     // -------------------------------------------------------------------------------------------
     // Test infrastructure below here
     // -------------------------------------------------------------------------------------------

--- conflicted
+++ resolved
@@ -245,13 +245,6 @@
     }
 
     public void testKotlin() {
-<<<<<<< HEAD
-        if (skipKotlinTests()) {
-            return;
-        }
-
-=======
->>>>>>> 9762cc2c
         lint().files(
                 kotlin("package test.pkg\n" +
                         "\n" +
@@ -264,11 +257,7 @@
                         "}"))
                 .incremental()
                 .run()
-<<<<<<< HEAD
-                .expect("src/test/pkg/test.kt:6: Error: This class implements Parcelable but does not provide a CREATOR field [ParcelCreator]\n" +
-=======
                 .expect("src/test/pkg/MissingParcelable1a.kt:6: Error: This class implements Parcelable but does not provide a CREATOR field [ParcelCreator]\n" +
->>>>>>> 9762cc2c
                         "class MissingParcelable1a : Parcelable {\n" +
                         "      ~~~~~~~~~~~~~~~~~~~\n" +
                         "1 errors, 0 warnings\n");

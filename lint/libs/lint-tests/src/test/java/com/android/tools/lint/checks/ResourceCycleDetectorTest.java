--- conflicted
+++ resolved
@@ -141,29 +141,8 @@
                 .expectClean();
     }
 
-<<<<<<< HEAD
-    public void testNoCycleThroughFramework() throws Exception {
-        //noinspection all // Sample code
-        lint().files(
-                xml("res/values/theme.xml", "" +
-                        "<resources>\n" +
-                        //"    <style name=\"InterstitialDialogLayout\" />\n" +
-                        //"\n" +
-                        "    <style name=\"ButtonBar\" parent=\"@android:style/ButtonBar\" />\n" +
-                        //"    <style name=\"ButtonBarButton\" parent=\"@android:style/Widget.Button\" />\n" +
-                        "\n" +
-                        "</resources>\n"))
-                .run()
-                .expectClean();
-    }
-
-    public void testColors() throws Exception {
-        //noinspection all // Sample code
-        assertEquals(
-=======
     public void testColors() {
         String expected =
->>>>>>> 86bcd624
                 ""
                         + "res/values/colorcycle1.xml:2: Error: Color test should not reference itself [ResourceCycle]\n"
                         + "    <color name=\"test\">@color/test</color>\n"

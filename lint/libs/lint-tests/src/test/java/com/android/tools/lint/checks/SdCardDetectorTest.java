--- conflicted
+++ resolved
@@ -17,19 +17,7 @@
 package com.android.tools.lint.checks;
 
 import com.android.tools.lint.detector.api.Detector;
-<<<<<<< HEAD
-import com.android.tools.lint.detector.api.JavaContext;
-import com.android.tools.lint.detector.api.Project;
-import com.android.tools.lint.helpers.DefaultUastParser;
-import com.intellij.lang.java.JavaLanguage;
-import com.intellij.psi.PsiFile;
-import com.intellij.psi.PsiFileFactory;
 import org.intellij.lang.annotations.Language;
-import org.jetbrains.uast.UFile;
-import org.jetbrains.uast.UastContext;
-=======
-import org.intellij.lang.annotations.Language;
->>>>>>> 9762cc2c
 
 @SuppressWarnings({"javadoc", "ClassNameDiffersFromFileName"})
 public class SdCardDetectorTest extends AbstractCheckTest {
@@ -338,13 +326,6 @@
                         + "0 errors, 1 warnings\n");
     }
 
-<<<<<<< HEAD
-    public void testKotlin() throws Exception {
-        if (skipKotlinTests()) {
-            return;
-        }
-
-=======
     public void testWindowsCRLF() {
         // Ensure that offsets are correct on Windows when using CRLF instead of just LF as
         // line separators.
@@ -365,7 +346,6 @@
     }
 
     public void testKotlin() {
->>>>>>> 9762cc2c
         //noinspection all // Sample code
         lint().files(
                 kotlin(""
@@ -383,8 +363,6 @@
                         + "0 errors, 1 warnings\n");
     }
 
-<<<<<<< HEAD
-=======
     public void testSuppressFileAnnotation() {
         //noinspection all // Sample code
         lint().files(
@@ -400,7 +378,6 @@
                 .expectClean();
     }
 
->>>>>>> 9762cc2c
     public void testGenericsInSignatures() {
         //noinspection all // Sample code
         lint().files(
@@ -422,10 +399,7 @@
                         "0 errors, 1 warnings\n");
     }
 
-<<<<<<< HEAD
-=======
     // We've recently removed the large file limit (look for PersistentFSConstants)
->>>>>>> 9762cc2c
     public void testLargeFiles() {
         int max = 2600 * 1024;
         StringBuilder large = new StringBuilder(max + 100); // default is 2500
@@ -445,21 +419,15 @@
                 .allowSystemErrors(true)
                 .allowCompilationErrors()
                 .run()
-<<<<<<< HEAD
-=======
                 /* We've recently removed the large file limit (look for PersistentFSConstants
                    references)
->>>>>>> 9762cc2c
                 .expect("src/test/pkg/VeryLarge.java: Error: Source file too large for lint to " +
                         "process (2600KB); the current max size is 2560000KB. You can increase " +
                         "the limit by setting this system property: " +
                         "idea.max.intellisense.filesize=4096 (or even higher) [LintError]\n" +
                         "1 errors, 0 warnings\n");
-<<<<<<< HEAD
-=======
                         */
                 .expectClean();
->>>>>>> 9762cc2c
 
         // Bump up the file limit and make sure it no longer complains!
         String prev = System.getProperty("idea.max.intellisense.filesize");

--- conflicted
+++ resolved
@@ -29,7 +29,6 @@
 import com.android.tools.lint.client.api.JavaParser.ResolvedAnnotation;
 import com.android.tools.lint.client.api.JavaParser.ResolvedMethod;
 import com.android.tools.lint.detector.api.Detector;
-import java.io.IOException;
 
 @SuppressWarnings("all") // Lots of test sample projects with faulty code
 public class SupportAnnotationDetectorTest extends AbstractCheckTest {
@@ -3232,8 +3231,6 @@
                 .expectClean();
     }
 
-<<<<<<< HEAD
-=======
     public void testSizeAnnotations() throws Exception {
         lint().files(
                 java(""
@@ -3517,7 +3514,6 @@
                 .expectClean();
     }
 
->>>>>>> b805f832
     public static final String SUPPORT_JAR_PATH = "libs/support-annotations.jar";
     private TestFile mSupportJar = base64gzip(SUPPORT_JAR_PATH,
             SUPPORT_ANNOTATIONS_JAR_BASE64_GZIP);

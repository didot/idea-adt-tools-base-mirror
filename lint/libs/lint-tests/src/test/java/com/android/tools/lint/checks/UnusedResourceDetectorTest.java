--- conflicted
+++ resolved
@@ -1049,11 +1049,7 @@
     }
 
     @SuppressWarnings("SpellCheckingInspection")
-<<<<<<< HEAD
-    public void testButterknife() throws Exception {
-=======
     public void testButterknife() {
->>>>>>> 9762cc2c
         // Regression test for https://issuetracker.google.com/62640956
         //noinspection all // Sample code
         lint().files(

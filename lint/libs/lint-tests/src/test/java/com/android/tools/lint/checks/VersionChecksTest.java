/*
 * Copyright (C) 2016 The Android Open Source Project
 *
 * Licensed under the Apache License, Version 2.0 (the "License");
 * you may not use this file except in compliance with the License.
 * You may obtain a copy of the License at
 *
 *      http://www.apache.org/licenses/LICENSE-2.0
 *
 * Unless required by applicable law or agreed to in writing, software
 * distributed under the License is distributed on an "AS IS" BASIS,
 * WITHOUT WARRANTIES OR CONDITIONS OF ANY KIND, either express or implied.
 * See the License for the specific language governing permissions and
 * limitations under the License.
 */

package com.android.tools.lint.checks;

import static com.android.tools.lint.checks.AnnotationDetectorTest.SUPPORT_ANNOTATIONS_JAR_BASE64_GZIP;

import com.android.tools.lint.detector.api.Detector;

/**
 * Unit tests for {@link VersionChecks}. This is written as a lint detector
 */
public class VersionChecksTest extends AbstractCheckTest {

    public void testConditionalApi0() {
        // See https://code.google.com/p/android/issues/detail?id=137195
        //noinspection all // Sample code

        lint().files(
                classpath(),
                manifest().minSdk(14),
                java(""
                        + "package test.pkg;\n"
                        + "\n"
                        + "import android.animation.RectEvaluator;\n"
                        + "import android.graphics.Rect;\n"
                        + "import android.os.Build;\n"
                        + "\n"
                        + "@SuppressWarnings(\"unused\")\n"
                        + "public class ConditionalApiTest {\n"
                        + "    private void test(Rect rect) {\n"
                        + "        if (Build.VERSION.SDK_INT >= Build.VERSION_CODES.LOLLIPOP) {\n"
                        + "            new RectEvaluator(rect); // OK\n"
                        + "        }\n"
                        + "        if (Build.VERSION.SDK_INT >= Build.VERSION_CODES.LOLLIPOP) {\n"
                        + "            if (rect != null) {\n"
                        + "                new RectEvaluator(rect); // OK\n"
                        + "            }\n"
                        + "        }\n"
                        + "    }\n"
                        + "\n"
                        + "    private void test2(Rect rect) {\n"
                        + "        if (Build.VERSION.SDK_INT >= Build.VERSION_CODES.LOLLIPOP) {\n"
                        + "            new RectEvaluator(rect); // OK\n"
                        + "        }\n"
                        + "    }\n"
                        + "\n"
                        + "    private void test3(Rect rect) {\n"
                        + "        if (Build.VERSION.SDK_INT >= Build.VERSION_CODES.GINGERBREAD) {\n"
                        + "            new RectEvaluator(); // ERROR\n"
                        + "        }\n"
                        + "    }\n"
                        + "\n"
                        + "    private void test4(Rect rect) {\n"
                        + "        if (Build.VERSION.SDK_INT >= Build.VERSION_CODES.LOLLIPOP) {\n"
                        + "            System.out.println(\"Something\");\n"
                        + "            new RectEvaluator(rect); // OK\n"
                        + "        } else {\n"
                        + "            new RectEvaluator(rect); // ERROR\n"
                        + "        }\n"
                        + "    }\n"
                        + "\n"
                        + "    private void test5(Rect rect) {\n"
                        + "        if (Build.VERSION.SDK_INT >= Build.VERSION_CODES.CUPCAKE) {\n"
                        + "            new RectEvaluator(rect); // ERROR\n"
                        + "        } else {\n"
                        + "            new RectEvaluator(rect); // ERROR\n"
                        + "        }\n"
                        + "    }\n"
                        + "}\n"),
                base64gzip("bin/classes/test/pkg/ConditionalApiTest.class", ""
                        + "H4sIAAAAAAAAAIWU208TQRTGv2lLty0LdMv9UhCEUqiwKngLxkQBk8YKhiUl"
                        + "PpGh3ZSB7W6z3ZLw5/DkszxIoomPPvhHGc8sy9Jy0TaZM3POzPf75pL9/ef7"
                        + "TwAreJVCNyaTmMIDBTMK5lKIIScbSs4jn8BCCosoKHikYIkh/lrYwnvDEM0v"
                        + "lBli607VZOgrCdvcatUPTHeXH1iUyZScCrfK3BVyHCRj3qFoMmRLntn09MZx"
                        + "TV937KrwhGNz621D7FJ6TU6jyDCWL3G76jqiqtdc3jgUlaa+Y1a8NR/sUo9h"
                        + "+J4pDD2GxyvHH3kjYHdJ0adBXAniahCfMaQMp+VWzPdCTh6+7Wv5iJ9wFSp6"
                        + "FCyreIwnCkhu8orvNPV3LWFVZ8ubO0Zxe2t/fXtj0yAfN8Zq0bZNd93izaZJ"
                        + "ZzF1tZ7bos4l0d/A5gm3WtxzXEkcULCiYhXkMmk4dZNO0a4peK7iBV4yjP/j"
                        + "NBnS0rducbumbx8c+Yc2cp9nBuW6Z2x82C9u7TKwIqncXNIhbJw2PbNOb8Jp"
                        + "kfxgya8IR//kCtszPNfkdbqR/jvSxGnIkWXTunypTdKjdI2uGtOQT1T+4mDy"
                        + "/KntpZFOkVHsWrwA+0qdCPqCSUACaWrVywnQkPHr/RgIFp8iSmNg/hyR9OAZ"
                        + "1B+IfS5coGsvSKQLv9qSUj7qy48RAOQoQZ408jJKclmq5AghkUOXsgFS9gYp"
                        + "Ry+K+jFEtAGqj4Q29gIbmVs2rom9FEEqCdLRaO01JRNSMm2UKJhG5dEQUqaR"
                        + "nK5JSPIM3RJygfgtxjgxJkh/so2hhQytk5Gm8ljI8IKN5IKNDJ9DySS+IRlu"
                        + "6Mudmxui2wFdcQIzBH1I+Dn6z7cZyIUGcp1HOZGg+njooBY4yJKD+Bn6/gPO"
                        + "kATow6agQM9iicB6GzQbQrOd0H4JnfAfUxazvk6EFKfJuvyGTpNK8i/Dv36D"
                        + "XAUAAA=="))
                .run().expect(""
                        + "src/test/pkg/ConditionalApiTest.java:28: Error: Call requires API level 18 (current min is 14): new android.animation.RectEvaluator [NewApi]\n"
                        + "            new RectEvaluator(); // ERROR\n"
                        + "            ~~~~~~~~~~~~~~~~~\n"
                        + "src/test/pkg/ConditionalApiTest.java:37: Error: Call requires API level 21 (current min is 14): new android.animation.RectEvaluator [NewApi]\n"
                        + "            new RectEvaluator(rect); // ERROR\n"
                        + "            ~~~~~~~~~~~~~~~~~\n"
                        + "src/test/pkg/ConditionalApiTest.java:43: Error: Call requires API level 21 (current min is 14): new android.animation.RectEvaluator [NewApi]\n"
                        + "            new RectEvaluator(rect); // ERROR\n"
                        + "            ~~~~~~~~~~~~~~~~~\n"
                        + "src/test/pkg/ConditionalApiTest.java:45: Error: Call requires API level 21 (current min is 14): new android.animation.RectEvaluator [NewApi]\n"
                        + "            new RectEvaluator(rect); // ERROR\n"
                        + "            ~~~~~~~~~~~~~~~~~\n"
                        + "src/test/pkg/ConditionalApiTest.java:27: Warning: Unnecessary; SDK_INT is always >= 14 [ObsoleteSdkInt]\n"
                        + "        if (Build.VERSION.SDK_INT >= Build.VERSION_CODES.GINGERBREAD) {\n"
                        + "            ~~~~~~~~~~~~~~~~~~~~~~~~~~~~~~~~~~~~~~~~~~~~~~~~~~~~~~~~\n"
                        + "src/test/pkg/ConditionalApiTest.java:42: Warning: Unnecessary; SDK_INT is always >= 14 [ObsoleteSdkInt]\n"
                        + "        if (Build.VERSION.SDK_INT >= Build.VERSION_CODES.CUPCAKE) {\n"
                        + "            ~~~~~~~~~~~~~~~~~~~~~~~~~~~~~~~~~~~~~~~~~~~~~~~~~~~~\n"
                        + "4 errors, 2 warnings\n");
    }

    public void testConditionalApi1() {
        // See https://code.google.com/p/android/issues/detail?id=137195
        //noinspection all // Sample code

        lint().files(
                classpath(),
                manifest().minSdk(4),
                java(""
                        + "package test.pkg;\n"
                        + "\n"
                        + "import android.os.Build;\n"
                        + "import android.widget.GridLayout;\n"
                        + "\n"
                        + "import static android.os.Build.VERSION;\n"
                        + "import static android.os.Build.VERSION.SDK_INT;\n"
                        + "import static android.os.Build.VERSION_CODES;\n"
                        + "import static android.os.Build.VERSION_CODES.ICE_CREAM_SANDWICH;\n"
                        + "import static android.os.Build.VERSION_CODES.JELLY_BEAN;\n"
                        + "\n"
                        + "@SuppressWarnings({\"UnusedDeclaration\", \"ConstantConditions\"})\n"
                        + "public class VersionConditional1 {\n"
                        + "    public void test(boolean priority) {\n"
                        + "        if (android.os.Build.VERSION.SDK_INT >= Build.VERSION_CODES.ICE_CREAM_SANDWICH) {\n"
                        + "            new GridLayout(null).getOrientation(); // Not flagged\n"
                        + "        } else {\n"
                        + "            new GridLayout(null).getOrientation(); // Flagged\n"
                        + "        }\n"
                        + "\n"
                        + "        if (Build.VERSION.SDK_INT >= Build.VERSION_CODES.ICE_CREAM_SANDWICH) {\n"
                        + "            new GridLayout(null).getOrientation(); // Not flagged\n"
                        + "        } else {\n"
                        + "            new GridLayout(null).getOrientation(); // Flagged\n"
                        + "        }\n"
                        + "\n"
                        + "        if (SDK_INT >= ICE_CREAM_SANDWICH) {\n"
                        + "            new GridLayout(null).getOrientation(); // Not flagged\n"
                        + "        } else {\n"
                        + "            new GridLayout(null).getOrientation(); // Flagged\n"
                        + "        }\n"
                        + "\n"
                        + "        if (Build.VERSION.SDK_INT >= Build.VERSION_CODES.ICE_CREAM_SANDWICH) {\n"
                        + "            new GridLayout(null).getOrientation(); // Not flagged\n"
                        + "        } else {\n"
                        + "            new GridLayout(null).getOrientation(); // Flagged\n"
                        + "        }\n"
                        + "\n"
                        + "        if (Build.VERSION.SDK_INT < Build.VERSION_CODES.ICE_CREAM_SANDWICH) {\n"
                        + "            new GridLayout(null).getOrientation(); // Flagged\n"
                        + "        } else {\n"
                        + "            new GridLayout(null).getOrientation(); // Not flagged\n"
                        + "        }\n"
                        + "\n"
                        + "        if (Build.VERSION.SDK_INT >= 14) {\n"
                        + "            new GridLayout(null).getOrientation(); // Not flagged\n"
                        + "        } else {\n"
                        + "            new GridLayout(null).getOrientation(); // Flagged\n"
                        + "        }\n"
                        + "\n"
                        + "        if (VERSION.SDK_INT >= VERSION_CODES.ICE_CREAM_SANDWICH) {\n"
                        + "            new GridLayout(null).getOrientation(); // Not flagged\n"
                        + "        } else {\n"
                        + "            new GridLayout(null).getOrientation(); // Flagged\n"
                        + "        }\n"
                        + "\n"
                        + "        // Nested conditionals\n"
                        + "        if (Build.VERSION.SDK_INT >= Build.VERSION_CODES.HONEYCOMB) {\n"
                        + "            if (priority) {\n"
                        + "                new GridLayout(null).getOrientation(); // Flagged\n"
                        + "            } else {\n"
                        + "                new GridLayout(null).getOrientation(); // Flagged\n"
                        + "            }\n"
                        + "        } else {\n"
                        + "            new GridLayout(null).getOrientation(); // Flagged\n"
                        + "        }\n"
                        + "\n"
                        + "        // Nested conditionals 2\n"
                        + "        if (Build.VERSION.SDK_INT >= Build.VERSION_CODES.JELLY_BEAN) {\n"
                        + "            if (priority) {\n"
                        + "                new GridLayout(null).getOrientation(); // Not flagged\n"
                        + "            } else {\n"
                        + "                new GridLayout(null).getOrientation(); // Not flagged\n"
                        + "            }\n"
                        + "        } else {\n"
                        + "            new GridLayout(null); // Flagged\n"
                        + "        }\n"
                        + "    }\n"
                        + "\n"
                        + "    public void test2(boolean priority) {\n"
                        + "        if (android.os.Build.VERSION.SDK_INT >= VERSION_CODES.JELLY_BEAN) {\n"
                        + "            new GridLayout(null).getOrientation(); // Not flagged\n"
                        + "        } else {\n"
                        + "            new GridLayout(null); // Flagged\n"
                        + "        }\n"
                        + "\n"
                        + "        if (android.os.Build.VERSION.SDK_INT >= 16) {\n"
                        + "            new GridLayout(null).getOrientation(); // Not flagged\n"
                        + "        } else {\n"
                        + "            new GridLayout(null); // Flagged\n"
                        + "        }\n"
                        + "\n"
                        + "        if (android.os.Build.VERSION.SDK_INT >= 13) {\n"
                        + "            new GridLayout(null).getOrientation(); // Flagged\n"
                        + "        } else {\n"
                        + "            new GridLayout(null); // Flagged\n"
                        + "        }\n"
                        + "\n"
                        + "        if (Build.VERSION.SDK_INT >= Build.VERSION_CODES.JELLY_BEAN) {\n"
                        + "            new GridLayout(null).getOrientation(); // Not flagged\n"
                        + "        } else {\n"
                        + "            new GridLayout(null); // Flagged\n"
                        + "        }\n"
                        + "\n"
                        + "        if (SDK_INT >= JELLY_BEAN) {\n"
                        + "            new GridLayout(null).getOrientation(); // Not flagged\n"
                        + "        } else {\n"
                        + "            new GridLayout(null); // Flagged\n"
                        + "        }\n"
                        + "\n"
                        + "        if (Build.VERSION.SDK_INT >= Build.VERSION_CODES.JELLY_BEAN) {\n"
                        + "            new GridLayout(null).getOrientation(); // Not flagged\n"
                        + "        } else {\n"
                        + "            new GridLayout(null); // Flagged\n"
                        + "        }\n"
                        + "\n"
                        + "        if (Build.VERSION.SDK_INT < Build.VERSION_CODES.JELLY_BEAN) {\n"
                        + "            new GridLayout(null); // Flagged\n"
                        + "        } else {\n"
                        + "            new GridLayout(null).getOrientation(); // Not flagged\n"
                        + "        }\n"
                        + "\n"
                        + "        if (Build.VERSION.SDK_INT >= 16) {\n"
                        + "            new GridLayout(null).getOrientation(); // Not flagged\n"
                        + "        } else {\n"
                        + "            new GridLayout(null); // Flagged\n"
                        + "        }\n"
                        + "\n"
                        + "        if (VERSION.SDK_INT >= VERSION_CODES.JELLY_BEAN) {\n"
                        + "            new GridLayout(null).getOrientation(); // Not flagged\n"
                        + "        } else {\n"
                        + "            new GridLayout(null); // Flagged\n"
                        + "        }\n"
                        + "    }\n"
                        + "}\n"), base64gzip("bin/classes/test/pkg/VersionConditional1.class", ""
                        + "H4sIAAAAAAAAAL2Vz28TVxDHP8/5YSdxEmOCHUgIMYTWkJYtUBWpQahgErAw"
                        + "iYrTpI1U0o29DS+4u+l6zQ+1QoAQ6oEjEuIG9NDeKjgQCSTECSGOiBNcemz/"
                        + "AMQJxDzjkDQitCoS+1Yzb36+mfcdrx+8uHUH2M5HYVY3E6G7ibX0hFnXTD29"
                        + "hqTCrA+zQdG4U7s62KWoS28aU9RnvKKjaM9p1xmu/DDl+KP2VEk08ZxXsEtj"
                        + "tq+NXFPWB0d0WdGTC5xyYM0enbbGHL+sPTfjuUUdyMYubR0wfmIXlp4wZ0Rm"
                        + "fe35OjipUBOK1nxgF44etGdrSRuM8zZFc96r+AVnSBtl5xsSb5mxj9lh+qQA"
                        + "2y36ni5aXtnaU9GlYt/Y4KF8dmR4MjOydzAvZyyRo1nXdfxMyS6XnXKUJprD"
                        + "bIzyIWnF6vlkx3Vx2gmsfb4u5uyTXiUwjpuibKZf0f22lhUxU5tVst1pa2Rq"
                        + "xilI97GlRUpXy9WtCC/s8nsPTGaHR+W2snJuOjcfVPDcwHEDK2P4iWDA3G2b"
                        + "VDzia1HbppYqrFlShGUKzFOHMt0KbRHJEq6EN2yeI3RdNiGiQhurylZZiFx1"
                        + "oI124dIFK14Fh/olWUhUkzeoi7VdJX6b+m/UHA03aRz/jfbF4vt1ufaeDmq5"
                        + "ysauy0vdev4lKvbGqK5/itF5cfx6FTUDy1l6hbYLkjGSxNnAKvpJ8DmdDNHF"
                        + "MN18Sw9a8P6R9Zymjwsy0xdJ86tM7R98zBxbuMcnPJSvw2M+5W8+46lkeM6A"
                        + "UuxUMXapdexW/Qyq7QypHexTQ2TVV+TUYTnBjETiFey1kTC7OCtlKDqqto5k"
                        + "S2LRWtMmb0Ssq+YHRz2pDU6qdhvx5Vr/L/bWd4x/Z/u1BYSXQft/51+A3hdo"
                        + "4UuB/pBAPyqDMC6gfs0OJvhCQN/PYdF8J6vAEYoc53uBX/MLM1yixBU8fmdW"
                        + "4Pe5S4X7HOMRJ/iTn/iLn3nGKfmZn1ERzqok51Qv5xdBnXoNdWoR1B3Ek5HE"
                        + "67WyxVDxT1S/I0kZSMQ7JN6drMH8A3XyAU0vAYbI8ZqdBgAA"))
                .run().expect(""
                        + "src/test/pkg/VersionConditional1.java:18: Error: Call requires API level 14 (current min is 4): android.widget.GridLayout#getOrientation [NewApi]\n"
                        + "            new GridLayout(null).getOrientation(); // Flagged\n"
                        + "                                 ~~~~~~~~~~~~~~\n"
                        + "src/test/pkg/VersionConditional1.java:18: Error: Call requires API level 14 (current min is 4): new android.widget.GridLayout [NewApi]\n"
                        + "            new GridLayout(null).getOrientation(); // Flagged\n"
                        + "            ~~~~~~~~~~~~~~\n"
                        + "src/test/pkg/VersionConditional1.java:24: Error: Call requires API level 14 (current min is 4): android.widget.GridLayout#getOrientation [NewApi]\n"
                        + "            new GridLayout(null).getOrientation(); // Flagged\n"
                        + "                                 ~~~~~~~~~~~~~~\n"
                        + "src/test/pkg/VersionConditional1.java:24: Error: Call requires API level 14 (current min is 4): new android.widget.GridLayout [NewApi]\n"
                        + "            new GridLayout(null).getOrientation(); // Flagged\n"
                        + "            ~~~~~~~~~~~~~~\n"
                        + "src/test/pkg/VersionConditional1.java:30: Error: Call requires API level 14 (current min is 4): android.widget.GridLayout#getOrientation [NewApi]\n"
                        + "            new GridLayout(null).getOrientation(); // Flagged\n"
                        + "                                 ~~~~~~~~~~~~~~\n"
                        + "src/test/pkg/VersionConditional1.java:30: Error: Call requires API level 14 (current min is 4): new android.widget.GridLayout [NewApi]\n"
                        + "            new GridLayout(null).getOrientation(); // Flagged\n"
                        + "            ~~~~~~~~~~~~~~\n"
                        + "src/test/pkg/VersionConditional1.java:36: Error: Call requires API level 14 (current min is 4): android.widget.GridLayout#getOrientation [NewApi]\n"
                        + "            new GridLayout(null).getOrientation(); // Flagged\n"
                        + "                                 ~~~~~~~~~~~~~~\n"
                        + "src/test/pkg/VersionConditional1.java:36: Error: Call requires API level 14 (current min is 4): new android.widget.GridLayout [NewApi]\n"
                        + "            new GridLayout(null).getOrientation(); // Flagged\n"
                        + "            ~~~~~~~~~~~~~~\n"
                        + "src/test/pkg/VersionConditional1.java:40: Error: Call requires API level 14 (current min is 4): android.widget.GridLayout#getOrientation [NewApi]\n"
                        + "            new GridLayout(null).getOrientation(); // Flagged\n"
                        + "                                 ~~~~~~~~~~~~~~\n"
                        + "src/test/pkg/VersionConditional1.java:40: Error: Call requires API level 14 (current min is 4): new android.widget.GridLayout [NewApi]\n"
                        + "            new GridLayout(null).getOrientation(); // Flagged\n"
                        + "            ~~~~~~~~~~~~~~\n"
                        + "src/test/pkg/VersionConditional1.java:48: Error: Call requires API level 14 (current min is 4): android.widget.GridLayout#getOrientation [NewApi]\n"
                        + "            new GridLayout(null).getOrientation(); // Flagged\n"
                        + "                                 ~~~~~~~~~~~~~~\n"
                        + "src/test/pkg/VersionConditional1.java:48: Error: Call requires API level 14 (current min is 4): new android.widget.GridLayout [NewApi]\n"
                        + "            new GridLayout(null).getOrientation(); // Flagged\n"
                        + "            ~~~~~~~~~~~~~~\n"
                        + "src/test/pkg/VersionConditional1.java:54: Error: Call requires API level 14 (current min is 4): android.widget.GridLayout#getOrientation [NewApi]\n"
                        + "            new GridLayout(null).getOrientation(); // Flagged\n"
                        + "                                 ~~~~~~~~~~~~~~\n"
                        + "src/test/pkg/VersionConditional1.java:54: Error: Call requires API level 14 (current min is 4): new android.widget.GridLayout [NewApi]\n"
                        + "            new GridLayout(null).getOrientation(); // Flagged\n"
                        + "            ~~~~~~~~~~~~~~\n"
                        + "src/test/pkg/VersionConditional1.java:60: Error: Call requires API level 14 (current min is 4): android.widget.GridLayout#getOrientation [NewApi]\n"
                        + "                new GridLayout(null).getOrientation(); // Flagged\n"
                        + "                                     ~~~~~~~~~~~~~~\n"
                        + "src/test/pkg/VersionConditional1.java:60: Error: Call requires API level 14 (current min is 4): new android.widget.GridLayout [NewApi]\n"
                        + "                new GridLayout(null).getOrientation(); // Flagged\n"
                        + "                ~~~~~~~~~~~~~~\n"
                        + "src/test/pkg/VersionConditional1.java:62: Error: Call requires API level 14 (current min is 4): android.widget.GridLayout#getOrientation [NewApi]\n"
                        + "                new GridLayout(null).getOrientation(); // Flagged\n"
                        + "                                     ~~~~~~~~~~~~~~\n"
                        + "src/test/pkg/VersionConditional1.java:62: Error: Call requires API level 14 (current min is 4): new android.widget.GridLayout [NewApi]\n"
                        + "                new GridLayout(null).getOrientation(); // Flagged\n"
                        + "                ~~~~~~~~~~~~~~\n"
                        + "src/test/pkg/VersionConditional1.java:65: Error: Call requires API level 14 (current min is 4): android.widget.GridLayout#getOrientation [NewApi]\n"
                        + "            new GridLayout(null).getOrientation(); // Flagged\n"
                        + "                                 ~~~~~~~~~~~~~~\n"
                        + "src/test/pkg/VersionConditional1.java:65: Error: Call requires API level 14 (current min is 4): new android.widget.GridLayout [NewApi]\n"
                        + "            new GridLayout(null).getOrientation(); // Flagged\n"
                        + "            ~~~~~~~~~~~~~~\n"
                        + "src/test/pkg/VersionConditional1.java:76: Error: Call requires API level 14 (current min is 4): new android.widget.GridLayout [NewApi]\n"
                        + "            new GridLayout(null); // Flagged\n"
                        + "            ~~~~~~~~~~~~~~\n"
                        + "src/test/pkg/VersionConditional1.java:84: Error: Call requires API level 14 (current min is 4): new android.widget.GridLayout [NewApi]\n"
                        + "            new GridLayout(null); // Flagged\n"
                        + "            ~~~~~~~~~~~~~~\n"
                        + "src/test/pkg/VersionConditional1.java:90: Error: Call requires API level 14 (current min is 4): new android.widget.GridLayout [NewApi]\n"
                        + "            new GridLayout(null); // Flagged\n"
                        + "            ~~~~~~~~~~~~~~\n"
                        + "src/test/pkg/VersionConditional1.java:94: Error: Call requires API level 14 (current min is 4): android.widget.GridLayout#getOrientation [NewApi]\n"
                        + "            new GridLayout(null).getOrientation(); // Flagged\n"
                        + "                                 ~~~~~~~~~~~~~~\n"
                        + "src/test/pkg/VersionConditional1.java:94: Error: Call requires API level 14 (current min is 4): new android.widget.GridLayout [NewApi]\n"
                        + "            new GridLayout(null).getOrientation(); // Flagged\n"
                        + "            ~~~~~~~~~~~~~~\n"
                        + "src/test/pkg/VersionConditional1.java:96: Error: Call requires API level 14 (current min is 4): new android.widget.GridLayout [NewApi]\n"
                        + "            new GridLayout(null); // Flagged\n"
                        + "            ~~~~~~~~~~~~~~\n"
                        + "src/test/pkg/VersionConditional1.java:102: Error: Call requires API level 14 (current min is 4): new android.widget.GridLayout [NewApi]\n"
                        + "            new GridLayout(null); // Flagged\n"
                        + "            ~~~~~~~~~~~~~~\n"
                        + "src/test/pkg/VersionConditional1.java:108: Error: Call requires API level 14 (current min is 4): new android.widget.GridLayout [NewApi]\n"
                        + "            new GridLayout(null); // Flagged\n"
                        + "            ~~~~~~~~~~~~~~\n"
                        + "src/test/pkg/VersionConditional1.java:114: Error: Call requires API level 14 (current min is 4): new android.widget.GridLayout [NewApi]\n"
                        + "            new GridLayout(null); // Flagged\n"
                        + "            ~~~~~~~~~~~~~~\n"
                        + "src/test/pkg/VersionConditional1.java:118: Error: Call requires API level 14 (current min is 4): new android.widget.GridLayout [NewApi]\n"
                        + "            new GridLayout(null); // Flagged\n"
                        + "            ~~~~~~~~~~~~~~\n"
                        + "src/test/pkg/VersionConditional1.java:126: Error: Call requires API level 14 (current min is 4): new android.widget.GridLayout [NewApi]\n"
                        + "            new GridLayout(null); // Flagged\n"
                        + "            ~~~~~~~~~~~~~~\n"
                        + "src/test/pkg/VersionConditional1.java:132: Error: Call requires API level 14 (current min is 4): new android.widget.GridLayout [NewApi]\n"
                        + "            new GridLayout(null); // Flagged\n"
                        + "            ~~~~~~~~~~~~~~\n"
                        + "32 errors, 0 warnings\n");
    }

    public void testConditionalApi1b() {
        // See https://code.google.com/p/android/issues/detail?id=137195
        // This is like testConditionalApi1, but with each logical lookup call extracted into
        // a single method. This makes debugging through the control flow graph a lot easier.
        //noinspection all // Sample code

        lint().files(
                classpath()
                , manifest().minSdk(4),
                java(""
                        + "package test.pkg;\n"
                        + "\n"
                        + "import android.os.Build;\n"
                        + "import android.widget.GridLayout;\n"
                        + "\n"
                        + "import static android.os.Build.VERSION;\n"
                        + "import static android.os.Build.VERSION.SDK_INT;\n"
                        + "import static android.os.Build.VERSION_CODES;\n"
                        + "import static android.os.Build.VERSION_CODES.ICE_CREAM_SANDWICH;\n"
                        + "import static android.os.Build.VERSION_CODES.JELLY_BEAN;\n"
                        + "\n"
                        + "@SuppressWarnings({\"UnusedDeclaration\", \"ConstantConditions\"})\n"
                        + "public class VersionConditional1b {\n"
                        + "    private void m9(boolean priority) {\n"
                        + "        // Nested conditionals 2\n"
                        + "        if (VERSION.SDK_INT >= VERSION_CODES.JELLY_BEAN) {\n"
                        + "            if (priority) {\n"
                        + "                new GridLayout(null).getOrientation(); // Not flagged\n"
                        + "            } else {\n"
                        + "                new GridLayout(null).getOrientation(); // Not flagged\n"
                        + "            }\n"
                        + "        } else {\n"
                        + "            new GridLayout(null); // Flagged\n"
                        + "        }\n"
                        + "    }\n"
                        + "\n"
                        + "    private void m8(boolean priority) {\n"
                        + "        // Nested conditionals\n"
                        + "        if (VERSION.SDK_INT >= VERSION_CODES.HONEYCOMB) {\n"
                        + "            if (priority) {\n"
                        + "                new GridLayout(null).getOrientation(); // Flagged\n"
                        + "            } else {\n"
                        + "                new GridLayout(null).getOrientation(); // Flagged\n"
                        + "            }\n"
                        + "        } else {\n"
                        + "            new GridLayout(null).getOrientation(); // Flagged\n"
                        + "        }\n"
                        + "    }\n"
                        + "\n"
                        + "    private void m7() {\n"
                        + "        if (VERSION.SDK_INT >= VERSION_CODES.ICE_CREAM_SANDWICH) {\n"
                        + "            new GridLayout(null).getOrientation(); // Not flagged\n"
                        + "        } else {\n"
                        + "            new GridLayout(null).getOrientation(); // Flagged\n"
                        + "        }\n"
                        + "    }\n"
                        + "\n"
                        + "    private void m6() {\n"
                        + "        if (VERSION.SDK_INT >= 14) {\n"
                        + "            new GridLayout(null).getOrientation(); // Not flagged\n"
                        + "        } else {\n"
                        + "            new GridLayout(null).getOrientation(); // Flagged\n"
                        + "        }\n"
                        + "    }\n"
                        + "\n"
                        + "    private void m5() {\n"
                        + "        if (VERSION.SDK_INT < VERSION_CODES.ICE_CREAM_SANDWICH) {\n"
                        + "            new GridLayout(null).getOrientation(); // Flagged\n"
                        + "        } else {\n"
                        + "            new GridLayout(null).getOrientation(); // Not flagged\n"
                        + "        }\n"
                        + "    }\n"
                        + "\n"
                        + "    private void m4() {\n"
                        + "        if (VERSION.SDK_INT >= VERSION_CODES.ICE_CREAM_SANDWICH) {\n"
                        + "            new GridLayout(null).getOrientation(); // Not flagged\n"
                        + "        } else {\n"
                        + "            new GridLayout(null).getOrientation(); // Flagged\n"
                        + "        }\n"
                        + "    }\n"
                        + "\n"
                        + "    private void m3() {\n"
                        + "        if (SDK_INT >= ICE_CREAM_SANDWICH) {\n"
                        + "            new GridLayout(null).getOrientation(); // Not flagged\n"
                        + "        } else {\n"
                        + "            new GridLayout(null).getOrientation(); // Flagged\n"
                        + "        }\n"
                        + "    }\n"
                        + "\n"
                        + "    private void m2() {\n"
                        + "        if (VERSION.SDK_INT >= VERSION_CODES.ICE_CREAM_SANDWICH) {\n"
                        + "            new GridLayout(null).getOrientation(); // Not flagged\n"
                        + "        } else {\n"
                        + "            new GridLayout(null).getOrientation(); // Flagged\n"
                        + "        }\n"
                        + "    }\n"
                        + "\n"
                        + "    private void m1() {\n"
                        + "        if (VERSION.SDK_INT >= VERSION_CODES.ICE_CREAM_SANDWICH) {\n"
                        + "            new GridLayout(null).getOrientation(); // Not flagged\n"
                        + "        } else {\n"
                        + "            new GridLayout(null).getOrientation(); // Flagged\n"
                        + "        }\n"
                        + "    }\n"
                        + "\n"
                        + "    public void test2(boolean priority) {\n"
                        + "        if (VERSION.SDK_INT >= VERSION_CODES.JELLY_BEAN) {\n"
                        + "            new GridLayout(null).getOrientation(); // Not flagged\n"
                        + "        } else {\n"
                        + "            new GridLayout(null); // Flagged\n"
                        + "        }\n"
                        + "\n"
                        + "        if (VERSION.SDK_INT >= 16) {\n"
                        + "            new GridLayout(null).getOrientation(); // Not flagged\n"
                        + "        } else {\n"
                        + "            new GridLayout(null); // Flagged\n"
                        + "        }\n"
                        + "\n"
                        + "        if (VERSION.SDK_INT >= 13) {\n"
                        + "            new GridLayout(null).getOrientation(); // Flagged\n"
                        + "        } else {\n"
                        + "            new GridLayout(null); // Flagged\n"
                        + "        }\n"
                        + "\n"
                        + "        if (VERSION.SDK_INT >= VERSION_CODES.JELLY_BEAN) {\n"
                        + "            new GridLayout(null).getOrientation(); // Not flagged\n"
                        + "        } else {\n"
                        + "            new GridLayout(null); // Flagged\n"
                        + "        }\n"
                        + "\n"
                        + "        if (SDK_INT >= JELLY_BEAN) {\n"
                        + "            new GridLayout(null).getOrientation(); // Not flagged\n"
                        + "        } else {\n"
                        + "            new GridLayout(null); // Flagged\n"
                        + "        }\n"
                        + "\n"
                        + "        if (VERSION.SDK_INT >= VERSION_CODES.JELLY_BEAN) {\n"
                        + "            new GridLayout(null).getOrientation(); // Not flagged\n"
                        + "        } else {\n"
                        + "            new GridLayout(null); // Flagged\n"
                        + "        }\n"
                        + "\n"
                        + "        if (VERSION.SDK_INT < VERSION_CODES.JELLY_BEAN) {\n"
                        + "            new GridLayout(null); // Flagged\n"
                        + "        } else {\n"
                        + "            new GridLayout(null).getOrientation(); // Not flagged\n"
                        + "        }\n"
                        + "\n"
                        + "        if (VERSION.SDK_INT >= 16) {\n"
                        + "            new GridLayout(null).getOrientation(); // Not flagged\n"
                        + "        } else {\n"
                        + "            new GridLayout(null); // Flagged\n"
                        + "        }\n"
                        + "\n"
                        + "        if (VERSION.SDK_INT >= VERSION_CODES.JELLY_BEAN) {\n"
                        + "            new GridLayout(null).getOrientation(); // Not flagged\n"
                        + "        } else {\n"
                        + "            new GridLayout(null); // Flagged\n"
                        + "        }\n"
                        + "    }\n"
                        + "}\n"),
                base64gzip("bin/classes/test/pkg/VersionConditional1b.class", ""
                        + "H4sIAAAAAAAAAK2WzW8TRxjGn7Gd2ImdxJg0TjD5MBhwAmXJB0lTIlTi8GFw"
                        + "E4EjR0QIWHtXYYOzG603pKkqgSq1IKgqFSFQb4VLe4UDkVoJcax67q0XjvwH"
                        + "vVV9xthxsAgGxV7p3Xln3pnfs+/Mvuu//vv9BYBhjHgRbYYPsSbsw34vDjTD"
                        + "g7g0/V4MeHFQoHHCMA3nuIA73p8R8CQsTRdoSxmmPr2ylNXtWTWbZ08oZeXU"
                        + "fEa1DemXOj3ONaMg0Jty9IKjLF9fUDK6XTAsM2GZmuGwoeYHs8cEXEvjjI7P"
                        + "S4Rv2TYs23DWBMS8QEvaUXPXv1SXS2u6lj6TZkyaUWmOSjMizbA0Q9IMCjRI"
                        + "Jp3mtLVi5/RThpzc9S7+4UX1hurFIYEe1dRsy9AUq6BMrhh5LZY5eSGdnJm+"
                        + "kpiZOpmmmCo/kDRN3U7k1UJBLwTQhGYvPg1AwRGyyoutGtqC7iinbUNLqWvW"
                        + "iiMDBwMYAgV3vzc1AkEpTsmr5oIyk13Ucw67qlUKdG4lXMBbaaWnzl1JTs8y"
                        + "r0mB3fFUeVLOMh3ddJSEvH/lHJO70ErJM7bBblWKKe5/ElF4eVzkzw8hH5fW"
                        + "T0/hXfDeMLAO11M2XAjQNhY7W3iBfjEArWgrjgexozT5Ntz0gZFncAeDj7Ev"
                        + "8jNCf8BzUayj4Tka535F5G03UHbnJMtdZO0iDVzVx3UDCCGCdgwgzFPeVeR3"
                        + "vGGU+LIVwk4qaC+qckdafQz4ZEPU3ZKoMSnK/05RPW+7bZvdal3d1NVDv5e6"
                        + "otQVwyj2b9I1tqFrrFqXnwEdG5nWuKxMZEzqan1crWkLESG+0kA/RciUHMJe"
                        + "HN60KbESXCI9cIUlMVwX4iCJQ1xrhMTRGsTOLYhPPoo4TuLnJE6QeLwGsasu"
                        + "z3iCxEkSp0g8VYO4qy7EJIlnSUyROF2DGKkL8TyJF0icJTFTg7i7LsSLJM6T"
                        + "eInEy+8lsoaW31rxz5u3VkRLpSS0Vd34kPGWbc7f9viTSoqq07Xd9Svptrlh"
                        + "gMp0Z5luDX1YQBzXWIcW8QWWcAYm5rCMqyiw18EqbuAW1nAHX+MRvsEvuInf"
                        + "2LOOb/ES3+FPfI+/OfoK9/AaP+Bf/Mh9+0n4cF+E8UD04WGl7oloue6xVal7"
                        + "7QiFfR0b106/tIzvKX45enkk5DFxMboPeyD/vPSxoDX9DyGCeCXYCAAA"))
                .run().expect(""
                        + "src/test/pkg/VersionConditional1b.java:23: Error: Call requires API level 14 (current min is 4): new android.widget.GridLayout [NewApi]\n"
                        + "            new GridLayout(null); // Flagged\n"
                        + "            ~~~~~~~~~~~~~~\n"
                        + "src/test/pkg/VersionConditional1b.java:31: Error: Call requires API level 14 (current min is 4): android.widget.GridLayout#getOrientation [NewApi]\n"
                        + "                new GridLayout(null).getOrientation(); // Flagged\n"
                        + "                                     ~~~~~~~~~~~~~~\n"
                        + "src/test/pkg/VersionConditional1b.java:31: Error: Call requires API level 14 (current min is 4): new android.widget.GridLayout [NewApi]\n"
                        + "                new GridLayout(null).getOrientation(); // Flagged\n"
                        + "                ~~~~~~~~~~~~~~\n"
                        + "src/test/pkg/VersionConditional1b.java:33: Error: Call requires API level 14 (current min is 4): android.widget.GridLayout#getOrientation [NewApi]\n"
                        + "                new GridLayout(null).getOrientation(); // Flagged\n"
                        + "                                     ~~~~~~~~~~~~~~\n"
                        + "src/test/pkg/VersionConditional1b.java:33: Error: Call requires API level 14 (current min is 4): new android.widget.GridLayout [NewApi]\n"
                        + "                new GridLayout(null).getOrientation(); // Flagged\n"
                        + "                ~~~~~~~~~~~~~~\n"
                        + "src/test/pkg/VersionConditional1b.java:36: Error: Call requires API level 14 (current min is 4): android.widget.GridLayout#getOrientation [NewApi]\n"
                        + "            new GridLayout(null).getOrientation(); // Flagged\n"
                        + "                                 ~~~~~~~~~~~~~~\n"
                        + "src/test/pkg/VersionConditional1b.java:36: Error: Call requires API level 14 (current min is 4): new android.widget.GridLayout [NewApi]\n"
                        + "            new GridLayout(null).getOrientation(); // Flagged\n"
                        + "            ~~~~~~~~~~~~~~\n"
                        + "src/test/pkg/VersionConditional1b.java:44: Error: Call requires API level 14 (current min is 4): android.widget.GridLayout#getOrientation [NewApi]\n"
                        + "            new GridLayout(null).getOrientation(); // Flagged\n"
                        + "                                 ~~~~~~~~~~~~~~\n"
                        + "src/test/pkg/VersionConditional1b.java:44: Error: Call requires API level 14 (current min is 4): new android.widget.GridLayout [NewApi]\n"
                        + "            new GridLayout(null).getOrientation(); // Flagged\n"
                        + "            ~~~~~~~~~~~~~~\n"
                        + "src/test/pkg/VersionConditional1b.java:52: Error: Call requires API level 14 (current min is 4): android.widget.GridLayout#getOrientation [NewApi]\n"
                        + "            new GridLayout(null).getOrientation(); // Flagged\n"
                        + "                                 ~~~~~~~~~~~~~~\n"
                        + "src/test/pkg/VersionConditional1b.java:52: Error: Call requires API level 14 (current min is 4): new android.widget.GridLayout [NewApi]\n"
                        + "            new GridLayout(null).getOrientation(); // Flagged\n"
                        + "            ~~~~~~~~~~~~~~\n"
                        + "src/test/pkg/VersionConditional1b.java:58: Error: Call requires API level 14 (current min is 4): android.widget.GridLayout#getOrientation [NewApi]\n"
                        + "            new GridLayout(null).getOrientation(); // Flagged\n"
                        + "                                 ~~~~~~~~~~~~~~\n"
                        + "src/test/pkg/VersionConditional1b.java:58: Error: Call requires API level 14 (current min is 4): new android.widget.GridLayout [NewApi]\n"
                        + "            new GridLayout(null).getOrientation(); // Flagged\n"
                        + "            ~~~~~~~~~~~~~~\n"
                        + "src/test/pkg/VersionConditional1b.java:68: Error: Call requires API level 14 (current min is 4): android.widget.GridLayout#getOrientation [NewApi]\n"
                        + "            new GridLayout(null).getOrientation(); // Flagged\n"
                        + "                                 ~~~~~~~~~~~~~~\n"
                        + "src/test/pkg/VersionConditional1b.java:68: Error: Call requires API level 14 (current min is 4): new android.widget.GridLayout [NewApi]\n"
                        + "            new GridLayout(null).getOrientation(); // Flagged\n"
                        + "            ~~~~~~~~~~~~~~\n"
                        + "src/test/pkg/VersionConditional1b.java:76: Error: Call requires API level 14 (current min is 4): android.widget.GridLayout#getOrientation [NewApi]\n"
                        + "            new GridLayout(null).getOrientation(); // Flagged\n"
                        + "                                 ~~~~~~~~~~~~~~\n"
                        + "src/test/pkg/VersionConditional1b.java:76: Error: Call requires API level 14 (current min is 4): new android.widget.GridLayout [NewApi]\n"
                        + "            new GridLayout(null).getOrientation(); // Flagged\n"
                        + "            ~~~~~~~~~~~~~~\n"
                        + "src/test/pkg/VersionConditional1b.java:84: Error: Call requires API level 14 (current min is 4): android.widget.GridLayout#getOrientation [NewApi]\n"
                        + "            new GridLayout(null).getOrientation(); // Flagged\n"
                        + "                                 ~~~~~~~~~~~~~~\n"
                        + "src/test/pkg/VersionConditional1b.java:84: Error: Call requires API level 14 (current min is 4): new android.widget.GridLayout [NewApi]\n"
                        + "            new GridLayout(null).getOrientation(); // Flagged\n"
                        + "            ~~~~~~~~~~~~~~\n"
                        + "src/test/pkg/VersionConditional1b.java:92: Error: Call requires API level 14 (current min is 4): android.widget.GridLayout#getOrientation [NewApi]\n"
                        + "            new GridLayout(null).getOrientation(); // Flagged\n"
                        + "                                 ~~~~~~~~~~~~~~\n"
                        + "src/test/pkg/VersionConditional1b.java:92: Error: Call requires API level 14 (current min is 4): new android.widget.GridLayout [NewApi]\n"
                        + "            new GridLayout(null).getOrientation(); // Flagged\n"
                        + "            ~~~~~~~~~~~~~~\n"
                        + "src/test/pkg/VersionConditional1b.java:100: Error: Call requires API level 14 (current min is 4): new android.widget.GridLayout [NewApi]\n"
                        + "            new GridLayout(null); // Flagged\n"
                        + "            ~~~~~~~~~~~~~~\n"
                        + "src/test/pkg/VersionConditional1b.java:106: Error: Call requires API level 14 (current min is 4): new android.widget.GridLayout [NewApi]\n"
                        + "            new GridLayout(null); // Flagged\n"
                        + "            ~~~~~~~~~~~~~~\n"
                        + "src/test/pkg/VersionConditional1b.java:110: Error: Call requires API level 14 (current min is 4): android.widget.GridLayout#getOrientation [NewApi]\n"
                        + "            new GridLayout(null).getOrientation(); // Flagged\n"
                        + "                                 ~~~~~~~~~~~~~~\n"
                        + "src/test/pkg/VersionConditional1b.java:110: Error: Call requires API level 14 (current min is 4): new android.widget.GridLayout [NewApi]\n"
                        + "            new GridLayout(null).getOrientation(); // Flagged\n"
                        + "            ~~~~~~~~~~~~~~\n"
                        + "src/test/pkg/VersionConditional1b.java:112: Error: Call requires API level 14 (current min is 4): new android.widget.GridLayout [NewApi]\n"
                        + "            new GridLayout(null); // Flagged\n"
                        + "            ~~~~~~~~~~~~~~\n"
                        + "src/test/pkg/VersionConditional1b.java:118: Error: Call requires API level 14 (current min is 4): new android.widget.GridLayout [NewApi]\n"
                        + "            new GridLayout(null); // Flagged\n"
                        + "            ~~~~~~~~~~~~~~\n"
                        + "src/test/pkg/VersionConditional1b.java:124: Error: Call requires API level 14 (current min is 4): new android.widget.GridLayout [NewApi]\n"
                        + "            new GridLayout(null); // Flagged\n"
                        + "            ~~~~~~~~~~~~~~\n"
                        + "src/test/pkg/VersionConditional1b.java:130: Error: Call requires API level 14 (current min is 4): new android.widget.GridLayout [NewApi]\n"
                        + "            new GridLayout(null); // Flagged\n"
                        + "            ~~~~~~~~~~~~~~\n"
                        + "src/test/pkg/VersionConditional1b.java:134: Error: Call requires API level 14 (current min is 4): new android.widget.GridLayout [NewApi]\n"
                        + "            new GridLayout(null); // Flagged\n"
                        + "            ~~~~~~~~~~~~~~\n"
                        + "src/test/pkg/VersionConditional1b.java:142: Error: Call requires API level 14 (current min is 4): new android.widget.GridLayout [NewApi]\n"
                        + "            new GridLayout(null); // Flagged\n"
                        + "            ~~~~~~~~~~~~~~\n"
                        + "src/test/pkg/VersionConditional1b.java:148: Error: Call requires API level 14 (current min is 4): new android.widget.GridLayout [NewApi]\n"
                        + "            new GridLayout(null); // Flagged\n"
                        + "            ~~~~~~~~~~~~~~\n"
                        + "32 errors, 0 warnings\n");
    }

    public void testConditionalApi2() {
        // See https://code.google.com/p/android/issues/detail?id=137195
        //noinspection all // Sample code

        lint().files(
                classpath(),
                manifest().minSdk(4),
                java(""
                        + "package test.pkg;\n"
                        + "\n"
                        + "import android.graphics.drawable.Drawable;\n"
                        + "import android.view.View;\n"
                        + "\n"
                        + "import static android.os.Build.VERSION.SDK_INT;\n"
                        + "import static android.os.Build.VERSION_CODES;\n"
                        + "import static android.os.Build.VERSION_CODES.GINGERBREAD;\n"
                        + "import static android.os.Build.VERSION_CODES.ICE_CREAM_SANDWICH;\n"
                        + "import static android.os.Build.VERSION_CODES.ICE_CREAM_SANDWICH_MR1;\n"
                        + "import static android.os.Build.VERSION_CODES.JELLY_BEAN;\n"
                        + "\n"
                        + "@SuppressWarnings({\"ConstantConditions\", \"StatementWithEmptyBody\"})\n"
                        + "public class VersionConditional2 {\n"
                        + "    // Requires API 16 (JELLY_BEAN)\n"
                        + "    // root.setBackground(background);\n"
                        + "\n"
                        + "    private void testGreaterThan(View root, Drawable background) {\n"
                        + "        if (SDK_INT > GINGERBREAD) {\n"
                        + "            root.setBackground(background); // Flagged\n"
                        + "        }\n"
                        + "\n"
                        + "        if (SDK_INT > ICE_CREAM_SANDWICH) {\n"
                        + "            root.setBackground(background); // Flagged\n"
                        + "        }\n"
                        + "\n"
                        + "        if (SDK_INT > ICE_CREAM_SANDWICH_MR1) { // => SDK_INT >= JELLY_BEAN\n"
                        + "            root.setBackground(background); // Not flagged\n"
                        + "        }\n"
                        + "\n"
                        + "        if (SDK_INT > JELLY_BEAN) {\n"
                        + "            root.setBackground(background); // Not flagged\n"
                        + "        }\n"
                        + "\n"
                        + "        if (SDK_INT > VERSION_CODES.JELLY_BEAN_MR1) {\n"
                        + "            root.setBackground(background); // Not flagged\n"
                        + "        }\n"
                        + "    }\n"
                        + "\n"
                        + "    private void testGreaterThanOrEquals(View root, Drawable background) {\n"
                        + "        if (SDK_INT >= GINGERBREAD) {\n"
                        + "            root.setBackground(background); // Flagged\n"
                        + "        }\n"
                        + "\n"
                        + "        if (SDK_INT >= ICE_CREAM_SANDWICH) {\n"
                        + "            root.setBackground(background); // Flagged\n"
                        + "        }\n"
                        + "\n"
                        + "        if (SDK_INT >= ICE_CREAM_SANDWICH_MR1) {\n"
                        + "            root.setBackground(background); // Flagged\n"
                        + "        }\n"
                        + "\n"
                        + "        if (SDK_INT >= JELLY_BEAN) {\n"
                        + "            root.setBackground(background); // Not flagged\n"
                        + "        }\n"
                        + "\n"
                        + "        if (SDK_INT >= VERSION_CODES.JELLY_BEAN_MR1) {\n"
                        + "            root.setBackground(background); // Not flagged\n"
                        + "        }\n"
                        + "    }\n"
                        + "\n"
                        + "    private void testLessThan(View root, Drawable background) {\n"
                        + "        if (SDK_INT < GINGERBREAD) {\n"
                        + "            // Other\n"
                        + "        } else {\n"
                        + "            root.setBackground(background); // Flagged\n"
                        + "        }\n"
                        + "\n"
                        + "        if (SDK_INT < ICE_CREAM_SANDWICH) {\n"
                        + "            // Other\n"
                        + "        } else {\n"
                        + "            root.setBackground(background); // Flagged\n"
                        + "        }\n"
                        + "\n"
                        + "        if (SDK_INT < ICE_CREAM_SANDWICH_MR1) {\n"
                        + "            // Other\n"
                        + "        } else {\n"
                        + "            root.setBackground(background); // Flagged\n"
                        + "        }\n"
                        + "\n"
                        + "        if (SDK_INT < JELLY_BEAN) {\n"
                        + "            // Other\n"
                        + "        } else {\n"
                        + "            root.setBackground(background); // Not flagged\n"
                        + "        }\n"
                        + "\n"
                        + "        if (SDK_INT < VERSION_CODES.JELLY_BEAN_MR1) {\n"
                        + "            // Other\n"
                        + "        } else {\n"
                        + "            root.setBackground(background); // Not flagged\n"
                        + "        }\n"
                        + "    }\n"
                        + "\n"
                        + "    private void testLessThanOrEqual(View root, Drawable background) {\n"
                        + "        if (SDK_INT <= GINGERBREAD) {\n"
                        + "            // Other\n"
                        + "        } else {\n"
                        + "            root.setBackground(background); // Flagged\n"
                        + "        }\n"
                        + "\n"
                        + "        if (SDK_INT <= ICE_CREAM_SANDWICH) {\n"
                        + "            // Other\n"
                        + "        } else {\n"
                        + "            root.setBackground(background); // Flagged\n"
                        + "        }\n"
                        + "\n"
                        + "        if (SDK_INT <= ICE_CREAM_SANDWICH_MR1) {\n"
                        + "            // Other\n"
                        + "        } else { // => SDK_INT >= JELLY_BEAN\n"
                        + "            root.setBackground(background); // Not flagged\n"
                        + "        }\n"
                        + "\n"
                        + "        if (SDK_INT <= JELLY_BEAN) {\n"
                        + "            // Other\n"
                        + "        } else {\n"
                        + "            root.setBackground(background); // Not flagged\n"
                        + "        }\n"
                        + "\n"
                        + "        if (SDK_INT <= VERSION_CODES.JELLY_BEAN_MR1) {\n"
                        + "            // Other\n"
                        + "        } else {\n"
                        + "            root.setBackground(background); // Not flagged\n"
                        + "        }\n"
                        + "    }\n"
                        + "\n"
                        + "    private void testEquals(View root, Drawable background) {\n"
                        + "        if (SDK_INT == GINGERBREAD) {\n"
                        + "            root.setBackground(background); // Flagged\n"
                        + "        }\n"
                        + "\n"
                        + "        if (SDK_INT == ICE_CREAM_SANDWICH) {\n"
                        + "            root.setBackground(background); // Flagged\n"
                        + "        }\n"
                        + "\n"
                        + "        if (SDK_INT == ICE_CREAM_SANDWICH_MR1) {\n"
                        + "            root.setBackground(background); // Flagged\n"
                        + "        }\n"
                        + "\n"
                        + "        if (SDK_INT == JELLY_BEAN) {\n"
                        + "            root.setBackground(background); // Not flagged\n"
                        + "        }\n"
                        + "\n"
                        + "        if (SDK_INT == VERSION_CODES.JELLY_BEAN_MR1) {\n"
                        + "            root.setBackground(background); // Not flagged\n"
                        + "        }\n"
                        + "    }\n"
                        + "}\n"), base64gzip("bin/classes/test/pkg/VersionConditional2.class", ""
                        + "H4sIAAAAAAAAAKWVa08TQRiFz0ChUAvdgggqKghyp+s9UYgXLiqxgrWkJsaE"
                        + "bNtNWai7sLuVxJhoookmmmj8BaAmftZETfzgd/1RxrNlqZOVGoLbZGbOzOz7"
                        + "nmfm3fTnr2/fAZxCIozOCOpxpBFd6I7gKHrC6A3jmED9uGEa7gWB2oHBjEBo"
                        + "0srrArGkYeqzpXtZ3Z7XskXOtCStnFbMaLbhaX8y5C4ajsDhpKs7rrqyXFAz"
                        + "uu0YljlpmXnD5UArnhxjOG/9qq1rLuMtaqbA+YGkZuZty8ir9w19Tc2wGatM"
                        + "FWxtZdHIOWre1ta8VOqUPxgrm7QtyxVo3SaEQCSr5ZYLtlUy8wK9Owkp0JR2"
                        + "+dINbcXnag/4nbOnV0takahRbyWpO84mRqss/V204M1uvRFJWyU7p18xvMAd"
                        + "25xPYkm7r4XRx3PcMms56kTJKOZ7M9O30jNzswuTc1PTafoM6OiMaer2ZFFz"
                        + "HN2JIoyGMPqjGMRQGMNRjGBUoPNfdyOgeNnVomYW1Lnskp7juSpBG/RdzZlA"
                        + "+M8oPXV9YWZ2XkDMCMT/uhz6d3R3Qrqe/oGdXTm6Ucfy9Z56CI+TbSOVyl6w"
                        + "rxv6ipqPHNQg4m8CmrGHbXRzA/um8nozYv7Ln6lq2U98Qq3S+B4NwyNfEPJE"
                        + "syxislBkEd8SXubacuZEOWcrDe5lvna0oQMHcJBfXCf6cYSGu3AaPRhHLy6j"
                        + "r7y7a9OF79AbKYiXXU+ghbFqGAuErmuK8qFsq4KwISPIIiYLRRbxjSoIg0QY"
                        + "oqFRZksQ4QQRThLhDBHOEuEcEc4TYXx3CPsqCD98hFQZ4S3qP8gUAR0LaCWg"
                        + "45IOEl1k6/ma5nVco+PrGMYsjiOFMczjEm5z5g5u4q5ElKoQpSpEKYkoisie"
                        + "UMT/ca69Cta7AFZAxwJaCej4u+pYC2yzNKcTa5G2l4llEmuVWC6x1oj1gFgP"
                        + "/wOro0rBrctMsojJQpFFfL0KxyMW3GO6esKCe8qCe8aCe86Ce8GCe8mCe8VS"
                        + "e82Ce7O7gttf/vgP4DD7Fo4Ej+sQvP/DgxhA42+M2tIyKwcAAA=="))
                .run().expect(""
                        + "src/test/pkg/VersionConditional2.java:20: Error: Call requires API level 16 (current min is 4): android.view.View#setBackground [NewApi]\n"
                        + "            root.setBackground(background); // Flagged\n"
                        + "                 ~~~~~~~~~~~~~\n"
                        + "src/test/pkg/VersionConditional2.java:24: Error: Call requires API level 16 (current min is 4): android.view.View#setBackground [NewApi]\n"
                        + "            root.setBackground(background); // Flagged\n"
                        + "                 ~~~~~~~~~~~~~\n"
                        + "src/test/pkg/VersionConditional2.java:42: Error: Call requires API level 16 (current min is 4): android.view.View#setBackground [NewApi]\n"
                        + "            root.setBackground(background); // Flagged\n"
                        + "                 ~~~~~~~~~~~~~\n"
                        + "src/test/pkg/VersionConditional2.java:46: Error: Call requires API level 16 (current min is 4): android.view.View#setBackground [NewApi]\n"
                        + "            root.setBackground(background); // Flagged\n"
                        + "                 ~~~~~~~~~~~~~\n"
                        + "src/test/pkg/VersionConditional2.java:50: Error: Call requires API level 16 (current min is 4): android.view.View#setBackground [NewApi]\n"
                        + "            root.setBackground(background); // Flagged\n"
                        + "                 ~~~~~~~~~~~~~\n"
                        + "src/test/pkg/VersionConditional2.java:66: Error: Call requires API level 16 (current min is 4): android.view.View#setBackground [NewApi]\n"
                        + "            root.setBackground(background); // Flagged\n"
                        + "                 ~~~~~~~~~~~~~\n"
                        + "src/test/pkg/VersionConditional2.java:72: Error: Call requires API level 16 (current min is 4): android.view.View#setBackground [NewApi]\n"
                        + "            root.setBackground(background); // Flagged\n"
                        + "                 ~~~~~~~~~~~~~\n"
                        + "src/test/pkg/VersionConditional2.java:78: Error: Call requires API level 16 (current min is 4): android.view.View#setBackground [NewApi]\n"
                        + "            root.setBackground(background); // Flagged\n"
                        + "                 ~~~~~~~~~~~~~\n"
                        + "src/test/pkg/VersionConditional2.java:98: Error: Call requires API level 16 (current min is 4): android.view.View#setBackground [NewApi]\n"
                        + "            root.setBackground(background); // Flagged\n"
                        + "                 ~~~~~~~~~~~~~\n"
                        + "src/test/pkg/VersionConditional2.java:104: Error: Call requires API level 16 (current min is 4): android.view.View#setBackground [NewApi]\n"
                        + "            root.setBackground(background); // Flagged\n"
                        + "                 ~~~~~~~~~~~~~\n"
                        + "src/test/pkg/VersionConditional2.java:128: Error: Call requires API level 16 (current min is 4): android.view.View#setBackground [NewApi]\n"
                        + "            root.setBackground(background); // Flagged\n"
                        + "                 ~~~~~~~~~~~~~\n"
                        + "src/test/pkg/VersionConditional2.java:132: Error: Call requires API level 16 (current min is 4): android.view.View#setBackground [NewApi]\n"
                        + "            root.setBackground(background); // Flagged\n"
                        + "                 ~~~~~~~~~~~~~\n"
                        + "src/test/pkg/VersionConditional2.java:136: Error: Call requires API level 16 (current min is 4): android.view.View#setBackground [NewApi]\n"
                        + "            root.setBackground(background); // Flagged\n"
                        + "                 ~~~~~~~~~~~~~\n"
                        + "13 errors, 0 warnings\n");
    }

    public void testConditionalApi2b() {
        // See https://code.google.com/p/android/issues/detail?id=137195
        // This is like testConditionalApi2, but with each logical lookup call extracted into
        // a single method. This makes debugging through the control flow graph a lot easier.
        //noinspection all // Sample code

        lint().files(
                classpath(),
                manifest().minSdk(4),
                java(""
                        + "package test.pkg;\n"
                        + "\n"
                        + "import android.graphics.drawable.Drawable;\n"
                        + "import android.view.View;\n"
                        + "\n"
                        + "import static android.os.Build.VERSION.SDK_INT;\n"
                        + "import static android.os.Build.VERSION_CODES;\n"
                        + "import static android.os.Build.VERSION_CODES.GINGERBREAD;\n"
                        + "import static android.os.Build.VERSION_CODES.ICE_CREAM_SANDWICH;\n"
                        + "import static android.os.Build.VERSION_CODES.ICE_CREAM_SANDWICH_MR1;\n"
                        + "import static android.os.Build.VERSION_CODES.JELLY_BEAN;\n"
                        + "\n"
                        + "@SuppressWarnings({\"ConstantConditions\", \"StatementWithEmptyBody\"})\n"
                        + "public class VersionConditional2b {\n"
                        + "    private void gt5(View root, Drawable background) {\n"
                        + "        if (SDK_INT > GINGERBREAD) {\n"
                        + "            root.setBackground(background); // Flagged\n"
                        + "        }\n"
                        + "    }\n"
                        + "\n"
                        + "    private void gt4(View root, Drawable background) {\n"
                        + "        if (SDK_INT > ICE_CREAM_SANDWICH) {\n"
                        + "            root.setBackground(background); // Flagged\n"
                        + "        }\n"
                        + "    }\n"
                        + "\n"
                        + "    private void gt3(View root, Drawable background) {\n"
                        + "        if (SDK_INT > ICE_CREAM_SANDWICH_MR1) { // => SDK_INT >= JELLY_BEAN\n"
                        + "            root.setBackground(background); // Not flagged\n"
                        + "        }\n"
                        + "    }\n"
                        + "\n"
                        + "    private void gt2(View root, Drawable background) {\n"
                        + "        if (SDK_INT > JELLY_BEAN) {\n"
                        + "            root.setBackground(background); // Not flagged\n"
                        + "        }\n"
                        + "    }\n"
                        + "\n"
                        + "    private void gt1(View root, Drawable background) {\n"
                        + "        if (SDK_INT > VERSION_CODES.JELLY_BEAN_MR1) {\n"
                        + "            root.setBackground(background); // Not flagged\n"
                        + "        }\n"
                        + "    }\n"
                        + "\n"
                        + "    private void gte5(View root, Drawable background) {\n"
                        + "        if (SDK_INT >= GINGERBREAD) {\n"
                        + "            root.setBackground(background); // Flagged\n"
                        + "        }\n"
                        + "    }\n"
                        + "\n"
                        + "    private void gte4(View root, Drawable background) {\n"
                        + "        if (SDK_INT >= ICE_CREAM_SANDWICH) {\n"
                        + "            root.setBackground(background); // Flagged\n"
                        + "        }\n"
                        + "    }\n"
                        + "\n"
                        + "    private void gte3(View root, Drawable background) {\n"
                        + "        if (SDK_INT >= ICE_CREAM_SANDWICH_MR1) {\n"
                        + "            root.setBackground(background); // Flagged\n"
                        + "        }\n"
                        + "    }\n"
                        + "\n"
                        + "    private void gte2(View root, Drawable background) {\n"
                        + "        if (SDK_INT >= JELLY_BEAN) {\n"
                        + "            root.setBackground(background); // Not flagged\n"
                        + "        }\n"
                        + "    }\n"
                        + "\n"
                        + "    private void gte1(View root, Drawable background) {\n"
                        + "        if (SDK_INT >= VERSION_CODES.JELLY_BEAN_MR1) {\n"
                        + "            root.setBackground(background); // Not flagged\n"
                        + "        }\n"
                        + "    }\n"
                        + "\n"
                        + "    private void lt5(View root, Drawable background) {\n"
                        + "        if (SDK_INT < GINGERBREAD) {\n"
                        + "            // Other\n"
                        + "        } else {\n"
                        + "            root.setBackground(background); // Flagged\n"
                        + "        }\n"
                        + "    }\n"
                        + "\n"
                        + "    private void lt4(View root, Drawable background) {\n"
                        + "        if (SDK_INT < ICE_CREAM_SANDWICH) {\n"
                        + "            // Other\n"
                        + "        } else {\n"
                        + "            root.setBackground(background); // Flagged\n"
                        + "        }\n"
                        + "    }\n"
                        + "\n"
                        + "    private void lt3(View root, Drawable background) {\n"
                        + "        if (SDK_INT < ICE_CREAM_SANDWICH_MR1) {\n"
                        + "            // Other\n"
                        + "        } else {\n"
                        + "            root.setBackground(background); // Flagged\n"
                        + "        }\n"
                        + "    }\n"
                        + "\n"
                        + "    private void lt2(View root, Drawable background) {\n"
                        + "        if (SDK_INT < JELLY_BEAN) {\n"
                        + "            // Other\n"
                        + "        } else {\n"
                        + "            root.setBackground(background); // Not flagged\n"
                        + "        }\n"
                        + "    }\n"
                        + "\n"
                        + "    private void lt1(View root, Drawable background) {\n"
                        + "        if (SDK_INT < VERSION_CODES.JELLY_BEAN_MR1) {\n"
                        + "            // Other\n"
                        + "        } else {\n"
                        + "            root.setBackground(background); // Not flagged\n"
                        + "        }\n"
                        + "    }\n"
                        + "\n"
                        + "    private void lte5(View root, Drawable background) {\n"
                        + "        if (SDK_INT <= GINGERBREAD) {\n"
                        + "            // Other\n"
                        + "        } else {\n"
                        + "            root.setBackground(background); // Flagged\n"
                        + "        }\n"
                        + "    }\n"
                        + "\n"
                        + "    private void lte4(View root, Drawable background) {\n"
                        + "        if (SDK_INT <= ICE_CREAM_SANDWICH) {\n"
                        + "            // Other\n"
                        + "        } else {\n"
                        + "            root.setBackground(background); // Flagged\n"
                        + "        }\n"
                        + "    }\n"
                        + "\n"
                        + "    private void lte3(View root, Drawable background) {\n"
                        + "        if (SDK_INT <= ICE_CREAM_SANDWICH_MR1) {\n"
                        + "            // Other\n"
                        + "        } else { // => SDK_INT >= JELLY_BEAN\n"
                        + "            root.setBackground(background); // Not flagged\n"
                        + "        }\n"
                        + "    }\n"
                        + "\n"
                        + "    private void lte2(View root, Drawable background) {\n"
                        + "        if (SDK_INT <= JELLY_BEAN) {\n"
                        + "            // Other\n"
                        + "        } else {\n"
                        + "            root.setBackground(background); // Not flagged\n"
                        + "        }\n"
                        + "    }\n"
                        + "\n"
                        + "    private void lte1(View root, Drawable background) {\n"
                        + "        if (SDK_INT <= VERSION_CODES.JELLY_BEAN_MR1) {\n"
                        + "            // Other\n"
                        + "        } else {\n"
                        + "            root.setBackground(background); // Not flagged\n"
                        + "        }\n"
                        + "    }\n"
                        + "\n"
                        + "    private void eq5(View root, Drawable background) {\n"
                        + "        if (SDK_INT == GINGERBREAD) {\n"
                        + "            root.setBackground(background); // Flagged\n"
                        + "        }\n"
                        + "    }\n"
                        + "\n"
                        + "    private void eq4(View root, Drawable background) {\n"
                        + "        if (SDK_INT == ICE_CREAM_SANDWICH) {\n"
                        + "            root.setBackground(background); // Flagged\n"
                        + "        }\n"
                        + "    }\n"
                        + "\n"
                        + "    private void eq3(View root, Drawable background) {\n"
                        + "        if (SDK_INT == ICE_CREAM_SANDWICH_MR1) {\n"
                        + "            root.setBackground(background); // Flagged\n"
                        + "        }\n"
                        + "    }\n"
                        + "\n"
                        + "    private void eq2(View root, Drawable background) {\n"
                        + "        if (SDK_INT == JELLY_BEAN) {\n"
                        + "            root.setBackground(background); // Not flagged\n"
                        + "        }\n"
                        + "    }\n"
                        + "\n"
                        + "    private void eq1(View root, Drawable background) {\n"
                        + "        if (SDK_INT == VERSION_CODES.JELLY_BEAN_MR1) {\n"
                        + "            root.setBackground(background); // Not flagged\n"
                        + "        }\n"
                        + "    }\n"
                        + "}\n"))
                .run().expect(""
                        + "src/test/pkg/VersionConditional2b.java:17: Error: Call requires API level 16 (current min is 4): android.view.View#setBackground [NewApi]\n"
                        + "            root.setBackground(background); // Flagged\n"
                        + "                 ~~~~~~~~~~~~~\n"
                        + "src/test/pkg/VersionConditional2b.java:23: Error: Call requires API level 16 (current min is 4): android.view.View#setBackground [NewApi]\n"
                        + "            root.setBackground(background); // Flagged\n"
                        + "                 ~~~~~~~~~~~~~\n"
                        + "src/test/pkg/VersionConditional2b.java:47: Error: Call requires API level 16 (current min is 4): android.view.View#setBackground [NewApi]\n"
                        + "            root.setBackground(background); // Flagged\n"
                        + "                 ~~~~~~~~~~~~~\n"
                        + "src/test/pkg/VersionConditional2b.java:53: Error: Call requires API level 16 (current min is 4): android.view.View#setBackground [NewApi]\n"
                        + "            root.setBackground(background); // Flagged\n"
                        + "                 ~~~~~~~~~~~~~\n"
                        + "src/test/pkg/VersionConditional2b.java:59: Error: Call requires API level 16 (current min is 4): android.view.View#setBackground [NewApi]\n"
                        + "            root.setBackground(background); // Flagged\n"
                        + "                 ~~~~~~~~~~~~~\n"
                        + "src/test/pkg/VersionConditional2b.java:79: Error: Call requires API level 16 (current min is 4): android.view.View#setBackground [NewApi]\n"
                        + "            root.setBackground(background); // Flagged\n"
                        + "                 ~~~~~~~~~~~~~\n"
                        + "src/test/pkg/VersionConditional2b.java:87: Error: Call requires API level 16 (current min is 4): android.view.View#setBackground [NewApi]\n"
                        + "            root.setBackground(background); // Flagged\n"
                        + "                 ~~~~~~~~~~~~~\n"
                        + "src/test/pkg/VersionConditional2b.java:95: Error: Call requires API level 16 (current min is 4): android.view.View#setBackground [NewApi]\n"
                        + "            root.setBackground(background); // Flagged\n"
                        + "                 ~~~~~~~~~~~~~\n"
                        + "src/test/pkg/VersionConditional2b.java:119: Error: Call requires API level 16 (current min is 4): android.view.View#setBackground [NewApi]\n"
                        + "            root.setBackground(background); // Flagged\n"
                        + "                 ~~~~~~~~~~~~~\n"
                        + "src/test/pkg/VersionConditional2b.java:127: Error: Call requires API level 16 (current min is 4): android.view.View#setBackground [NewApi]\n"
                        + "            root.setBackground(background); // Flagged\n"
                        + "                 ~~~~~~~~~~~~~\n"
                        + "src/test/pkg/VersionConditional2b.java:157: Error: Call requires API level 16 (current min is 4): android.view.View#setBackground [NewApi]\n"
                        + "            root.setBackground(background); // Flagged\n"
                        + "                 ~~~~~~~~~~~~~\n"
                        + "src/test/pkg/VersionConditional2b.java:163: Error: Call requires API level 16 (current min is 4): android.view.View#setBackground [NewApi]\n"
                        + "            root.setBackground(background); // Flagged\n"
                        + "                 ~~~~~~~~~~~~~\n"
                        + "src/test/pkg/VersionConditional2b.java:169: Error: Call requires API level 16 (current min is 4): android.view.View#setBackground [NewApi]\n"
                        + "            root.setBackground(background); // Flagged\n"
                        + "                 ~~~~~~~~~~~~~\n"
                        + "13 errors, 0 warnings\n");
    }

    public void testConditionalApi3() {
        // See https://code.google.com/p/android/issues/detail?id=137195
        //noinspection all // Sample code

        lint().files(
                classpath(),
                manifest().minSdk(4),
                java(""
                        + "package test.pkg;\n"
                        + "import android.os.Build;\n"
                        + "import android.os.Build.VERSION_CODES;\n"
                        + "import android.view.ViewDebug;\n"
                        + "\n"
                        + "import static android.os.Build.VERSION_CODES.KITKAT_WATCH;\n"
                        + "import static android.os.Build.VERSION_CODES.LOLLIPOP;\n"
                        + "\n"
                        + "@SuppressWarnings({\"unused\", \"StatementWithEmptyBody\"})\n"
                        + "public class VersionConditional3 {\n"
                        + "    public void test(ViewDebug.ExportedProperty property) {\n"
                        + "        // Test short circuit evaluation\n"
                        + "        if (Build.VERSION.SDK_INT > 18 && property.hasAdjacentMapping()) { // ERROR\n"
                        + "        }\n"
                        + "        if (Build.VERSION.SDK_INT > 19 && property.hasAdjacentMapping()) { // ERROR\n"
                        + "        }\n"
                        + "        if (Build.VERSION.SDK_INT > 20 && property.hasAdjacentMapping()) { // OK\n"
                        + "        }\n"
                        + "        if (Build.VERSION.SDK_INT > 21 && property.hasAdjacentMapping()) { // OK\n"
                        + "        }\n"
                        + "        if (Build.VERSION.SDK_INT > 22 && property.hasAdjacentMapping()) { // OK\n"
                        + "        }\n"
                        + "\n"
                        + "        if (Build.VERSION.SDK_INT >= 18 && property.hasAdjacentMapping()) { // ERROR\n"
                        + "        }\n"
                        + "        if (Build.VERSION.SDK_INT >= 19 && property.hasAdjacentMapping()) { // ERROR\n"
                        + "        }\n"
                        + "        if (Build.VERSION.SDK_INT >= 20 && property.hasAdjacentMapping()) { // ERROR\n"
                        + "        }\n"
                        + "        if (Build.VERSION.SDK_INT >= 21 && property.hasAdjacentMapping()) { // OK\n"
                        + "        }\n"
                        + "        if (Build.VERSION.SDK_INT >= 22 && property.hasAdjacentMapping()) { // OK\n"
                        + "        }\n"
                        + "\n"
                        + "        if (Build.VERSION.SDK_INT == 18 && property.hasAdjacentMapping()) { // ERROR\n"
                        + "        }\n"
                        + "        if (Build.VERSION.SDK_INT == 19 && property.hasAdjacentMapping()) { // ERROR\n"
                        + "        }\n"
                        + "        if (Build.VERSION.SDK_INT == 20 && property.hasAdjacentMapping()) { // ERROR\n"
                        + "        }\n"
                        + "        if (Build.VERSION.SDK_INT == 21 && property.hasAdjacentMapping()) { // OK\n"
                        + "        }\n"
                        + "        if (Build.VERSION.SDK_INT == 22 && property.hasAdjacentMapping()) { // OK\n"
                        + "        }\n"
                        + "\n"
                        + "        if (Build.VERSION.SDK_INT < 18 && property.hasAdjacentMapping()) { // ERROR\n"
                        + "        }\n"
                        + "        if (Build.VERSION.SDK_INT < 22 && property.hasAdjacentMapping()) { // ERROR\n"
                        + "        }\n"
                        + "        if (Build.VERSION.SDK_INT <= 18 && property.hasAdjacentMapping()) { // ERROR\n"
                        + "        }\n"
                        + "        if (Build.VERSION.SDK_INT <= 22 && property.hasAdjacentMapping()) { // ERROR\n"
                        + "        }\n"
                        + "\n"
                        + "        // Symbolic names instead\n"
                        + "        if (Build.VERSION.SDK_INT > Build.VERSION_CODES.GINGERBREAD && property.hasAdjacentMapping()) { // ERROR\n"
                        + "        }\n"
                        + "        if (Build.VERSION.SDK_INT > VERSION_CODES.KITKAT && property.hasAdjacentMapping()) { // ERROR\n"
                        + "        }\n"
                        + "        if (Build.VERSION.SDK_INT > KITKAT_WATCH && property.hasAdjacentMapping()) { // OK\n"
                        + "        }\n"
                        + "        if (Build.VERSION.SDK_INT > LOLLIPOP && property.hasAdjacentMapping()) { // OK\n"
                        + "        }\n"
                        + "\n"
                        + "        // Wrong operator\n"
                        + "        if (Build.VERSION.SDK_INT > 21 || property.hasAdjacentMapping()) { // ERROR\n"
                        + "        }\n"
                        + "\n"
                        + "        // Test multiple conditions in short circuit evaluation\n"
                        + "        if (Build.VERSION.SDK_INT > 21 &&\n"
                        + "                System.getProperty(\"something\") != null &&\n"
                        + "                property.hasAdjacentMapping()) { // OK\n"
                        + "        }\n"
                        + "\n"
                        + "        // Test order (still before call)\n"
                        + "        if (System.getProperty(\"something\") != null &&\n"
                        + "                Build.VERSION.SDK_INT > 21 &&\n"
                        + "                property.hasAdjacentMapping()) { // OK\n"
                        + "        }\n"
                        + "\n"
                        + "        // Test order (after call)\n"
                        + "        if (System.getProperty(\"something\") != null &&\n"
                        + "                property.hasAdjacentMapping() && // ERROR\n"
                        + "                Build.VERSION.SDK_INT > 21) {\n"
                        + "        }\n"
                        + "\n"
                        + "        if (Build.VERSION.SDK_INT > 21 && System.getProperty(\"something\") == null) { // OK\n"
                        + "            boolean p = property.hasAdjacentMapping(); // OK\n"
                        + "        }\n"
                        + "    }\n"
                        + "}\n"))
                .run().expect(""
                        + "src/test/pkg/VersionConditional3.java:13: Error: Call requires API level 21 (current min is 4): android.view.ViewDebug.ExportedProperty#hasAdjacentMapping [NewApi]\n"
                        + "        if (Build.VERSION.SDK_INT > 18 && property.hasAdjacentMapping()) { // ERROR\n"
                        + "                                                   ~~~~~~~~~~~~~~~~~~\n"
                        + "src/test/pkg/VersionConditional3.java:15: Error: Call requires API level 21 (current min is 4): android.view.ViewDebug.ExportedProperty#hasAdjacentMapping [NewApi]\n"
                        + "        if (Build.VERSION.SDK_INT > 19 && property.hasAdjacentMapping()) { // ERROR\n"
                        + "                                                   ~~~~~~~~~~~~~~~~~~\n"
                        + "src/test/pkg/VersionConditional3.java:24: Error: Call requires API level 21 (current min is 4): android.view.ViewDebug.ExportedProperty#hasAdjacentMapping [NewApi]\n"
                        + "        if (Build.VERSION.SDK_INT >= 18 && property.hasAdjacentMapping()) { // ERROR\n"
                        + "                                                    ~~~~~~~~~~~~~~~~~~\n"
                        + "src/test/pkg/VersionConditional3.java:26: Error: Call requires API level 21 (current min is 4): android.view.ViewDebug.ExportedProperty#hasAdjacentMapping [NewApi]\n"
                        + "        if (Build.VERSION.SDK_INT >= 19 && property.hasAdjacentMapping()) { // ERROR\n"
                        + "                                                    ~~~~~~~~~~~~~~~~~~\n"
                        + "src/test/pkg/VersionConditional3.java:28: Error: Call requires API level 21 (current min is 4): android.view.ViewDebug.ExportedProperty#hasAdjacentMapping [NewApi]\n"
                        + "        if (Build.VERSION.SDK_INT >= 20 && property.hasAdjacentMapping()) { // ERROR\n"
                        + "                                                    ~~~~~~~~~~~~~~~~~~\n"
                        + "src/test/pkg/VersionConditional3.java:35: Error: Call requires API level 21 (current min is 4): android.view.ViewDebug.ExportedProperty#hasAdjacentMapping [NewApi]\n"
                        + "        if (Build.VERSION.SDK_INT == 18 && property.hasAdjacentMapping()) { // ERROR\n"
                        + "                                                    ~~~~~~~~~~~~~~~~~~\n"
                        + "src/test/pkg/VersionConditional3.java:37: Error: Call requires API level 21 (current min is 4): android.view.ViewDebug.ExportedProperty#hasAdjacentMapping [NewApi]\n"
                        + "        if (Build.VERSION.SDK_INT == 19 && property.hasAdjacentMapping()) { // ERROR\n"
                        + "                                                    ~~~~~~~~~~~~~~~~~~\n"
                        + "src/test/pkg/VersionConditional3.java:39: Error: Call requires API level 21 (current min is 4): android.view.ViewDebug.ExportedProperty#hasAdjacentMapping [NewApi]\n"
                        + "        if (Build.VERSION.SDK_INT == 20 && property.hasAdjacentMapping()) { // ERROR\n"
                        + "                                                    ~~~~~~~~~~~~~~~~~~\n"
                        + "src/test/pkg/VersionConditional3.java:46: Error: Call requires API level 21 (current min is 4): android.view.ViewDebug.ExportedProperty#hasAdjacentMapping [NewApi]\n"
                        + "        if (Build.VERSION.SDK_INT < 18 && property.hasAdjacentMapping()) { // ERROR\n"
                        + "                                                   ~~~~~~~~~~~~~~~~~~\n"
                        + "src/test/pkg/VersionConditional3.java:48: Error: Call requires API level 21 (current min is 4): android.view.ViewDebug.ExportedProperty#hasAdjacentMapping [NewApi]\n"
                        + "        if (Build.VERSION.SDK_INT < 22 && property.hasAdjacentMapping()) { // ERROR\n"
                        + "                                                   ~~~~~~~~~~~~~~~~~~\n"
                        + "src/test/pkg/VersionConditional3.java:50: Error: Call requires API level 21 (current min is 4): android.view.ViewDebug.ExportedProperty#hasAdjacentMapping [NewApi]\n"
                        + "        if (Build.VERSION.SDK_INT <= 18 && property.hasAdjacentMapping()) { // ERROR\n"
                        + "                                                    ~~~~~~~~~~~~~~~~~~\n"
                        + "src/test/pkg/VersionConditional3.java:52: Error: Call requires API level 21 (current min is 4): android.view.ViewDebug.ExportedProperty#hasAdjacentMapping [NewApi]\n"
                        + "        if (Build.VERSION.SDK_INT <= 22 && property.hasAdjacentMapping()) { // ERROR\n"
                        + "                                                    ~~~~~~~~~~~~~~~~~~\n"
                        + "src/test/pkg/VersionConditional3.java:56: Error: Call requires API level 21 (current min is 4): android.view.ViewDebug.ExportedProperty#hasAdjacentMapping [NewApi]\n"
                        + "        if (Build.VERSION.SDK_INT > Build.VERSION_CODES.GINGERBREAD && property.hasAdjacentMapping()) { // ERROR\n"
                        + "                                                                                ~~~~~~~~~~~~~~~~~~\n"
                        + "src/test/pkg/VersionConditional3.java:58: Error: Call requires API level 21 (current min is 4): android.view.ViewDebug.ExportedProperty#hasAdjacentMapping [NewApi]\n"
                        + "        if (Build.VERSION.SDK_INT > VERSION_CODES.KITKAT && property.hasAdjacentMapping()) { // ERROR\n"
                        + "                                                                     ~~~~~~~~~~~~~~~~~~\n"
                        + "src/test/pkg/VersionConditional3.java:66: Error: Call requires API level 21 (current min is 4): android.view.ViewDebug.ExportedProperty#hasAdjacentMapping [NewApi]\n"
                        + "        if (Build.VERSION.SDK_INT > 21 || property.hasAdjacentMapping()) { // ERROR\n"
                        + "                                                   ~~~~~~~~~~~~~~~~~~\n"
                        + "src/test/pkg/VersionConditional3.java:83: Error: Call requires API level 21 (current min is 4): android.view.ViewDebug.ExportedProperty#hasAdjacentMapping [NewApi]\n"
                        + "                property.hasAdjacentMapping() && // ERROR\n"
                        + "                         ~~~~~~~~~~~~~~~~~~\n"
                        + "16 errors, 0 warnings\n");
    }

    public void testConditionalApi3b() {
        // See https://code.google.com/p/android/issues/detail?id=137195
        // This is like testConditionalApi3, but with each logical lookup call extracted into
        // a single method. This makes debugging through the control flow graph a lot easier.
        //noinspection all // Sample code

        lint().files(
                classpath(),
                manifest().minSdk(4),
                java(""
                        + "package test.pkg;\n"
                        + "\n"
                        + "import android.os.Build;\n"
                        + "import android.os.Build.VERSION_CODES;\n"
                        + "import android.view.ViewDebug;\n"
                        + "\n"
                        + "import static android.os.Build.VERSION_CODES.KITKAT_WATCH;\n"
                        + "import static android.os.Build.VERSION_CODES.LOLLIPOP;\n"
                        + "\n"
                        + "@SuppressWarnings({\"unused\", \"StatementWithEmptyBody\"})\n"
                        + "public class VersionConditional3b {\n"
                        + "    private void m28(ViewDebug.ExportedProperty property) {\n"
                        + "        if (Build.VERSION.SDK_INT > 21 && System.getProperty(\"something\") == null) { // OK\n"
                        + "            boolean p = property.hasAdjacentMapping(); // OK\n"
                        + "        }\n"
                        + "    }\n"
                        + "\n"
                        + "    private void m27(ViewDebug.ExportedProperty property) {\n"
                        + "        // Test order (after call)\n"
                        + "        if (System.getProperty(\"something\") != null &&\n"
                        + "                property.hasAdjacentMapping() && // ERROR\n"
                        + "                Build.VERSION.SDK_INT > 21) {\n"
                        + "        }\n"
                        + "    }\n"
                        + "\n"
                        + "    private void m26(ViewDebug.ExportedProperty property) {\n"
                        + "        // Test order (still before call)\n"
                        + "        if (System.getProperty(\"something\") != null &&\n"
                        + "                Build.VERSION.SDK_INT > 21 &&\n"
                        + "                property.hasAdjacentMapping()) { // OK\n"
                        + "        }\n"
                        + "    }\n"
                        + "\n"
                        + "    private void m25(ViewDebug.ExportedProperty property) {\n"
                        + "        // Test multiple conditions in short circuit evaluation\n"
                        + "        if (Build.VERSION.SDK_INT > 21 &&\n"
                        + "                System.getProperty(\"something\") != null &&\n"
                        + "                property.hasAdjacentMapping()) { // OK\n"
                        + "        }\n"
                        + "    }\n"
                        + "\n"
                        + "    private void m24(ViewDebug.ExportedProperty property) {\n"
                        + "        // Wrong operator\n"
                        + "        if (Build.VERSION.SDK_INT > 21 || property.hasAdjacentMapping()) { // ERROR\n"
                        + "        }\n"
                        + "    }\n"
                        + "\n"
                        + "    private void m23(ViewDebug.ExportedProperty property) {\n"
                        + "        if (Build.VERSION.SDK_INT > LOLLIPOP && property.hasAdjacentMapping()) { // OK\n"
                        + "        }\n"
                        + "    }\n"
                        + "\n"
                        + "    private void m22(ViewDebug.ExportedProperty property) {\n"
                        + "        if (Build.VERSION.SDK_INT > KITKAT_WATCH && property.hasAdjacentMapping()) { // OK\n"
                        + "        }\n"
                        + "    }\n"
                        + "\n"
                        + "    private void m21(ViewDebug.ExportedProperty property) {\n"
                        + "        if (Build.VERSION.SDK_INT > VERSION_CODES.KITKAT && property.hasAdjacentMapping()) { // ERROR\n"
                        + "        }\n"
                        + "    }\n"
                        + "\n"
                        + "    private void m20(ViewDebug.ExportedProperty property) {\n"
                        + "        if (Build.VERSION.SDK_INT > VERSION_CODES.GINGERBREAD && property.hasAdjacentMapping()) { // ERROR\n"
                        + "        }\n"
                        + "    }\n"
                        + "\n"
                        + "    private void m19(ViewDebug.ExportedProperty property) {\n"
                        + "        if (Build.VERSION.SDK_INT <= 22 && property.hasAdjacentMapping()) { // ERROR\n"
                        + "        }\n"
                        + "    }\n"
                        + "\n"
                        + "    private void m18(ViewDebug.ExportedProperty property) {\n"
                        + "        if (Build.VERSION.SDK_INT <= 18 && property.hasAdjacentMapping()) { // ERROR\n"
                        + "        }\n"
                        + "    }\n"
                        + "\n"
                        + "    private void m17(ViewDebug.ExportedProperty property) {\n"
                        + "        if (Build.VERSION.SDK_INT < 22 && property.hasAdjacentMapping()) { // ERROR\n"
                        + "        }\n"
                        + "    }\n"
                        + "\n"
                        + "    private void m16(ViewDebug.ExportedProperty property) {\n"
                        + "        if (Build.VERSION.SDK_INT < 18 && property.hasAdjacentMapping()) { // ERROR\n"
                        + "        }\n"
                        + "    }\n"
                        + "\n"
                        + "    private void m15(ViewDebug.ExportedProperty property) {\n"
                        + "        if (Build.VERSION.SDK_INT == 22 && property.hasAdjacentMapping()) { // OK\n"
                        + "        }\n"
                        + "    }\n"
                        + "\n"
                        + "    private void m14(ViewDebug.ExportedProperty property) {\n"
                        + "        if (Build.VERSION.SDK_INT == 21 && property.hasAdjacentMapping()) { // OK\n"
                        + "        }\n"
                        + "    }\n"
                        + "\n"
                        + "    private void m13(ViewDebug.ExportedProperty property) {\n"
                        + "        if (Build.VERSION.SDK_INT == 20 && property.hasAdjacentMapping()) { // ERROR\n"
                        + "        }\n"
                        + "    }\n"
                        + "\n"
                        + "    private void m12(ViewDebug.ExportedProperty property) {\n"
                        + "        if (Build.VERSION.SDK_INT == 19 && property.hasAdjacentMapping()) { // ERROR\n"
                        + "        }\n"
                        + "    }\n"
                        + "\n"
                        + "    private void m11(ViewDebug.ExportedProperty property) {\n"
                        + "        if (Build.VERSION.SDK_INT == 18 && property.hasAdjacentMapping()) { // ERROR\n"
                        + "        }\n"
                        + "    }\n"
                        + "\n"
                        + "    private void m10(ViewDebug.ExportedProperty property) {\n"
                        + "        if (Build.VERSION.SDK_INT >= 22 && property.hasAdjacentMapping()) { // OK\n"
                        + "        }\n"
                        + "    }\n"
                        + "\n"
                        + "    private void m9(ViewDebug.ExportedProperty property) {\n"
                        + "        if (Build.VERSION.SDK_INT >= 21 && property.hasAdjacentMapping()) { // OK\n"
                        + "        }\n"
                        + "    }\n"
                        + "\n"
                        + "    private void m8(ViewDebug.ExportedProperty property) {\n"
                        + "        if (Build.VERSION.SDK_INT >= 20 && property.hasAdjacentMapping()) { // ERROR\n"
                        + "        }\n"
                        + "    }\n"
                        + "\n"
                        + "    private void m7(ViewDebug.ExportedProperty property) {\n"
                        + "        if (Build.VERSION.SDK_INT >= 19 && property.hasAdjacentMapping()) { // ERROR\n"
                        + "        }\n"
                        + "    }\n"
                        + "\n"
                        + "    private void m6(ViewDebug.ExportedProperty property) {\n"
                        + "        if (Build.VERSION.SDK_INT >= 18 && property.hasAdjacentMapping()) { // ERROR\n"
                        + "        }\n"
                        + "    }\n"
                        + "\n"
                        + "    private void m5(ViewDebug.ExportedProperty property) {\n"
                        + "        if (Build.VERSION.SDK_INT > 22 && property.hasAdjacentMapping()) { // OK\n"
                        + "        }\n"
                        + "    }\n"
                        + "\n"
                        + "    private void m4(ViewDebug.ExportedProperty property) {\n"
                        + "        if (Build.VERSION.SDK_INT > 21 && property.hasAdjacentMapping()) { // OK\n"
                        + "        }\n"
                        + "    }\n"
                        + "\n"
                        + "    private void m3(ViewDebug.ExportedProperty property) {\n"
                        + "        if (Build.VERSION.SDK_INT > 20 && property.hasAdjacentMapping()) { // OK\n"
                        + "        }\n"
                        + "    }\n"
                        + "\n"
                        + "    private void m2(ViewDebug.ExportedProperty property) {\n"
                        + "        if (Build.VERSION.SDK_INT > 19 && property.hasAdjacentMapping()) { // ERROR\n"
                        + "        }\n"
                        + "    }\n"
                        + "\n"
                        + "    private void m1(ViewDebug.ExportedProperty property) {\n"
                        + "        if (Build.VERSION.SDK_INT > 18 && property.hasAdjacentMapping()) { // ERROR\n"
                        + "        }\n"
                        + "    }\n"
                        + "}\n"))
                .run().expect(""
                        + "src/test/pkg/VersionConditional3b.java:21: Error: Call requires API level 21 (current min is 4): android.view.ViewDebug.ExportedProperty#hasAdjacentMapping [NewApi]\n"
                        + "                property.hasAdjacentMapping() && // ERROR\n"
                        + "                         ~~~~~~~~~~~~~~~~~~\n"
                        + "src/test/pkg/VersionConditional3b.java:44: Error: Call requires API level 21 (current min is 4): android.view.ViewDebug.ExportedProperty#hasAdjacentMapping [NewApi]\n"
                        + "        if (Build.VERSION.SDK_INT > 21 || property.hasAdjacentMapping()) { // ERROR\n"
                        + "                                                   ~~~~~~~~~~~~~~~~~~\n"
                        + "src/test/pkg/VersionConditional3b.java:59: Error: Call requires API level 21 (current min is 4): android.view.ViewDebug.ExportedProperty#hasAdjacentMapping [NewApi]\n"
                        + "        if (Build.VERSION.SDK_INT > VERSION_CODES.KITKAT && property.hasAdjacentMapping()) { // ERROR\n"
                        + "                                                                     ~~~~~~~~~~~~~~~~~~\n"
                        + "src/test/pkg/VersionConditional3b.java:64: Error: Call requires API level 21 (current min is 4): android.view.ViewDebug.ExportedProperty#hasAdjacentMapping [NewApi]\n"
                        + "        if (Build.VERSION.SDK_INT > VERSION_CODES.GINGERBREAD && property.hasAdjacentMapping()) { // ERROR\n"
                        + "                                                                          ~~~~~~~~~~~~~~~~~~\n"
                        + "src/test/pkg/VersionConditional3b.java:69: Error: Call requires API level 21 (current min is 4): android.view.ViewDebug.ExportedProperty#hasAdjacentMapping [NewApi]\n"
                        + "        if (Build.VERSION.SDK_INT <= 22 && property.hasAdjacentMapping()) { // ERROR\n"
                        + "                                                    ~~~~~~~~~~~~~~~~~~\n"
                        + "src/test/pkg/VersionConditional3b.java:74: Error: Call requires API level 21 (current min is 4): android.view.ViewDebug.ExportedProperty#hasAdjacentMapping [NewApi]\n"
                        + "        if (Build.VERSION.SDK_INT <= 18 && property.hasAdjacentMapping()) { // ERROR\n"
                        + "                                                    ~~~~~~~~~~~~~~~~~~\n"
                        + "src/test/pkg/VersionConditional3b.java:79: Error: Call requires API level 21 (current min is 4): android.view.ViewDebug.ExportedProperty#hasAdjacentMapping [NewApi]\n"
                        + "        if (Build.VERSION.SDK_INT < 22 && property.hasAdjacentMapping()) { // ERROR\n"
                        + "                                                   ~~~~~~~~~~~~~~~~~~\n"
                        + "src/test/pkg/VersionConditional3b.java:84: Error: Call requires API level 21 (current min is 4): android.view.ViewDebug.ExportedProperty#hasAdjacentMapping [NewApi]\n"
                        + "        if (Build.VERSION.SDK_INT < 18 && property.hasAdjacentMapping()) { // ERROR\n"
                        + "                                                   ~~~~~~~~~~~~~~~~~~\n"
                        + "src/test/pkg/VersionConditional3b.java:99: Error: Call requires API level 21 (current min is 4): android.view.ViewDebug.ExportedProperty#hasAdjacentMapping [NewApi]\n"
                        + "        if (Build.VERSION.SDK_INT == 20 && property.hasAdjacentMapping()) { // ERROR\n"
                        + "                                                    ~~~~~~~~~~~~~~~~~~\n"
                        + "src/test/pkg/VersionConditional3b.java:104: Error: Call requires API level 21 (current min is 4): android.view.ViewDebug.ExportedProperty#hasAdjacentMapping [NewApi]\n"
                        + "        if (Build.VERSION.SDK_INT == 19 && property.hasAdjacentMapping()) { // ERROR\n"
                        + "                                                    ~~~~~~~~~~~~~~~~~~\n"
                        + "src/test/pkg/VersionConditional3b.java:109: Error: Call requires API level 21 (current min is 4): android.view.ViewDebug.ExportedProperty#hasAdjacentMapping [NewApi]\n"
                        + "        if (Build.VERSION.SDK_INT == 18 && property.hasAdjacentMapping()) { // ERROR\n"
                        + "                                                    ~~~~~~~~~~~~~~~~~~\n"
                        + "src/test/pkg/VersionConditional3b.java:124: Error: Call requires API level 21 (current min is 4): android.view.ViewDebug.ExportedProperty#hasAdjacentMapping [NewApi]\n"
                        + "        if (Build.VERSION.SDK_INT >= 20 && property.hasAdjacentMapping()) { // ERROR\n"
                        + "                                                    ~~~~~~~~~~~~~~~~~~\n"
                        + "src/test/pkg/VersionConditional3b.java:129: Error: Call requires API level 21 (current min is 4): android.view.ViewDebug.ExportedProperty#hasAdjacentMapping [NewApi]\n"
                        + "        if (Build.VERSION.SDK_INT >= 19 && property.hasAdjacentMapping()) { // ERROR\n"
                        + "                                                    ~~~~~~~~~~~~~~~~~~\n"
                        + "src/test/pkg/VersionConditional3b.java:134: Error: Call requires API level 21 (current min is 4): android.view.ViewDebug.ExportedProperty#hasAdjacentMapping [NewApi]\n"
                        + "        if (Build.VERSION.SDK_INT >= 18 && property.hasAdjacentMapping()) { // ERROR\n"
                        + "                                                    ~~~~~~~~~~~~~~~~~~\n"
                        + "src/test/pkg/VersionConditional3b.java:154: Error: Call requires API level 21 (current min is 4): android.view.ViewDebug.ExportedProperty#hasAdjacentMapping [NewApi]\n"
                        + "        if (Build.VERSION.SDK_INT > 19 && property.hasAdjacentMapping()) { // ERROR\n"
                        + "                                                   ~~~~~~~~~~~~~~~~~~\n"
                        + "src/test/pkg/VersionConditional3b.java:159: Error: Call requires API level 21 (current min is 4): android.view.ViewDebug.ExportedProperty#hasAdjacentMapping [NewApi]\n"
                        + "        if (Build.VERSION.SDK_INT > 18 && property.hasAdjacentMapping()) { // ERROR\n"
                        + "                                                   ~~~~~~~~~~~~~~~~~~\n"
                        + "16 errors, 0 warnings\n");
    }

    public void testConditionalApi4() {
        //noinspection all // Sample code

        lint().files(
                manifest().minSdk(4),
                java(""
                        + "package test.pkg;\n"
                        + "\n"
                        + "import android.support.annotation.RequiresApi;\n"
                        + "import android.support.v4.os.BuildCompat;\n"
                        + "\n"
                        + "import static android.os.Build.VERSION.SDK_INT;\n"
                        + "import static android.os.Build.VERSION_CODES.M;\n"
                        + "import static android.os.Build.VERSION_CODES.N;\n"
                        + "import static android.os.Build.VERSION_CODES.N_MR1;\n"
                        + "\n"
                        + "@SuppressWarnings({\"unused\", \"WeakerAccess\", \"StatementWithEmptyBody\"})\n"
                        + "public class VersionConditionals4 {\n"
                        + "    public void testOrConditionals(int x) {\n"
                        + "        if (SDK_INT < N || x < 5 || methodN()) { } // OK\n"
                        + "        if (SDK_INT < N || methodN()) { } // OK\n"
                        + "        if (methodN() || SDK_INT < N) { } // ERROR\n"
                        + "    }\n"
                        + "\n"
                        + "    public void testVersionCheckMethods() {\n"
                        + "        if (SDK_INT >= N) { methodN(); } // OK\n"
                        + "        if (getBuildSdkInt() >= N) {  methodN();  }// OK\n"
                        + "        if (isNougat()) {  methodN(); } // OK\n"
                        + "        if (isAtLeast(N)) { methodN(); } // OK\n"
                        + "        if (isAtLeast(10)) { methodN(); } // ERROR\n"
                        + "        if (isAtLeast(23)) { methodN(); } // ERROR\n"
                        + "        if (isAtLeast(24)) { methodN(); } // OK\n"
                        + "        if (isAtLeast(25)) { methodN(); } // OK\n"
                        + "        if (BuildCompat.isAtLeastN()) { methodM(); } // OK\n"
                        + "        if (BuildCompat.isAtLeastN()) { methodN(); } // OK\n"
                        + "        if (BuildCompat.isAtLeastN()) { methodN_MR1(); } // ERROR\n"
                        + "        if (BuildCompat.isAtLeastNMR1()) { methodN_MR1(); } // OK\n"
                        + "        if (isAtLeastN()) { methodN(); } // OK\n"
                        + "        if (BuildCompat.isAtLeastNMR1()) { methodN(); } // OK\n"
                        + "        if (BuildCompat.isAtLeastP()) { methodP(); } // OK\n"
                        + "    }\n"
                        + "\n"
                        + "    // Data-binding adds this method\n"
                        + "    public static int getBuildSdkInt() {\n"
                        + "        return SDK_INT;\n"
                        + "    }\n"
                        + "\n"
                        + "    public static boolean isNougat() {\n"
                        + "        return SDK_INT >= N;\n"
                        + "    }\n"
                        + "\n"
                        + "    public static boolean isAtLeast(int api) {\n"
                        + "        return SDK_INT >= api;\n"
                        + "    }\n"
                        + "\n"
                        + "    public static boolean isAtLeastN() {\n"
                        + "        return BuildCompat.isAtLeastN();\n"
                        + "    }\n"
                        + "\n"
                        + "\n"
                        + "    @RequiresApi(M)\n"
                        + "    public boolean methodM() {\n"
                        + "        return true;\n"
                        + "    }\n"
                        + "\n"
                        + "    @RequiresApi(N)\n"
                        + "    public boolean methodN() {\n"
                        + "        return true;\n"
                        + "    }\n"
                        + "\n"
                        + "    @RequiresApi(N_MR1)\n"
                        + "    public boolean methodN_MR1() {\n"
                        + "        return true;\n"
                        + "    }\n"
                        + "\n"
                        + "    @RequiresApi(28)\n"
                        + "    public boolean methodP() {\n"
                        + "        return true;\n"
                        + "    }\n"
                        + "}\n"),
                jar("libs/build-compat.jar",
                        base64gzip("android/support/v4/os/BuildCompat.class", "" +
                                "H4sIAAAAAAAAAIWUS28SURTH/xemDODQYrWVhy9sVVq1Y2N3GCMCJqQ8GmhY" +
                                "6MJc4KbeOszgzKXfx5UbN3ahiQs/gB/KeGagBUkJs7ivc87vf+45N/Pn76/f" +
                                "AF7geRw6sjHcxh1/uBvFvTjuI6fjgY4thshLaUv1iiGc3+kwaCWnLxjWatIW" +
                                "jdGgK9xj3rXoZL3m9LjV4a7095NDTX2UHsNWjdt915F90xsNh46rzLMD0/HM" +
                                "NyNp9UvOYMhVgSEuvaKqCe6pRqD2jiHRVrz3qc6HE168LIau6HEl+gzp1shW" +
                                "ciA60pNkLdq2o7iSjk2Km7VTfsZNi9sn5jSGRBJTkXprf1a0OWtszhmPaNN2" +
                                "Rm5PvJV+IsmZ1Pd8KQNRxHQ8NJDHjoFdPGFgRzqeGniGPYbc0goQdJpzs3sq" +
                                "ekqHyZC6iLxw3+5UWu1qk4qkX66Mqm0Lt2RxzxN0fb1dPvxQbRxTDlWGaKlZ" +
                                "rjSK9YrfpalGW7nSPin8pzs+o66LzyNuEWkjX5vPquB3JjmfFXKI0EvyvwhC" +
                                "fjVANQueGGVB88ruT7DvtAjhGo1xmoEMNGRh0MoYOyGBVZpjWEMS4QCwH3gC" +
                                "q+cIJVNfoGtfoYW/XZIiQeRjXA/iQ8ZrumYQcGNivBkAN64GphcBD5YBN68G" +
                                "ZhYBi8uAt64GZhcBG8uAKQKOm5CbAGPnCK9rP7Dis9gM6z05pAN+hkrpt4fR" +
                                "32AbjxD7B/l3JZMrBAAA")),
                mSupportJar)
                .run().expect(""
                        + "src/test/pkg/VersionConditionals4.java:16: Error: Call requires API level 24 (current min is 4): methodN [NewApi]\n"
                        + "        if (methodN() || SDK_INT < N) { } // ERROR\n"
                        + "            ~~~~~~~\n"
                        + "src/test/pkg/VersionConditionals4.java:24: Error: Call requires API level 24 (current min is 4): methodN [NewApi]\n"
                        + "        if (isAtLeast(10)) { methodN(); } // ERROR\n"
                        + "                             ~~~~~~~\n"
                        + "src/test/pkg/VersionConditionals4.java:25: Error: Call requires API level 24 (current min is 4): methodN [NewApi]\n"
                        + "        if (isAtLeast(23)) { methodN(); } // ERROR\n"
                        + "                             ~~~~~~~\n"
                        + "src/test/pkg/VersionConditionals4.java:30: Error: Call requires API level 25 (current min is 4): methodN_MR1 [NewApi]\n"
                        + "        if (BuildCompat.isAtLeastN()) { methodN_MR1(); } // ERROR\n"
                        + "                                        ~~~~~~~~~~~\n"
                        + "4 errors, 0 warnings\n");
    }

    public void testConditionalApi5() {
        // Regression test for
        //   -- https://code.google.com/p/android/issues/detail?id=212170
        //   -- https://code.google.com/p/android/issues/detail?id=199041
        // Handle version checks in conditionals.
        //noinspection all // Sample code

        lint().files(
                manifest().minSdk(4),
                java(""
                        + "package test.pkg;\n"
                        + "\n"
                        + "import android.Manifest;\n"
                        + "import android.app.Activity;\n"
                        + "import android.app.ActivityOptions;\n"
                        + "import android.content.Intent;\n"
                        + "import android.content.pm.PackageManager;\n"
                        + "import android.os.Build.VERSION;\n"
                        + "import android.os.Build.VERSION_CODES;\n"
                        + "import android.view.View;\n"
                        + "\n"
                        + "public class VersionConditionals5 extends Activity {\n"
                        + "    public boolean test() {\n"
                        + "        return VERSION.SDK_INT < 23\n"
                        + "                || checkSelfPermission(Manifest.permission.ACCESS_COARSE_LOCATION) == PackageManager.PERMISSION_GRANTED;\n"
                        + "    }\n"
                        + "\n"
                        + "    public static void startActivity(final Activity activity, View searchCardView) {\n"
                        + "        final Intent intent = new Intent(activity, VersionConditionals5.class);\n"
                        + "        if (VERSION.SDK_INT < VERSION_CODES.LOLLIPOP || searchCardView == null)\n"
                        + "            activity.startActivity(intent);\n"
                        + "        else {\n"
                        + "            final String transitionName = activity.getString(android.R.string.ok);\n"
                        + "            searchCardView.setTransitionName(transitionName);\n"
                        + "            final ActivityOptions options = ActivityOptions.makeSceneTransitionAnimation(activity,\n"
                        + "                    searchCardView, transitionName);\n"
                        + "            activity.startActivity(intent, options.toBundle());\n"
                        + "            activity.getWindow().getSharedElementExitTransition().setDuration(100);\n"
                        + "        }\n"
                        + "    }\n"
                        + "}\n"))
                .run().expect("No warnings.");
    }

    public void testConditionalApi6() {
        // Regression test for https://code.google.com/p/android/issues/detail?id=207289

        //noinspection all // Sample code

        lint().files(
                manifest().minSdk(4),
                java(""
                        + "package test.pkg;\n"
                        + "\n"
                        + "import android.animation.*;\n"
                        + "import android.os.Build;\n"
                        + "import android.view.View;\n"
                        + "\n"
                        + "class Test {\n"
                        + "    View mSelection;\n"
                        + "    void f() {\n"
                        + "        final View flashView = mSelection;\n"
                        + "        if (Build.VERSION.SDK_INT >= Build.VERSION_CODES.HONEYCOMB) {\n"
                        + "            ObjectAnimator whiteFlashIn = ObjectAnimator.ofObject(flashView,\n"
                        + "                    \"backgroundColor\", new ArgbEvaluator(), 0x00FFFFFF, 0xAAFFFFFF);\n"
                        + "            ObjectAnimator whiteFlashOut = ObjectAnimator.ofObject(flashView,\n"
                        + "                    \"backgroundColor\", new ArgbEvaluator(), 0xAAFFFFFF, 0x00000000);\n"
                        + "            whiteFlashIn.setDuration(200);\n"
                        + "            whiteFlashOut.setDuration(300);\n"
                        + "            AnimatorSet whiteFlash = new AnimatorSet();\n"
                        + "            whiteFlash.playSequentially(whiteFlashIn, whiteFlashOut);\n"
                        + "            whiteFlash.addListener(new AnimatorListenerAdapter() {\n"
                        + "                @SuppressWarnings(\"deprecation\")\n"
                        + "                @Override public void onAnimationEnd(Animator animation) {\n"
                        + "                    flashView.setBackgroundDrawable(null);\n"
                        + "                }\n"
                        + "            });\n"
                        + "            whiteFlash.start();\n"
                        + "        }\n"
                        + "    }\n"
                        + "}"))
                .run().expectClean();
    }

    public void testConditionalOnConstant() {
        // Regression test for https://code.google.com/p/android/issues/detail?id=221586

        //noinspection all // Sample code

        lint().files(
                manifest().minSdk(4),
                java(""
                        + "package test.pkg;\n"
                        + "\n"
                        + "import android.app.Activity;\n"
                        + "import android.os.Build;\n"
                        + "import android.widget.TextView;\n"
                        + "\n"
                        + "public class VersionConditionals6 extends Activity {\n"
                        + "    public static final boolean SUPPORTS_LETTER_SPACING = Build.VERSION.SDK_INT >= Build.VERSION_CODES.LOLLIPOP;\n"
                        + "\n"
                        + "    public void test(TextView textView) {\n"
                        + "        if (SUPPORTS_LETTER_SPACING) {\n"
                        + "            textView.setLetterSpacing(1f); // OK\n"
                        + "        }\n"
                        + "        textView.setLetterSpacing(1f); // ERROR\n"
                        + "    }\n"
                        + "}\n"))
                .run().expect(""
                        + "src/test/pkg/VersionConditionals6.java:14: Error: Call requires API level 21 (current min is 4): android.widget.TextView#setLetterSpacing [NewApi]\n"
                        + "        textView.setLetterSpacing(1f); // ERROR\n"
                        + "                 ~~~~~~~~~~~~~~~~\n"
                        + "1 errors, 0 warnings\n");
    }

    public void testVersionCheckMethodsInBinaryOperator() {
        // Regression test for https://code.google.com/p/android/issues/detail?id=199572
        //noinspection all // Sample code

        lint().files(
                manifest().minSdk(10),
                java(""
                        + "package test.pkg;\n"
                        + "\n"
                        + "import android.app.Activity;\n"
                        + "import android.content.Context;\n"
                        + "import android.hardware.camera2.CameraAccessException;\n"
                        + "import android.hardware.camera2.CameraManager;\n"
                        + "import android.os.Build;\n"
                        + "\n"
                        + "public class VersionConditionals8 extends Activity {\n"
                        + "    private boolean mDebug;\n"
                        + "    \n"
                        + "    public void testCamera() {\n"
                        + "        if (isLollipop() && mDebug) {\n"
                        + "            CameraManager manager = (CameraManager) getSystemService(Context.CAMERA_SERVICE);\n"
                        + "            try {\n"
                        + "                int length = manager.getCameraIdList().length;\n"
                        + "            } catch (Throwable ignore) {\n"
                        + "            }\n"
                        + "        }\n"
                        + "    }\n"
                        + "\n"
                        + "    private boolean isLollipop() {\n"
                        + "        return Build.VERSION.SDK_INT >= Build.VERSION_CODES.LOLLIPOP;\n"
                        + "    }\n"
                        + "}\n"))
                .run().expectClean();
    }

    public void testTernaryOperator() {
        //noinspection all // Sample code

        lint().files(
                manifest().minSdk(10),
                java(""
                        + "package test.pkg;\n"
                        + "\n"
                        + "import android.os.Build;\n"
                        + "import android.view.View;\n"
                        + "import android.widget.GridLayout;\n"
                        + "\n"
                        + "public class TestTernaryOperator {\n"
                        + "    public View getLayout1() {\n"
                        + "        return Build.VERSION.SDK_INT >= Build.VERSION_CODES.ICE_CREAM_SANDWICH \n"
                        + "                ? new GridLayout(null) : null;\n"
                        + "    }\n"
                        + "\n"
                        + "    public View getLayout2() {\n"
                        + "        return Build.VERSION.SDK_INT < Build.VERSION_CODES.ICE_CREAM_SANDWICH\n"
                        + "                ? null : new GridLayout(null);\n"
                        + "    }\n"
                        + "}\n"))
                .run().expectClean();
    }

    public void testVersionInVariable() {
        // Regression test for b/35116007:
        // Allow the SDK version to be extracted into a variable or field
        //noinspection all // Sample code

        lint().files(
                manifest().minSdk(10),
                java(""
                        + "package test.pkg;\n"
                        + "\n"
                        + "import android.os.Build;\n"
                        + "import android.view.View;\n"
                        + "import android.widget.GridLayout;\n"
                        + "\n"
                        + "public class TestVersionInVariable {\n"
                        + "    private static final int STASHED_VERSION = Build.VERSION.SDK_INT;\n"
                        + "    public void getLayout1() {\n"
                        + "        final int version = Build.VERSION.SDK_INT;\n"
                        + "        if (version >= 14) {"
                        + "            new GridLayout(null);\n"
                        + "        }\n"
                        + "        if (STASHED_VERSION >= 14) {\n"
                        + "            new GridLayout(null);\n"
                        + "        }\n"
                        + "    }\n"
                        + "}\n"))
                .run().expectClean();
    }

    public void testNegative() {
        //noinspection all // Sample code

        lint().files(
                manifest().minSdk(10),
                java(""
                        + "package test.pkg;\n"
                        + "\n"
                        + "import android.app.Activity;\n"
                        + "import android.content.Context;\n"
                        + "import android.hardware.camera2.CameraAccessException;\n"
                        + "import android.hardware.camera2.CameraManager;\n"
                        + "import android.os.Build;\n"
                        + "\n"
                        + "public class Negative extends Activity {\n"
                        + "    public void testNegative1() throws CameraAccessException {\n"
                        + "        if (!isLollipop()) {\n"
                        + "        } else {\n"
                        + "            ((CameraManager) getSystemService(Context.CAMERA_SERVICE)).getCameraIdList();\n"
                        + "        }\n"
                        + "    }\n"
                        + "\n"
                        + "    public void testReversedOperator() throws CameraAccessException {\n"
                        + "        if (Build.VERSION_CODES.LOLLIPOP <= Build.VERSION.SDK_INT) {\n"
                        + "            ((CameraManager) getSystemService(Context.CAMERA_SERVICE)).getCameraIdList();\n"
                        + "        }\n"
                        + "    }\n"
                        + "\n"
                        + "    private boolean isLollipop() {\n"
                        + "        return Build.VERSION.SDK_INT >= Build.VERSION_CODES.LOLLIPOP;\n"
                        + "    }\n"
                        + "}\n"))
                .run().expectClean();
    }

    public void testPrecededBy() {
        //noinspection all // Sample code

        lint().files(
                manifest().minSdk(10),
                java(""
                        + "package test.pkg;\n"
                        + "\n"
                        + "import android.os.Build;\n"
                        + "import android.support.annotation.RequiresApi;\n"
                        + "\n"
                        + "@SuppressWarnings({\"WeakerAccess\", \"unused\"})\n"
                        + "public class TestPrecededByVersionCheck {\n"
                        + "    @RequiresApi(22)\n"
                        + "    public boolean requiresLollipop() {\n"
                        + "        return true;\n"
                        + "    }\n"
                        + "\n"
                        + "    public void test1() {\n"
                        + "        if (Build.VERSION.SDK_INT < 22) {\n"
                        + "            return;\n"
                        + "        }\n"
                        + "        requiresLollipop(); // OK\n"
                        + "    }\n"
                        + "\n"
                        + "    public void test2() {\n"
                        + "        if (Build.VERSION.SDK_INT < 18) {\n"
                        + "            return;\n"
                        + "        }\n"
                        + "        requiresLollipop(); // ERROR: API level could be 18-21\n"
                        + "    }\n"
                        + "\n"
                        + "    public void test3() {\n"
                        + "        requiresLollipop(); // ERROR: Version check is after\n"
                        + "        if (Build.VERSION.SDK_INT < 22) {\n"
                        + "            return;\n"
                        + "        }\n"
                        + "        requiresLollipop(); // OK\n"
                        + "    }\n"
                        + "\n"
                        + "    public void test4() {\n"
                        + "        if (Build.VERSION.SDK_INT > 22) {\n"
                        + "            return;\n"
                        + "        }\n"
                        + "        requiresLollipop(); // ERROR: Version check is going in the wrong direction: API can be 1\n"
                        + "    }\n"
                        + "\n"
                        + "    public void test5() {\n"
                        + "        if (Build.VERSION.SDK_INT > 22) {\n"
                        + "            // Something\n"
                        + "        } else {\n"
                        + "            return;\n"
                        + "        }\n"
                        + "        requiresLollipop(); // OK\n"
                        + "    }\n"
                        + "\n"
                        + "    public void test6() {\n"
                        + "        if (Build.VERSION.SDK_INT > 18) {\n"
                        + "            // Something\n"
                        + "        } else {\n"
                        + "            return;\n"
                        + "        }\n"
                        + "        requiresLollipop(); // ERROR: API level can be less than 22\n"
                        + "    }\n"
                        + "\n"
                        + "    public void test7() {\n"
                        + "        if (Build.VERSION.SDK_INT <= 22) {\n"
                        + "            // Something\n"
                        + "        } else {\n"
                        + "            return;\n"
                        + "        }\n"
                        + "        requiresLollipop(); // ERROR: API level can be less than 22\n"
                        + "    }\n"
                        + "}\n"),
                mSupportJar)
                .run().expect(""
                        + "src/test/pkg/TestPrecededByVersionCheck.java:24: Error: Call requires API level 22 (current min is 10): requiresLollipop [NewApi]\n"
                        + "        requiresLollipop(); // ERROR: API level could be 18-21\n"
                        + "        ~~~~~~~~~~~~~~~~\n"
                        + "src/test/pkg/TestPrecededByVersionCheck.java:28: Error: Call requires API level 22 (current min is 10): requiresLollipop [NewApi]\n"
                        + "        requiresLollipop(); // ERROR: Version check is after\n"
                        + "        ~~~~~~~~~~~~~~~~\n"
                        + "src/test/pkg/TestPrecededByVersionCheck.java:39: Error: Call requires API level 22 (current min is 10): requiresLollipop [NewApi]\n"
                        + "        requiresLollipop(); // ERROR: Version check is going in the wrong direction: API can be 1\n"
                        + "        ~~~~~~~~~~~~~~~~\n"
                        + "src/test/pkg/TestPrecededByVersionCheck.java:57: Error: Call requires API level 22 (current min is 10): requiresLollipop [NewApi]\n"
                        + "        requiresLollipop(); // ERROR: API level can be less than 22\n"
                        + "        ~~~~~~~~~~~~~~~~\n"
                        + "src/test/pkg/TestPrecededByVersionCheck.java:66: Error: Call requires API level 22 (current min is 10): requiresLollipop [NewApi]\n"
                        + "        requiresLollipop(); // ERROR: API level can be less than 22\n"
                        + "        ~~~~~~~~~~~~~~~~\n"
                        + "5 errors, 0 warnings\n");
    }

    public void testNestedChecks() {
        //noinspection all // Sample code

        lint().files(
                manifest().minSdk(11),
                java(""
                        + "package p1.p2;\n"
                        + "\n"
                        + "import android.os.Build;\n"
                        + "import android.widget.GridLayout;\n"
                        + "\n"
                        + "public class Class {\n"
                        + "    public void testEarlyExit1() {\n"
                        + "        // https://code.google.com/p/android/issues/detail?id=37728\n"
                        + "        if (Build.VERSION.SDK_INT < 14) return;\n"
                        + "\n"
                        + "        new GridLayout(null); // OK\n"
                        + "    }\n"
                        + "\n"
                        + "    public void testEarlyExit2() {\n"
                        + "        if (!Utils.isIcs()) {\n"
                        + "            return;\n"
                        + "        }\n"
                        + "\n"
                        + "        new GridLayout(null); // OK\n"
                        + "    }\n"
                        + "\n"
                        + "    public void testEarlyExit3(boolean nested) {\n"
                        + "        if (Build.VERSION.SDK_INT < Build.VERSION_CODES.ICE_CREAM_SANDWICH) {\n"
                        + "            return;\n"
                        + "        }\n"
                        + "\n"
                        + "        if (nested) {\n"
                        + "            new GridLayout(null); // OK\n"
                        + "        }\n"
                        + "    }\n"
                        + "\n"
                        + "    public void testEarlyExit4(boolean nested) {\n"
                        + "        if (nested) {\n"
                        + "            if (Utils.isIcs()) {\n"
                        + "                return;\n"
                        + "            }\n"
                        + "        }\n"
                        + "\n"
                        + "        new GridLayout(null); // ERROR\n"
                        + "\n"
                        + "        if (Utils.isIcs()) { // too late\n"
                        + "            //noinspection UnnecessaryReturnStatement\n"
                        + "            return;\n"
                        + "        }\n"
                        + "    }\n"
                        + "\n"
                        + "    private static class Utils {\n"
                        + "        public static boolean isIcs() {\n"
                        + "            return Build.VERSION.SDK_INT >= Build.VERSION_CODES.ICE_CREAM_SANDWICH;\n"
                        + "        }\n"
                        + "        public static boolean isGingerbread() {\n"
                        + "            return Build.VERSION.SDK_INT >= Build.VERSION_CODES.GINGERBREAD;\n"
                        + "        }\n"
                        + "    }\n"
                        + "}"))
                .run().expect(""
                        + "src/p1/p2/Class.java:39: Error: Call requires API level 14 (current min is 11): new android.widget.GridLayout [NewApi]\n"
                        + "        new GridLayout(null); // ERROR\n"
                        + "        ~~~~~~~~~~~~~~\n"
                        + "src/p1/p2/Class.java:52: Warning: Unnecessary; SDK_INT is always >= 11 [ObsoleteSdkInt]\n"
                        + "            return Build.VERSION.SDK_INT >= Build.VERSION_CODES.GINGERBREAD;\n"
                        + "                   ~~~~~~~~~~~~~~~~~~~~~~~~~~~~~~~~~~~~~~~~~~~~~~~~~~~~~~~~\n"
                        + "1 errors, 1 warnings\n");
    }

    public void testNestedChecksKotlin() {
<<<<<<< HEAD
        if (skipKotlinTests()) {
            return;
        }

=======
>>>>>>> 9762cc2c
        // Kotlin version of testNestedChecks. There are several important changes here:
        // The version check utility method is now defined as an expression body, so there
        // is no explicit "return" keyword (which the code used to look for).
        // Second, we're accessing the version check using property syntax, not a call, which
        // also required changes to the AST analysis.

        //noinspection all // Sample code
        lint().files(
                manifest().minSdk(11),
                kotlin("" +
                        "package p1.p2\n" +
                        "\n" +
                        "import android.os.Build\n" +
                        "import android.widget.GridLayout\n" +
                        "\n" +
                        "class NestedChecks {\n" +
                        "    fun testEarlyExit1() {\n" +
                        "        // https://code.google.com/p/android/issues/detail?id=37728\n" +
                        "        if (Build.VERSION.SDK_INT < 14) return\n" +
                        "\n" +
                        "        GridLayout(null) // OK\n" +
                        "    }\n" +
                        "\n" +
                        "    fun testEarlyExit2() {\n" +
                        "        if (!Utils.isIcs) {\n" +
                        "            return\n" +
                        "        }\n" +
                        "\n" +
                        "        GridLayout(null) // OK\n" +
                        "    }\n" +
                        "\n" +
                        "    fun testEarlyExit3(nested: Boolean) {\n" +
                        "        if (Build.VERSION.SDK_INT < Build.VERSION_CODES.ICE_CREAM_SANDWICH) {\n" +
                        "            return\n" +
                        "        }\n" +
                        "\n" +
                        "        if (nested) {\n" +
                        "            GridLayout(null) // OK\n" +
                        "        }\n" +
                        "    }\n" +
                        "\n" +
                        "    fun testEarlyExit4(nested: Boolean) {\n" +
                        "        if (nested) {\n" +
                        "            if (Utils.isIcs) {\n" +
                        "                return\n" +
                        "            }\n" +
                        "        }\n" +
                        "\n" +
                        "        GridLayout(null) // ERROR\n" +
                        "\n" +
                        "        if (Utils.isIcs) { // too late\n" +
                        "\n" +
                        "            return\n" +
                        "        }\n" +
                        "    }\n" +
                        "\n" +
                        "    private object Utils {\n" +
                        "        val isIcs: Boolean\n" +
                        "            get() = Build.VERSION.SDK_INT >= Build.VERSION_CODES.ICE_CREAM_SANDWICH\n" +
                        "        val isGingerbread: Boolean\n" +
                        "            get() = Build.VERSION.SDK_INT >= Build.VERSION_CODES.GINGERBREAD\n" +
                        "    }\n" +
                        "}"))
                .run().expect("" +
                "src/p1/p2/NestedChecks.kt:39: Error: Call requires API level 14 (current min is 11): new android.widget.GridLayout [NewApi]\n" +
                "        GridLayout(null) // ERROR\n" +
                "        ~~~~~~~~~~~~~~~~\n" +
                "src/p1/p2/NestedChecks.kt:51: Warning: Unnecessary; SDK_INT is always >= 11 [ObsoleteSdkInt]\n" +
                "            get() = Build.VERSION.SDK_INT >= Build.VERSION_CODES.GINGERBREAD\n" +
                "                    ~~~~~~~~~~~~~~~~~~~~~~~~~~~~~~~~~~~~~~~~~~~~~~~~~~~~~~~~\n" +
                "1 errors, 1 warnings\n");
    }

<<<<<<< HEAD
=======
    public void testGetMinSdkVersionFromMethodName() {
        assertEquals(19, VersionChecks.getMinSdkVersionFromMethodName("isAtLeastKitKat"));
        assertEquals(19, VersionChecks.getMinSdkVersionFromMethodName("isKitKatSdk"));
        assertEquals(19, VersionChecks.getMinSdkVersionFromMethodName("isKitKatSDK"));
        assertEquals(19, VersionChecks.getMinSdkVersionFromMethodName("isRunningKitkatOrLater"));
        assertEquals(19, VersionChecks.getMinSdkVersionFromMethodName("isKeyLimePieOrLater"));
        assertEquals(19, VersionChecks.getMinSdkVersionFromMethodName("isKitKatOrHigher"));
        assertEquals(19, VersionChecks.getMinSdkVersionFromMethodName("isKitKatOrNewer"));

        assertEquals(17, VersionChecks.getMinSdkVersionFromMethodName("isRunningJellyBeanMR1OrLater"));
        assertEquals(20, VersionChecks.getMinSdkVersionFromMethodName("isAtLeastKitKatWatch"));
    }

    public void testVersionNameFromMethodName() {
        //noinspection all // Sample code
        lint().files(
                java("" +
                        "package test.pkg;\n" +
                        "\n" +
                        "import android.content.pm.ShortcutManager;\n" +
                        "\n" +
                        "public abstract class VersionCheck {\n" +
                        "    public void test(ShortcutManager shortcutManager) {\n" +
                        "        // this requires API 26\n" +
                        "        if (isAtLeastOreo()) {\n" +
                        "            shortcutManager.removeAllDynamicShortcuts();\n" +
                        "        }\n" +
                        "        if (isOreoOrLater()) {\n" +
                        "            shortcutManager.removeAllDynamicShortcuts();\n" +
                        "        }\n" +
                        "        if (isOreoOrAbove()) {\n" +
                        "            shortcutManager.removeAllDynamicShortcuts();\n" +
                        "        }\n" +
                        "    }\n" +
                        "\n" +
                        "    public abstract boolean isAtLeastOreo();\n" +
                        "    public abstract boolean isOreoOrLater();\n" +
                        "    public abstract boolean isOreoOrAbove();\n" +
                        "}\n"))
                .run()
                .expectClean();
    }

    public void testKotlinWhenStatement() {
        // Regression test for
        //   67712955: Kotlin when statement fails if subject is Build.VERSION.SDK_INT

        //noinspection all // Sample code
        lint().files(
                manifest().minSdk(4),
                kotlin("" +
                        "import android.os.Build.VERSION.SDK_INT\n" +
                        "import android.os.Build.VERSION_CODES.N\n" +
                        "import android.text.Html\n" +
                        "\n" +
                        "fun String.fromHtm() : String\n" +
                        "{\n" +
                        "    return when {\n" +
                        "        false, SDK_INT >= N -> Html.fromHtml(this, Html.FROM_HTML_MODE_LEGACY)\n" +
                        "        else -> Html.fromHtml(this)\n" +
                        "    }.toString()\n" +
                        "}"))
                .run()
                .expectClean();
    }

    public void testKotlinWhenStatement2() {
        // Regression test for issue 69661204
        lint().files(
                kotlin("" +
                        "package test.pkg\n" +
                        "\n" +
                        "import android.os.Build\n" +
                        "import android.support.annotation.RequiresApi\n" +
                        "\n" +
                        "@RequiresApi(21)\n" +
                        "fun requires21() { }\n" +
                        "\n" +
                        "@RequiresApi(23)\n" +
                        "fun requires23() { }\n" +
                        "\n" +
                        "fun requiresNothing() { }\n" +
                        "\n" +
                        "fun test() {\n" +
                        "    when {\n" +
                        "        Build.VERSION.SDK_INT >= 21 -> requires21()\n" +
                        "        Build.VERSION.SDK_INT >= 23 -> requires23()\n" +
                        "        else -> requiresNothing()\n" +
                        "    }\n" +
                        "}\n"),
                mSupportJar)
                .run()
                .expectClean();
    }

    public void testKotlinHelper() {
        // Regression test for issue 64550633
        lint().files(
                kotlin("" +
                        "package test.pkg\n" +
                        "\n" +
                        "import android.os.Build\n" +
                        "import android.os.Build.VERSION_CODES.KITKAT\n" +
                        "\n" +
                        "inline fun fromApi(value: Int, action: () -> Unit) {\n" +
                        "    if (Build.VERSION.SDK_INT >= value) {\n" +
                        "        action()\n" +
                        "    }\n" +
                        "}\n" +
                        "\n" +
                        "fun fromApiNonInline(value: Int, action: () -> Unit) {\n" +
                        "    if (Build.VERSION.SDK_INT >= value) {\n" +
                        "        action()\n" +
                        "    }\n" +
                        "}\n" +
                        "\n" +
                        "inline fun notFromApi(value: Int, action: () -> Unit) {\n" +
                        "    if (Build.VERSION.SDK_INT < value) {\n" +
                        "        action()\n" +
                        "    }\n" +
                        "}\n" +
                        "\n" +
                        "fun test1() {\n" +
                        "    fromApi(KITKAT) {\n" +
                        "        // Example of a Java 7+ field\n" +
                        "        val cjkExtensionC = Character.UnicodeBlock.CJK_UNIFIED_IDEOGRAPHS_EXTENSION_C // OK\n" +
                        "    }\n" +
                        "}\n" +
                        "\n" +
                        "fun test2() {\n" +
                        "    fromApiNonInline(KITKAT) {\n" +
                        "        val cjkExtensionC = Character.UnicodeBlock.CJK_UNIFIED_IDEOGRAPHS_EXTENSION_C // OK\n" +
                        "    }\n" +
                        "}\n" +
                        "\n" +
                        "fun test3() {\n" +
                        "    notFromApi(KITKAT) {\n" +
                        "        val cjkExtensionC = Character.UnicodeBlock.CJK_UNIFIED_IDEOGRAPHS_EXTENSION_C // ERROR\n" +
                        "    }\n" +
                        "}\n" +
                        "\n"))
                .run()
                .expect("src/test/pkg/test.kt:39: Error: Field requires API level 19 (current min is 1): java.lang.Character.UnicodeBlock#CJK_UNIFIED_IDEOGRAPHS_EXTENSION_C [NewApi]\n" +
                        "        val cjkExtensionC = Character.UnicodeBlock.CJK_UNIFIED_IDEOGRAPHS_EXTENSION_C // ERROR\n" +
                        "                            ~~~~~~~~~~~~~~~~~~~~~~~~~~~~~~~~~~~~~~~~~~~~~~~~~~~~~~~~~\n" +
                        "1 errors, 0 warnings");
    }

    public void testKotlinEarlyExit1() {
        // Regression test for issue 71560541: Wrong API condition
        // Root cause: https://youtrack.jetbrains.com/issue/IDEA-184544
        lint().files(
                kotlin("" +
                        "package test.pkg\n" +
                        "\n" +
                        "import android.app.NotificationChannel\n" +
                        "import android.app.NotificationManager\n" +
                        "import android.content.Context\n" +
                        "import android.os.Build\n" +
                        "\n" +
                        "fun foo1(context: Context) {\n" +
                        "    val notificationManager = context.getSystemService(Context.NOTIFICATION_SERVICE) as? NotificationManager\n" +
                        "    if (Build.VERSION.SDK_INT < 26 || notificationManager == null) {\n" +
                        "        return\n" +
                        "    }\n" +
                        "\n" +
                        "    val channel = NotificationChannel(\"id\", \"Test\", NotificationManager.IMPORTANCE_DEFAULT)\n" +
                        "    channel.description = \"test\"\n" +
                        "}\n" +
                        "\n"),
                mSupportJar)
                .run()
                .expectClean();
    }

    public void testKotlinEarlyExit2() {
        // Regression test for issue 71560541: Wrong API condition, part 2
        lint().files(
                kotlin("" +
                        "package test.pkg\n" +
                        "\n" +
                        "import android.app.NotificationChannel\n" +
                        "import android.app.NotificationManager\n" +
                        "import android.content.Context\n" +
                        "import android.os.Build\n" +
                        "\n" +
                        "fun foo2(context: Context) {\n" +
                        "    val notificationManager = context.getSystemService(Context.NOTIFICATION_SERVICE) as? NotificationManager\n" +
                        "    \n" +
                        "    val channel = if (Build.VERSION.SDK_INT >= Build.VERSION_CODES.O) {\n" +
                        "        NotificationChannel(\"id\", \"Test\", NotificationManager.IMPORTANCE_DEFAULT)\n" +
                        "    } else {\n" +
                        "        return\n" +
                        "    }\n" +
                        "\n" +
                        "    channel.description = \"test\"\n" +
                        "}"),
                mSupportJar)
                .run()
                .expectClean();
    }

    public void testNestedIfs() {
        // Regression test for issue 67553351
        lint().files(
                java("" +
                        "package test.pkg;\n" +
                        "\n" +
                        "import android.os.Build;\n" +
                        "import android.support.annotation.RequiresApi;\n" +
                        "\n" +
                        "@SuppressWarnings({\"unused\", ClassNameDiffersFromFileName})\n" +
                        "public class NestedIfs {\n" +
                        "    @RequiresApi(20)\n" +
                        "    private void requires20() {\n" +
                        "    }\n" +
                        "\n" +
                        "    @RequiresApi(23)\n" +
                        "    private void requires23() {\n" +
                        "    }\n" +
                        "\n" +
                        "    void test() {\n" +
                        "        if (Build.VERSION.SDK_INT >= Build.VERSION_CODES.KITKAT_WATCH) {\n" +
                        "            if (android.os.Build.VERSION.SDK_INT >= android.os.Build.VERSION_CODES.M) {\n" +
                        "                requires23();\n" +
                        "            } else {\n" +
                        "                requires20();\n" +
                        "            }\n" +
                        "        }\n" +
                        "    }\n" +
                        "}\n"),
                mSupportJar)
                .run()
                .expectClean();
    }

    public void testApplyBlock() {
        // Regression test for 71809249: False positive when using lambdas and higher-order functions
        lint().files(
                kotlin("" +
                        "package com.example.lintexample\n" +
                        "\n" +
                        "import android.app.NotificationChannel\n" +
                        "import android.app.NotificationManager\n" +
                        "import android.content.Context\n" +
                        "import android.os.Build\n" +
                        "import android.app.Activity\n" +
                        "\n" +
                        "class MainActivity : Activity() {\n" +
                        "\n" +
                        "    fun test(notificationChannel: NotificationChannel) {\n" +
                        "        val notificationManager: NotificationManager = getSystemService(Context.NOTIFICATION_SERVICE) as NotificationManager\n" +
                        "        notificationManager.applyForOreoOrAbove {\n" +
                        "            createNotificationChannel(notificationChannel)\n" +
                        "        }\n" +
                        "\n" +
                        "    }\n" +
                        "}\n" +
                        "\n" +
                        "inline fun <T> T.applyForOreoOrAbove(block: T.() -> Unit): T {\n" +
                        "    if (Build.VERSION.SDK_INT >= Build.VERSION_CODES.O) {\n" +
                        "        block()\n" +
                        "    }\n" +
                        "    return this\n" +
                        "}\n"))
                .run()
                .expectClean();
    }

>>>>>>> 9762cc2c
    @Override
    protected Detector getDetector() {
        return new ApiDetector();
    }

    private TestFile mSupportJar = base64gzip(ApiDetectorTest.SUPPORT_JAR_PATH,
            SUPPORT_ANNOTATIONS_JAR_BASE64_GZIP);
}<|MERGE_RESOLUTION|>--- conflicted
+++ resolved
@@ -2010,13 +2010,6 @@
     }
 
     public void testNestedChecksKotlin() {
-<<<<<<< HEAD
-        if (skipKotlinTests()) {
-            return;
-        }
-
-=======
->>>>>>> 9762cc2c
         // Kotlin version of testNestedChecks. There are several important changes here:
         // The version check utility method is now defined as an expression body, so there
         // is no explicit "return" keyword (which the code used to look for).
@@ -2090,8 +2083,6 @@
                 "1 errors, 1 warnings\n");
     }
 
-<<<<<<< HEAD
-=======
     public void testGetMinSdkVersionFromMethodName() {
         assertEquals(19, VersionChecks.getMinSdkVersionFromMethodName("isAtLeastKitKat"));
         assertEquals(19, VersionChecks.getMinSdkVersionFromMethodName("isKitKatSdk"));
@@ -2361,7 +2352,6 @@
                 .expectClean();
     }
 
->>>>>>> 9762cc2c
     @Override
     protected Detector getDetector() {
         return new ApiDetector();

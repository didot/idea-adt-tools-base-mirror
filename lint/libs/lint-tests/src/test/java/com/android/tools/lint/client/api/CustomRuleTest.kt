--- conflicted
+++ resolved
@@ -31,7 +31,6 @@
 import org.junit.rules.TemporaryFolder
 import org.mockito.Mockito
 import java.io.File
-import java.nio.file.Files
 
 class CustomRuleTest {
     @Test
@@ -74,24 +73,6 @@
         // Like testProjectLintJar, but the custom rules are loaded via
         // META-INF/services/*IssueRegistry loading instead of a manifest key
         val expected = "" +
-<<<<<<< HEAD
-                "src/test/pkg/AppCompatTest.java:7: Warning: Should use getSupportActionBar instead of getActionBar name [AppCompatMethod]\n" +
-                "        getActionBar();                    // ERROR\n" + "        ~~~~~~~~~~~~\n" +
-                "src/test/pkg/AppCompatTest.java:10: Warning: Should use startSupportActionMode instead of startActionMode name [AppCompatMethod]\n" +
-                "        startActionMode(null);             // ERROR\n" + "        ~~~~~~~~~~~~~~~\n" +
-                "src/test/pkg/AppCompatTest.java:13: Warning: Should use supportRequestWindowFeature instead of requestWindowFeature name [AppCompatMethod]\n" +
-                "        requestWindowFeature(0);           // ERROR\n" +
-                "        ~~~~~~~~~~~~~~~~~~~~\n" +
-                "src/test/pkg/AppCompatTest.java:16: Warning: Should use setSupportProgressBarVisibility instead of setProgressBarVisibility name [AppCompatMethod]\n" +
-                "        setProgressBarVisibility(true);    // ERROR\n" +
-                "        ~~~~~~~~~~~~~~~~~~~~~~~~\n" +
-                "src/test/pkg/AppCompatTest.java:17: Warning: Should use setSupportProgressBarIndeterminate instead of setProgressBarIndeterminate name [AppCompatMethod]\n" +
-                "        setProgressBarIndeterminate(true);\n" +
-                "        ~~~~~~~~~~~~~~~~~~~~~~~~~~~\n" +
-                "src/test/pkg/AppCompatTest.java:18: Warning: Should use setSupportProgressBarIndeterminateVisibility instead of setProgressBarIndeterminateVisibility name [AppCompatMethod]\n" +
-                "        setProgressBarIndeterminateVisibility(true);\n" +
-                "        ~~~~~~~~~~~~~~~~~~~~~~~~~~~~~~~~~~~~~\n" + "0 errors, 6 warnings\n"
-=======
                 "src/test/pkg/AppCompatTest.java:7: Warning: Should use getSupportActionBar instead of getActionBar name [UnitTestAppCompatMethod]\n" +
                 "        getActionBar();                    // ERROR\n" +
                 "        ~~~~~~~~~~~~\n" +
@@ -111,7 +92,6 @@
                 "        setProgressBarIndeterminateVisibility(true);\n" +
                 "        ~~~~~~~~~~~~~~~~~~~~~~~~~~~~~~~~~~~~~\n" +
                 "0 errors, 6 warnings\n"
->>>>>>> 9762cc2c
 
         lint().files(
                 classpath(),
@@ -124,11 +104,7 @@
 
                     override fun findRuleJars(project: Project): List<File> = listOf(
                             lintJarWithServiceRegistry)
-<<<<<<< HEAD
-                }).customRules(lintJar).allowMissingSdk().run().expect(expected)
-=======
                 }).customRules(lintJarWithServiceRegistry).allowMissingSdk().run().expect(expected)
->>>>>>> 9762cc2c
     }
 
     @Test
@@ -166,11 +142,7 @@
                 appCompatTestClass)
                 .incremental("bin/classes/test/pkg/AppCompatTest.class")
                 .allowDelayedIssueRegistration()
-<<<<<<< HEAD
-                .issueIds("AppCompatMethod")
-=======
                 .issueIds("UnitTestAppCompatMethod")
->>>>>>> 9762cc2c
                 .allowObsoleteLintChecks(false)
                 .modifyGradleMocks { _, variant ->
                     val dependencies = variant.mainArtifact.dependencies
@@ -186,27 +158,6 @@
         // are picked up in a Gradle project
 
         val expected = "" +
-<<<<<<< HEAD
-                "src/main/java/test/pkg/AppCompatTest.java:7: Warning: Should use getSupportActionBar instead of getActionBar name [AppCompatMethod]\n" +
-                "        getActionBar();                    // ERROR\n" +
-                "        ~~~~~~~~~~~~\n" +
-                "src/main/java/test/pkg/AppCompatTest.java:10: Warning: Should use startSupportActionMode instead of startActionMode name [AppCompatMethod]\n" +
-                "        startActionMode(null);             // ERROR\n" +
-                "        ~~~~~~~~~~~~~~~\n" +
-                "src/main/java/test/pkg/AppCompatTest.java:13: Warning: Should use supportRequestWindowFeature instead of requestWindowFeature name [AppCompatMethod]\n" +
-                "        requestWindowFeature(0);           // ERROR\n" +
-                "        ~~~~~~~~~~~~~~~~~~~~\n" +
-                "src/main/java/test/pkg/AppCompatTest.java:16: Warning: Should use setSupportProgressBarVisibility instead of setProgressBarVisibility name [AppCompatMethod]\n" +
-                "        setProgressBarVisibility(true);    // ERROR\n" +
-                "        ~~~~~~~~~~~~~~~~~~~~~~~~\n" +
-                "src/main/java/test/pkg/AppCompatTest.java:17: Warning: Should use setSupportProgressBarIndeterminate instead of setProgressBarIndeterminate name [AppCompatMethod]\n" +
-                "        setProgressBarIndeterminate(true);\n" +
-                "        ~~~~~~~~~~~~~~~~~~~~~~~~~~~\n" +
-                "src/main/java/test/pkg/AppCompatTest.java:18: Warning: Should use setSupportProgressBarIndeterminateVisibility instead of setProgressBarIndeterminateVisibility name [AppCompatMethod]\n" +
-                "        setProgressBarIndeterminateVisibility(true);\n" +
-                "        ~~~~~~~~~~~~~~~~~~~~~~~~~~~~~~~~~~~~~\n" +
-                "0 errors, 6 warnings\n"
-=======
                 "lint1.jar: Warning: Lint found an issue registry (android.support.v7.lint.AppCompatIssueRegistry) which did not specify the Lint API version it was compiled with.\n" +
                 "\n" +
                 "This means that the lint checks are likely not compatible.\n" +
@@ -243,7 +194,6 @@
                 "        setProgressBarIndeterminateVisibility(true);\n" +
                 "        ~~~~~~~~~~~~~~~~~~~~~~~~~~~~~~~~~~~~~\n" +
                 "0 errors, 7 warnings"
->>>>>>> 9762cc2c
 
         // Copy lint.jar into build/intermediates/lint/
         val listener = object : LintListener {
@@ -272,11 +222,7 @@
                 appCompatTestClass)
                 .incremental("bin/classes/test/pkg/AppCompatTest.class")
                 .allowDelayedIssueRegistration()
-<<<<<<< HEAD
-                .issueIds("AppCompatMethod")
-=======
                 .issueIds("UnitTestAppCompatMethod")
->>>>>>> 9762cc2c
                 .allowObsoleteLintChecks(false)
                 .listener(listener)
                 .allowMissingSdk()
@@ -318,17 +264,6 @@
 
     @Test
     fun testLegacyLombokJavaLintRule() {
-<<<<<<< HEAD
-        val expected = """
-project0: Warning: Lint found one or more custom checks using its older Java API; these checks are still run in compatibility mode, but this causes duplicated parsing, and in the next version lint will no longer include this legacy mode. Make sure the following lint detectors are upgraded to the new API: googleio.demo.MyDetector [ObsoleteLintCustomCheck]
-src/test/pkg/Test.java:5: Warning: Did you mean bar? [MyId]
-        foo(5);
-        ~~~~~~
-0 errors, 2 warnings
-"""
-
-=======
->>>>>>> 9762cc2c
         //noinspection all // Sample code
         lint().files(
                 classpath(),
@@ -351,9 +286,6 @@
                 .allowObsoleteLintChecks(false)
                 .allowCompilationErrors()
                 .run()
-<<<<<<< HEAD
-                .expect(expected)
-=======
                 .check {
                     assertThat(it).contains("lint2.jar: Warning: Lint found one or more custom " +
                             "checks that could not be loaded.")
@@ -367,22 +299,10 @@
                     assertThat(it).contains("ClassLoader.defineClass1(ClassLoader.java:")
                     assertThat(it).contains("0 errors, 1 warnings")
                 }
->>>>>>> 9762cc2c
     }
 
     @Test
     fun testLegacyPsiJavaLintRule() {
-<<<<<<< HEAD
-        val expected = """
-project0: Warning: Lint found one or more custom checks using its older Java API; these checks are still run in compatibility mode, but this causes duplicated parsing, and in the next version lint will no longer include this legacy mode. Make sure the following lint detectors are upgraded to the new API: com.example.google.lint.MainActivityDetector [ObsoleteLintCustomCheck]
-src/test/pkg/Test.java:5: Error: Did you mean bar instead ? [MainActivityDetector]
-        foo(5);
-        ~~~~~~
-1 errors, 1 warnings
-         """
-
-=======
->>>>>>> 9762cc2c
         lint().files(
                 classpath(),
                 manifest().minSdk(1),
@@ -404,9 +324,6 @@
                 .allowCompilationErrors()
                 .allowObsoleteLintChecks(false)
                 .run()
-<<<<<<< HEAD
-                .expect(expected)
-=======
                 .check {
                     assertThat(it).contains("lint3.jar: Warning: Lint found one or more custom " +
                             "checks that could not be loaded.")
@@ -496,7 +413,6 @@
                 .allowObsoleteLintChecks(false)
                 .run()
                 .expectClean()
->>>>>>> 9762cc2c
     }
 
     @Test
@@ -730,82 +646,6 @@
                 "KX6yqv0tPkb9/9W405zA9IMT3tD8LFVO8k8m198n3Pkp/39MNQMIGfmfctTH" +
                 "z8zxOSdp//z6F5mTOorXEAAA"
 
-        @JvmField
-        val LINT_JAR_SERVICE_REGISTRY_BASE64_GZIP = "" +
-                "H4sIAAAAAAAAAJ2XCTSU+//Hx5IsWWexkz1EsiW7BoOxb5Ety4x1zJixVbIU" +
-                "yrUUsg+3bopkq3RlHwxFmPCzRYYs185IKBq/3N/9/y8d3fP//77nPOc5z3k+" +
-                "r/fz+X4+z/mez9sSTkcPAjAyMgLYqqXggAOLCUAPMDOw1ZMzNjc8Q+0EAOgA" +
-                "lvDjjPuvaP8KsfwpDPp+/S9spmdubGhgYytvZvjJrOutKVxOvpcVLifT00V6" +
-                "Ya3wL6WJGay8idlpY7PekBJ6Joc5XiJ/Lt885NFsoSSkSMYn/FGmGlgCOQuW" +
-                "BS2C52f817EULM2fucQ/sZEw+f4lk79yYQYAvudH90MuXAdzwSGwob6eCNyZ" +
-                "v3P/MV7vyHhPNErePdALi/b1kg9GowNw8gG+gcHyngG+iO83d4yvvDEOF4Kw" +
-                "Rnj74oKxVzK6tZhbdEFEinYRT2VlKuqYxrOzl2dYM5c4hJE6w1uDd0fr0oDD" +
-                "JDT1eBKuMyMbm2T6WGobFD8JaPfghxjb3tLYYgJviuq/5Mx4UWyHTutHzJUi" +
-                "mcydpGtyd/Aur2fLH41hT4+3C19dQS7GHF8uXhPRPfF7p76D4Qb6ghOpTP+y" +
-                "DyK1g3/v2x7tfp30Rh5dT/i+q5FDdRINh0AP7nu/tX/t8MzPozgOROFCMBg0" +
-                "NvgfooFHRIee+weA52hgv9YHWvYjdeYfKD0MBopGYdyD9RHBCM9gNPZ7z9xx" +
-                "uPyLX8L4B8BUBnhuqqJIjzjPvcoT7e2heAfJmL5hEdvUGduy0xJ8I4YBm+Eb" +
-                "AWaKuZxKYhorDHIu8yZwJyO4U21vA9Eyvf9ClE+PL2k+qnmvd7kxtfRNwgks" +
-                "TqC7fmelbjGM3PCJtLf7pQKQ4qkUb9UFo/CYiAplrcXGSkloSkz6MrFwQTzf" +
-                "PQPFxTynh0DZMz0d9CQYgNwerxgTV+0khrkEmFSYSEYYiXCuCM6QyMsqv+iV" +
-                "Uuiytkm1sRZG24WxFsbbwaBfm19Yad4i/bKNv/3Hw23NRo5WQCNPa9Yagslt" +
-                "ksStH2FHHKKPVcpVzYMo5Krg/S5Uvy33zAQ2Tjm4tiiidKyQ2koRr83mVJRS" +
-                "KfXqeSDM4khwkEiODHK9Jk6p4wZA4pqe2wAwM7BCXJmssgz++D4PG0AaQkWZ" +
-                "Vy+YEiLLsk9X9XRPFxmt6iWL58tOkyB9ue0IuS6EMk01Wb9nmk8jLGw4x4S7" +
-                "Py7HVN5RPOF63MaXkSp75+yi5N3dlmB1R7zcO8Ppe755VF8arVYxHO0F6SJT" +
-                "w+W3uapvB57Cu+QW4JCpRrX4wO758o4hM483FdlC7P32t+uvls2+ivT4PGmI" +
-                "T3t5qfPJYHBUCa8Cc3RVS0RZu4Mj4dlkarmoQGV/r7a6iahc/8RXm1rEzIaM" +
-                "GAuIC0SsXcmzF/W/qh0EU8G1DX6rhWeORwFbn+Sl43KFFWW6Xr0xYAlHvZJd" +
-                "tM5cuXLP7leXdakXKXVpmEz5d5t8TiZzriqTdUkq2VjQmOB5ZLZbUKdLpVcA" +
-                "iW04vEV/ndx/8Y1Br0/2yYntle7ZFLTjqft7NxtOTtvS+dOPDcXBYsFit+ct" +
-                "sxqtONX9VXHz983OS245278Ivjm+6dcY6Izv9adhnlcVMc1XLJVM8cy1CWNV" +
-                "RWGjNz/QE84WhPCyT7WKNkpPOYVb6a4mG3GcxBXyNs4Pewc/dxe2Kx0V76IX" +
-                "qW31pJ4fcgyS3iUqel+dTfPNodZGNy878ebd+lCWG2sw2BO2fX17jg0zohQy" +
-                "++XTY5fQwceOAC9OciZFsF78Y53iOg+3wtiDjY1Lcr2KBU2ladq85NYtg/rT" +
-                "U2BnCIWOV4f4VDRSfOr1dkISznmYxjWX9TyqZ+tYD/rhOQ/MnSEPsggIpoFd" +
-                "4kmlsiP/cPfHgNSJMEK0fdCCvWPZNVPBiMsEG7NaVI6rfT4iZE2tjN/HD35F" +
-                "m/Bb0tCaDe9rBckp7+2aJLeJrHtbkEhk7uUm3KBYdPGncmhTmUuI/zW/3C6K" +
-                "LXQru6jcLvutrYvKQsGq7YBBZyJn5ZmS5PdWDfHP4EmjTuPP7QjXPoGRwOSn" +
-                "67LinouFfjnw8pVy4RkveTz1mnmGyrGrC7U26PRO/5S3Piy03N4agXbVtq+R" +
-                "44W1S69k6gov+kM0SuRDdQlrbzzqots2++43nH1p5KI7w53E51xQMqPG3aAr" +
-                "P7T6pBHo48LiMagQbEpcVIyMc0vcTk4ifwwL9g8Z8K/JsUPuqJ/TJRgN5cOI" +
-                "q4hdmqjpl3vxt2UVVdceR8NkGt3yjO5m2iHPq8ymqEikBOH4kMoIYf92bT1p" +
-                "ZFa7TORAGgVC1VdYbd+Qg9Ljx1h3dDF/+MUHHq9+ENGq2PorTfJWc2p5nfQH" +
-                "ck2Eu2TOcmjnyEJzw9CoT1/I55A+vl6tcav5Wf5I0Wue7mahc103XT4DuEwl" +
-                "yp0KJ3+fZMPOjwu/b14H3BKKIXRxQRZVSrz6ZRUSy/omMtAbGSjFPCAg63zj" +
-                "6KxxQ7qJR6fKxZphSr4334JV7NiEZvfFbmC6RmuRmM7nJsNk1f4e7zy2lGA+" +
-                "LbG39Ssd4+mC5kv4muULm3dDtVlUFyqU6210LOSvND7lp372fSSbjUqYnbV+" +
-                "XfQcuOYchnPwZCPnZ+ZpLXHE18jLahp8820LepK6bDzDEhdckv0wyJngEPbJ" +
-                "4dPGDsDjml5f8gwDygZvAcHmjI0EqqDy8UubLQpzHoWdFoj0jZCz+R2Puats" +
-                "qQLXtQR8ni5XuVT4JWVtWWrU0941D52Ycl82uX734o2bk4raAMZUtrlvOtJ1" +
-                "nXBkWPMy24vRr45ZKs8/N9fAzmR5C2QhlhAwwkPBipiVmUnXr5FCxx6wi36M" +
-                "4PqNfQtqdBnvw/5uR46x92v4qLrpIhC1yFgmHOCUWBVZjJLr/QpFLZ4y5tg+" +
-                "bd4klYC9UUCr1Qobj8dIXM65T+bRihErjASlb0iey8Yw33lnQ/DVfA9SGARx" +
-                "vCfIoat6YLSXflsOKA7ZFDPi4ta5VlAcgS4+ty5/1UTLxEg27l6lPbMsZxnI" +
-                "Sr9MXCbNPu1ecSj4GX+bzrBkZLE01ZSQLvoe1McKjAt7s3aqt6INinYn6asJ" +
-                "2U+bLTUk1X2cfPrqsyJbSqCHm2Z9gmvjlzt7jWEzzN4fdDg5JfUlQHc4tmRv" +
-                "S3fGbqsjMzCJmGjg43tGiZi7QPNTHokYfqkNWevEd6+ZdjJ80k/KVFvcDqKs" +
-                "8tivMDYlhj+RMndNN8Fuv4tVro1pfUh5J7mSBG+RXPnIu8B0odI0mqbNWjxr" +
-                "K701CBse7SzUrDwjB72SJzIxzXjiSufA+d8Kisi0sw/0YJzgrpY2gcGEdU2h" +
-                "VpZTkxKaKVkUkGtbv3KJ3ASa2AHdFY9D0zWIe+IBBjEBDHlN+W2wm/TOYvnC" +
-                "LJY4VmFYZuk0WslL73ZAxK0odSu+lCkD6gcoUwQj+WRiu2+FLj6ISD1mFTt4" +
-                "J2qKQ2u+Iou6LCgS1wa5lD4MLBa0WrFfsbKdGWfd2DJUxZDdFCzVo5tZx/ZU" +
-                "48utFWCqQdNmAo1cJ1fUvb6+aRkBiOIKf53Cc5NPNQolUNn35ykdNqKt2vfh" +
-                "RQ14cAb+cShR/r8MJYeGxv9MJhnWZhajuhzXWYxNb4zeq4rI6GN/cotePLMl" +
-                "Bsphl/E7V9qASSyWrCYb1oscej5k9O1iVZa9wDbN7iliKfA+lwFYuyu8gNyV" +
-                "d3088e0LHMAp/IMu2GIxPP4LA6SS57I0QRGKusg7s8nzeDRfLN6ExCYBVbI2" +
-                "jJQ2pMsR/CVGshA84jAnlirtZkH4ZaccG99tlO2OHLj7h0Hu+y5KumB5RtAu" +
-                "NHdz6RQ4UIfEcuUkMKNuCZb1oODNWcPlslApdYjUDW5zXyHONuBXmbMtYN6O" +
-                "+ibocLKHxsehkp5L+XeO3errGB5JSrSlWN+vg/XzXXfyerZbujsouzfu1wqP" +
-                "LRZhXNMkMrvSO7BSuCp4VIVCdRkiSZHP7NP6ukOrBfP3TCLw+OQHteTVqB1i" +
-                "JRXAzzOL1lpyLEu4XyqyJzzTKX5J3b/+5Qn0qGf1SwWmPXU1SY+tHuEWfts5" +
-                "wy/ezF11hkHxJajOJGzI8rlh0jou3+Pm8zvgLmv6lrMJJXcV5WJeE9foxs0Y" +
-                "6JsUPh/vLzon5icxtvtUK7vqHLwH2DLbWT0I3u/+8LDQVTwNALBFu999GloQ" +
-                "4LAH+h93tG+gDq9DdupH9KCZAR3CtH5ipvYVmAE/Nz1/r44jLc3BDPb5gzZB" +
-                "7xD/5Uj+/2mJDqZ7lPf4e1FoDjqRn1Mchyhu2qOcyc9p4CHa4Aj6T6fycwGe" +
-                "QwKhRwv85Vz+rvS+ysED5MwhldJ/UPmJk/lR/OD/qXxIXI/lvzuRLOHHGPb5" +
-                "/ULMflfVYd1/+jeeVNdOOxAAAA=="
-
         private val LOMBOK_LINT_JAR_BASE64_GZIP = "" +
                 "H4sIAAAAAAAAAI1WezgTeh+fy2xTaJp6c0m5TDQjIYWGMYYxM5dJHMZEzV0R" +
                 "vee4tCG3yK0sl6hXCLnrOl1cNsQ0iYiG5DK3UHR6nafnfU7pPe97Pr/n+8fv" +
@@ -1124,16 +964,11 @@
         private val lintJar: File = base64gzip("lint1.jar", LINT_JAR_BASE64_GZIP).createFile(temp.root)
         private val oldLintJar: File = base64gzip("lint2.jar", LOMBOK_LINT_JAR_BASE64_GZIP).createFile(temp.root)
         private val psiLintJar: File = base64gzip("lint3.jar", PSI_LINT_JAR_BASE64_GZIP).createFile(temp.root)
-<<<<<<< HEAD
-        private val lintJarWithServiceRegistry: File = base64gzip("lint1.jar",
-                LINT_JAR_SERVICE_REGISTRY_BASE64_GZIP).createFile(temp.root)
-=======
         private val lintJarWithServiceRegistry: File = base64gzip("lint4.jar",
                 LINT_JAR_SERVICE_REGISTRY_BASE64_GZIP).createFile(temp.root)
         private val lintApiLevel0: File = base64gzip("lint5.jar", LINT5_JAR).createFile(temp.root)
         private val lintApiLevel1000: File = base64gzip("lint6.jar", LINT6_JAR).createFile(temp.root)
         private val lintApiLevel1000min1: File = base64gzip("lint7.jar", LINT7_JAR).createFile(temp.root)
         private val lintXmlScannerAll30: File = base64gzip("lint8.jar", LINT_XML_SCANNER_ALL_30).createFile(temp.root)
->>>>>>> 9762cc2c
     }
 }
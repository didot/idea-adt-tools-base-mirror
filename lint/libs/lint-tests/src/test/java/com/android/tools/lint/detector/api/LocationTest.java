--- conflicted
+++ resolved
@@ -16,17 +16,12 @@
 
 package com.android.tools.lint.detector.api;
 
-<<<<<<< HEAD
-import com.android.tools.lint.detector.api.Location.SearchDirection;
-import com.android.tools.lint.detector.api.Location.SearchHints;
-=======
 import static com.google.common.truth.Truth.assertThat;
 
 import com.android.tools.lint.detector.api.Location.SearchDirection;
 import com.android.tools.lint.detector.api.Location.SearchHints;
 import com.android.utils.Pair;
 import com.intellij.openapi.Disposable;
->>>>>>> b805f832
 import java.io.File;
 import java.io.IOException;
 import junit.framework.TestCase;
@@ -146,8 +141,6 @@
         Location.create(new File("foo"), "this is a test", 0, "", "",
                 SearchHints.create(SearchDirection.BACKWARD).matchWholeWord());
     }
-<<<<<<< HEAD
-=======
 
     public void testSource() {
         Location location = Location.create(new File("foo"));
@@ -186,5 +179,4 @@
         Location location = handle.resolve();
         assertEquals(10, location.getEnd().getOffset());
     }
->>>>>>> b805f832
 }
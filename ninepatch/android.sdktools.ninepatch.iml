<?xml version="1.0" encoding="UTF-8"?>
<module type="JAVA_MODULE" version="4">
  <component name="NewModuleRootManager" inherit-compiler-output="true">
    <exclude-output />
    <content url="file://$MODULE_DIR$">
      <sourceFolder url="file://$MODULE_DIR$/src/test/java" isTestSource="true" />
      <sourceFolder url="file://$MODULE_DIR$/src/test/resources" isTestSource="true" />
      <sourceFolder url="file://$MODULE_DIR$/src/main/java" isTestSource="false" />
    </content>
    <orderEntry type="sourceFolder" forTests="false" />
    <orderEntry type="inheritedJdk" />
    <orderEntry type="library" scope="TEST" name="JUnit4" level="project" />
<<<<<<< HEAD
=======
    <orderEntry type="library" name="kotlin-stdlib-jdk8" level="project" />
>>>>>>> 86bcd624
  </component>
</module><|MERGE_RESOLUTION|>--- conflicted
+++ resolved
@@ -10,9 +10,6 @@
     <orderEntry type="sourceFolder" forTests="false" />
     <orderEntry type="inheritedJdk" />
     <orderEntry type="library" scope="TEST" name="JUnit4" level="project" />
-<<<<<<< HEAD
-=======
     <orderEntry type="library" name="kotlin-stdlib-jdk8" level="project" />
->>>>>>> 86bcd624
   </component>
 </module>
<?xml version="1.0" encoding="UTF-8"?>
<module type="JAVA_MODULE" version="4">
  <component name="NewModuleRootManager" inherit-compiler-output="true">
    <exclude-output />
    <content url="file://$MODULE_DIR$">
      <sourceFolder url="file://$MODULE_DIR$/src/main/java" isTestSource="false" />
      <sourceFolder url="file://$MODULE_DIR$/src/test/java" isTestSource="true" />
      <sourceFolder url="file://$MODULE_DIR$/src/test/resources" type="java-test-resource" />
    </content>
    <orderEntry type="inheritedJdk" />
    <orderEntry type="sourceFolder" forTests="false" />
    <orderEntry type="library" scope="TEST" name="JUnit4" level="project" />
    <orderEntry type="library" name="Trove4j" level="project" />
    <orderEntry type="library" scope="TEST" name="mockito" level="project" />
    <orderEntry type="library" scope="TEST" name="truth" level="project" />
<<<<<<< HEAD
    <orderEntry type="library" name="com.android.tools:annotations" level="project" />
    <orderEntry type="library" name="Guava" level="project" />
    <orderEntry type="library" scope="TEST" name="kotlin-stdlib-jdk8" level="project" />
    <orderEntry type="library" name="com.android.tools:common" level="project" />
    <orderEntry type="library" name="com.android.tools.ddms:ddmlib" level="project" />
    <orderEntry type="library" scope="TEST" name="com.android.tools:testutils" level="project" />
    <orderEntry type="library" scope="TEST" name="Mocks" level="project" />
=======
    <orderEntry type="library" scope="TEST" name="kotlin-stdlib-jdk8" level="project" />
>>>>>>> 86bcd624
  </component>
</module><|MERGE_RESOLUTION|>--- conflicted
+++ resolved
@@ -9,20 +9,12 @@
     </content>
     <orderEntry type="inheritedJdk" />
     <orderEntry type="sourceFolder" forTests="false" />
+    <orderEntry type="module" module-name="android.sdktools.ddmlib" />
     <orderEntry type="library" scope="TEST" name="JUnit4" level="project" />
     <orderEntry type="library" name="Trove4j" level="project" />
+    <orderEntry type="module" module-name="android.sdktools.testutils" scope="TEST" />
     <orderEntry type="library" scope="TEST" name="mockito" level="project" />
     <orderEntry type="library" scope="TEST" name="truth" level="project" />
-<<<<<<< HEAD
-    <orderEntry type="library" name="com.android.tools:annotations" level="project" />
-    <orderEntry type="library" name="Guava" level="project" />
     <orderEntry type="library" scope="TEST" name="kotlin-stdlib-jdk8" level="project" />
-    <orderEntry type="library" name="com.android.tools:common" level="project" />
-    <orderEntry type="library" name="com.android.tools.ddms:ddmlib" level="project" />
-    <orderEntry type="library" scope="TEST" name="com.android.tools:testutils" level="project" />
-    <orderEntry type="library" scope="TEST" name="Mocks" level="project" />
-=======
-    <orderEntry type="library" scope="TEST" name="kotlin-stdlib-jdk8" level="project" />
->>>>>>> 86bcd624
   </component>
 </module>
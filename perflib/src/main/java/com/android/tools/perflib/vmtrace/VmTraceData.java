/*
 * Copyright (C) 2013 The Android Open Source Project
 *
 * Licensed under the Apache License, Version 2.0 (the "License");
 * you may not use this file except in compliance with the License.
 * You may obtain a copy of the License at
 *
 *      http://www.apache.org/licenses/LICENSE-2.0
 *
 * Unless required by applicable law or agreed to in writing, software
 * distributed under the License is distributed on an "AS IS" BASIS,
 * WITHOUT WARRANTIES OR CONDITIONS OF ANY KIND, either express or implied.
 * See the License for the specific language governing permissions and
 * limitations under the License.
 */

package com.android.tools.perflib.vmtrace;

import com.android.utils.SparseArray;
import com.google.common.collect.ImmutableList;
import com.google.common.collect.Maps;

import java.util.*;
import java.util.concurrent.TimeUnit;

/**
 * The {@link VmTraceData} class stores all the information from a Dalvik method trace file.
 * Specifically, it provides:
 *  <ul>
 *      <li>A mapping from thread ids to thread names.</li>
 *      <li>A mapping from method ids to {@link MethodInfo}</li>
 *      <li>A mapping from each thread to the top level call on that thread.</li>
 *  </ul>
 */
public class VmTraceData {
    public enum VmClockType { THREAD_CPU, WALL, DUAL }

    private final int mVersion;
    private final boolean mDataFileOverflow;
    private final VmClockType mVmClockType;
    private final String mVm;
    private final Map<String, String> mTraceProperties;
    private final long mStartTimeUs;

    /** Map from method id to method info. */
    private final Map<Long,MethodInfo> mMethods;

    /** Map from thread name to thread info. */
    private final Map<String, ThreadInfo> mThreadInfo;

    private VmTraceData(Builder b) {
        mVersion = b.mVersion;
        mDataFileOverflow = b.mDataFileOverflow;
        mVmClockType = b.mVmClockType;
        mVm = b.mVm;
        mTraceProperties = b.mProperties;
        mMethods = b.mMethods;
        mStartTimeUs = b.mStartTimeUs;

        mThreadInfo = Maps.newHashMapWithExpectedSize(b.mThreads.size());
        for (int i = 0; i < b.mThreads.size(); i++) {
            int id = b.mThreads.keyAt(i);
            String name = b.mThreads.valueAt(i);

            ThreadInfo info = mThreadInfo.get(name);
            if (info != null) {
                // there is alread a thread with the same name
                name = String.format("%1$s-%2$d", name, id);
            }

            info = new ThreadInfo(id, name, b.mTopLevelCalls.get(id));
            mThreadInfo.put(name, info);
        }
    }

    public int getVersion() {
        return mVersion;
    }

    public boolean isDataFileOverflow() {
        return mDataFileOverflow;
    }

    public VmClockType getVmClockType() {
        return mVmClockType;
    }

    public String getVm() {
        return mVm;
    }

    public Map<String, String> getTraceProperties() {
        return mTraceProperties;
    }

    public static TimeUnit getDefaultTimeUnits() {
        // The traces from the VM currently use microseconds.
        // TODO: figure out if this can be obtained/inferred from the trace itself
        return TimeUnit.MICROSECONDS;
    }

    public Collection<ThreadInfo> getThreads() {
        return mThreadInfo.values();
    }

    public List<ThreadInfo> getThreads(boolean excludeThreadsWithNoActivity) {
        Collection<ThreadInfo> allThreads = getThreads();
        if (!excludeThreadsWithNoActivity) {
            return ImmutableList.copyOf(allThreads);
        }

<<<<<<< HEAD
        ArrayList<ThreadInfo> result = new ArrayList<ThreadInfo>();
        for (ThreadInfo input : allThreads) {
            if (input.getTopLevelCall() != null) {
                result.add(input);
            }
        }
        return result;
=======
        return Lists.newArrayList(
                Iterables.filter(allThreads, input -> input.getTopLevelCall() != null));
>>>>>>> 7f84ff91
    }

    public ThreadInfo getThread(String name) {
        return mThreadInfo.get(name);
    }

    public Map<Long,MethodInfo> getMethods() {
        return mMethods;
    }

    public MethodInfo getMethod(long methodId) {
        return mMethods.get(methodId);
    }

    public long getStartTimeUs() {
        return mStartTimeUs;
    }

    /** Returns the duration of this call as a percentage of the duration of the top level call. */
    public double getDurationPercentage(Call call, ThreadInfo thread, ClockType clockType,
            boolean inclusiveTime) {
        MethodInfo methodInfo = getMethod(call.getMethodId());
        TimeSelector selector = TimeSelector.create(clockType, inclusiveTime);
        long methodTime = selector.get(methodInfo, thread, TimeUnit.NANOSECONDS);
        return getDurationPercentage(methodTime, thread, clockType);
    }

    /**
     * Returns the given duration as a percentage of the duration of the top level call
     * in given thread.
     */
    public double getDurationPercentage(long methodTime, ThreadInfo thread, ClockType clockType) {
        Call topCall = getThread(thread.getName()).getTopLevelCall();
        if (topCall == null) {
            return 100.;
        }

        MethodInfo topInfo = getMethod(topCall.getMethodId());

        // always use inclusive time to obtain the top level's time when computing percentages
        TimeSelector selector = TimeSelector.create(clockType, true);
        long topLevelTime = selector.get(topInfo, thread, TimeUnit.NANOSECONDS);

        return (double) methodTime/topLevelTime * 100;
    }

    public SearchResult searchFor(String pattern, ThreadInfo thread) {
        pattern = pattern.toLowerCase(Locale.US);

        Set<MethodInfo> methods = new HashSet<MethodInfo>();
        Set<Call> calls = new HashSet<Call>();

        Call topLevelCall = getThread(thread.getName()).getTopLevelCall();
        if (topLevelCall == null) {
            // no matches
            return new SearchResult(methods, calls);
        }

        // Find all methods matching given pattern called on given thread
        for (MethodInfo method: getMethods().values()) {
            String fullName = method.getFullName().toLowerCase(Locale.US);
            if (fullName.contains(pattern)) { // method name matches
                long inclusiveTime = method.getProfileData()
                        .getInclusiveTime(thread, ClockType.GLOBAL, TimeUnit.NANOSECONDS);
                if (inclusiveTime > 0) {
                    // method was called in this thread
                    methods.add(method);
                }
            }
        }

        // Find all invocations of the matched methods
        Iterator<Call> iterator = topLevelCall.getCallHierarchyIterator();
        while (iterator.hasNext()) {
            Call c = iterator.next();
            MethodInfo method = getMethod(c.getMethodId());
            if (methods.contains(method)) {
                calls.add(c);
            }
        }

        return new SearchResult(methods, calls);
    }

    public static class Builder {
        private static final boolean DEBUG = false;

        private int mVersion;
        private long mStartTimeUs;
        private boolean mDataFileOverflow;
        private VmClockType mVmClockType = VmClockType.THREAD_CPU;
        private String mVm = "";
        private final Map<String, String> mProperties = new HashMap<String, String>(10);

        /** Map from thread ids to thread names. */
        private final SparseArray<String> mThreads = new SparseArray<String>(10);

        /** Map from method id to method info. */
        private final Map<Long,MethodInfo> mMethods = new HashMap<Long, MethodInfo>(100);

        /** Map from thread id to per thread stack call reconstructor. */
        private final SparseArray<CallStackReconstructor> mStackReconstructors
                = new SparseArray<CallStackReconstructor>(10);

        /** Map from thread id to the top level call for that thread. */
        private final SparseArray<Call> mTopLevelCalls = new SparseArray<Call>(10);

        public void setVersion(int version) {
            mVersion = version;
        }

        public int getVersion() {
            return mVersion;
        }

        public void setDataFileOverflow(boolean dataFileOverflow) {
            mDataFileOverflow = dataFileOverflow;
        }

        public void setVmClockType(VmClockType vmClockType) {
            mVmClockType = vmClockType;
        }

        public VmClockType getVmClockType() {
            return mVmClockType;
        }

        public void setProperty(String key, String value) {
            mProperties.put(key, value);
        }

        public void setVm(String vm) {
            mVm = vm;
        }

        public void addThread(int id, String name) {
            mThreads.put(id, name);
        }

        public void addMethod(long id, MethodInfo info) {
            mMethods.put(id, info);
        }

        public void addMethodAction(int threadId, long methodId, TraceAction methodAction,
                int threadTime, int globalTime) {
            // create thread info if it doesn't exist
            if (mThreads.get(threadId) == null) {
                mThreads.put(threadId, String.format("Thread id: %1$d", threadId));
            }

            // create method info if it doesn't exist
            if (mMethods.get(methodId) == null) {
                MethodInfo info = new MethodInfo(methodId, "unknown", "unknown", "unknown",
                        "unknown", -1);
                mMethods.put(methodId, info);
            }

            if (DEBUG) {
                MethodInfo methodInfo = mMethods.get(methodId);
                System.out.printf("Thread %1$30s: (%2$8x) %3$-40s %4$20s\n",
                        mThreads.get(threadId), methodId, methodInfo.getShortName(), methodAction);
            }

            CallStackReconstructor reconstructor = mStackReconstructors.get(threadId);
            if (reconstructor == null) {
                long topLevelCallId = createUniqueMethodIdForThread(threadId);
                reconstructor = new CallStackReconstructor(topLevelCallId);
                mStackReconstructors.put(threadId, reconstructor);
            }

            reconstructor.addTraceAction(methodId, methodAction, threadTime, globalTime);
        }

        private long createUniqueMethodIdForThread(int threadId) {
            long id = Long.MAX_VALUE - mThreads.indexOfKey(threadId);
            assert mMethods.get(id) == null :
                    "Unexpected error while attempting to create a unique key - key already exists";
            MethodInfo info = new MethodInfo(id, mThreads.get(threadId), "", "", "", 0);
            mMethods.put(id, info);
            return id;
        }

        public VmTraceData build() {
            for (int i = 0; i < mStackReconstructors.size(); i++) {
                int threadId = mStackReconstructors.keyAt(i);
                CallStackReconstructor reconstructor = mStackReconstructors.valueAt(i);
                mTopLevelCalls.put(threadId, reconstructor.getTopLevel());
            }

            return new VmTraceData(this);
        }

        public void setStartTimeUs(long startTimeUs) {
            mStartTimeUs =  startTimeUs;
        }
    }
}<|MERGE_RESOLUTION|>--- conflicted
+++ resolved
@@ -109,18 +109,8 @@
             return ImmutableList.copyOf(allThreads);
         }
 
-<<<<<<< HEAD
-        ArrayList<ThreadInfo> result = new ArrayList<ThreadInfo>();
-        for (ThreadInfo input : allThreads) {
-            if (input.getTopLevelCall() != null) {
-                result.add(input);
-            }
-        }
-        return result;
-=======
         return Lists.newArrayList(
                 Iterables.filter(allThreads, input -> input.getTopLevelCall() != null));
->>>>>>> 7f84ff91
     }
 
     public ThreadInfo getThread(String name) {

--- conflicted
+++ resolved
@@ -22,7 +22,6 @@
 import junit.framework.TestCase;
 
 import java.io.File;
-import java.net.URL;
 import java.util.HashSet;
 import java.util.Set;
 
@@ -238,18 +237,8 @@
     }
 
     public void testSampleHprof() throws Exception {
-<<<<<<< HEAD
-        URL resource = ClassLoader.getSystemResource("dialer.android-hprof");
-
-        if (resource == null) {
-          resource = getClass().getResource("/dialer.android-hprof");
-        }
-        File file = new File(resource.getFile());
-        mSnapshot = (new HprofParser(new MemoryMappedFileBuffer(file))).parse();
-=======
         File file = new File(ClassLoader.getSystemResource("dialer.android-hprof").getFile());
         mSnapshot = Snapshot.createSnapshot(new MemoryMappedFileBuffer(file));
->>>>>>> d0946535
         mSnapshot.computeDominators();
 
         Set<Instance> topologicalSet = new HashSet<Instance>(mSnapshot.getTopologicalOrdering());

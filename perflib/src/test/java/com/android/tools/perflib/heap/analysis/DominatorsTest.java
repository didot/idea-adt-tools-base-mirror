--- conflicted
+++ resolved
@@ -22,12 +22,8 @@
 import junit.framework.TestCase;
 
 import java.io.File;
-<<<<<<< HEAD
-import java.net.URL;
-=======
 import java.util.HashSet;
 import java.util.Set;
->>>>>>> 878ea9dd
 
 public class DominatorsTest extends TestCase {
 
@@ -214,12 +210,7 @@
     }
 
     public void testSampleHprof() throws Exception {
-      URL resource = ClassLoader.getSystemResource("dialer.android-hprof");
-
-      if (resource == null) {
-        resource = getClass().getResource("/dialer.android-hprof");
-      }
-      File file = new File(resource.getFile());
+        File file = new File(ClassLoader.getSystemResource("dialer.android-hprof").getFile());
         mSnapshot = (new HprofParser(new MemoryMappedFileBuffer(file))).parse();
         mSnapshot.computeDominators();
 

/*
 * Copyright (C) 2016 The Android Open Source Project
 *
 * Licensed under the Apache License, Version 2.0 (the "License");
 * you may not use this file except in compliance with the License.
 * You may obtain a copy of the License at
 *
 *      http://www.apache.org/licenses/LICENSE-2.0
 *
 * Unless required by applicable law or agreed to in writing, software
 * distributed under the License is distributed on an "AS IS" BASIS,
 * WITHOUT WARRANTIES OR CONDITIONS OF ANY KIND, either express or implied.
 * See the License for the specific language governing permissions and
 * limitations under the License.
 */

package com.android.tools.pixelprobe.tests.bitmap;

import com.android.tools.pixelprobe.ColorMode;
import com.android.tools.pixelprobe.Image;
import com.android.tools.pixelprobe.tests.ImageUtils;
import com.android.tools.pixelprobe.util.Images;
import org.junit.Assert;
import org.junit.Rule;
import org.junit.Test;
import org.junit.rules.ExpectedException;

import java.awt.color.ColorSpace;
import java.io.IOException;

public class JpgFormatTest {
    @Rule
    public ExpectedException thrown = ExpectedException.none();

    @Test
    public void jpg8() throws IOException {
        Image image = ImageUtils.loadImage("jpg/jpg_8_srgb.jpg");
        Assert.assertNotNull(image.getMergedImage());
        Assert.assertEquals(ColorMode.RGB, image.getColorMode());
        Assert.assertEquals(8, image.getColorDepth());
        Assert.assertEquals(0, image.getLayers().size());
        Assert.assertEquals(0, image.getGuides().size());
        Assert.assertEquals("sRGB IEC61966-2.1", image.getColorProfileDescription());
        Assert.assertEquals(ColorSpace.TYPE_RGB, image.getColorSpace().getType());
        Assert.assertTrue(Images.isColorSpace_sRGB(image.getMergedImage()));
    }

    @Test
    public void jpg8AdobeRgb() throws IOException {
        Image image = ImageUtils.loadImage("jpg/jpg_8_adobe_rgb.jpg");
        Assert.assertNotNull(image.getMergedImage());
        Assert.assertEquals(ColorMode.RGB, image.getColorMode());
        Assert.assertEquals(8, image.getColorDepth());
        Assert.assertEquals(0, image.getLayers().size());
        Assert.assertEquals(0, image.getGuides().size());
        Assert.assertEquals(ColorSpace.TYPE_RGB, image.getColorSpace().getType());
        Assert.assertTrue(Images.isColorSpace_sRGB(image.getMergedImage()));
    }

    @Test
    public void jpg8Cmyk() throws IOException {
        // CMYK JPEGs as written by Photoshop are not supported
        thrown.expect(IOException.class);
        ImageUtils.loadImage("jpg/jpg_8_cmyk.jpg");
    }

    @Test
    public void jpg8Gray() throws IOException {
        Image image = ImageUtils.loadImage("jpg/jpg_8_gray.jpg");
        Assert.assertNotNull(image.getMergedImage());
        Assert.assertEquals(ColorMode.GRAYSCALE, image.getColorMode());
        Assert.assertEquals(8, image.getColorDepth());
        Assert.assertEquals(0, image.getLayers().size());
        Assert.assertEquals(0, image.getGuides().size());
<<<<<<< HEAD
        Assert.assertNotNull(image.getColorProfileDescription());
=======
        // Don't test the name of the color profile as it's implementation dependent
        Assert.assertNotNull(image.getColorProfileDescription());
        Assert.assertTrue(!image.getColorProfileDescription().isEmpty());
>>>>>>> fdf07a2c
        Assert.assertEquals(ColorSpace.TYPE_GRAY, image.getColorSpace().getType());
        Assert.assertFalse(Images.isColorSpace_sRGB(image.getMergedImage()));
    }
}<|MERGE_RESOLUTION|>--- conflicted
+++ resolved
@@ -72,13 +72,9 @@
         Assert.assertEquals(8, image.getColorDepth());
         Assert.assertEquals(0, image.getLayers().size());
         Assert.assertEquals(0, image.getGuides().size());
-<<<<<<< HEAD
-        Assert.assertNotNull(image.getColorProfileDescription());
-=======
         // Don't test the name of the color profile as it's implementation dependent
         Assert.assertNotNull(image.getColorProfileDescription());
         Assert.assertTrue(!image.getColorProfileDescription().isEmpty());
->>>>>>> fdf07a2c
         Assert.assertEquals(ColorSpace.TYPE_GRAY, image.getColorSpace().getType());
         Assert.assertFalse(Images.isColorSpace_sRGB(image.getMergedImage()));
     }

/*
 * Copyright (C) 2017 The Android Open Source Project
 *
 * Licensed under the Apache License, Version 2.0 (the "License");
 * you may not use this file except in compliance with the License.
 * You may obtain a copy of the License at
 *
 *      http://www.apache.org/licenses/LICENSE-2.0
 *
 * Unless required by applicable law or agreed to in writing, software
 * distributed under the License is distributed on an "AS IS" BASIS,
 * WITHOUT WARRANTIES OR CONDITIONS OF ANY KIND, either express or implied.
 * See the License for the specific language governing permissions and
 * limitations under the License.
 */
#include "memory_tracking_env.h"

#include <algorithm>
#include <cassert>
#include <cstring>
#include <deque>
#include <vector>

#include "agent/agent.h"
#include "agent/support/memory_stats_logger.h"
#include "perfa/jvmti_helper.h"
#include "perfa/scoped_local_ref.h"
#include "utils/clock.h"
#include "utils/log.h"
#include "utils/native_backtrace.h"
#include "utils/stopwatch.h"

namespace {

// Method signature for IterateThroughHeap extension that includes heap id.
// Note that the signature is almost identical to IterateThroughHeap, with the
// heap_iteration_callback in jvmtiHeapCallbacks taking a function pointer with
// an additional int parameter.
using IterateThroughHeapExt = jvmtiError (*)(jvmtiEnv*, jint, jclass,
                                             const jvmtiHeapCallbacks*,
                                             const void*);

static JavaVM* g_vm;
static profiler::MemoryTrackingEnv* g_env;

// Start tag of Class objects - use 1 as 0 represents no tag.
constexpr int32_t kClassStartTag = 1;

// Start tag of all other instance objects
// This assume enough buffer for the number of classes that are in an
// application. (64K - 1 which is plenty?)
constexpr int32_t kObjectStartTag = 1 << 16;

const char* kClassClass = "Ljava/lang/Class;";

// Wait time between sending alloc data to perfd/studio.
constexpr int64_t kDataTransferIntervalNs = Clock::ms_to_ns(500);

// TODO looks like we are capped by a protobuf message size limit.
// Investigate whether smaller batches are good enough, or if we
// should tweak the limit for profilers.
constexpr int32_t kDataBatchSize = 2000;

// Line numbers are 1-based in Studio.
constexpr int32_t kInvalidLineNumber = 0;

// JVMTI extension method for querying per-object heap id
const char* kIterateHeapExtFunc =
    "com.android.art.heap.iterate_through_heap_ext";
static IterateThroughHeapExt g_iterate_heap_ext_func = nullptr;

// Getting the heap Id of an object (extenstion method) is an expensive
// call. We simply presumme everything allocated after the app starts
// belongs to the app heap.
constexpr int32_t kAppHeapId = 3;
<<<<<<< HEAD
}
=======
}  // namespace
>>>>>>> 9762cc2c

namespace profiler {

using proto::AllocationStack;
using proto::BatchAllocationSample;
using proto::EncodedAllocationStack;

// STL container memory tracking for Debug only.
std::atomic<long> g_max_used[kMemTagCount];
std::atomic<long> g_total_used[kMemTagCount];
const char* MemTagToString(MemTag tag) {
  switch (tag) {
    case kClassTagMap:
      return "ClassTagMap";
    case kClassGlobalRefs:
      return "ClassGlobalRefs";
    case kClassData:
      return "ClassData";
    case kMethodIds:
      return "MethodIds";
    case kThreadIdMap:
      return "ThreadIdMap";
    default:
      return "Unknown";
  }
}

MemoryTrackingEnv* MemoryTrackingEnv::Instance(JavaVM* vm,
                                               bool log_live_alloc_count,
                                               int max_stack_depth,
                                               bool track_global_jni_refs) {
  if (g_env == nullptr) {
    // Create a stand-alone jvmtiEnv to avoid any callback conflicts
    // with other profilers' agents.
    g_vm = vm;
    jvmtiEnv* jvmti = CreateJvmtiEnv(g_vm);
    g_env = new MemoryTrackingEnv(jvmti, log_live_alloc_count, max_stack_depth,
                                  track_global_jni_refs);
    g_env->Initialize();
  }

  return g_env;
}

MemoryTrackingEnv::MemoryTrackingEnv(jvmtiEnv* jvmti, bool log_live_alloc_count,
                                     int max_stack_depth,
                                     bool track_global_jni_refs)
    : jvmti_(jvmti),
      log_live_alloc_count_(log_live_alloc_count),
      track_global_jni_refs_(track_global_jni_refs),
      is_first_tracking_(true),
      is_live_tracking_(false),
      app_id_(getpid()),
      class_class_tag_(-1),
      current_capture_time_ns_(-1),
      last_gc_start_ns_(-1),
      max_stack_depth_(max_stack_depth),
      total_live_count_(0),
      total_free_count_(0),
      current_class_tag_(kClassStartTag),
      current_object_tag_(kObjectStartTag) {
  // Preallocate space for ClassTagMap to avoid rehashing.
  // Rationale: our logic in VMObjectAlloc depends on the map's iterator not
  // getting invalidated, which can happen if a ClassPrepare from a different
  // thread causes the map to rehash. We don't want more synchronization
  // in allocation callback, so here we just make sure we have enough space.
  class_tag_map_.reserve((1 << 16) - 1);

  // Locate heap extension functions
  jvmtiError error;
  jvmtiExtensionFunctionInfo* func_info;
  jint func_count = 0;
  error = jvmti_->GetExtensionFunctions(&func_count, &func_info);
  CheckJvmtiError(jvmti, error);

  // Go through all extension functions as we need to deallocate
  for (int i = 0; i < func_count; i++) {
    if (strcmp(kIterateHeapExtFunc, func_info[i].id) == 0) {
      g_iterate_heap_ext_func =
          reinterpret_cast<IterateThroughHeapExt>(func_info[i].func);
    }
    Deallocate(jvmti, func_info[i].id);
    Deallocate(jvmti, func_info[i].short_description);
    for (int j = 0; j < func_info[i].param_count; j++) {
      Deallocate(jvmti, func_info[i].params[j].name);
    }
    Deallocate(jvmti, func_info[i].params);
    Deallocate(jvmti, func_info[i].errors);
  }
  Deallocate(jvmti, func_info);
  assert(g_iterate_heap_ext_func != nullptr);
}

void MemoryTrackingEnv::Initialize() {
  jvmtiError error;

  SetAllCapabilities(jvmti_);

  // Hook up event callbacks
  jvmtiEventCallbacks callbacks;
  memset(&callbacks, 0, sizeof(callbacks));
  // Note: we only track ClassPrepare as class information like
  // fields and methods are not yet available during ClassLoad.
  callbacks.ClassPrepare = &ClassPrepareCallback;
  callbacks.VMObjectAlloc = &ObjectAllocCallback;
  callbacks.ObjectFree = &ObjectFreeCallback;
  callbacks.GarbageCollectionStart = &GCStartCallback;
  callbacks.GarbageCollectionFinish = &GCFinishCallback;
  error = jvmti_->SetEventCallbacks(&callbacks, sizeof(callbacks));
  CheckJvmtiError(jvmti_, error);

  // Enable GC events always
  SetEventNotification(jvmti_, JVMTI_ENABLE,
                       JVMTI_EVENT_GARBAGE_COLLECTION_START);
  SetEventNotification(jvmti_, JVMTI_ENABLE,
                       JVMTI_EVENT_GARBAGE_COLLECTION_FINISH);

  Agent::Instance().memory_component().RegisterMemoryControlHandler(std::bind(
      &MemoryTrackingEnv::HandleControlSignal, this, std::placeholders::_1));
  Agent::Instance().memory_component().OpenControlStream();

  // Start AllocWorkerThread - this is alive for the duration of the agent, but
  // it only sends data when a tracking session is ongoing.
  JNIEnv* jni = GetThreadLocalJNI(g_vm);
  error =
      jvmti_->RunAgentThread(AllocateJavaThread(jvmti_, jni), &AllocDataWorker,
                             this, JVMTI_THREAD_NORM_PRIORITY);
  CheckJvmtiError(jvmti_, error);
  if (log_live_alloc_count_) {
    error = jvmti_->RunAgentThread(AllocateJavaThread(jvmti_, jni),
                                   &AllocCountWorker, this,
                                   JVMTI_THREAD_NORM_PRIORITY);
    CheckJvmtiError(jvmti_, error);
  }
}

void MemoryTrackingEnv::PublishJNIGlobalRefEvent(
    jobject obj, JNIGlobalReferenceEvent::Type type) {
  jlong obj_tag;
  jvmtiError error = jvmti_->GetTag(obj, &obj_tag);
  if (CheckJvmtiError(jvmti_, error)) {
    return;
  }

  jthread thread = nullptr;
  jvmti_->GetCurrentThread(&thread);
  if (CheckJvmtiError(jvmti_, error)) {
    return;
  }

  JNIGlobalReferenceEvent event;
  event.set_event_type(type);
  event.set_timestamp(clock_.GetCurrentTime());
  event.set_ref_value(reinterpret_cast<int64_t>(obj));

  Stopwatch stopwatch;
  const int kMaxFrames = 30;
  std::vector<std::uintptr_t> addresses = GetBacktrace(kMaxFrames);
  auto event_backtrace = event.mutable_backtrace()->mutable_addresses();
  event_backtrace->Resize(addresses.size(), 0);
  std::copy(addresses.begin(), addresses.end(), event_backtrace->begin());
  g_env->timing_stats_.Track(TimingStats::kNativeBacktrace,
                             stopwatch.GetElapsed());

  event.set_object_tag(static_cast<int32_t>(obj_tag));

  JNIEnv* jni = GetThreadLocalJNI(g_vm);
  FillThreadName(jvmti_, jni, thread, event.mutable_thread_name());

  jni_ref_event_queue_.Push(event);
}

void MemoryTrackingEnv::AfterGlobalRefCreated(jobject prototype, jobject gref) {
  PublishJNIGlobalRefEvent(gref, JNIGlobalReferenceEvent::CREATE_GLOBAL_REF);
}

void MemoryTrackingEnv::BeforeGlobalRefDeleted(jobject gref) {
  PublishJNIGlobalRefEvent(gref, JNIGlobalReferenceEvent::DELETE_GLOBAL_REF);
}

void MemoryTrackingEnv::AfterGlobalWeakRefCreated(jobject prototype,
                                                  jweak gref) {
  // no-op for now
}
void MemoryTrackingEnv::BeforeGlobalWeakRefDeleted(jweak gref) {
  // no-op for now
}

/**
 * Starts live allocation tracking. The initialization process involves:
 * - Hooks on requried callbacks for alloc tracking
 * - Tagging all classes that are already loaded and send them to perfd
 * - Walk through the heap to tag all existing objects and send them to perfd
 *
 * Note - Each unique class share the same tag across sessions, while for
 * instance objects, they are retagged starting from |kObjectStartTag| on each
 * restart. This is because we aren't listening to free events in between
 * sessions, so we don't know which tag from a previous session is still alive
 * without caching an extra set to track what the agent has tagged.
 */
void MemoryTrackingEnv::StartLiveTracking(int64_t timestamp) {
  std::lock_guard<std::mutex> data_lock(tracking_data_mutex_);
  std::lock_guard<std::mutex> count_lock(tracking_count_mutex_);
  if (is_live_tracking_) {
    return;
  }
  Stopwatch stopwatch;
  is_live_tracking_ = true;
  current_capture_time_ns_ = timestamp;
  total_live_count_ = 0;
  total_free_count_ = 0;
  current_object_tag_ = kObjectStartTag;

  // Called from grpc so we need to attach.
  JNIEnv* jni = GetThreadLocalJNI(g_vm);
  jvmtiError error;
  {
    std::lock_guard<std::mutex> lock(class_data_mutex_);
    // If this is the first tracking session. Loop through all the already
    // loaded classes and tag/register them.
    if (is_first_tracking_) {
      is_first_tracking_ = false;

      // Enable ClassPrepare beforehand which allows us to capture any
      // subsequent class loads not returned from GetLoadedClasses.
      SetEventNotification(jvmti_, JVMTI_ENABLE, JVMTI_EVENT_CLASS_PREPARE);

      jint class_count = 0;
      jclass* classes;
      error = jvmti_->GetLoadedClasses(&class_count, &classes);
      CheckJvmtiError(jvmti_, error);
      for (int i = 0; i < class_count; ++i) {
        ScopedLocalRef<jclass> klass(jni, classes[i]);
        RegisterNewClass(jvmti_, jni, klass.get());
      }
      Log::V("Loaded classes: %d", class_count);
      Deallocate(jvmti_, classes);

      // Should have found java/lang/Class at this point.
      assert(class_class_tag_ != -1);
    }
  }

  SendBackClassData();

  // Activate tagging of newly allocated objects.
  SetAllocationCallbacksStatus(true);
  if (track_global_jni_refs_) {
    SetJNIRefCallbacksStatus(true);
  }

  // Tag and send all objects already allocated on the heap unless they are
  // already tagged.
  jvmtiHeapCallbacks heap_callbacks;
  memset(&heap_callbacks, 0, sizeof(heap_callbacks));
  heap_callbacks.heap_iteration_callback =
      reinterpret_cast<decltype(heap_callbacks.heap_iteration_callback)>(
          HeapIterationCallback);
<<<<<<< HEAD
  error = g_iterate_heap_ext_func(jvmti_, 0, nullptr, &heap_callbacks,
                                  &snapshot_sample);
=======
  error = g_iterate_heap_ext_func(jvmti_, 0, nullptr, &heap_callbacks, nullptr);
>>>>>>> 9762cc2c
  CheckJvmtiError(jvmti_, error);
  Log::V("Tracking initialization took: %lldns",
         (long long)stopwatch.GetElapsed());
}

/**
 * Stops live allocation tracking.
 * - Disable allocation callbacks and clear the queued allocation events.
 * - Class/Method/Stack data are kept around so they can be referenced across
 *   tracking sessions.
 */
void MemoryTrackingEnv::StopLiveTracking(int64_t timestamp) {
  std::lock_guard<std::mutex> data_lock(tracking_data_mutex_);
  std::lock_guard<std::mutex> count_lock(tracking_count_mutex_);
  if (!is_live_tracking_) {
    return;
  }
  is_live_tracking_ = false;
  SetAllocationCallbacksStatus(false);
  if (track_global_jni_refs_) {
    SetJNIRefCallbacksStatus(false);
  }

  allocation_event_queue_.Reset();
  jni_ref_event_queue_.Reset();
  stack_trie_ = Trie<FrameInfo>();

  for (auto method_itr : known_methods_) {
    Deallocate(jvmti_, method_itr.second.table_ptr);
  }
  known_methods_.clear();
  thread_id_map_.clear();
}

/**
 * Send back class data at the beginning of each session. De-duping needs to
 * be done by the caller as class tags remain unique throughout the app.
 * TODO: Only send back new classes since the last tracking session.
 * Note: The Allocation event associated with each class is sent during the
 * initial heap walk.
 */
void MemoryTrackingEnv::SendBackClassData() {
  std::lock_guard<std::mutex> lock(class_data_mutex_);
  BatchAllocationSample class_sample;
  for (const AllocatedClass& klass : class_data_) {
    AllocationEvent* event = class_sample.add_events();
    event->mutable_class_data()->CopyFrom(klass);
    event->set_timestamp(current_capture_time_ns_);
    if (class_sample.events_size() >= kDataBatchSize) {
      profiler::EnqueueAllocationEvents(class_sample);
      class_sample = BatchAllocationSample();
    }
  }
  if (class_sample.events_size() > 0) {
    profiler::EnqueueAllocationEvents(class_sample);
  }
}

/**
 * Enable/Disable allocation+deallocation callbacks.
 */
void MemoryTrackingEnv::SetAllocationCallbacksStatus(bool enabled) {
  jvmtiEventMode mode = enabled ? JVMTI_ENABLE : JVMTI_DISABLE;
  SetEventNotification(jvmti_, mode, JVMTI_EVENT_VM_OBJECT_ALLOC);
  SetEventNotification(jvmti_, mode, JVMTI_EVENT_OBJECT_FREE);
}

void MemoryTrackingEnv::SetJNIRefCallbacksStatus(bool enabled) {
  GlobalRefListener* ref_listener = enabled ? this : nullptr;
  if (!RegisterJniTableListener(jvmti_, ref_listener)) {
    Log::E("Error while registering new JNI table.");
  }
}

const AllocatedClass& MemoryTrackingEnv::RegisterNewClass(jvmtiEnv* jvmti,
                                                          JNIEnv* jni,
                                                          jclass klass) {
  jvmtiError error;

  ClassInfo klass_info;
  GetClassInfo(g_env, jvmti, jni, klass, &klass_info);
  auto itr = class_tag_map_.find(klass_info);

  // It is possible to see the same class from same class loader. This can
  // happen during the tracking intiailization process, where there can be a
  // race between GetLoadedClasses and the ClassPrepare callback, and the same
  // class object calls into this method from both places. Or, redefine /
  // retransform classes.
  bool new_klass = itr == class_tag_map_.end();
  int32_t tag = new_klass ? GetNextClassTag() : itr->second;
  if (new_klass) {
    AllocatedClass klass_data;
    klass_data.set_class_id(tag);
    klass_data.set_class_name(klass_info.class_name);
    klass_data.set_class_loader_id(klass_info.class_loader_id);
    class_tag_map_.emplace(std::make_pair(klass_info, tag));
    class_data_.push_back(klass_data);
    assert(class_data_.size() == tag);

    error = jvmti->SetTag(klass, tag);
    CheckJvmtiError(jvmti, error);

    // Cache the class object so that they will never be gc.
    // This ensures that any jmethodID/jfieldID will never become invalid.
    // TODO: Investigate any memory implications - presumably the number of
    // classes won't be enormous. (e.g. < (1<<16))
    class_global_refs_.push_back(jni->NewGlobalRef(klass));
  }

  if (klass_info.class_name.compare(kClassClass) == 0) {
    // Should only see java/lang/Class once.
    assert(class_class_tag_ == -1);
    class_class_tag_ = tag;
  }

  // Valid class tags start at 1, so -1 to get the valid index.
  return class_data_.at(tag - 1);
}

void MemoryTrackingEnv::LogGcStart() {
  last_gc_start_ns_ = clock_.GetCurrentTime();
}

void MemoryTrackingEnv::LogGcFinish() {
  profiler::EnqueueGcStats(last_gc_start_ns_, clock_.GetCurrentTime());

#ifndef NDEBUG
  Log::V(">> [MEM AGENT STATS DUMP BEGIN]");
  Log::V(">> Timing(ns)");
  for (int i = 0; i < TimingStats::kTimingTagCount; i++) {
    timing_stats_.Print(static_cast<TimingStats::TimingTag>(i));
  }
  Log::V(">> Memory(bytes)");
  for (int i = 0; i < kMemTagCount; i++) {
    Log::V(">> %s: Total=%ld, Max=%ld", MemTagToString((MemTag)i),
           g_total_used[i].load(), g_max_used[i].load());
  }
  allocation_event_queue_.PrintStats();
  stack_trie_.PrintStats();
  Log::V(">> [MEM AGENT STATS DUMP END]");
#endif
}

void MemoryTrackingEnv::HandleControlSignal(
    const MemoryControlRequest* request) {
  switch (request->control_case()) {
    case MemoryControlRequest::kEnableRequest:
      Log::V("Live memory tracking enabled.");
      StartLiveTracking(request->enable_request().timestamp());
      break;
    case MemoryControlRequest::kDisableRequest:
      Log::V("Live memory tracking disabled.");
      StopLiveTracking(request->disable_request().timestamp());
      break;
    default:
      Log::V("Unknown memory control signal.");
  }
}

jint MemoryTrackingEnv::HeapIterationCallback(jlong class_tag, jlong size,
                                              jlong* tag_ptr, jint length,
                                              void* user_data, jint heap_id) {
<<<<<<< HEAD
  BatchAllocationSample* sample = (BatchAllocationSample*)user_data;

  assert(sample != nullptr);
=======
>>>>>>> 9762cc2c
  assert(class_tag != 0);  // All classes should be tagged by this point.
  assert(g_env->class_data_.size() >= class_tag);
  if (class_tag == g_env->class_class_tag_) {
    // Do not retag Class objects as they should already be tagged.
    // Note - we can have remnant Class objects from the ClassLoad phase, which
    // we would't see from GetLoadedClasses and would not be tagged. We don't
    // want to send AllocationEvent for them so simply ignore.
    if (*tag_ptr == 0) {
      return JVMTI_VISIT_OBJECTS;
    }
  } else {
    // We set the object allocation callbacks before we walk the heap, so we
    // might see a race where non-class objects are already tagged before the
    // heap walk, ignore them here.
    if (*tag_ptr != 0) {
      return JVMTI_VISIT_OBJECTS;
    }

    int32_t tag = g_env->GetNextObjectTag();
    *tag_ptr = tag;
  }

  AllocationEvent event;
  event.set_timestamp(g_env->current_capture_time_ns_);
  AllocationEvent::Allocation* alloc = event.mutable_alloc_data();

  alloc->set_tag(*tag_ptr);
  alloc->set_class_tag(class_tag);
  alloc->set_size(size);
  alloc->set_length(length);
  alloc->set_heap_id(heap_id);

  g_env->allocation_event_queue_.Push(event);
  g_env->total_live_count_++;

  return JVMTI_VISIT_OBJECTS;
}

void MemoryTrackingEnv::ClassPrepareCallback(jvmtiEnv* jvmti, JNIEnv* jni,
                                             jthread thread, jclass klass) {
  std::lock_guard<std::mutex> lock(g_env->class_data_mutex_);
  AllocationEvent klass_event;
  auto klass_data = g_env->RegisterNewClass(jvmti, jni, klass);
  klass_event.mutable_class_data()->CopyFrom(klass_data);
  klass_event.set_timestamp(g_env->clock_.GetCurrentTime());
  // Note, the same class could have been pushed during the GetLoadedClasses
  // logic already so this could be a duplicate. De-dup is done on Studio-side
  // database logic based on tag uniqueness.
  g_env->allocation_event_queue_.Push(klass_event);

  // Create and send a matching Allocation event for the class object.
  AllocationEvent alloc_event;
  AllocationEvent::Allocation* alloc_data = alloc_event.mutable_alloc_data();
  alloc_data->set_tag(klass_data.class_id());
  alloc_data->set_class_tag(g_env->class_class_tag_);
  // Need to get size manually as well...
  jlong size;
  jvmtiError error = jvmti->GetObjectSize(klass, &size);
  CheckJvmtiError(jvmti, error);
  alloc_data->set_size(size);
  alloc_data->set_heap_id(kAppHeapId);
  // Fill thread + stack info.
  FillAllocEventThreadData(g_env, jvmti, jni, thread, alloc_data);
  alloc_event.set_timestamp(g_env->clock_.GetCurrentTime());
  // This can be duplicated as well and de-dup is done on Studio-side.
  g_env->allocation_event_queue_.Push(alloc_event);
}

void MemoryTrackingEnv::ObjectAllocCallback(jvmtiEnv* jvmti, JNIEnv* jni,
                                            jthread thread, jobject object,
                                            jclass klass, jlong size) {
  g_env->total_live_count_++;

  jvmtiError error;

  ClassInfo klass_info;
  GetClassInfo(g_env, jvmti, jni, klass, &klass_info);
  if (klass_info.class_name.compare(kClassClass) == 0) {
    // Special case, we can potentially get two allocation events
    // when a class is loaded: One for ClassLoad and another for
    // ClassPrepare. We don't know which one it is here, so opting
    // to handle Class object allocation in ClassPrepare instead.
    return;
  }

  Stopwatch stopwatch;
  {
    int32_t tag = g_env->GetNextObjectTag();
    error = jvmti->SetTag(object, tag);
    CheckJvmtiError(jvmti, error);

    auto itr = g_env->class_tag_map_.find(klass_info);
    assert(itr != g_env->class_tag_map_.end());
    AllocationEvent event;
    AllocationEvent::Allocation* alloc_data = event.mutable_alloc_data();
    alloc_data->set_tag(tag);
    alloc_data->set_size(size);
    alloc_data->set_class_tag(itr->second);
    alloc_data->set_heap_id(kAppHeapId);
    FillAllocEventThreadData(g_env, jvmti, jni, thread, alloc_data);
    event.set_timestamp(g_env->clock_.GetCurrentTime());
    g_env->allocation_event_queue_.Push(event);
  }
  g_env->timing_stats_.Track(TimingStats::kAllocate, stopwatch.GetElapsed());
}

void MemoryTrackingEnv::ObjectFreeCallback(jvmtiEnv* jvmti, jlong tag) {
  g_env->total_free_count_++;

  Stopwatch stopwatch;
  {
    AllocationEvent event;
    AllocationEvent::Deallocation* free_data = event.mutable_free_data();
    free_data->set_tag(tag);
    // Associate the free event with the last gc that occurred.
    event.set_timestamp(g_env->last_gc_start_ns_);
    g_env->allocation_event_queue_.Push(event);
  }
  g_env->timing_stats_.Track(TimingStats::kFree, stopwatch.GetElapsed());
}

void MemoryTrackingEnv::GCStartCallback(jvmtiEnv* jvmti) {
  g_env->LogGcStart();
}

void MemoryTrackingEnv::GCFinishCallback(jvmtiEnv* jvmti) {
  g_env->LogGcFinish();
}

void MemoryTrackingEnv::AllocCountWorker(jvmtiEnv* jvmti, JNIEnv* jni,
                                         void* ptr) {
  Stopwatch stopwatch;
  MemoryTrackingEnv* env = static_cast<MemoryTrackingEnv*>(ptr);
  assert(env != nullptr);
  while (true) {
    int64_t start_time_ns = stopwatch.GetElapsed();
    {
      std::lock_guard<std::mutex> lock(env->tracking_count_mutex_);
      if (env->is_live_tracking_) {
        profiler::EnqueueAllocStats(env->total_live_count_,
                                    env->total_free_count_);
      }
    }
    // Sleeps a while before reading from the queue again, so that the agent
    // don't generate too many rpc requests in places with high allocation
    // frequency.
    int64_t elapsed_time_ns = stopwatch.GetElapsed() - start_time_ns;
    if (kDataTransferIntervalNs > elapsed_time_ns) {
      int64_t sleep_time_us =
          Clock::ns_to_us(kDataTransferIntervalNs - elapsed_time_ns);
      usleep(static_cast<uint64_t>(sleep_time_us));
    }
  }
}

void MemoryTrackingEnv::AllocDataWorker(jvmtiEnv* jvmti, JNIEnv* jni,
                                        void* ptr) {
  Stopwatch stopwatch;
  MemoryTrackingEnv* env = static_cast<MemoryTrackingEnv*>(ptr);
  assert(env != nullptr);
  while (true) {
    int64_t start_time_ns = stopwatch.GetElapsed();
    env->DrainAllocationEvents(jvmti, jni);
    env->DrainJNIRefEvents(jvmti, jni);

    // Sleeps a while before reading from the queue again, so that the agent
    // don't generate too many rpc requests in places with high allocation
    // frequency.
    int64_t elapsed_time_ns = stopwatch.GetElapsed() - start_time_ns;
    if (kDataTransferIntervalNs > elapsed_time_ns) {
      int64_t sleep_time_us =
          Clock::ns_to_us(kDataTransferIntervalNs - elapsed_time_ns);
      usleep(static_cast<uint64_t>(sleep_time_us));
    }
  }
}

// Drain allocation_event_queue_ and send events to perfd
void MemoryTrackingEnv::DrainAllocationEvents(jvmtiEnv* jvmti, JNIEnv* jni) {
  std::lock_guard<std::mutex> lock(tracking_data_mutex_);
  if (!is_live_tracking_) {
    return;
  }

  BatchAllocationSample sample;
  // Gather all the data currently in the queue and push to perfd.
  // TODO: investigate whether we need to set time cap for large queue.
  std::deque<AllocationEvent> queued_data = allocation_event_queue_.Drain();
  sample.mutable_events()->Reserve(
      std::min(queued_data.size(), static_cast<size_t>(kDataBatchSize)));
  while (!queued_data.empty()) {
    AllocationEvent* event = sample.add_events();
    event->CopyFrom(queued_data.front());
    queued_data.pop_front();

    switch (event->event_case()) {
      case AllocationEvent::kAllocData: {
        AllocationEvent::Allocation* alloc_data = event->mutable_alloc_data();
        int stack_size = alloc_data->method_ids_size();
        assert(stack_size == alloc_data->location_ids_size());

        // Encode thread data.
        auto thread_result = thread_id_map_.emplace(std::make_pair(
            alloc_data->thread_name(), thread_id_map_.size() + 1));
        if (thread_result.second) {
          // New thread. Create and send the mapping along the sample.
          proto::ThreadInfo* ti = sample.add_thread_infos();
          ti->set_timestamp(event->timestamp());
          ti->set_thread_id(thread_result.first->second);
          ti->set_thread_name(thread_result.first->first);
        }
        // Switch to storing the thread id in the allocation event.
        alloc_data->set_thread_id(thread_result.first->second);
        alloc_data->clear_thread_name();

        // Store and encode the stack into trie.
        // TODO - consider moving trie storage to perfd?
        if (stack_size > 0) {
          std::vector<FrameInfo> reversed_stack(stack_size);
          for (int i = 0; i < stack_size; i++) {
            int64_t method = alloc_data->method_ids(i);
            int64_t location = alloc_data->location_ids(i);
            reversed_stack[stack_size - i - 1] = {method, location};
            if (known_methods_.find(method) == known_methods_.end()) {
              // New method. Query method name ane line number info.
              CacheMethodInfo(this, jvmti, jni, sample, method);
            }
          }

          auto stack_result = stack_trie_.insert(reversed_stack);
          if (stack_result.second) {
            // New stack. Append the stack info into BatchAllocationSample
            EncodedAllocationStack* encoded_stack = sample.add_stacks();
            encoded_stack->set_timestamp(event->timestamp());
            encoded_stack->set_stack_id(stack_result.first);
            // Yet reverse again so first entry is top of stack.
            for (int j = stack_size - 1; j >= 0; j--) {
              int32_t line_number = kInvalidLineNumber;
              auto itr = known_methods_.find(reversed_stack[j].method_id);
              if (reversed_stack[j].location_id != -1 &&
                  itr->second.entry_count > 0) {
                line_number = FindLineNumber(reversed_stack[j].location_id,
                                             itr->second.entry_count,
                                             itr->second.table_ptr);
              }
              encoded_stack->add_method_ids(reversed_stack[j].method_id);
              encoded_stack->add_line_numbers(line_number);
            }
          }
          // Only store the leaf index into alloc_data.
          // The full stack will be looked up from EncodedStack on
          // studio-side.
          alloc_data->clear_method_ids();
          alloc_data->clear_location_ids();
          alloc_data->set_stack_id(stack_result.first);
        }
      } break;
      default:
        // Do nothing for Klass + Deallocation.
        break;
    }

    if (sample.events_size() >= kDataBatchSize) {
      profiler::EnqueueAllocationEvents(sample);
      sample.Clear();
    }
  }

  if (sample.events_size() > 0) {
    profiler::EnqueueAllocationEvents(sample);
  }
}

void MemoryTrackingEnv::DrainJNIRefEvents(jvmtiEnv* jvmti, JNIEnv* jni) {
  std::lock_guard<std::mutex> lock(tracking_data_mutex_);
  if (!is_live_tracking_) {
    return;
  }

  BatchJNIGlobalRefEvent batch;
  auto queued_data(jni_ref_event_queue_.Drain());
  batch.mutable_events()->Reserve(
      std::min(queued_data.size(), static_cast<size_t>(kDataBatchSize)));
  while (!queued_data.empty()) {
    JNIGlobalReferenceEvent* event = batch.add_events();
    event->CopyFrom(queued_data.front());
    queued_data.pop_front();

    // TODO: populate thread ID here.

    if (batch.events_size() >= kDataBatchSize) {
      profiler::EnqueueJNIGlobalRefEvents(batch);
      batch.Clear();
    }
  }

  if (batch.events_size() > 0) {
    profiler::EnqueueJNIGlobalRefEvents(batch);
  }
}

void MemoryTrackingEnv::CacheMethodInfo(MemoryTrackingEnv* env, jvmtiEnv* jvmti,
                                        JNIEnv* jni,
                                        BatchAllocationSample& sample,
                                        int64_t method_id) {
  jvmtiError error;
  Stopwatch stopwatch;
  {
    jmethodID id = reinterpret_cast<jmethodID>(method_id);

    char* method_name;
    error = jvmti->GetMethodName(id, &method_name, nullptr, nullptr);
    CheckJvmtiError(jvmti, error);

    jclass klass;
    error = jvmti->GetMethodDeclaringClass(id, &klass);
    CheckJvmtiError(jvmti, error);
    assert(klass != nullptr);

    ScopedLocalRef<jclass> scoped_klass(jni, klass);
    char* klass_name;
    error = jvmti->GetClassSignature(scoped_klass.get(), &klass_name, nullptr);

    AllocationStack::StackFrame* method = sample.add_methods();
    method->set_method_id(method_id);
    method->set_method_name(method_name);
    method->set_class_name(klass_name);

    Deallocate(jvmti, method_name);
    Deallocate(jvmti, klass_name);

    jint entry_count = 0;
    jvmtiLineNumberEntry* line_number_entry = nullptr;
    jvmti->GetLineNumberTable(id, &entry_count, &line_number_entry);
    env->known_methods_.emplace(std::make_pair(
        method_id, LineNumberInfo{entry_count, line_number_entry}));
  }
  env->timing_stats_.Track(TimingStats::kResolveCallstack,
                           stopwatch.GetElapsed());
}

int32_t MemoryTrackingEnv::FindLineNumber(int64_t location_id, int entry_count,
                                          jvmtiLineNumberEntry* table_ptr) {
  int32_t line_number = kInvalidLineNumber;
  for (int i = 0; i < entry_count; i++) {
    jvmtiLineNumberEntry entry = table_ptr[i];
    if (entry.start_location > location_id) {
      break;
    }
    line_number = entry.line_number;
  }

  return line_number;
}

void MemoryTrackingEnv::FillAllocEventThreadData(
    MemoryTrackingEnv* env, jvmtiEnv* jvmti, JNIEnv* jni, jthread thread,
    AllocationEvent::Allocation* alloc_data) {
  env->FillThreadName(jvmti, jni, thread, alloc_data->mutable_thread_name());

  Stopwatch stopwatch;
  {
    // Collect stack frames
    int32_t depth = env->max_stack_depth_;
    jvmtiFrameInfo frames[depth];
    jint count = 0;
    jvmtiError error = jvmti->GetStackTrace(thread, 0, depth, frames, &count);
    CheckJvmtiError(jvmti, error);
    for (int i = 0; i < count; i++) {
      int64_t method_id = reinterpret_cast<int64_t>(frames[i].method);
      // jlocation is just a jlong.
      int64_t location_id = reinterpret_cast<jlong>(frames[i].location);
      alloc_data->add_method_ids(method_id);
      alloc_data->add_location_ids(location_id);
    }
  }
  env->timing_stats_.Track(TimingStats::kGetCallstack, stopwatch.GetElapsed());
}

void MemoryTrackingEnv::FillThreadName(jvmtiEnv* jvmti, JNIEnv* jni,
                                       jthread thread,
                                       std::string* thread_name) {
  assert(thread_name != nullptr);
  Stopwatch stopwatch;
  {
    jvmtiThreadInfo ti;
    jvmtiError error = jvmti->GetThreadInfo(thread, &ti);
    if (CheckJvmtiError(jvmti, error)) {
      return;
    }
    ScopedLocalRef<jobject> scoped_thread_group(jni, ti.thread_group);
    ScopedLocalRef<jobject> scoped_class_loader(jni, ti.context_class_loader);
    *thread_name = ti.name;
    Deallocate(jvmti, ti.name);
  }
  timing_stats_.Track(TimingStats::kThreadInfo, stopwatch.GetElapsed());
}

void MemoryTrackingEnv::GetClassInfo(MemoryTrackingEnv* env, jvmtiEnv* jvmti,
                                     JNIEnv* jni, jclass klass,
                                     ClassInfo* klass_info) {
  jvmtiError error;
  Stopwatch stopwatch;
  {
    // Get class loader id.
    klass_info->class_loader_id = GetClassLoaderId(jvmti, jni, klass);

    // Get class name.
    char* sig_mutf8;
    error = jvmti->GetClassSignature(klass, &sig_mutf8, nullptr);
    CheckJvmtiError(jvmti, error);

    // TODO this is wrong. We need to parse mutf-8.
    klass_info->class_name = sig_mutf8;
    Deallocate(jvmti, sig_mutf8);
  }
  env->timing_stats_.Track(TimingStats::kClassInfo, stopwatch.GetElapsed());
}
}  // namespace profiler<|MERGE_RESOLUTION|>--- conflicted
+++ resolved
@@ -73,11 +73,7 @@
 // call. We simply presumme everything allocated after the app starts
 // belongs to the app heap.
 constexpr int32_t kAppHeapId = 3;
-<<<<<<< HEAD
-}
-=======
 }  // namespace
->>>>>>> 9762cc2c
 
 namespace profiler {
 
@@ -336,12 +332,7 @@
   heap_callbacks.heap_iteration_callback =
       reinterpret_cast<decltype(heap_callbacks.heap_iteration_callback)>(
           HeapIterationCallback);
-<<<<<<< HEAD
-  error = g_iterate_heap_ext_func(jvmti_, 0, nullptr, &heap_callbacks,
-                                  &snapshot_sample);
-=======
   error = g_iterate_heap_ext_func(jvmti_, 0, nullptr, &heap_callbacks, nullptr);
->>>>>>> 9762cc2c
   CheckJvmtiError(jvmti_, error);
   Log::V("Tracking initialization took: %lldns",
          (long long)stopwatch.GetElapsed());
@@ -504,12 +495,6 @@
 jint MemoryTrackingEnv::HeapIterationCallback(jlong class_tag, jlong size,
                                               jlong* tag_ptr, jint length,
                                               void* user_data, jint heap_id) {
-<<<<<<< HEAD
-  BatchAllocationSample* sample = (BatchAllocationSample*)user_data;
-
-  assert(sample != nullptr);
-=======
->>>>>>> 9762cc2c
   assert(class_tag != 0);  // All classes should be tagged by this point.
   assert(g_env->class_data_.size() >= class_tag);
   if (class_tag == g_env->class_class_tag_) {

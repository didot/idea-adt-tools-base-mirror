/*
 * Copyright (C) 2009 The Android Open Source Project
 *
 * Licensed under the Apache License, Version 2.0 (the "License");
 * you may not use this file except in compliance with the License.
 * You may obtain a copy of the License at
 *
 *      http://www.apache.org/licenses/LICENSE-2.0
 *
 * Unless required by applicable law or agreed to in writing, software
 * distributed under the License is distributed on an "AS IS" BASIS,
 * WITHOUT WARRANTIES OR CONDITIONS OF ANY KIND, either express or implied.
 * See the License for the specific language governing permissions and
 * limitations under the License.
 *
 */
#include "atrace_manager.h"
#include "atrace.h"

#include <fcntl.h>
#include <stdlib.h>
#include <string.h>
#include <sys/stat.h>
#include <sys/types.h>
#include <sys/wait.h>
#include <unistd.h>
#include <sstream>

#include "proto/profiler.grpc.pb.h"
#include "utils/bash_command.h"
#include "utils/current_process.h"
#include "utils/device_info.h"
#include "utils/fs/disk_file_system.h"
#include "utils/log.h"
#include "utils/process_manager.h"
#include "utils/tokenizer.h"
#include "utils/trace.h"

using profiler::proto::CpuProfilingAppStopResponse;
using std::string;

namespace profiler {

<<<<<<< HEAD
const char *AtraceManager::kAtraceExecutable = "/system/bin/atrace";
const char *kTracingFileNames[] = {"/sys/kernel/debug/tracing/tracing_on",
                                   // Legacy tracing file name.
                                   "/sys/kernel/tracing/tracing_on"};

const char *kTracingBufferFileNames[] = {
    "/sys/kernel/debug/tracing/buffer_size_kb",
    // Legacy tracing file name.
    "/sys/kernel/tracing/buffer_size_kb"};
const int kBufferSize = 1024 * 4;  // About the size of a page.
// Number of times we attempt to run the same atrace command.
const int kRetryAttempts = 5;
const char *kCategories[] = {"gfx", "input",  "view", "wm",   "am",
                             "sm",  "camera", "hal",  "app",  "res",
                             "pm",  "sched",  "freq", "idle", "load"};
const int kCategoriesCount = sizeof(kCategories) / sizeof(kCategories[0]);
=======
// Number of times we attempt to run the stop atrace command.
const int kRetryStopAttempts = 5;
const int kMbToKb = 1024;
// If Atrace fails to start with our initial requested buffer size, each follow
// up attempt is reduced by this amount. If our buffer is less than 2 times this
// amount we start to divide by 2.
const int kBufferSizeToStepReduceByKb = 8 * kMbToKb;
// Minmum supported buffer size in MB.
const int kBufferMinimumSizeMb = 1;
>>>>>>> 86bcd624

AtraceManager::AtraceManager(std::unique_ptr<FileSystem> file_system,
                             Clock *clock, int dump_data_interval_ms,
                             std::unique_ptr<Atrace> atrace)
    : file_system_(std::move(file_system)),
      clock_(clock),
      dump_data_interval_ms_(dump_data_interval_ms),
      dumps_created_(0),
      is_profiling_(false),
      atrace_(std::move(atrace)) {}

bool AtraceManager::StartProfiling(const std::string &app_pkg_name,
                                   int sampling_interval_us,
                                   int buffer_size_in_mb,
                                   int *acquired_buffer_size_kb,
                                   std::string *trace_path,
                                   std::string *error) {
  std::lock_guard<std::mutex> lock(start_stop_mutex_);
  *acquired_buffer_size_kb = 0;
  if (is_profiling_) {
    return false;
  }
  if (buffer_size_in_mb < kBufferMinimumSizeMb) {
    error->append("Requested buffer size is too small");
    return false;
  }

  dumps_created_ = 0;
  Trace trace("CPU: StartProfiling atrace");
  Log::D("Profiler:Received query to profile %s", app_pkg_name.c_str());
  // Build entry to keep track of what is being profiled.
  profiled_app_.trace_path = GetTracePath(app_pkg_name);
  profiled_app_.app_pkg_name = app_pkg_name;
  // Point trace path to entry's trace path so the trace can be pulled later.
  *trace_path = profiled_app_.trace_path;
  // Check if atrace is already running, if it is its okay to use that instance.
<<<<<<< HEAD
  bool isRunning = IsAtraceRunning();
  for (int i = 0; i < kRetryAttempts && !isRunning; i++) {
    std::ostringstream buffer_size_stream;
    buffer_size_stream << "-b " << (buffer_size_in_mb * 1024);
    buffer_size_arg_ = buffer_size_stream.str();
    RunAtrace(app_pkg_name, profiled_app_.trace_path, "--async_start",
              buffer_size_arg_);
    isRunning = IsAtraceRunning();
=======
  bool isRunning = atrace_->IsAtraceRunning();
  int requested_buffer_size_kb = buffer_size_in_mb * kMbToKb;
  int actual_buffer_size_kb = 0;
  // Retry under the following conditions
  // 1) We have not hit our retry attempts limit.
  // 2) We are not running.
  // 3) Our requested buffer size is greater than our minimum buffer size.
  for (int i = 0; i < kRetryStartAttempts && !isRunning &&
                  requested_buffer_size_kb >= kBufferMinimumSizeMb * kMbToKb;
       i++) {
    std::ostringstream buffer_size_stream;
    buffer_size_stream << "-b " << requested_buffer_size_kb;
    buffer_size_arg_ = buffer_size_stream.str();
    atrace_->Run({app_pkg_name, profiled_app_.trace_path, "--async_start",
                  buffer_size_arg_});
    isRunning = atrace_->IsAtraceRunning();

>>>>>>> 86bcd624
    // Verify buffer size, if this is not our expected buffersize then cut it in
    // half and try again. This can happen frequently due to the fact that
    // atrace must allocate a contiguous block of memory in the size
    // we are requesting.
<<<<<<< HEAD
    if (!ValidateBuffer(buffer_size_in_mb * 1024)) {
      buffer_size_in_mb /= 2;
      if (isRunning) {
        profiler::BashCommandRunner atrace(kAtraceExecutable);
        atrace.Run("--async_stop", nullptr);
=======
    actual_buffer_size_kb = atrace_->GetBufferSizeKb();
    if (actual_buffer_size_kb != requested_buffer_size_kb) {
      // If we can subtract a step from our buffer and still try again do that.
      // Otherwise reduce the buffer in half and try.
      if (requested_buffer_size_kb > 2 * kBufferSizeToStepReduceByKb) {
        requested_buffer_size_kb -= kBufferSizeToStepReduceByKb;
      } else {
        requested_buffer_size_kb /= 2;
      }
      if (isRunning) {
        atrace_->HardStop();
>>>>>>> 86bcd624
        isRunning = false;
      }
    }
  }

  // This is checked for in the thread below. Setting the
  // value here ensures the thread reads the correct value before executing.
  is_profiling_ = isRunning;
  if (!isRunning) {
    assert(error != nullptr);
    error->append("Failed to run atrace start.");
    if (actual_buffer_size_kb < kBufferMinimumSizeMb) {
      error->append(
          " Atrace could not allocate enough memory to record a trace.");
    }
  } else {
    atrace_thread_ = std::thread(&AtraceManager::DumpData, this);
  }
  *acquired_buffer_size_kb = actual_buffer_size_kb;
  return isRunning;
}

<<<<<<< HEAD
void AtraceManager::RunAtrace(const string &app_pkg_name, const string &path,
                              const string &command,
                              const string &additional_arguments) {
  std::ostringstream args;
  args << "-z " << additional_arguments << " -a " << app_pkg_name << " -o "
       << path << " " << command << " " << categories_;
  profiler::BashCommandRunner atrace(kAtraceExecutable);
  // Log when we run an atrace command, this will help in the future if we have
  // any errors.
  Log::D("Running Atrace with the following args: %s", args.str().c_str());
  atrace.Run(args.str(), nullptr);
}

bool AtraceManager::ValidateBuffer(int expected_buffer_size_kb) {
  DiskFileSystem fs;
  int fileNameCount =
      sizeof(kTracingBufferFileNames) / sizeof(kTracingBufferFileNames[0]);
  bool hasExpectedBufferSize = false;
  for (int i = 0; i < fileNameCount; i++) {
    string contents = fs.GetFileContents(kTracingBufferFileNames[i]);
    // Only need to test the value of the first file contains some content
    if (!contents.empty()) {
      hasExpectedBufferSize = atoi(contents.c_str()) == expected_buffer_size_kb;
      break;
    }
  }
  return hasExpectedBufferSize;
}

bool AtraceManager::IsAtraceRunning() {
  DiskFileSystem fs;
  int fileNameCount = sizeof(kTracingFileNames) / sizeof(kTracingFileNames[0]);
  bool isRunning = false;
  for (int i = 0; i < fileNameCount; i++) {
    string contents = fs.GetFileContents(kTracingFileNames[i]);
    // Only need to test the value of the first file with a value.
    if (!contents.empty()) {
      isRunning = contents[0] == '1';
      break;
    }
  }
  return isRunning;
}

std::string AtraceManager::BuildSupportedCategoriesString() {
  string output;
  profiler::BashCommandRunner atrace(kAtraceExecutable);
  atrace.Run("--list_categories", &output);
  std::set<std::string> supportedCategories = ParseListCategoriesOutput(output);
  std::ostringstream categories;
  for (int i = 0; i < kCategoriesCount; i++) {
    if (supportedCategories.find(string(kCategories[i])) !=
        supportedCategories.end()) {
      categories << " " << kCategories[i];
    }
  }
  return categories.str();
}

std::set<std::string> AtraceManager::ParseListCategoriesOutput(
    const std::string &output) {
  string category;
  std::set<std::string> supportedCategories;
  std::istringstream categoriesList(output);
  while (getline(categoriesList, category, '\n')) {
    std::string name;
    Tokenizer tokenizer = Tokenizer{category, " - "};
    if (tokenizer.GetNextToken(&name)) {
      supportedCategories.emplace(name);
    }
  }
  return supportedCategories;
}

=======
>>>>>>> 86bcd624
void AtraceManager::DumpData() {
  while (is_profiling_) {
    std::unique_lock<std::mutex> lock(dump_data_mutex_);
    dump_data_condition_.wait_for(
        lock, std::chrono::milliseconds(dump_data_interval_ms_),
        [this] { return !is_profiling_; });
    // Our condition can be woken via time, or stop profiling. If we are no
    // longer profiling we do not need to collect an async_dump as stop
    // profiling will do that for us.
    if (is_profiling_) {
      atrace_->Run({profiled_app_.app_pkg_name, GetNextDumpPath(),
                    "--async_dump", buffer_size_arg_});
    }
  }
}

string AtraceManager::GetTracePath(const string &app_name) const {
  std::ostringstream path;
  path << CurrentProcess::dir() << GetFileBaseName(app_name) << ".atrace.trace";
  return path.str();
}

string AtraceManager::GetFileBaseName(const string &app_name) const {
  std::ostringstream trace_filebase;
  trace_filebase << "atrace-";
  trace_filebase << app_name;
  trace_filebase << "-";
  trace_filebase << clock_->GetCurrentTime();
  return trace_filebase.str();
}

string AtraceManager::GetNextDumpPath() {
  std::ostringstream path;
  path << profiled_app_.trace_path << dumps_created_;
  dumps_created_++;
  return path.str();
}

CpuProfilingAppStopResponse::Status AtraceManager::StopProfiling(
    const std::string &app_pkg_name, bool need_result, std::string *error) {
  std::lock_guard<std::mutex> lock(start_stop_mutex_);
  Trace trace("CPU:StopProfiling atrace");
  Log::D("Profiler:Stopping profiling for %s", app_pkg_name.c_str());
  is_profiling_ = false;
  // Should occur after is_profiling is set to false to stop our polling
  // thread.
  dump_data_condition_.notify_all();
  atrace_thread_.join();
  bool isRunning = atrace_->IsAtraceRunning();
  string path = GetNextDumpPath();
  for (int i = 0; i < kRetryStopAttempts && isRunning; i++) {
    // For pre O devices, simply stopping atrace doesn't always write a file.
    // As such we need to create the file first. This allows atrace to
    // properly modify the contents of the file.
    if (DeviceInfo::feature_level() < DeviceInfo::O) {
      DiskFileSystem fs;
      fs.CreateFile(path);
    }
    // Before stopping atrace we write a clock sync marker. We do this because
    // internally to atrace there is a ring buffer of data. The data may
    // clobber the initial clock sync marker.
    atrace_->WriteClockSyncMarker();
    atrace_->Run({profiled_app_.app_pkg_name, path, "--async_stop", ""});
    isRunning = atrace_->IsAtraceRunning();
  }
  if (isRunning) {
    assert(error != nullptr);
    error->append("Failed to stop atrace.");
    return CpuProfilingAppStopResponse::STILL_PROFILING_AFTER_STOP;
  }
  if (need_result) {
    if (!CombineFiles(profiled_app_.trace_path.c_str(), dumps_created_,
                      profiled_app_.trace_path.c_str())) {
      return CpuProfilingAppStopResponse::CANNOT_FORM_FILE;
    }
  }
  return CpuProfilingAppStopResponse::SUCCESS;
}

void AtraceManager::Shutdown() {
  std::lock_guard<std::mutex> lock(start_stop_mutex_);
  Trace trace("CPU:Shutdown atrace");
  if (is_profiling_) {
    Log::D("Profiler:Shutdown atrace");
    is_profiling_ = false;
    atrace_->HardStop();
  }
  // Ensure atrace dump thread exits when shutdown primarily for test.
  if (atrace_thread_.joinable()) {
    dump_data_condition_.notify_all();
    atrace_thread_.join();
  }
}

bool AtraceManager::CombineFiles(const std::string &combine_file_prefix,
                                 int count, const std::string &output_path) {
  std::shared_ptr<File> file = file_system_->GetOrNewFile(output_path);
  file->OpenForWrite();
  if (!file->Exists() || !file->IsOpenForWrite()) {
    return false;
  }

  for (int i = 0; i < count; i++) {
    std::ostringstream file_path;
    file_path << combine_file_prefix << i;
    std::shared_ptr<File> buffer_file = file_system_->GetFile(file_path.str());
    if (!buffer_file->Exists()) {
      return false;
    }
    file_system_->AppendFile(output_path, file_path.str());
    file_system_->DeleteFile(file_path.str());
  }
  file->Close();
  return true;
}

}  // namespace profiler<|MERGE_RESOLUTION|>--- conflicted
+++ resolved
@@ -41,24 +41,6 @@
 
 namespace profiler {
 
-<<<<<<< HEAD
-const char *AtraceManager::kAtraceExecutable = "/system/bin/atrace";
-const char *kTracingFileNames[] = {"/sys/kernel/debug/tracing/tracing_on",
-                                   // Legacy tracing file name.
-                                   "/sys/kernel/tracing/tracing_on"};
-
-const char *kTracingBufferFileNames[] = {
-    "/sys/kernel/debug/tracing/buffer_size_kb",
-    // Legacy tracing file name.
-    "/sys/kernel/tracing/buffer_size_kb"};
-const int kBufferSize = 1024 * 4;  // About the size of a page.
-// Number of times we attempt to run the same atrace command.
-const int kRetryAttempts = 5;
-const char *kCategories[] = {"gfx", "input",  "view", "wm",   "am",
-                             "sm",  "camera", "hal",  "app",  "res",
-                             "pm",  "sched",  "freq", "idle", "load"};
-const int kCategoriesCount = sizeof(kCategories) / sizeof(kCategories[0]);
-=======
 // Number of times we attempt to run the stop atrace command.
 const int kRetryStopAttempts = 5;
 const int kMbToKb = 1024;
@@ -68,7 +50,6 @@
 const int kBufferSizeToStepReduceByKb = 8 * kMbToKb;
 // Minmum supported buffer size in MB.
 const int kBufferMinimumSizeMb = 1;
->>>>>>> 86bcd624
 
 AtraceManager::AtraceManager(std::unique_ptr<FileSystem> file_system,
                              Clock *clock, int dump_data_interval_ms,
@@ -105,16 +86,6 @@
   // Point trace path to entry's trace path so the trace can be pulled later.
   *trace_path = profiled_app_.trace_path;
   // Check if atrace is already running, if it is its okay to use that instance.
-<<<<<<< HEAD
-  bool isRunning = IsAtraceRunning();
-  for (int i = 0; i < kRetryAttempts && !isRunning; i++) {
-    std::ostringstream buffer_size_stream;
-    buffer_size_stream << "-b " << (buffer_size_in_mb * 1024);
-    buffer_size_arg_ = buffer_size_stream.str();
-    RunAtrace(app_pkg_name, profiled_app_.trace_path, "--async_start",
-              buffer_size_arg_);
-    isRunning = IsAtraceRunning();
-=======
   bool isRunning = atrace_->IsAtraceRunning();
   int requested_buffer_size_kb = buffer_size_in_mb * kMbToKb;
   int actual_buffer_size_kb = 0;
@@ -132,18 +103,10 @@
                   buffer_size_arg_});
     isRunning = atrace_->IsAtraceRunning();
 
->>>>>>> 86bcd624
     // Verify buffer size, if this is not our expected buffersize then cut it in
     // half and try again. This can happen frequently due to the fact that
     // atrace must allocate a contiguous block of memory in the size
     // we are requesting.
-<<<<<<< HEAD
-    if (!ValidateBuffer(buffer_size_in_mb * 1024)) {
-      buffer_size_in_mb /= 2;
-      if (isRunning) {
-        profiler::BashCommandRunner atrace(kAtraceExecutable);
-        atrace.Run("--async_stop", nullptr);
-=======
     actual_buffer_size_kb = atrace_->GetBufferSizeKb();
     if (actual_buffer_size_kb != requested_buffer_size_kb) {
       // If we can subtract a step from our buffer and still try again do that.
@@ -155,7 +118,6 @@
       }
       if (isRunning) {
         atrace_->HardStop();
->>>>>>> 86bcd624
         isRunning = false;
       }
     }
@@ -178,83 +140,6 @@
   return isRunning;
 }
 
-<<<<<<< HEAD
-void AtraceManager::RunAtrace(const string &app_pkg_name, const string &path,
-                              const string &command,
-                              const string &additional_arguments) {
-  std::ostringstream args;
-  args << "-z " << additional_arguments << " -a " << app_pkg_name << " -o "
-       << path << " " << command << " " << categories_;
-  profiler::BashCommandRunner atrace(kAtraceExecutable);
-  // Log when we run an atrace command, this will help in the future if we have
-  // any errors.
-  Log::D("Running Atrace with the following args: %s", args.str().c_str());
-  atrace.Run(args.str(), nullptr);
-}
-
-bool AtraceManager::ValidateBuffer(int expected_buffer_size_kb) {
-  DiskFileSystem fs;
-  int fileNameCount =
-      sizeof(kTracingBufferFileNames) / sizeof(kTracingBufferFileNames[0]);
-  bool hasExpectedBufferSize = false;
-  for (int i = 0; i < fileNameCount; i++) {
-    string contents = fs.GetFileContents(kTracingBufferFileNames[i]);
-    // Only need to test the value of the first file contains some content
-    if (!contents.empty()) {
-      hasExpectedBufferSize = atoi(contents.c_str()) == expected_buffer_size_kb;
-      break;
-    }
-  }
-  return hasExpectedBufferSize;
-}
-
-bool AtraceManager::IsAtraceRunning() {
-  DiskFileSystem fs;
-  int fileNameCount = sizeof(kTracingFileNames) / sizeof(kTracingFileNames[0]);
-  bool isRunning = false;
-  for (int i = 0; i < fileNameCount; i++) {
-    string contents = fs.GetFileContents(kTracingFileNames[i]);
-    // Only need to test the value of the first file with a value.
-    if (!contents.empty()) {
-      isRunning = contents[0] == '1';
-      break;
-    }
-  }
-  return isRunning;
-}
-
-std::string AtraceManager::BuildSupportedCategoriesString() {
-  string output;
-  profiler::BashCommandRunner atrace(kAtraceExecutable);
-  atrace.Run("--list_categories", &output);
-  std::set<std::string> supportedCategories = ParseListCategoriesOutput(output);
-  std::ostringstream categories;
-  for (int i = 0; i < kCategoriesCount; i++) {
-    if (supportedCategories.find(string(kCategories[i])) !=
-        supportedCategories.end()) {
-      categories << " " << kCategories[i];
-    }
-  }
-  return categories.str();
-}
-
-std::set<std::string> AtraceManager::ParseListCategoriesOutput(
-    const std::string &output) {
-  string category;
-  std::set<std::string> supportedCategories;
-  std::istringstream categoriesList(output);
-  while (getline(categoriesList, category, '\n')) {
-    std::string name;
-    Tokenizer tokenizer = Tokenizer{category, " - "};
-    if (tokenizer.GetNextToken(&name)) {
-      supportedCategories.emplace(name);
-    }
-  }
-  return supportedCategories;
-}
-
-=======
->>>>>>> 86bcd624
 void AtraceManager::DumpData() {
   while (is_profiling_) {
     std::unique_lock<std::mutex> lock(dump_data_mutex_);

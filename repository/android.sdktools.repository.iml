--- conflicted
+++ resolved
@@ -15,12 +15,6 @@
     <orderEntry type="library" name="jimfs" level="project" />
     <orderEntry type="library" scope="TEST" name="truth" level="project" />
     <orderEntry type="library" name="mockito" level="project" />
-<<<<<<< HEAD
-    <orderEntry type="library" name="KotlinJavaRuntime" level="project" />
     <orderEntry type="library" name="kotlin-stdlib-jdk8" level="project" />
-    <orderEntry type="library" name="com.android.tools:annotations:26.1.2" level="project" />
-=======
-    <orderEntry type="library" name="kotlin-stdlib-jdk8" level="project" />
->>>>>>> 86bcd624
   </component>
 </module>
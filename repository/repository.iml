<?xml version="1.0" encoding="UTF-8"?>
<module version="4">
  <component name="NewModuleRootManager" LANGUAGE_LEVEL="JDK_1_6" inherit-compiler-output="true">
    <content url="file://$MODULE_DIR$">
      <sourceFolder url="file://$MODULE_DIR$/src/main/java" isTestSource="false" />
      <sourceFolder url="file://$MODULE_DIR$/src/test/java" isTestSource="true" />
    </content>
    <orderEntry type="inheritedJdk" />
    <orderEntry type="sourceFolder" forTests="false" />
    <orderEntry type="module" module-name="android-annotations" />
<<<<<<< HEAD
    <orderEntry type="library" name="commons-compress" level="project" />
    <orderEntry type="library" scope="TEST" name="JUnit4" level="project" />
    <orderEntry type="module" module-name="util" scope="TEST" />
    <orderEntry type="library" name="Guava" level="project" />
=======
    <orderEntry type="library" name="guava-tools" level="project" />
    <orderEntry type="library" scope="TEST" name="JUnit3" level="project" />
    <orderEntry type="library" scope="TEST" name="JUnit4" level="project" />
    <orderEntry type="library" name="commons-compress" level="project" />
    <orderEntry type="library" name="jimfs" level="project" />
>>>>>>> d4ff5ef3
  </component>
</module><|MERGE_RESOLUTION|>--- conflicted
+++ resolved
@@ -8,17 +8,10 @@
     <orderEntry type="inheritedJdk" />
     <orderEntry type="sourceFolder" forTests="false" />
     <orderEntry type="module" module-name="android-annotations" />
-<<<<<<< HEAD
-    <orderEntry type="library" name="commons-compress" level="project" />
-    <orderEntry type="library" scope="TEST" name="JUnit4" level="project" />
-    <orderEntry type="module" module-name="util" scope="TEST" />
-    <orderEntry type="library" name="Guava" level="project" />
-=======
     <orderEntry type="library" name="guava-tools" level="project" />
     <orderEntry type="library" scope="TEST" name="JUnit3" level="project" />
     <orderEntry type="library" scope="TEST" name="JUnit4" level="project" />
     <orderEntry type="library" name="commons-compress" level="project" />
     <orderEntry type="library" name="jimfs" level="project" />
->>>>>>> d4ff5ef3
   </component>
 </module>
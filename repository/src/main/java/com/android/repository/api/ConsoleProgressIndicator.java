--- conflicted
+++ resolved
@@ -34,11 +34,8 @@
 
     private PrintStream mOut;
     private PrintStream mErr;
-<<<<<<< HEAD
-=======
 
     private String mLast = null;
->>>>>>> 9762cc2c
 
     private static final String SPACES =
             "                                                                                ";

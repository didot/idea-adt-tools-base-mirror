--- conflicted
+++ resolved
@@ -375,16 +375,6 @@
     private void deleteOrphanedTempDirs(@NonNull ProgressIndicator progress) {
         Path root = mFop.toPath(mRepoManager.getLocalPath());
         Path suffixPath = mFop.toPath(new File(InstallerUtil.INSTALLER_DIR_FN, INSTALL_DATA_FN));
-<<<<<<< HEAD
-        try (Stream<Path> listing = Files.walk(root)) {
-            Set<File> tempDirs = listing
-                    .filter(path -> path.endsWith(suffixPath))
-                    .map(this::getPathPropertiesOrNull)
-                    .filter(Objects::nonNull)
-                    .map(props -> props.getProperty(PATH_KEY))
-                    .map(File::new)
-                    .collect(Collectors.toSet());
-=======
         try (Stream<Path> paths = Files.walk(root)) {
             Set<File> tempDirs =
                     paths.filter(path -> path.endsWith(suffixPath))
@@ -393,7 +383,6 @@
                             .map(props -> props.getProperty(PATH_KEY))
                             .map(File::new)
                             .collect(Collectors.toSet());
->>>>>>> 2c0ed8da
             FileOpUtils.retainTempDirs(tempDirs, TEMP_DIR_PREFIX, mFop);
         } catch (IOException e) {
             progress.logWarning("Error while searching for in-use temporary directories.", e);

--- conflicted
+++ resolved
@@ -108,10 +108,7 @@
     protected void cleanup(@NonNull ProgressIndicator progress) {
         super.cleanup(progress);
         mFop.deleteFileOrFolder(getLocation(progress));
-<<<<<<< HEAD
-=======
         mFop.deleteFileOrFolder(myUnzipDir);
->>>>>>> 86bcd624
     }
 
     /**

--- conflicted
+++ resolved
@@ -113,30 +113,9 @@
             return false;
         }
         try {
-<<<<<<< HEAD
-            String path = p.getPath();
-            path = path.replace(RepoPackage.PATH_SEPARATOR, File.separatorChar);
-            File dest = new File(manager.getLocalPath(), path);
-            if (!InstallerUtil.checkValidPath(dest, manager, progress)) {
-                return false;
-            }
-
-            File in = downloader.downloadFully(url, settings, progress);
-
-            File out = FileOpUtils.getNewTempDir("BasicInstaller", fop);
-            if (out == null || !fop.mkdirs(out)) {
-                throw new IOException("Failed to create temp dir");
-            }
-            fop.deleteOnExit(out);
-            progress.logInfo(String.format("Installing %1$s in %2$s", p.getDisplayName(), dest));
-            InstallerUtil.unzip(in, out, fop, p.getArchive().getComplete().getSize(), progress);
-            fop.delete(in);
-
-=======
             if (progress.isCanceled()) {
                 return false;
             }
->>>>>>> d4ff5ef3
             // Archives must contain a single top-level directory.
             File unzipDir = new File(installTempPath, FN_UNZIP_DIR);
             File[] topDirContents = mFop.listFiles(unzipDir);

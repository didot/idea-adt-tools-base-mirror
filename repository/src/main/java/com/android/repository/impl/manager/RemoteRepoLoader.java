/*
 * Copyright (C) 2016 The Android Open Source Project
 *
 * Licensed under the Apache License, Version 2.0 (the "License");
 * you may not use this file except in compliance with the License.
 * You may obtain a copy of the License at
 *
 *      http://www.apache.org/licenses/LICENSE-2.0
 *
 * Unless required by applicable law or agreed to in writing, software
 * distributed under the License is distributed on an "AS IS" BASIS,
 * WITHOUT WARRANTIES OR CONDITIONS OF ANY KIND, either express or implied.
 * See the License for the specific language governing permissions and
 * limitations under the License.
 */

package com.android.repository.impl.manager;

import com.android.annotations.NonNull;
import com.android.annotations.Nullable;
import com.android.repository.api.Downloader;
import com.android.repository.api.ProgressIndicator;
import com.android.repository.api.RemotePackage;
import com.android.repository.api.RepoPackage;
import com.android.repository.api.RepositorySourceProvider;
import com.android.repository.api.SettingsController;

import java.util.Map;

import javax.xml.bind.JAXBException;

/**
 * A facility for loading {@link RepoPackage}s that are available for download.
 */
public interface RemoteRepoLoader {

    /**
     * Fetches the remote packages.
     *
     * @param progress   {@link ProgressIndicator} for logging and showing progress (TODO).
     * @param downloader The {@link Downloader} to use for {@link RepositorySourceProvider}s to use
     *                   if needed.
     * @param settings   The {@link SettingsController} for {@link RepositorySourceProvider}s to use
     *                   if needed.
     * @return A map of install paths to {@link RemotePackage}s. The remote package will be the most
     * recent version of the package in a channel at least as stable as the one specified by {@link
     * SettingsController#getChannel()}.
     */
    @NonNull
<<<<<<< HEAD
    public Map<String, RemotePackage> fetchPackages(@NonNull ProgressIndicator progress,
            @NonNull Downloader downloader, @Nullable SettingsController settings) {
        Map<String, RemotePackage> result = Maps.newHashMap();
        for (RepositorySourceProvider provider : mSourceProviders) {
            for (RepositorySource source : provider
                    .getSources(downloader, settings, progress, false)) {
                if (!source.isEnabled()) {
                    continue;
                }
                try {
                    InputStream repoStream = downloader
                            .downloadAndStream(new URL(source.getUrl()), settings, progress);
                    final List<String> errors = Lists.newArrayList();

                    // Don't show the errors, in case the fallback loader can read it. But keep
                    // track of them to show later in case not.
                    ProgressIndicator unmarshalProgress = new ProgressIndicatorAdapter() {
                        @Override
                        public void logWarning(@NonNull String s, Throwable e) {
                            errors.add(s);
                            if (e != null) {
                                errors.add(e.toString());
                            }
                        }

                        @Override
                        public void logError(@NonNull String s, Throwable e) {
                            errors.add(s);
                            if (e != null) {
                                errors.add(e.toString());
                            }
                        }
                    };

                    Repository repo = null;
                    try {
                        repo = (Repository) SchemaModuleUtil
                                .unmarshal(repoStream, source.getPermittedModules(),
                                        mResourceResolver, true, unmarshalProgress);
                    } catch (JAXBException e) {
                        errors.add(e.toString());
                    }

                    Collection<? extends RemotePackage> parsedPackages = null;
                    boolean legacy = false;
                    if (repo != null) {
                        parsedPackages = repo.getRemotePackage();
                    } else if (mFallback != null) {
                        // TODO: don't require downloading again
                        parsedPackages = mFallback.parseLegacyXml(source, progress);
                        legacy = true;
                    }
                    if (parsedPackages != null && !parsedPackages.isEmpty()) {
                        for (RemotePackage pkg : parsedPackages) {
                            RemotePackage existing = result.get(pkg.getPath());
                            if (existing != null) {
                                int compare = existing.getVersion().compareTo(pkg.getVersion());
                                if (compare > 0) {
                                    // If there are multiple versions of the same package available,
                                    // pick the latest.
                                    continue;
                                }
                                if (compare == 0 && legacy) {
                                    // If legacy and non-legacy packages are available with the same
                                    // version, pick the non-legacy one.
                                    continue;
                                }
                            }
                            Channel settingsChannel =
                                    settings == null || settings.getChannel() == null
                                            ? Channel.DEFAULT : settings.getChannel();

                            if (pkg.getArchive() != null
                                    && pkg.getChannel().compareTo(settingsChannel) <= 0) {
                                pkg.setSource(source);
                                result.put(pkg.getPath(), pkg);
                            }
                        }
                        source.setFetchError(null);
                    } else {
                        progress.logWarning("Errors during XML parse:");
                        for (String error : errors) {
                            progress.logWarning(error);
                        }
                        //noinspection VariableNotUsedInsideIf
                        if (mFallback != null) {
                            progress.logWarning(
                                    "Additionally, the fallback loader failed to parse the XML.");
                        }
                        source.setFetchError(errors.isEmpty() ? "unknown error" : errors.get(0));
                    }
                } catch (MalformedURLException e) {
                    source.setFetchError("Malformed URL");
                    progress.logWarning(e.toString());
                } catch (IOException e) {
                    source.setFetchError(e.getMessage());
                    progress.logWarning(e.toString());
                }
            }
        }
        return result;
    }
=======
    Map<String, RemotePackage> fetchPackages(@NonNull ProgressIndicator progress,
            @NonNull Downloader downloader, @Nullable SettingsController settings);
>>>>>>> d4ff5ef3
}<|MERGE_RESOLUTION|>--- conflicted
+++ resolved
@@ -27,8 +27,6 @@
 
 import java.util.Map;
 
-import javax.xml.bind.JAXBException;
-
 /**
  * A facility for loading {@link RepoPackage}s that are available for download.
  */
@@ -47,111 +45,6 @@
      * SettingsController#getChannel()}.
      */
     @NonNull
-<<<<<<< HEAD
-    public Map<String, RemotePackage> fetchPackages(@NonNull ProgressIndicator progress,
-            @NonNull Downloader downloader, @Nullable SettingsController settings) {
-        Map<String, RemotePackage> result = Maps.newHashMap();
-        for (RepositorySourceProvider provider : mSourceProviders) {
-            for (RepositorySource source : provider
-                    .getSources(downloader, settings, progress, false)) {
-                if (!source.isEnabled()) {
-                    continue;
-                }
-                try {
-                    InputStream repoStream = downloader
-                            .downloadAndStream(new URL(source.getUrl()), settings, progress);
-                    final List<String> errors = Lists.newArrayList();
-
-                    // Don't show the errors, in case the fallback loader can read it. But keep
-                    // track of them to show later in case not.
-                    ProgressIndicator unmarshalProgress = new ProgressIndicatorAdapter() {
-                        @Override
-                        public void logWarning(@NonNull String s, Throwable e) {
-                            errors.add(s);
-                            if (e != null) {
-                                errors.add(e.toString());
-                            }
-                        }
-
-                        @Override
-                        public void logError(@NonNull String s, Throwable e) {
-                            errors.add(s);
-                            if (e != null) {
-                                errors.add(e.toString());
-                            }
-                        }
-                    };
-
-                    Repository repo = null;
-                    try {
-                        repo = (Repository) SchemaModuleUtil
-                                .unmarshal(repoStream, source.getPermittedModules(),
-                                        mResourceResolver, true, unmarshalProgress);
-                    } catch (JAXBException e) {
-                        errors.add(e.toString());
-                    }
-
-                    Collection<? extends RemotePackage> parsedPackages = null;
-                    boolean legacy = false;
-                    if (repo != null) {
-                        parsedPackages = repo.getRemotePackage();
-                    } else if (mFallback != null) {
-                        // TODO: don't require downloading again
-                        parsedPackages = mFallback.parseLegacyXml(source, progress);
-                        legacy = true;
-                    }
-                    if (parsedPackages != null && !parsedPackages.isEmpty()) {
-                        for (RemotePackage pkg : parsedPackages) {
-                            RemotePackage existing = result.get(pkg.getPath());
-                            if (existing != null) {
-                                int compare = existing.getVersion().compareTo(pkg.getVersion());
-                                if (compare > 0) {
-                                    // If there are multiple versions of the same package available,
-                                    // pick the latest.
-                                    continue;
-                                }
-                                if (compare == 0 && legacy) {
-                                    // If legacy and non-legacy packages are available with the same
-                                    // version, pick the non-legacy one.
-                                    continue;
-                                }
-                            }
-                            Channel settingsChannel =
-                                    settings == null || settings.getChannel() == null
-                                            ? Channel.DEFAULT : settings.getChannel();
-
-                            if (pkg.getArchive() != null
-                                    && pkg.getChannel().compareTo(settingsChannel) <= 0) {
-                                pkg.setSource(source);
-                                result.put(pkg.getPath(), pkg);
-                            }
-                        }
-                        source.setFetchError(null);
-                    } else {
-                        progress.logWarning("Errors during XML parse:");
-                        for (String error : errors) {
-                            progress.logWarning(error);
-                        }
-                        //noinspection VariableNotUsedInsideIf
-                        if (mFallback != null) {
-                            progress.logWarning(
-                                    "Additionally, the fallback loader failed to parse the XML.");
-                        }
-                        source.setFetchError(errors.isEmpty() ? "unknown error" : errors.get(0));
-                    }
-                } catch (MalformedURLException e) {
-                    source.setFetchError("Malformed URL");
-                    progress.logWarning(e.toString());
-                } catch (IOException e) {
-                    source.setFetchError(e.getMessage());
-                    progress.logWarning(e.toString());
-                }
-            }
-        }
-        return result;
-    }
-=======
     Map<String, RemotePackage> fetchPackages(@NonNull ProgressIndicator progress,
             @NonNull Downloader downloader, @Nullable SettingsController settings);
->>>>>>> d4ff5ef3
 }
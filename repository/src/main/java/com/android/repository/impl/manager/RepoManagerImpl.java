/*
 * Copyright (C) 2015 The Android Open Source Project
 *
 * Licensed under the Apache License, Version 2.0 (the "License");
 * you may not use this file except in compliance with the License.
 * You may obtain a copy of the License at
 *
 *      http://www.apache.org/licenses/LICENSE-2.0
 *
 * Unless required by applicable law or agreed to in writing, software
 * distributed under the License is distributed on an "AS IS" BASIS,
 * WITHOUT WARRANTIES OR CONDITIONS OF ANY KIND, either express or implied.
 * See the License for the specific language governing permissions and
 * limitations under the License.
 */

package com.android.repository.impl.manager;

import com.android.annotations.NonNull;
import com.android.annotations.Nullable;
import com.android.annotations.VisibleForTesting;
import com.android.repository.api.ConsoleProgressIndicator;
import com.android.repository.api.Downloader;
import com.android.repository.api.FallbackLocalRepoLoader;
import com.android.repository.api.FallbackRemoteRepoLoader;
import com.android.repository.api.LocalPackage;
import com.android.repository.api.PackageOperation;
import com.android.repository.api.ProgressIndicator;
import com.android.repository.api.ProgressRunner;
import com.android.repository.api.RemotePackage;
import com.android.repository.api.RepoManager;
import com.android.repository.api.RepoPackage;
import com.android.repository.api.RepositorySource;
import com.android.repository.api.RepositorySourceProvider;
import com.android.repository.api.SchemaModule;
import com.android.repository.api.SettingsController;
import com.android.repository.impl.meta.RepositoryPackages;
import com.android.repository.impl.meta.SchemaModuleUtil;
import com.android.repository.io.FileOp;
import com.android.repository.io.impl.FileOpImpl;
import com.google.common.collect.ImmutableList;
import com.google.common.collect.ImmutableSet;
import com.google.common.collect.Lists;
import com.google.common.collect.Maps;
import com.google.common.collect.Sets;

import org.w3c.dom.ls.LSResourceResolver;

import java.io.BufferedOutputStream;
import java.io.DataInputStream;
import java.io.File;
import java.io.IOException;
import java.io.OutputStream;
import java.util.Arrays;
import java.util.List;
import java.util.Map;
import java.util.Set;
import java.util.concurrent.Semaphore;
import java.util.concurrent.TimeUnit;

/**
 * Main implementation of {@link RepoManager}. Loads local and remote {@link RepoPackage}s
 * synchronously and asynchronously into a {@link RepositoryPackages} instance from the given local
 * path and from the registered {@link RepositorySourceProvider}s, using the registered {@link
 * SchemaModule}s.
 */
public class RepoManagerImpl extends RepoManager {

    /**
     * The registered {@link SchemaModule}s.
     */
    private final Set<SchemaModule> mModules = Sets.newHashSet();

    /**
     * The {@link FallbackLocalRepoLoader} to use when loading local packages.
     */
    @Nullable
    private FallbackLocalRepoLoader mFallbackLocalRepoLoader;

    /**
     * The path under which to look for installed packages.
     */
    @Nullable
    private File mLocalPath;

    /**
     * The {@link FallbackRemoteRepoLoader} to use if the normal {@link RemoteRepoLoaderImpl} can't
     * understand a downloaded repository xml file.
     */
    @Nullable
    private FallbackRemoteRepoLoader mFallbackRemoteRepoLoader;

    /**
     * The {@link RepositorySourceProvider}s from which to get {@link RepositorySource}s to load
     * from.
     */
    private Set<RepositorySourceProvider> mSourceProviders = Sets.newHashSet();

    /**
     * The loaded packages.
     */
    private RepositoryPackages mPackages = new RepositoryPackages();

    /**
     * When we last loaded the remote packages.
     */
    private long mLastRemoteRefreshMs;

    /**
     * When we last loaded the local packages.
     */
    private long mLastLocalRefreshMs;

    /**
     * The task used to load packages. If non-null, a load is currently in progress.
     */
    private LoadTask mTask;

    /**
     * The time at which our current {@link LoadTask} was created.
     */
    private long mTaskCreateTime;

    /**
     * Lock used when setting {@link #mTask}.
     */
    private final Object mTaskLock = new Object();

    /**
     * {@link FileOp} to be used for local file operations. Should be {@link FileOpImpl} for normal
     * operation.
     */
    private final FileOp mFop;

    /**
     * Listeners that will be called when the known local packages change.
     */
    private final List<RepoLoadedCallback> mLocalListeners = Lists.newArrayList();

    /**
     * Listeners that will be called when the known remote packages change.
     */
    private final List<RepoLoadedCallback> mRemoteListeners = Lists.newArrayList();

    /**
     * The name of the file where we store a hash of the known packages, used for invalidating the
     * cache.
     */
    @VisibleForTesting
    static final String KNOWN_PACKAGES_HASH_FN = ".knownPackages";

    /**
     * How long we should let a load task run before assuming that it's dead.
     */
    private static final long TASK_TIMEOUT = TimeUnit.MINUTES.toMillis(3);

    /**
     * Install/uninstall operations that are currently running.
     */
    private final Map<RepoPackage, PackageOperation> mInProgressInstalls = Maps.newHashMap();

    /**
     * A facility for creating {@link LocalRepoLoader}s. By default,
     * {@link LocalRepoLoaderFactoryImpl}.
     */
    private final LocalRepoLoaderFactory mLocalRepoLoaderFactory;

    /**
     * A facility for creating {@link RemoteRepoLoader}s. By default,
     * {@link RemoteRepoLoaderFactoryImpl}.
     */
    private final RemoteRepoLoaderFactory mRemoteRepoLoaderFactory;

    /**
     * Create a new {@code RepoManagerImpl}. Before anything can be loaded, at least a local path
     * and/or at least one {@link RepositorySourceProvider} must be set.
     *
     * @param fop {@link FileOp} to use for local file operations. Should only be null if you're
     *            never planning to load a local repo using this {@code RepoManagerImpl}.
     */
    public RepoManagerImpl(@Nullable FileOp fop) {
        this(fop, null, null);
    }

    /**
     * @see #RepoManagerImpl(FileOp)
     *
     * @param localFactory If {@code null}, {@link LocalRepoLoaderFactoryImpl} will be used. Can be
     *                     non-null for testing.
     * @param remoteFactory If {@code null}, {@link RemoteRepoLoaderFactoryImpl} will be used. Can
     *                      be non-null for testing.
     */
    @VisibleForTesting
    RepoManagerImpl(@Nullable FileOp fop, @Nullable LocalRepoLoaderFactory localFactory,
      @Nullable RemoteRepoLoaderFactory remoteFactory) {
        mFop = fop;
        registerSchemaModule(getCommonModule());
        registerSchemaModule(getGenericModule());
        mLocalRepoLoaderFactory = localFactory == null ? new LocalRepoLoaderFactoryImpl()
          : localFactory;
        mRemoteRepoLoaderFactory = remoteFactory == null ? new RemoteRepoLoaderFactoryImpl()
          : remoteFactory;
    }

    @Nullable
    @Override
    public File getLocalPath() {
        return mLocalPath;
    }

    /**
     * {@inheritDoc} This calls {@link  #markInvalid()}, so a complete load will occur the next time
     * {@link #load(long, List, List, List, ProgressRunner, Downloader, SettingsController,
     * boolean)} is called.
     */
    @Override
    public void setFallbackLocalRepoLoader(@Nullable FallbackLocalRepoLoader fallback) {
        mFallbackLocalRepoLoader = fallback;
        markInvalid();
    }

    /**
     * {@inheritDoc} This calls {@link  #markInvalid()}, so a complete load will occur the next time
     * {@link #load(long, List, List, List, ProgressRunner, Downloader, SettingsController,
     * boolean)} is called.
     */
    @Override
    public void setFallbackRemoteRepoLoader(@Nullable FallbackRemoteRepoLoader remote) {
        mFallbackRemoteRepoLoader = remote;
        markInvalid();
    }

    /**
     * {@inheritDoc} This calls {@link  #markInvalid()}, so a complete load will occur the next time
     * {@link #load(long, List, List, List, ProgressRunner, Downloader, SettingsController,
     * boolean)} is called.
     */
    @Override
    public void setLocalPath(@Nullable File path) {
        mLocalPath = path;
        markInvalid();
    }

    /**
     * {@inheritDoc} This calls {@link  #markInvalid()}, so a complete load will occur the next time
     * {@link #load(long, List, List, List, ProgressRunner, Downloader, SettingsController,
     * boolean)} is called.
     */
    @Override
    public void registerSourceProvider(@NonNull RepositorySourceProvider provider) {
        mSourceProviders.add(provider);
        markInvalid();
    }

    @VisibleForTesting
    @Override
    @NonNull
    public Set<RepositorySourceProvider> getSourceProviders() {
        return mSourceProviders;
    }

    @Override
    @NonNull
    public Set<RepositorySource> getSources(@Nullable Downloader downloader,
      @NonNull ProgressIndicator progress, boolean forceRefresh) {
        Set<RepositorySource> result = Sets.newHashSet();
        for (RepositorySourceProvider provider : mSourceProviders) {
            result.addAll(provider.getSources(downloader, progress, forceRefresh));
        }
        return result;
    }

    @Override
    @NonNull
    public Set<SchemaModule> getSchemaModules() {
        return mModules;
    }

    /**
     * {@inheritDoc} This calls {@link  #markInvalid()}, so a complete load will occur the next time
     * {@link #load(long, List, List, List, ProgressRunner, Downloader, SettingsController,
     * boolean)} is called.
     */
    @Override
    public void registerSchemaModule(@NonNull SchemaModule module) {
        mModules.add(module);
        markInvalid();
    }

    @Override
    public void markInvalid() {
        mLastRemoteRefreshMs = 0;
        mLastLocalRefreshMs = 0;
    }

    @Override
    public void markLocalCacheInvalid() {
        mLastLocalRefreshMs = 0;
    }

    @Override
    @Nullable
    public LSResourceResolver getResourceResolver(@NonNull ProgressIndicator progress) {
        Set<SchemaModule> allModules = ImmutableSet.<SchemaModule>builder().addAll(
          getSchemaModules()).add(
          getCommonModule()).add(
          getGenericModule()).build();
        return SchemaModuleUtil.createResourceResolver(allModules, progress);
    }

    @Override
    @NonNull
    public RepositoryPackages getPackages() {
        return mPackages;
    }

    // TODO: fix up invalidation. It's annoying that you have to manually reload.
    // TODO: Maybe: when you load, instead of load as now, you get back a loader, which knows how
    // TODO: to reload with same settings,
    // TODO: and contains current valid or invalid packages as they are cached here.
    @Override
    public boolean load(long cacheExpirationMs,
      @Nullable List<RepoLoadedCallback> onLocalComplete,
      @Nullable List<RepoLoadedCallback> onSuccess,
      @Nullable List<Runnable> onError,
      @NonNull ProgressRunner runner,
      @Nullable Downloader downloader,
      @Nullable SettingsController settings,
      boolean sync) {
        if (onLocalComplete == null) {
            onLocalComplete = ImmutableList.of();
        }
        if (onSuccess == null) {
            onSuccess = ImmutableList.of();
        }
        if (onError == null) {
            onError = ImmutableList.of();
        }

        // If we're not going to refresh, just run the callbacks.
        if (!isExpired(mLocalPath != null, downloader != null, cacheExpirationMs)) {
            for (RepoLoadedCallback localComplete : onLocalComplete) {
                runner.runSyncWithoutProgress(new CallbackRunnable(localComplete, mPackages));
            }
            for (RepoLoadedCallback success : onSuccess) {
                runner.runSyncWithoutProgress(new CallbackRunnable(success, mPackages));
            }
            // false: we didn't actually reload.
            return false;
        }
        final Semaphore completed = new Semaphore(1);
        try {
            completed.acquire();
        } catch (InterruptedException e) {
            // shouldn't happen.
        }

        // If we created the currently running task, we need to clean it up at the end.
        boolean createdTask = false;

        synchronized (mTaskLock) {
            long taskTimeout = System.currentTimeMillis() - TASK_TIMEOUT;
            if (mTask != null && mTaskCreateTime > taskTimeout) {
                // If there's a task running already, just add our callbacks to it.
                mTask.addCallbacks(onLocalComplete, onSuccess, onError, runner);
                if (sync) {
                    // If we're running synchronously, release the semaphore after run complete.
                    // Use a dummy runner to ensure we don't try to run on a different thread, and
                    // then block trying to release the semaphore.
                    mTask.addCallbacks(ImmutableList.of(),
                            ImmutableList.of(packages -> completed.release()),
                            ImmutableList.of(completed::release),
                            new DummyProgressRunner(new ConsoleProgressIndicator()));
                }
            } else {
                // Otherwise, create a new task.
                mTask = new LoadTask(onLocalComplete, onSuccess, onError,
                  downloader, settings);
                mTaskCreateTime = System.currentTimeMillis();
                createdTask = true;
            }
        }

        if (createdTask) {
            // If we created a task, run it.
            if (sync) {
                runner.runSyncWithProgress(mTask);
            } else {
                runner.runAsyncWithProgress(mTask);
            }
        } else if (sync) {
            // Otherwise wait for the semaphore to be released by the callback if we're
            // running synchronously.
            runner.runSyncWithProgress((indicator, runner2) -> {
                try {
                    completed.acquire();
                }
                catch (InterruptedException e) {
                    /* shouldn't happen*/
                }
            });
        }

        return true;
    }

    /**
     * Checks to see whether the local and/or remote package caches have expired and should be
     * reloaded.
     *
     * @param checkLocal    Whether we should check whether the local packages have expired.
     * @param checkRemote   Whether we should check whether the remote packages have expired.
     * @param timeoutPeriod The timeout to use for the cache.
     * @return {@code true} if {@code checkLocal} is true and the local cache was last refreshed at
     * least {@code timeoutPeriod} ago or the known package hash file is more recent than our last
     * update, or if {@code checkRemote} is true and the remote cache was last refreshed at least
     * {@code timeoutPeriod} ago.
     */
    private boolean isExpired(boolean checkLocal, boolean checkRemote, long timeoutPeriod) {
        long time = System.currentTimeMillis();
        return (checkLocal &&
          (mLastLocalRefreshMs + timeoutPeriod <= time || checkKnownPackagesUpdateTime())) ||
          (checkRemote && mLastRemoteRefreshMs + timeoutPeriod <= time);
    }

    @Override
    public boolean reloadLocalIfNeeded(@NonNull ProgressIndicator progress) {
        LocalRepoLoader local = mLocalRepoLoaderFactory.createLocalRepoLoader();
        if (local == null) {
            return false;
        }

        if (checkKnownPackagesUpdateTime()) {
            mLastLocalRefreshMs = 0;
        }
        else if (updateKnownPackageHashFileIfNecessary(local)) {
            mLastLocalRefreshMs = 0;
        }
        return loadSynchronously(RepoManager.DEFAULT_EXPIRATION_PERIOD_MS, progress, null, null);
    }

    /**
     * Check to see whether the known packages file has been updated since we last loaded the local
     * repo.
     *
     * @return {@code true} if it has been updated (and thus we should reload our local packages).
     */
    private boolean checkKnownPackagesUpdateTime() {
        File knownPackagesHashFile = getKnownPackagesHashFile();
        return knownPackagesHashFile != null
          && mFop.lastModified(knownPackagesHashFile) > mLastLocalRefreshMs;
    }

    /**
     * Updates the known packages file with the hash of the current packages.
     *
     * @return {@code true} if an update was made.
     */
    private boolean updateKnownPackageHashFileIfNecessary(@NonNull LocalRepoLoader local) {
        File knownPackagesHashFile = getKnownPackagesHashFile();
        if (knownPackagesHashFile != null) {
            DataInputStream is = null;
            try {
                byte[] buf = null;
                // If we haven't updated any package more recently than the file, check the file
                // contents as well before updating. Otherwise we'll always update the file.
                if (local.getLatestPackageUpdateTime() <= mFop
                  .lastModified(knownPackagesHashFile)) {
                    is = new DataInputStream(mFop.newFileInputStream(knownPackagesHashFile));
                    buf = new byte[(int) mFop.length(knownPackagesHashFile)];
                    is.readFully(buf);
                }
                byte[] localPackagesHash = local.getLocalPackagesHash();
                if (!Arrays.equals(buf, localPackagesHash)) {
                    writeHashFile(localPackagesHash);
                    return true;
                }
            } catch (Exception e) {
                // nothing
            } finally {
                if (is != null) {
                    try {
                        is.close();
                    } catch (IOException e) {
                        // nothing
                    }
                }
            }
        } else {
            byte[] localPackagesHash = local.getLocalPackagesHash();
            if (localPackagesHash != null) {
                writeHashFile(localPackagesHash);
                return true;
            }
        }
        return false;
    }

    /**
     * Actually writes the data to the hash file.
     */
    private void writeHashFile(@NonNull byte[] buf) {
        File knownPackagesHashFile = getKnownPackagesHashFile();
        if (knownPackagesHashFile == null) {
            return;
        }
        try {
            OutputStream os = new BufferedOutputStream(
              mFop.newFileOutputStream(knownPackagesHashFile));
            try {
                os.write(buf);
            } finally {
                try {
                    os.close();
                } catch (IOException e) {
                    // nothing
                }
            }
        } catch (IOException e) {
            // nothing
        }
    }

    /**
     * Gets a reference to the known packages file, creating it if necessary.
     *
     * @return The file, or {@code null} if it doesn't exist and couldn't be created.
     */
    @Nullable
    private File getKnownPackagesHashFile() {
        File f = mLocalPath == null ? null : new File(mLocalPath, KNOWN_PACKAGES_HASH_FN);
        if (f != null && !mFop.exists(f)) {
            try {
                mFop.createNewFile(f);
            } catch (IOException e) {
                return null;
            }
        }
        return f;
    }

    @Override
    public void registerLocalChangeListener(@NonNull RepoLoadedCallback listener) {
        mLocalListeners.add(listener);
    }

    @Override
    public void registerRemoteChangeListener(@NonNull RepoLoadedCallback listener) {
        mRemoteListeners.add(listener);
    }

    @Override
    public void installBeginning(@NonNull RepoPackage remotePackage,
      @NonNull PackageOperation installer) {
        mInProgressInstalls.put(remotePackage, installer);
    }

    @Override
    public void installEnded(@NonNull RepoPackage remotePackage) {
        mInProgressInstalls.remove(remotePackage);
    }

    @Nullable
    @Override
    public PackageOperation getInProgressInstallOperation(@NonNull RepoPackage remotePackage) {
        return mInProgressInstalls.get(remotePackage);
    }

    /**
     * A task to load the local and remote repos.
     */
    private class LoadTask implements ProgressRunner.ProgressRunnable {

        /**
         * If callbacks get added to an already-running task, they might have a different {@link
         * ProgressRunner} than the one used to run the task. Here we keep the callback along with
         * the runner so the callback can be invoked correctly.
         */
        private class Callback {

            private RepoLoadedCallback mCallback;

            private ProgressRunner mRunner;

            public Callback(@NonNull RepoLoadedCallback callback, @Nullable ProgressRunner runner) {
                mCallback = callback;
                mRunner = runner;
            }

            public ProgressRunner getRunner(ProgressRunner defaultRunner) {
                return mRunner == null ? defaultRunner : mRunner;
            }

            public RepoLoadedCallback getCallback() {
                return mCallback;
            }
        }

        private final List<Callback> mOnSuccesses = Lists.newArrayList();

        private final List<Runnable> mOnErrors = Lists.newArrayList();

        private final List<Callback> mOnLocalCompletes = Lists.newArrayList();

        private final Downloader mDownloader;

        private final SettingsController mSettings;

        public LoadTask(@NonNull List<RepoLoadedCallback> onLocalComplete,
          @NonNull List<RepoLoadedCallback> onSuccess,
          @NonNull List<Runnable> onError,
          @Nullable Downloader downloader,
          @Nullable SettingsController settings) {
            addCallbacks(onLocalComplete, onSuccess, onError, null);
            mDownloader = downloader;
            mSettings = settings;
        }

        /**
         * Add callbacks to this task (if e.g. {@link #load(long, List, List, List, ProgressRunner,
         * Downloader, SettingsController, boolean)} is called again while a task is already
         * running.
         */
        public void addCallbacks(@NonNull List<RepoLoadedCallback> onLocalComplete,
          @NonNull List<RepoLoadedCallback> onSuccess,
          @NonNull List<Runnable> onError,
          @Nullable ProgressRunner runner) {
            for (RepoLoadedCallback local : onLocalComplete) {
                mOnLocalCompletes.add(new Callback(local, runner));
            }
            for (RepoLoadedCallback success : onSuccess) {
                mOnSuccesses.add(new Callback(success, runner));
            }
            mOnErrors.addAll(onError);
        }

        /**
         * Do the actual load.
         *
         * @param indicator {@link ProgressIndicator} for logging and showing actual progress
         * @param runner    {@link ProgressRunner} for running asynchronous tasks and callbacks.
         */
        @Override
        public void run(@NonNull ProgressIndicator indicator, @NonNull ProgressRunner runner) {
            boolean success = false;
            try {
<<<<<<< HEAD
                if (mLocalPath != null) {
=======
                LocalRepoLoader local = mLocalRepoLoaderFactory.createLocalRepoLoader();
                if (local != null) {
>>>>>>> d4ff5ef3
                    if (mFallbackLocalRepoLoader != null) {
                        mFallbackLocalRepoLoader.refresh();
                    }
                    indicator.setText("Loading local repository...");
                    Map<String, LocalPackage> newLocals = local.getPackages(indicator);
<<<<<<< HEAD
=======
                    updateKnownPackageHashFileIfNecessary(local);
>>>>>>> d4ff5ef3
                    boolean fireListeners = !newLocals.equals(mPackages.getLocalPackages());
                    mPackages.setLocalPkgInfos(newLocals);
                    if (fireListeners) {
                        for (RepoLoadedCallback listener : mLocalListeners) {
                            listener.doRun(mPackages);
                        }
                    }
                    indicator.setFraction(0.25);
                }
                if (indicator.isCanceled()) {
                    return;
                }
                synchronized (mTaskLock) {
                    for (Callback onLocalComplete : mOnLocalCompletes) {
                        onLocalComplete.getRunner(runner).runSyncWithoutProgress(
<<<<<<< HEAD
                                new CallbackRunnable(onLocalComplete.mCallback, mPackages));
=======
                          new CallbackRunnable(onLocalComplete.mCallback, mPackages));
>>>>>>> d4ff5ef3
                    }
                    mOnLocalCompletes.clear();
                }
                indicator.setText("Fetch remote repository...");
                indicator.setSecondaryText("");

                if (!mSourceProviders.isEmpty() && mDownloader != null) {
                    RemoteRepoLoader remoteLoader = mRemoteRepoLoaderFactory
                      .createRemoteRepoLoader(indicator);
                    Map<String, RemotePackage> remotes = remoteLoader
                      .fetchPackages(indicator, mDownloader, mSettings);
                    indicator.setText("Computing updates...");
                    indicator.setFraction(0.75);
                    boolean fireListeners = !remotes.equals(mPackages.getRemotePackages());
                    mPackages.setRemotePkgInfos(remotes);
                    if (fireListeners) {
                        for (RepoLoadedCallback callback : mRemoteListeners) {
                            callback.doRun(mPackages);
                        }
                    }
                }

                if (indicator.isCanceled()) {
                    return;
                }
                indicator.setSecondaryText("");
                indicator.setFraction(1.0);

                if (indicator.isCanceled()) {
                    return;
                }
                success = true;
            } finally {
                if (mDownloader != null) {
                    mLastRemoteRefreshMs = System.currentTimeMillis();
                }
                if (mLocalPath != null) {
                    mLastLocalRefreshMs = System.currentTimeMillis();
                }
                synchronized (mTaskLock) {
                    // The processing of the task is now complete.
                    // To ensure that no more callbacks are added, and to allow another task to be
                    // kicked off when needed, set mTask to null.
                    mTask = null;
                    if (success) {
                        for (Callback onLocalComplete : mOnLocalCompletes) {
                            // in case some were added by another call in the interim.
                            onLocalComplete.getRunner(runner).runSyncWithoutProgress(
                              new CallbackRunnable(onLocalComplete.getCallback(), mPackages));
                        }
                        for (Callback onSuccess : mOnSuccesses) {
                            onSuccess.getRunner(runner).runSyncWithoutProgress(
                              new CallbackRunnable(onSuccess.getCallback(), mPackages));
                        }
                    } else {
                        for (final Runnable onError : mOnErrors) {
                            onError.run();
                        }
                    }
                }
            }
        }
    }

    @VisibleForTesting
    interface LocalRepoLoaderFactory {
        @Nullable
        LocalRepoLoader createLocalRepoLoader();
    }

    @VisibleForTesting
    interface RemoteRepoLoaderFactory {
        @NonNull
        RemoteRepoLoader createRemoteRepoLoader(@NonNull ProgressIndicator progress);
    }

    private class LocalRepoLoaderFactoryImpl implements LocalRepoLoaderFactory {

        /**
         * @return A new {@link LocalRepoLoaderImpl} with our settings, or {@code null} if we don't have
         * a local path set.
         */
        @Override
        @Nullable
        public LocalRepoLoader createLocalRepoLoader() {
            if (mLocalPath != null && mFop != null) {
                return new LocalRepoLoaderImpl(mLocalPath, RepoManagerImpl.this,
                  mFallbackLocalRepoLoader, mFop);
            }
            return null;
        }
    }

    private class RemoteRepoLoaderFactoryImpl implements RemoteRepoLoaderFactory {

        @Override
        @NonNull
        public RemoteRepoLoader createRemoteRepoLoader(@NonNull ProgressIndicator progress) {
            return new RemoteRepoLoaderImpl(mSourceProviders,
              getResourceResolver(progress), mFallbackRemoteRepoLoader);
        }
    }

    /**
     * A {@link Runnable} that wraps a {@link RepoLoadedCallback} and calls it with the
     * appropriate args.
     */
    private static class CallbackRunnable implements Runnable {

        RepoLoadedCallback mCallback;

        RepositoryPackages mPackages;

        public CallbackRunnable(@NonNull RepoLoadedCallback callback,
                @NonNull RepositoryPackages packages) {
            mCallback = callback;
            mPackages = packages;
        }

        @Override
        public void run() {
            mCallback.doRun(mPackages);
        }
    }
}<|MERGE_RESOLUTION|>--- conflicted
+++ resolved
@@ -644,21 +644,14 @@
         public void run(@NonNull ProgressIndicator indicator, @NonNull ProgressRunner runner) {
             boolean success = false;
             try {
-<<<<<<< HEAD
-                if (mLocalPath != null) {
-=======
                 LocalRepoLoader local = mLocalRepoLoaderFactory.createLocalRepoLoader();
                 if (local != null) {
->>>>>>> d4ff5ef3
                     if (mFallbackLocalRepoLoader != null) {
                         mFallbackLocalRepoLoader.refresh();
                     }
                     indicator.setText("Loading local repository...");
                     Map<String, LocalPackage> newLocals = local.getPackages(indicator);
-<<<<<<< HEAD
-=======
                     updateKnownPackageHashFileIfNecessary(local);
->>>>>>> d4ff5ef3
                     boolean fireListeners = !newLocals.equals(mPackages.getLocalPackages());
                     mPackages.setLocalPkgInfos(newLocals);
                     if (fireListeners) {
@@ -674,11 +667,7 @@
                 synchronized (mTaskLock) {
                     for (Callback onLocalComplete : mOnLocalCompletes) {
                         onLocalComplete.getRunner(runner).runSyncWithoutProgress(
-<<<<<<< HEAD
-                                new CallbackRunnable(onLocalComplete.mCallback, mPackages));
-=======
                           new CallbackRunnable(onLocalComplete.mCallback, mPackages));
->>>>>>> d4ff5ef3
                     }
                     mOnLocalCompletes.clear();
                 }

--- conflicted
+++ resolved
@@ -211,11 +211,7 @@
      */
     public void setLocalPkgInfos(@NonNull Collection<LocalPackage> packages) {
         synchronized (mLock) {
-<<<<<<< HEAD
-            mLocalPackages = ImmutableMap.copyOf(packages);
-=======
             mLocalPackages = mapByPath(packages);
->>>>>>> fdf07a2c
             invalidate();
             mLocalPackagesByPrefix = computePackagePrefixes(mLocalPackages);
         }
@@ -227,11 +223,7 @@
      */
     public void setRemotePkgInfos(@NonNull Collection<RemotePackage> packages) {
         synchronized (mLock) {
-<<<<<<< HEAD
-            mRemotePackages = ImmutableMap.copyOf(packages);
-=======
             mRemotePackages = mapByPath(packages);
->>>>>>> fdf07a2c
             invalidate();
             mRemotePackagesByPrefix = computePackagePrefixes(mRemotePackages);
         }

/*
 * Copyright (C) 2015 The Android Open Source Project
 *
 * Licensed under the Apache License, Version 2.0 (the "License");
 * you may not use this file except in compliance with the License.
 * You may obtain a copy of the License at
 *
 *      http://www.apache.org/licenses/LICENSE-2.0
 *
 * Unless required by applicable law or agreed to in writing, software
 * distributed under the License is distributed on an "AS IS" BASIS,
 * WITHOUT WARRANTIES OR CONDITIONS OF ANY KIND, either express or implied.
 * See the License for the specific language governing permissions and
 * limitations under the License.
 */

package com.android.repository.impl.meta;

import com.android.annotations.NonNull;
import com.android.annotations.Nullable;
import com.android.repository.api.ProgressIndicator;
import com.android.repository.api.SchemaModule;
import com.google.common.annotations.VisibleForTesting;
import com.google.common.base.Joiner;
import com.google.common.collect.ImmutableSet;
import com.google.common.collect.Lists;
import com.google.common.collect.Maps;

import org.w3c.dom.bootstrap.DOMImplementationRegistry;
import org.w3c.dom.ls.DOMImplementationLS;
import org.w3c.dom.ls.LSInput;
import org.w3c.dom.ls.LSResourceResolver;
import org.xml.sax.Attributes;
import org.xml.sax.ErrorHandler;
import org.xml.sax.InputSource;
import org.xml.sax.SAXException;
import org.xml.sax.SAXParseException;
import org.xml.sax.XMLFilter;
import org.xml.sax.XMLReader;
import org.xml.sax.helpers.AttributesImpl;
import org.xml.sax.helpers.XMLFilterImpl;

import java.io.IOException;
import java.io.InputStream;
import java.io.OutputStream;
import java.util.Collection;
import java.util.List;
import java.util.Map;
<<<<<<< HEAD
=======
import java.util.Set;
>>>>>>> d4ff5ef3

import javax.xml.XMLConstants;
import javax.xml.bind.JAXBContext;
import javax.xml.bind.JAXBElement;
import javax.xml.bind.JAXBException;
import javax.xml.bind.Marshaller;
import javax.xml.bind.Unmarshaller;
import javax.xml.bind.ValidationEvent;
import javax.xml.bind.ValidationEventHandler;
import javax.xml.parsers.ParserConfigurationException;
import javax.xml.parsers.SAXParser;
import javax.xml.parsers.SAXParserFactory;
import javax.xml.transform.sax.SAXSource;
import javax.xml.transform.stream.StreamSource;
import javax.xml.validation.Schema;
import javax.xml.validation.SchemaFactory;

/**
 * Utilities for working with {@link SchemaModule}s, including marshalling and unmarshalling with
 * JAXB.
 */
public class SchemaModuleUtil {

    private static final Map<String, JAXBContext> CONTEXT_CACHE = Maps.newHashMap();

<<<<<<< HEAD
    private static final Map<List<SchemaModule.SchemaModuleVersion>, Schema> SCHEMA_CACHE = Maps
            .newHashMap();
=======
    private static final Map<List<SchemaModule.SchemaModuleVersion>, Map<LSResourceResolver, Schema>>
            SCHEMA_CACHE = Maps.newHashMap();
>>>>>>> d4ff5ef3

    /**
     * Create an {@link LSResourceResolver} that will use the supplied {@link SchemaModule}s to
     * find an XSD from its namespace. This must be used when marshalling/unmarshalling if any
     * {@link SchemaModule}s contain XSDs which import others without specifying a complete
     * {@code schemaLocation}.
     */
    @Nullable
    public static LSResourceResolver createResourceResolver(
            @NonNull final Set<SchemaModule> modules, @NonNull ProgressIndicator progress) {
        return new SchemaModuleResourceResolver(modules, progress);
    }

    /**
     * Creates a {@link JAXBContext} from the XSDs in the given {@link SchemaModule}s.
     */
    @NonNull
    private static JAXBContext getContext(@NonNull Collection<SchemaModule> possibleModules) {
        List<String> packages = Lists.newArrayList();
        for (SchemaModule module : possibleModules) {
            for (SchemaModule.SchemaModuleVersion version : module
                    .getNamespaceVersionMap().values()) {
                packages.add(version.getObjectFactory().getPackage().getName());
            }
        }
        String key = Joiner.on(":").join(packages);
        JAXBContext jc = CONTEXT_CACHE.get(key);
        if (jc == null) {
            try {
                jc = JAXBContext.newInstance(key, SchemaModuleUtil.class.getClassLoader());
                CONTEXT_CACHE.put(key, jc);
            } catch (JAXBException e1) {
                assert false : "Failed to create context!\n" + e1.toString();
            }
        }
        return jc;
    }

    /**
     * Creates a {@link Schema} from a collection of {@link SchemaModule}s, with a given
     * {@link LSResourceResolver} (probably obtained from
     * {@link #createResourceResolver(Collection, ProgressIndicator)}. Any warnings or errors are
     * logged to the given {@link ProgressIndicator}.
     */
    @VisibleForTesting
    @NonNull
    public static Schema getSchema(
            final Collection<SchemaModule> possibleModules,
            @Nullable final LSResourceResolver resourceResolver, final ProgressIndicator progress) {
        SchemaFactory sf =
                SchemaFactory.newInstance(XMLConstants.W3C_XML_SCHEMA_NS_URI);
        if (resourceResolver != null) {
            sf.setResourceResolver(resourceResolver);
        }
        sf.setErrorHandler(new ErrorHandler() {
            @Override
            public void warning(SAXParseException exception) throws SAXException {
                progress.logWarning("Warning while creating schema:", exception);
            }

            @Override
            public void error(SAXParseException exception) throws SAXException {
                progress.logWarning("Error creating schema:", exception);

            }

            @Override
            public void fatalError(SAXParseException exception) throws SAXException {
                progress.logWarning("Fatal error creating schema:", exception);
            }
        });

        List<StreamSource> sources = Lists.newArrayList();
        List<SchemaModule.SchemaModuleVersion> key = Lists.newArrayList();
        for (SchemaModule module : possibleModules) {
            for (SchemaModule.SchemaModuleVersion version : module
                    .getNamespaceVersionMap()
                    .values()) {
                key.add(version);
                sources.add(new StreamSource(version.getXsd()));
            }
        }

<<<<<<< HEAD
        Schema schema = SCHEMA_CACHE.get(key);
        if (schema == null) {
            try {
                schema = sf.newSchema(sources.toArray(new StreamSource[sources.size()]));
                SCHEMA_CACHE.put(key, schema);
=======
        Map<LSResourceResolver, Schema> resolverSchemaCache = SCHEMA_CACHE.get(key);
        if (resolverSchemaCache == null) {
            resolverSchemaCache = Maps.newHashMap();
            SCHEMA_CACHE.put(key, resolverSchemaCache);
        }
        Schema schema = resolverSchemaCache.get(resourceResolver);
        if (schema == null) {
            try {
                schema = sf.newSchema(sources.toArray(new StreamSource[sources.size()]));
                resolverSchemaCache.put(resourceResolver, schema);
>>>>>>> d4ff5ef3
            }
            catch (SAXException e) {
                assert false : "Invalid schema found!";
            }
        }
        return schema;
    }

    /**
     * Use JAXB to create POJOs from the given XML.
     *
     * @param xml              The XML to read. The stream will be closed after being read.
     * @param possibleModules  The {@link SchemaModule}s that are available to parse the XML.
     * @param resourceResolver Resolver for any imported XSDs.
     * @param progress         For logging.
     * @return The unmarshalled object.
     * @throws JAXBException if there is an error during unmarshalling.
     *
     * TODO: maybe templatize and return a nicer type.
     */
    @Nullable
    public static Object unmarshal(@NonNull InputStream xml,
      @NonNull Collection<SchemaModule> possibleModules,
      @Nullable LSResourceResolver resourceResolver, boolean strict,
      @NonNull ProgressIndicator progress)
      throws JAXBException {
        Unmarshaller u = setupUnmarshaller(possibleModules, resourceResolver, strict, progress);
        SAXSource source = setupSource(xml, possibleModules, strict, progress);
        return ((JAXBElement) u.unmarshal(source)).getValue();
    }

    /**
     * Creates an {@link Unmarshaller} for the given {@link SchemaModule}s.
     *
     * @param possibleModules  The schemas we should use to unmarshal.
     * @param resourceResolver Resolver for schema import references.
     * @param strict           Whether we should do strict validation.
     * @param progress         For logging.
     */
    @NonNull
    private static Unmarshaller setupUnmarshaller(@NonNull Collection<SchemaModule> possibleModules,
            @Nullable LSResourceResolver resourceResolver, boolean strict,
            @NonNull ProgressIndicator progress) throws JAXBException {
        JAXBContext context = getContext(possibleModules);
        Schema schema = getSchema(possibleModules, resourceResolver, progress);
        Unmarshaller u = context.createUnmarshaller();
        u.setSchema(schema);
        u.setEventHandler(createValidationEventHandler(progress, strict));
        return u;
    }

    /**
     * Creates a {@link SAXSource} for the given input.
     *
     * @param xml             The xml input stream.
     * @param possibleModules Possible {@link SchemaModule}s that can describe the xml
     * @param strict          Whether we should do strict validation. Specifically in this case if
     *                        we should allow falling back to older schema versions if the xml uses
     *                        a newer one than we have access to.
     * @param progress        For logging.
     */
    @NonNull
    private static SAXSource setupSource(@NonNull InputStream xml,
            @NonNull Collection<SchemaModule> possibleModules, boolean strict,
            @NonNull ProgressIndicator progress) throws JAXBException {
        SAXSource source = new SAXSource(new InputSource(xml));
        // Create the XMLFilter
        XMLFilter filter = new NamespaceFallbackFilter(possibleModules, strict, progress);

        // Set the parent XMLReader on the XMLFilter
        SAXParserFactory spf = SAXParserFactory.newInstance();
        spf.setNamespaceAware(true);
        XMLReader xr;
        try {
            SAXParser sp = spf.newSAXParser();
            xr = sp.getXMLReader();
        } catch (ParserConfigurationException e) {
            // Shouldn't happen
            progress.logError("Error setting up parser", e);
            throw new JAXBException(e);
        } catch (SAXException e) {
            // Shouldn't happen
            progress.logError("Error setting up parser", e);
            throw new JAXBException(e);
        }
        filter.setParent(xr);
        source.setXMLReader(filter);
        return source;
    }

    /**
     * Transform the given {@link JAXBElement} into xml, using JAXB and the schemas provided by the
     * given {@link SchemaModule}s.
     */
    public static void marshal(@NonNull JAXBElement element,
            @NonNull Collection<SchemaModule> possibleModules,
            @NonNull OutputStream out, @Nullable LSResourceResolver resourceResolver,
            @NonNull ProgressIndicator progress) {
        JAXBContext context = getContext(possibleModules);
        try {
            Marshaller marshaller = context.createMarshaller();
            marshaller.setEventHandler(createValidationEventHandler(progress, true));
            Schema schema = getSchema(possibleModules, resourceResolver, progress);
            marshaller.setSchema(schema);
            marshaller.marshal(element, out);
            out.close();
        } catch (JAXBException e) {
            progress.logWarning("Error during marshal", e);
        } catch (IOException e) {
            progress.logWarning("Error during marshal", e);
        }
    }

    /**
     * Creates a {@link ValidationEventHandler} that delegates logging to the given
     * {@link ProgressIndicator}.
     */
    @NonNull
    private static ValidationEventHandler createValidationEventHandler(
            @NonNull final ProgressIndicator progress, final boolean strict) {
        return new ValidationEventHandler() {
            @Override
            public boolean handleEvent(ValidationEvent event) {
                //noinspection ThrowableResultOfMethodCallIgnored
                if (event.getLinkedException() != null) {
                    progress.logWarning(event.getMessage(), event.getLinkedException());
                } else {
                    progress.logWarning(event.getMessage());
                }
                return !strict;
            }
        };
    }

<<<<<<< HEAD
=======
    private static class SchemaModuleResourceResolver implements LSResourceResolver {
        private final Set<SchemaModule> mModules;
        private static DOMImplementationLS sLs;

        public SchemaModuleResourceResolver(Set<SchemaModule> modules,
                ProgressIndicator progress) {
            mModules = modules;
            initLs(progress);
        }

        private static void initLs(ProgressIndicator progress) {
            if (sLs == null) {
                DOMImplementationRegistry registry;
                try {
                    registry = DOMImplementationRegistry.newInstance();
                    sLs = (DOMImplementationLS) registry.getDOMImplementation("LS");
                } catch (Exception e) {
                    progress.logError("Error during resolver creation: ", e);
                }
            }
        }

        @Override
        public LSInput resolveResource(String type, String namespaceURI, String publicId,
                String systemId, String baseURI) {
            SchemaModule.SchemaModuleVersion version;
            for (SchemaModule ext : mModules) {
                version = ext.getNamespaceVersionMap().get(namespaceURI);
                if (version != null) {
                    LSInput input = sLs.createLSInput();
                    input.setSystemId(version.getNamespace());
                    input.setByteStream(version.getXsd());
                    return input;
                }
            }
            return null;
        }

        @Override
        public boolean equals(Object obj) {
            if (!(obj instanceof SchemaModuleResourceResolver)) {
                return false;
            }
            SchemaModuleResourceResolver other = (SchemaModuleResourceResolver)obj;
            return other.mModules.equals(mModules);
        }

        @Override
        public int hashCode() {
            return mModules.hashCode();
        }
    }

>>>>>>> d4ff5ef3
    /**
     * {@link XMLFilter} that optionally maps namespaces newer than our latest known ones to
     * the latest one we understand.
     * For example, if we have SchemaModuleVersions with namespaces "foo/bar/01" and "foo/bar/02"
     * and we encounter a document with an element in namespace "foo/bar/03", this filter will
     * transform the namespace of that element to "foo/bar/02".
     */
    private static class NamespaceFallbackFilter extends XMLFilterImpl {

        private Map<String, SchemaModule> mPrefixMap = Maps.newHashMap();
        private ProgressIndicator mProgress;
        private boolean mStrict;
        private Map<String, String> mNewToOldMap = Maps.newHashMap();

        public NamespaceFallbackFilter(
                @NonNull Collection<SchemaModule> possibleModules, boolean strict,
                @NonNull ProgressIndicator progress) {
            for (SchemaModule module : possibleModules) {
                mPrefixMap.put(module.getNamespacePrefix(), module);
            }
            mProgress = progress;
            mStrict = strict;
        }

        @Override
        public void startPrefixMapping(@Nullable String prefix, @Nullable String uri)
                throws SAXException {
            if (uri != null) {
                int lastSlash = uri.lastIndexOf('/') + 1;
                if (lastSlash > 0) {
                    String namespacePrefix = uri.substring(0, lastSlash);
                    try {
                        int version = Integer.parseInt(uri.substring(lastSlash));
                        SchemaModule module = mPrefixMap.get(namespacePrefix);
                        if (module != null && module.getNamespaceVersionMap().size() < version) {
                            String oldUri = module.getLatestNamespace().intern();
                            mProgress.logWarning("Mapping new ns " + uri + " to old ns " + oldUri);
                            mNewToOldMap.put(uri, oldUri);
                            uri = oldUri;
                        }
                    } catch (NumberFormatException e) {
                        // nothing, just don't do any substitution.
                    }
                }
            }
            super.startPrefixMapping(prefix, uri);
        }

        @Override
        public void startElement(@Nullable String uri, @Nullable String localName,
                @Nullable String qName, @Nullable Attributes atts)
                throws SAXException {
            AttributesImpl newAtts = new AttributesImpl(atts);
            if (!mStrict && uri != null && mNewToOldMap.containsKey(uri)) {
                uri = mNewToOldMap.get(uri);
            }
            super.startElement(uri, localName, qName, newAtts);
        }

    }
}<|MERGE_RESOLUTION|>--- conflicted
+++ resolved
@@ -46,10 +46,7 @@
 import java.util.Collection;
 import java.util.List;
 import java.util.Map;
-<<<<<<< HEAD
-=======
 import java.util.Set;
->>>>>>> d4ff5ef3
 
 import javax.xml.XMLConstants;
 import javax.xml.bind.JAXBContext;
@@ -75,13 +72,8 @@
 
     private static final Map<String, JAXBContext> CONTEXT_CACHE = Maps.newHashMap();
 
-<<<<<<< HEAD
-    private static final Map<List<SchemaModule.SchemaModuleVersion>, Schema> SCHEMA_CACHE = Maps
-            .newHashMap();
-=======
     private static final Map<List<SchemaModule.SchemaModuleVersion>, Map<LSResourceResolver, Schema>>
             SCHEMA_CACHE = Maps.newHashMap();
->>>>>>> d4ff5ef3
 
     /**
      * Create an {@link LSResourceResolver} that will use the supplied {@link SchemaModule}s to
@@ -165,13 +157,6 @@
             }
         }
 
-<<<<<<< HEAD
-        Schema schema = SCHEMA_CACHE.get(key);
-        if (schema == null) {
-            try {
-                schema = sf.newSchema(sources.toArray(new StreamSource[sources.size()]));
-                SCHEMA_CACHE.put(key, schema);
-=======
         Map<LSResourceResolver, Schema> resolverSchemaCache = SCHEMA_CACHE.get(key);
         if (resolverSchemaCache == null) {
             resolverSchemaCache = Maps.newHashMap();
@@ -182,7 +167,6 @@
             try {
                 schema = sf.newSchema(sources.toArray(new StreamSource[sources.size()]));
                 resolverSchemaCache.put(resourceResolver, schema);
->>>>>>> d4ff5ef3
             }
             catch (SAXException e) {
                 assert false : "Invalid schema found!";
@@ -317,8 +301,6 @@
         };
     }
 
-<<<<<<< HEAD
-=======
     private static class SchemaModuleResourceResolver implements LSResourceResolver {
         private final Set<SchemaModule> mModules;
         private static DOMImplementationLS sLs;
@@ -372,7 +354,6 @@
         }
     }
 
->>>>>>> d4ff5ef3
     /**
      * {@link XMLFilter} that optionally maps namespaces newer than our latest known ones to
      * the latest one we understand.

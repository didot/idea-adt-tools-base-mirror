--- conflicted
+++ resolved
@@ -269,10 +269,6 @@
         RemotePackage p = pkgs.getRemotePackages().get("dummy;bar");
         Installer basicInstaller =
           spy(new BasicInstallerFactory().createInstaller(p, mgr, downloader, fop));
-<<<<<<< HEAD
-        basicInstaller.prepare(progress.createSubProgress(0.5));
-        basicInstaller.complete(progress.createSubProgress(1));
-=======
         File repoTempDir = new File(mgr.getLocalPath(), AbstractPackageOperation.REPO_TEMP_DIR_FN);
         File packageOperationDir = new File(repoTempDir, String.format("%1$s01", AbstractPackageOperation.TEMP_DIR_PREFIX));
         File unzipDir = new File(packageOperationDir, BasicInstaller.FN_UNZIP_DIR);
@@ -281,7 +277,6 @@
         assertFalse(fop.exists(unzipDir));
         basicInstaller.complete(progress.createSubProgress(1));
         assertFalse(fop.exists(unzipDir));
->>>>>>> 86bcd624
         progress.assertNoErrorsOrWarnings();
         verify((BasicInstaller)basicInstaller, times(1)).cleanup(any());
 

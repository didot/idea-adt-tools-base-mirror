--- conflicted
+++ resolved
@@ -251,76 +251,6 @@
         // TODO: verify the actual contents of the update?
     }
 
-<<<<<<< HEAD
-    public void testInstallInChild() throws Exception {
-        MockFileOp fop = new MockFileOp();
-        fop.recordExistingFile("/sdk/foo/package.xml",
-                "<repo:repository\n"
-                        + "        xmlns:repo=\"http://schemas.android.com/repository/android/generic/01\"\n"
-                        + "        xmlns:xsi=\"http://www.w3.org/2001/XMLSchema-instance\">\n"
-                        + "    <localPackage path=\"foo\">\n"
-                        + "        <type-details xsi:type=\"repo:genericDetailsType\"/>\n"
-                        + "        <revision>\n"
-                        + "            <major>3</major>\n"
-                        + "        </revision>\n"
-                        + "        <display-name>The first Android platform ever</display-name>\n"
-                        + "    </localPackage>\n"
-                        + "</repo:repository>");
-        RepoManager mgr = new RepoManagerImpl(fop);
-        mgr.setLocalPath(new File("/sdk"));
-        FakeProgressIndicator progress = new FakeProgressIndicator();
-        mgr.loadSynchronously(0, progress, null, null);
-
-        FakePackage remote = new FakePackage("foo;bar", new Revision(1), null);
-        remote.setCompleteUrl("http://www.example.com/package.zip");
-        FakeDownloader downloader = new FakeDownloader(fop);
-
-        assertFalse(new BasicInstaller()
-                .install(remote, downloader, new FakeSettingsController(false), progress, mgr,
-                        fop));
-        boolean found = false;
-        for (String warning : progress.getWarnings()) {
-            if (warning.contains("child")) {
-                found = true;
-            }
-        }
-        assertTrue(found);
-    }
-
-    public void testInstallInParent() throws Exception {
-        MockFileOp fop = new MockFileOp();
-        fop.recordExistingFile("/sdk/foo/bar/package.xml",
-                "<repo:repository\n"
-                        + "        xmlns:repo=\"http://schemas.android.com/repository/android/generic/01\"\n"
-                        + "        xmlns:xsi=\"http://www.w3.org/2001/XMLSchema-instance\">\n"
-                        + "    <localPackage path=\"foo;bar\">\n"
-                        + "        <type-details xsi:type=\"repo:genericDetailsType\"/>\n"
-                        + "        <revision>\n"
-                        + "            <major>3</major>\n"
-                        + "        </revision>\n"
-                        + "        <display-name>The first Android platform ever</display-name>\n"
-                        + "    </localPackage>\n"
-                        + "</repo:repository>");
-        RepoManager mgr = new RepoManagerImpl(fop);
-        mgr.setLocalPath(new File("/sdk"));
-        FakeProgressIndicator progress = new FakeProgressIndicator();
-        mgr.loadSynchronously(0, progress, null, null);
-
-        FakePackage remote = new FakePackage("foo", new Revision(1), null);
-        remote.setCompleteUrl("http://www.example.com/package.zip");
-        FakeDownloader downloader = new FakeDownloader(fop);
-
-        assertFalse(new BasicInstaller()
-                .install(remote, downloader, new FakeSettingsController(false), progress, mgr,
-                        fop));
-        boolean found = false;
-        for (String warning : progress.getWarnings()) {
-            if (warning.contains("parent")) {
-                found = true;
-            }
-        }
-        assertTrue(found);
-=======
     public void testExistingDownload() throws Exception {
         MockFileOp fop = new MockFileOp();
         RepoManager mgr = new RepoManagerImpl(fop);
@@ -457,6 +387,5 @@
         LocalPackage newPkg = locals.get("dummy;bar");
         assertEquals("Test package 2", newPkg.getDisplayName());
         assertEquals(new Revision(4, 5, 6), newPkg.getVersion());
->>>>>>> d4ff5ef3
     }
 }
/*
 * Copyright (C) 2015 The Android Open Source Project
 *
 * Licensed under the Apache License, Version 2.0 (the "License");
 * you may not use this file except in compliance with the License.
 * You may obtain a copy of the License at
 *
 *      http://www.apache.org/licenses/LICENSE-2.0
 *
 * Unless required by applicable law or agreed to in writing, software
 * distributed under the License is distributed on an "AS IS" BASIS,
 * WITHOUT WARRANTIES OR CONDITIONS OF ANY KIND, either express or implied.
 * See the License for the specific language governing permissions and
 * limitations under the License.
 */

package com.android.repository.impl.local;

import com.android.repository.Revision;
import com.android.repository.api.Dependency;
import com.android.repository.api.License;
import com.android.repository.api.LocalPackage;
import com.android.repository.api.RepoManager;
import com.android.repository.api.Repository;
import com.android.repository.impl.manager.LocalRepoLoader;
import com.android.repository.impl.manager.LocalRepoLoaderImpl;
import com.android.repository.impl.manager.RepoManagerImpl;
import com.android.repository.impl.meta.CommonFactory;
import com.android.repository.impl.meta.GenericFactory;
import com.android.repository.impl.meta.LocalPackageImpl;
import com.android.repository.impl.meta.RevisionType;
import com.android.repository.impl.meta.SchemaModuleUtil;
import com.android.repository.impl.meta.TypeDetails;
import com.android.repository.testframework.FakeProgressIndicator;
import com.android.repository.testframework.MockFileOp;
import com.google.common.collect.ImmutableSet;

import junit.framework.TestCase;

import org.w3c.dom.Document;
import org.xml.sax.ErrorHandler;
import org.xml.sax.SAXException;
import org.xml.sax.SAXParseException;

import java.io.ByteArrayInputStream;
import java.io.ByteArrayOutputStream;
import java.io.File;

import javax.xml.parsers.DocumentBuilder;
import javax.xml.parsers.DocumentBuilderFactory;

/**
 * Tests for {@link LocalRepoLoaderImpl}.
 */
public class LocalRepoTest extends TestCase {

    // Test that we can parse a basic package.
    public void testParseGeneric() throws Exception {
        MockFileOp mockFop = new MockFileOp();
        mockFop.recordExistingFolder("/repo/random");
        mockFop.recordExistingFile("/repo/random/package.xml",
                "<repo:repository\n"
                        + "        xmlns:repo=\"http://schemas.android.com/repository/android/generic/01\"\n"
                        + "        xmlns:xsi=\"http://www.w3.org/2001/XMLSchema-instance\">\n"
                        + "\n"
                        + "    <license type=\"text\" id=\"license1\">\n"
                        + "        This is the license\n"
                        + "        for this platform.\n"
                        + "    </license>\n"
                        + "\n"
                        + "    <localPackage path=\"random\">\n"
                        + "        <type-details xsi:type=\"repo:genericDetailsType\"/>\n"
                        + "        <revision>\n"
                        + "            <major>3</major>\n"
                        + "        </revision>\n"
                        + "        <display-name>The first Android platform ever</display-name>\n"
                        + "        <uses-license ref=\"license1\"/>\n"
                        + "        <dependencies>\n"
                        + "            <dependency path=\"tools\">\n"
                        + "                <min-revision>\n"
                        + "                    <major>2</major>\n"
                        + "                    <micro>1</micro>\n"
                        + "                </min-revision>\n"
                        + "            </dependency>\n"
                        + "        </dependencies>\n"
                        + "    </localPackage>\n"
                        + "</repo:repository>"
        );

        RepoManager manager = RepoManager.create(mockFop);
        LocalRepoLoader localLoader = new LocalRepoLoaderImpl(new File("/repo"), manager, null,
                mockFop);
        FakeProgressIndicator progress = new FakeProgressIndicator();
        LocalPackage p = localLoader.getPackages(progress).get("random");
        progress.assertNoErrorsOrWarnings();
        assertEquals(new Revision(3), p.getVersion());
        assertEquals("This is the license for this platform.", p.getLicense().getValue());
        assertTrue(p.getTypeDetails() instanceof TypeDetails.GenericType);
        assertEquals("The first Android platform ever", p.getDisplayName());
        // TODO: validate package in more detail
    }

    // Test writing a package out to xml
    public void testMarshalGeneric() throws Exception {
        RepoManager manager = new RepoManagerImpl(new MockFileOp());

        CommonFactory factory = (CommonFactory)RepoManager.getCommonModule().createLatestFactory();
        GenericFactory genericFactory = (GenericFactory) RepoManager.getGenericModule()
                .createLatestFactory();
        Repository repo = factory.createRepositoryType();
        LocalPackageImpl p = factory.createLocalPackage();
        License license = factory.createLicenseType("some license text", "license1");
        p.setLicense(license);
        p.setPath("dummy;path");
        p.setVersion(new Revision(1, 2));
        p.setDisplayName("package name");
        p.setTypeDetails((TypeDetails) genericFactory.createGenericDetailsType());
        Dependency dep = factory.createDependencyType();
        dep.setPath("depId1");
        RevisionType r = factory.createRevisionType(new Revision(1, 2, 3));
        dep.setMinRevision(r);
        p.addDependency(dep);
        dep = factory.createDependencyType();
        dep.setPath("depId2");
        p.addDependency(dep);
        ByteArrayOutputStream output = new ByteArrayOutputStream();
        repo.setLocalPackage(p);
        repo.getLicense().add(license);
        FakeProgressIndicator progress = new FakeProgressIndicator();
        SchemaModuleUtil.marshal(
                ((CommonFactory) RepoManager.getCommonModule().createLatestFactory())
                        .generateRepository(repo),
                ImmutableSet.of(manager.getGenericModule()), output,
                manager.getResourceResolver(progress), progress);
        progress.assertNoErrorsOrWarnings();

        DocumentBuilderFactory dbf = DocumentBuilderFactory.newInstance();

        dbf.setNamespaceAware(true);
        dbf.setSchema(SchemaModuleUtil.getSchema(ImmutableSet.of(RepoManager.getGenericModule()),
                SchemaModuleUtil.createResourceResolver(ImmutableSet.of(RepoManager.getCommonModule()),
                        progress),
                progress));
        progress.assertNoErrorsOrWarnings();
        DocumentBuilder db = dbf.newDocumentBuilder();

        db.setErrorHandler(new ErrorHandler() {
            @Override
            public void warning(SAXParseException exception) throws SAXException {
                throw exception;
            }

            @Override
            public void error(SAXParseException exception) throws SAXException {
                throw exception;
            }

            @Override
            public void fatalError(SAXParseException exception) throws SAXException {
                throw exception;
            }
        });

        // Can't just check the output against expected directly, since e.g. attribute node order
        // can change.
        String expected = "<?xml version=\"1.0\" encoding=\"UTF-8\" standalone=\"yes\"?>"
                + "<ns3:repository "
                + "xmlns:ns2=\"http://schemas.android.com/repository/android/generic/01\" "
                + "xmlns:ns3=\"http://schemas.android.com/repository/android/common/01\">"
                + "<license type=\"text\" id=\"license1\">some license text</license>"
                + "<localPackage path=\"dummy;path\">"
                + "<type-details xmlns:xsi=\"http://www.w3.org/2001/XMLSchema-instance\" "
                + "xsi:type=\"ns2:genericDetailsType\"/>"
                + "<revision><major>1</major><minor>2</minor></revision>"
                + "<display-name>package name</display-name>"
                + "<uses-license ref=\"license1\"/>"
                + "<dependencies>"
                + "<dependency path=\"depId1\">"
                + "<min-revision><major>1</major><minor>2</minor><micro>3</micro></min-revision>"
                + "</dependency>"
                + "<dependency path=\"depId2\"/></dependencies></localPackage></ns3:repository>";
        Document doc = db.parse(new ByteArrayInputStream(output.toByteArray()));
        Document doc2 = db.parse(new ByteArrayInputStream(expected.getBytes()));
        assertTrue(doc.isEqualNode(doc2));
    }

    // Test that a package in an inconsistent location gives a warning.
    public void testWrongPath() throws Exception {
        MockFileOp mockFop = new MockFileOp();
        mockFop.recordExistingFile("/repo/bogus/package.xml",
                "<repo:repository\n"
                        + "        xmlns:repo=\"http://schemas.android.com/repository/android/generic/01\"\n"
                        + "        xmlns:xsi=\"http://www.w3.org/2001/XMLSchema-instance\">\n"
                        + "\n"
                        + "    <localPackage path=\"random\">\n"
                        + "        <type-details xsi:type=\"repo:genericDetailsType\"/>\n"
                        + "        <revision>\n"
                        + "            <major>3</major>\n"
                        + "        </revision>\n"
                        + "        <display-name>The first Android platform ever</display-name>\n"
                        + "    </localPackage>\n"
                        + "</repo:repository>"
        );

        RepoManager manager = RepoManager.create(mockFop);
<<<<<<< HEAD
        LocalRepoLoader localLoader = new LocalRepoLoader(new File("/repo"), manager, null,
=======
        LocalRepoLoader localLoader = new LocalRepoLoaderImpl(new File("/repo"), manager, null,
>>>>>>> d4ff5ef3
                mockFop);
        FakeProgressIndicator progress = new FakeProgressIndicator();
        LocalPackage p = localLoader.getPackages(progress).get("random");
        assertEquals(new Revision(3), p.getVersion());
        assertTrue(!progress.getWarnings().isEmpty());
    }

    // Test that a package in an inconsistent is overridden by one in the right place
    public void testDuplicate() throws Exception {
        MockFileOp mockFop = new MockFileOp();
        mockFop.recordExistingFile("/repo/bogus/package.xml",
                "<repo:repository\n"
                        + "        xmlns:repo=\"http://schemas.android.com/repository/android/generic/01\"\n"
                        + "        xmlns:xsi=\"http://www.w3.org/2001/XMLSchema-instance\">\n"
                        + "\n"
                        + "    <localPackage path=\"random\">\n"
                        + "        <type-details xsi:type=\"repo:genericDetailsType\"/>\n"
                        + "        <revision>\n"
                        + "            <major>1</major>\n"
                        + "        </revision>\n"
                        + "        <display-name>The first Android platform ever</display-name>\n"
                        + "    </localPackage>\n"
                        + "</repo:repository>"
        );
        mockFop.recordExistingFile("/repo/random/package.xml",
                "<repo:repository\n"
                        + "        xmlns:repo=\"http://schemas.android.com/repository/android/generic/01\"\n"
                        + "        xmlns:xsi=\"http://www.w3.org/2001/XMLSchema-instance\">\n"
                        + "\n"
                        + "    <localPackage path=\"random\">\n"
                        + "        <type-details xsi:type=\"repo:genericDetailsType\"/>\n"
                        + "        <revision>\n"
                        + "            <major>3</major>\n"
                        + "        </revision>\n"
                        + "        <display-name>The first Android platform ever</display-name>\n"
                        + "    </localPackage>\n"
                        + "</repo:repository>"
        );

        RepoManager manager = RepoManager.create(mockFop);
<<<<<<< HEAD
        LocalRepoLoader localLoader = new LocalRepoLoader(new File("/repo"), manager, null,
=======
        LocalRepoLoader localLoader = new LocalRepoLoaderImpl(new File("/repo"), manager, null,
>>>>>>> d4ff5ef3
                mockFop);
        FakeProgressIndicator progress = new FakeProgressIndicator();
        LocalPackage p = localLoader.getPackages(progress).get("random");
        assertEquals(new Revision(3), p.getVersion());
        assertTrue(!progress.getWarnings().isEmpty());
    }

    // todo: test strictness
}<|MERGE_RESOLUTION|>--- conflicted
+++ resolved
@@ -203,11 +203,7 @@
         );
 
         RepoManager manager = RepoManager.create(mockFop);
-<<<<<<< HEAD
-        LocalRepoLoader localLoader = new LocalRepoLoader(new File("/repo"), manager, null,
-=======
         LocalRepoLoader localLoader = new LocalRepoLoaderImpl(new File("/repo"), manager, null,
->>>>>>> d4ff5ef3
                 mockFop);
         FakeProgressIndicator progress = new FakeProgressIndicator();
         LocalPackage p = localLoader.getPackages(progress).get("random");
@@ -248,11 +244,7 @@
         );
 
         RepoManager manager = RepoManager.create(mockFop);
-<<<<<<< HEAD
-        LocalRepoLoader localLoader = new LocalRepoLoader(new File("/repo"), manager, null,
-=======
         LocalRepoLoader localLoader = new LocalRepoLoaderImpl(new File("/repo"), manager, null,
->>>>>>> d4ff5ef3
                 mockFop);
         FakeProgressIndicator progress = new FakeProgressIndicator();
         LocalPackage p = localLoader.getPackages(progress).get("random");

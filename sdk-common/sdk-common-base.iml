--- conflicted
+++ resolved
@@ -17,14 +17,9 @@
     <orderEntry type="library" scope="TEST" name="JUnit4" level="project" />
     <orderEntry type="module" module-name="testutils" scope="TEST" />
     <orderEntry type="module" module-name="builder-model" exported="" />
-<<<<<<< HEAD
-    <orderEntry type="library" name="mockito" level="project" />
-    <orderEntry type="library" name="gson" level="project" />
-=======
     <orderEntry type="library" scope="TEST" name="mockito" level="project" />
     <orderEntry type="module" module-name="builder-test-api" exported="" />
     <orderEntry type="module" module-name="sdklib-base" exported="" />
     <orderEntry type="library" scope="TEST" name="easymock-tools" level="project" />
->>>>>>> 878ea9dd
   </component>
 </module>
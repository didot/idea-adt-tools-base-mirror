<?xml version="1.0" encoding="UTF-8"?>
<module type="JAVA_MODULE" version="4">
  <component name="NewModuleRootManager" inherit-compiler-output="true">
    <exclude-output />
    <content url="file://$MODULE_DIR$">
      <sourceFolder url="file://$MODULE_DIR$/src/main/java" isTestSource="false" />
      <sourceFolder url="file://$MODULE_DIR$/src/test/java" isTestSource="true" />
      <sourceFolder url="file://$MODULE_DIR$/src/test/resources" type="java-test-resource" />
      <excludeFolder url="file://$MODULE_DIR$/.settings" />
      <excludeFolder url="file://$MODULE_DIR$/build" />
    </content>
    <orderEntry type="sourceFolder" forTests="false" />
    <orderEntry type="inheritedJdk" />
    <orderEntry type="module" module-name="layoutlib-api" exported="" />
    <orderEntry type="module" module-name="common" exported="" />
    <orderEntry type="module" module-name="sdklib" exported="" />
    <orderEntry type="library" exported="" name="kxml2" level="project" />
    <orderEntry type="library" scope="TEST" name="JUnit4" level="project" />
    <orderEntry type="module" module-name="testutils" scope="TEST" />
    <orderEntry type="library" exported="" name="builder-model" level="project" />
    <orderEntry type="library" scope="TEST" name="mockito" level="project" />
    <orderEntry type="library" exported="" name="gson" level="project" />
<<<<<<< HEAD
=======
    <orderEntry type="module" module-name="builder-test-api" />
    <orderEntry type="library" scope="TEST" name="easymock-tools" level="project" />
>>>>>>> 878ea9dd
  </component>
</module><|MERGE_RESOLUTION|>--- conflicted
+++ resolved
@@ -20,10 +20,7 @@
     <orderEntry type="library" exported="" name="builder-model" level="project" />
     <orderEntry type="library" scope="TEST" name="mockito" level="project" />
     <orderEntry type="library" exported="" name="gson" level="project" />
-<<<<<<< HEAD
-=======
     <orderEntry type="module" module-name="builder-test-api" />
     <orderEntry type="library" scope="TEST" name="easymock-tools" level="project" />
->>>>>>> 878ea9dd
   </component>
 </module>
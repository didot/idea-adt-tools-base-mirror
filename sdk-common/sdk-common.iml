--- conflicted
+++ resolved
@@ -1,27 +1,27 @@
 <?xml version="1.0" encoding="UTF-8"?>
 <module type="JAVA_MODULE" version="4">
-  <component name="NewModuleRootManager" LANGUAGE_LEVEL="JDK_1_6" inherit-compiler-output="true">
+  <component name="NewModuleRootManager" inherit-compiler-output="true">
+    <exclude-output />
     <content url="file://$MODULE_DIR$">
       <sourceFolder url="file://$MODULE_DIR$/src/main/java" isTestSource="false" />
       <sourceFolder url="file://$MODULE_DIR$/src/test/java" isTestSource="true" />
+      <sourceFolder url="file://$MODULE_DIR$/src/test/resources" type="java-test-resource" />
+      <excludeFolder url="file://$MODULE_DIR$/.settings" />
+      <excludeFolder url="file://$MODULE_DIR$/build" />
     </content>
-    <orderEntry type="jdk" jdkName="IDEA jdk" jdkType="JavaSDK" />
     <orderEntry type="sourceFolder" forTests="false" />
-    <orderEntry type="module" module-name="android-annotations" />
-    <orderEntry type="module" module-name="common" />
-    <orderEntry type="module" module-name="layoutlib-api" />
-    <orderEntry type="module" module-name="sdklib" />
-    <orderEntry type="module" module-name="builder-model" />
-    <orderEntry type="module" module-name="builder-test-api" />
-    <orderEntry type="library" scope="TEST" name="Mocks" level="project" />
+    <orderEntry type="inheritedJdk" />
+    <orderEntry type="module" module-name="layoutlib-api" exported="" />
+    <orderEntry type="module" module-name="common" exported="" />
+    <orderEntry type="module" module-name="sdklib" exported="" />
+    <orderEntry type="library" exported="" name="kxml2" level="project" />
+    <orderEntry type="library" scope="TEST" name="JUnit4" level="project" />
     <orderEntry type="module" module-name="testutils" scope="TEST" />
+    <orderEntry type="library" exported="" name="builder-model" level="project" />
     <orderEntry type="library" scope="TEST" name="mockito" level="project" />
-<<<<<<< HEAD
-=======
     <orderEntry type="library" exported="" name="gson" level="project" />
     <orderEntry type="module" module-name="builder-test-api" />
-    <orderEntry type="library" scope="TEST" name="easymock-tools" level="project" />
     <orderEntry type="library" name="bouncy-castle" level="project" />
->>>>>>> 656fdf44
+    <orderEntry type="library" name="Mocks" level="project" />
   </component>
 </module>
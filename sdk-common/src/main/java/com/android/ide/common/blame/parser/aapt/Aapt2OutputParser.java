--- conflicted
+++ resolved
@@ -28,11 +28,7 @@
 public class Aapt2OutputParser implements PatternAwareOutputParser {
 
     private static final AbstractAaptOutputParser[] PARSERS = {
-<<<<<<< HEAD
-        new Aapt2ErrorParser(), new Aapt2DaemonErrorParser()
-=======
         new Aapt2ErrorParser(), new Aapt2ErrorNoPathParser(), new Aapt2DaemonErrorParser()
->>>>>>> 9762cc2c
     };
 
     @Override

/*
 * Copyright (C) 2017 The Android Open Source Project
 *
 * Licensed under the Apache License, Version 2.0 (the "License");
 * you may not use this file except in compliance with the License.
 * You may obtain a copy of the License at
 *
 *      http://www.apache.org/licenses/LICENSE-2.0
 *
 * Unless required by applicable law or agreed to in writing, software
 * distributed under the License is distributed on an "AS IS" BASIS,
 * WITHOUT WARRANTIES OR CONDITIONS OF ANY KIND, either express or implied.
 * See the License for the specific language governing permissions and
 * limitations under the License.
 */

package com.android.ide.common.build;

import com.android.annotations.NonNull;
import com.android.annotations.Nullable;
import com.android.build.FilterData;
import com.android.build.OutputFile;
import com.android.build.VariantOutput;
import com.google.common.base.MoreObjects;
import com.google.common.collect.ImmutableList;
import java.util.Collection;
import java.util.Objects;
import java.util.concurrent.atomic.AtomicBoolean;
import java.util.stream.Collectors;

/**
 * FIX ME : wrong name but convenient until I can clean up existing classes/namespace.
 *
 * <p>This split represents a Variant output, which can be a main (base) split, a full split, a
 * configuration pure splits. Each variant has one to many of such outputs depending on its
 * configuration.
 *
 * <p>this is used to model outputs of a variant during configuration and it is sometimes altered at
 * execution when new pure splits are discovered.
 */
public abstract class ApkData implements ApkInfo, VariantOutput {

    // TO DO : move it to a subclass, we cannot override versions for SPLIT
    private String versionName;
    private int versionCode;
    private AtomicBoolean enabled = new AtomicBoolean(true);
    private String outputFileName;


    public ApkData() {}

    @NonNull
    @Override
    public Collection<FilterData> getFilters() {
        return ImmutableList.of();
    }

    @NonNull
    @Override
    public Collection<String> getFilterTypes() {
        return getFilters().stream().map(FilterData::getFilterType).collect(Collectors.toList());
    }

    // FIX-ME: we can have more than one value, especially for languages...
    // so far, we will return things like "fr,fr-rCA" for a single value.
    @Override
    @Nullable
    public FilterData getFilter(FilterType filterType) {
        for (FilterData filter : getFilters()) {
            if (VariantOutput.FilterType.valueOf(filter.getFilterType()) == filterType) {
                return filter;
            }
        }
        return null;
    }

    @Nullable
    public String getFilter(String filterType) {
        return ApkData.getFilter(getFilters(), FilterType.valueOf(filterType));
    }

    @Override
    public boolean requiresAapt() {
        return true;
    }

<<<<<<< HEAD
    @Nullable
    public abstract String getFilterName();
=======
>>>>>>> 9762cc2c


    @NonNull
    @Override
    public abstract String getBaseName();

    @NonNull
    @Override
    public abstract String getFullName();

    @NonNull
    @Override
    public abstract OutputType getType();

    /**
     * Returns a directory name relative to a variant specific location to save split specific
     * output files or null to use the variant specific folder.
     *
     * @return a directory name of null.
     */
    @NonNull
    public abstract String getDirName();

    public void setVersionCode(int versionCode) {
        this.versionCode = versionCode;
    }

    public void setVersionName(String versionName) {
        this.versionName = versionName;
    }

    public void setOutputFileName(@NonNull String outputFileName) {
        this.outputFileName = outputFileName;
    }

    @Override
    public int getVersionCode() {
        return versionCode;
    }

    @Nullable
    @Override
    public String getVersionName() {
        return versionName;
    }

    @Nullable
    @Override
    public String getOutputFileName() {
        return outputFileName;
    }

    @Override
    public String toString() {
        return MoreObjects.toStringHelper(this)
                .add("type", getType())
                .add("fullName", getFullName())
                .add("filters", getFilters())
                .toString();
    }

    @NonNull
    @Override
    public OutputFile getMainOutputFile() {
        throw new UnsupportedOperationException(
                "getMainOutputFile is no longer supported.  Use getOutputFileName if you need to "
                        + "determine the file name of the output.");
    }

    @NonNull
    @Override
    public Collection<? extends OutputFile> getOutputs() {
        throw new UnsupportedOperationException(
                "getOutputs is no longer supported.  Use getOutputFileName if you need to "
                        + "determine the file name of the output.");
    }

    @NonNull
    @Override
    public String getOutputType() {
        return getType().name();
    }

    // FIX-ME: we can have more than one value, especially for languages...
    // so far, we will return things like "fr,fr-rCA" for a single value.
    @Nullable
    public static String getFilter(
            Collection<FilterData> filters, OutputFile.FilterType filterType) {

        for (FilterData filter : filters) {
            if (VariantOutput.FilterType.valueOf(filter.getFilterType()) == filterType) {
                return filter.getIdentifier();
            }
        }
        return null;
    }

    public void disable() {
        enabled.set(false);
    }

    @Override
    public boolean isEnabled() {
        return enabled.get();
    }

    @Override
    public boolean equals(Object o) {
        if (this == o) {
            return true;
        }
        if (o == null || getClass() != o.getClass()) {
            return false;
        }
        ApkData that = (ApkData) o;
        return versionCode == that.versionCode
                && Objects.equals(outputFileName, that.outputFileName)
                && Objects.equals(versionName, that.versionName)
                && Objects.equals(enabled.get(), that.enabled.get());
    }

    @Override
    public int hashCode() {
        return Objects.hash(versionCode, enabled.get(), versionName, outputFileName);
    }
}<|MERGE_RESOLUTION|>--- conflicted
+++ resolved
@@ -84,11 +84,6 @@
         return true;
     }
 
-<<<<<<< HEAD
-    @Nullable
-    public abstract String getFilterName();
-=======
->>>>>>> 9762cc2c
 
 
     @NonNull

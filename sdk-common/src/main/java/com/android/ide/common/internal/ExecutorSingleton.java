/*
 * Copyright (C) 2014 The Android Open Source Project
 *
 * Licensed under the Apache License, Version 2.0 (the "License");
 * you may not use this file except in compliance with the License.
 * You may obtain a copy of the License at
 *
 *      http://www.apache.org/licenses/LICENSE-2.0
 *
 * Unless required by applicable law or agreed to in writing, software
 * distributed under the License is distributed on an "AS IS" BASIS,
 * WITHOUT WARRANTIES OR CONDITIONS OF ANY KIND, either express or implied.
 * See the License for the specific language governing permissions and
 * limitations under the License.
 */

package com.android.ide.common.internal;

import com.android.annotations.NonNull;
import com.android.ide.common.util.JvmWideVariable;
<<<<<<< HEAD
=======
import java.util.Objects;
>>>>>>> b805f832
import java.util.concurrent.ExecutorService;
import java.util.concurrent.Executors;

/**
 * Singleton executor service.
 */
public class ExecutorSingleton {

    @NonNull
    private static final JvmWideVariable<ExecutorService> sExecutorService =
            new JvmWideVariable<>(
<<<<<<< HEAD
                    ExecutorSingleton.class.getName(),
                    "sExecutorService",
                    ExecutorService.class,
                    null);
=======
                    ExecutorSingleton.class, "sExecutorService", ExecutorService.class, null);
>>>>>>> b805f832

    @NonNull
    private static final JvmWideVariable<Integer> sThreadPoolSize =
            new JvmWideVariable<>(
<<<<<<< HEAD
                    ExecutorSingleton.class.getName(),
=======
                    ExecutorSingleton.class,
>>>>>>> b805f832
                    "sThreadPoolSize",
                    Integer.class,
                    Runtime.getRuntime().availableProcessors());

    @NonNull
    public static ExecutorService getExecutor() {
<<<<<<< HEAD
        return sExecutorService.doSupplierSynchronized(() -> {
            if (sExecutorService.get() == null) {
                sExecutorService.set(Executors.newFixedThreadPool(sThreadPoolSize.get()));
            }
            return sExecutorService.get();
        });
    }

    @NonNull
    public static void shutdown() {
        sExecutorService.doRunnableSynchronized(() -> {
            if (sExecutorService.get() != null) {
                sExecutorService.get().shutdown();
                sExecutorService.set(null);
            }
        });
=======
        //noinspection ConstantConditions
        return sExecutorService.executeSupplierSynchronously(
                () -> {
                    if (sExecutorService.get() == null) {
                        //noinspection ConstantConditions
                        sExecutorService.set(Executors.newFixedThreadPool(sThreadPoolSize.get()));
                    }
                    return sExecutorService.get();
                });
    }

    public static void shutdown() {
        sExecutorService.executeRunnableSynchronously(
                () -> {
                    if (sExecutorService.get() != null) {
                        //noinspection ConstantConditions
                        sExecutorService.get().shutdown();
                        sExecutorService.set(null);
                    }
                });
>>>>>>> b805f832
    }

    /**
     * Changes the thread pool size for the singleton ExecutorService.
     *
     * <b>Caution</b>: This will have no effect if getExecutor() has already been called until the
     * executor is shutdown and reinitialized.
     *
     * @param threadPoolSize the number of threads to use.
     */
    public static void setThreadPoolSize(int threadPoolSize) {
<<<<<<< HEAD
        sExecutorService.doRunnableSynchronized(() -> {
            sThreadPoolSize.set(threadPoolSize);
        });
=======
        sExecutorService.executeRunnableSynchronously(() -> sThreadPoolSize.set(threadPoolSize));
    }

    /** Returns the size of the thread pool. */
    static int getThreadPoolSize() {
        return Objects.requireNonNull(sThreadPoolSize.get());
>>>>>>> b805f832
    }
}<|MERGE_RESOLUTION|>--- conflicted
+++ resolved
@@ -18,10 +18,7 @@
 
 import com.android.annotations.NonNull;
 import com.android.ide.common.util.JvmWideVariable;
-<<<<<<< HEAD
-=======
 import java.util.Objects;
->>>>>>> b805f832
 import java.util.concurrent.ExecutorService;
 import java.util.concurrent.Executors;
 
@@ -33,47 +30,18 @@
     @NonNull
     private static final JvmWideVariable<ExecutorService> sExecutorService =
             new JvmWideVariable<>(
-<<<<<<< HEAD
-                    ExecutorSingleton.class.getName(),
-                    "sExecutorService",
-                    ExecutorService.class,
-                    null);
-=======
                     ExecutorSingleton.class, "sExecutorService", ExecutorService.class, null);
->>>>>>> b805f832
 
     @NonNull
     private static final JvmWideVariable<Integer> sThreadPoolSize =
             new JvmWideVariable<>(
-<<<<<<< HEAD
-                    ExecutorSingleton.class.getName(),
-=======
                     ExecutorSingleton.class,
->>>>>>> b805f832
                     "sThreadPoolSize",
                     Integer.class,
                     Runtime.getRuntime().availableProcessors());
 
     @NonNull
     public static ExecutorService getExecutor() {
-<<<<<<< HEAD
-        return sExecutorService.doSupplierSynchronized(() -> {
-            if (sExecutorService.get() == null) {
-                sExecutorService.set(Executors.newFixedThreadPool(sThreadPoolSize.get()));
-            }
-            return sExecutorService.get();
-        });
-    }
-
-    @NonNull
-    public static void shutdown() {
-        sExecutorService.doRunnableSynchronized(() -> {
-            if (sExecutorService.get() != null) {
-                sExecutorService.get().shutdown();
-                sExecutorService.set(null);
-            }
-        });
-=======
         //noinspection ConstantConditions
         return sExecutorService.executeSupplierSynchronously(
                 () -> {
@@ -94,7 +62,6 @@
                         sExecutorService.set(null);
                     }
                 });
->>>>>>> b805f832
     }
 
     /**
@@ -106,17 +73,11 @@
      * @param threadPoolSize the number of threads to use.
      */
     public static void setThreadPoolSize(int threadPoolSize) {
-<<<<<<< HEAD
-        sExecutorService.doRunnableSynchronized(() -> {
-            sThreadPoolSize.set(threadPoolSize);
-        });
-=======
         sExecutorService.executeRunnableSynchronously(() -> sThreadPoolSize.set(threadPoolSize));
     }
 
     /** Returns the size of the thread pool. */
     static int getThreadPoolSize() {
         return Objects.requireNonNull(sThreadPoolSize.get());
->>>>>>> b805f832
     }
 }
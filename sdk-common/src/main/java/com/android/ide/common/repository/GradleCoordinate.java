--- conflicted
+++ resolved
@@ -30,107 +30,6 @@
  */
 public class GradleCoordinate implements Comparable<GradleCoordinate> {
 
-<<<<<<< HEAD
-  /**
-   * Maven coordinates take the following form: groupId:artifactId:packaging:classifier:version
-   * where
-   *   groupId is dot-notated alphanumeric
-   *   artifactId is the name of the project
-   *   packaging is optional and is jar/war/pom/aar/etc
-   *   classifier is optional and provides filtering context
-   *   version uniquely identifies a version.
-   *
-   * We only care about coordinates of the following form: groupId:artifactId:revision
-   * where revision is a series of '.' separated numbers optionally terminated by a '+' character.
-   */
-
-  /**
-   * List taken from <a href="http://maven.apache.org/pom.html#Maven_Coordinates">http://maven.apache.org/pom.html#Maven_Coordinates</a>
-   */
-  public enum ArtifactType {
-    POM("pom"),
-    JAR("jar"),
-    MAVEN_PLUGIN("maven-plugin"),
-    EJB("ejb"),
-    WAR("war"),
-    EAR("ear"),
-    RAR("rar"),
-    PAR("par"),
-    AAR("aar");
-
-    private final String myId;
-
-    ArtifactType(String id) {
-      myId = id;
-    }
-
-    @Nullable
-    public static ArtifactType getArtifactType(@Nullable String name) {
-      if (name != null) {
-        for (ArtifactType type : ArtifactType.values()) {
-          if (type.myId.equalsIgnoreCase(name)) {
-            return type;
-          }
-        }
-      }
-      return null;
-    }
-
-    @Override
-    public String toString() {
-      return myId;
-    }
-  }
-
-  public static final int PLUS_REV = -1;
-
-  private final String myGroupId;
-  private final String myArtifactId;
-  private final ArtifactType myArtifactType;
-
-  private final List<Integer> myRevisions = new ArrayList<Integer>(3);
-  private final boolean myIsAnyRevision;
-
-  private static final Pattern MAVEN_PATTERN = Pattern.compile("([\\w\\d\\.-]+):([\\w\\d\\.-]+):([\\d+\\.\\+]+)(@[\\w-]+)?");
-  private static final Pattern REVISION_PATTERN = Pattern.compile("(\\d+|\\+)");
-
-  /**
-   * Constructor
-   * @param groupId
-   * @param artifactId
-   * @param revisions
-   */
-  public GradleCoordinate(@NonNull String groupId, @NonNull String artifactId, @NonNull Integer... revisions) {
-    this(groupId, artifactId, Arrays.asList(revisions), null);
-  }
-
-  /**
-   * Constructor
-   * @param groupId
-   * @param artifactId
-   * @param revisions
-   */
-  public GradleCoordinate(@NonNull String groupId, @NonNull String artifactId, @NonNull List<Integer> revisions, @Nullable ArtifactType type) {
-    myGroupId = groupId;
-    myArtifactId = artifactId;
-    myRevisions.addAll(revisions);
-
-    // If the major revision is "+" then we'll accept any revision
-    myIsAnyRevision = (!myRevisions.isEmpty() && myRevisions.get(0) == PLUS_REV);
-
-    myArtifactType = type;
-  }
-
-  /**
-   * Create a GradleCoordinate from a string of the form groupId:artifactId:MajorRevision.MinorRevision.(MicroRevision|+)
-   * @param coordinateString the string to parse
-   * @return a coordinate object or null if the given string was malformed.
-   */
-  @Nullable
-  public static GradleCoordinate parseCoordinateString(@NonNull String coordinateString) {
-    if (coordinateString == null) {
-      return null;
-=======
     /**
      * Maven coordinates take the following form: groupId:artifactId:packaging:classifier:version
      * where
@@ -180,7 +79,6 @@
         public String toString() {
             return myId;
         }
->>>>>>> 8df86d99
     }
 
     public static final int PLUS_REV = -1;
@@ -208,18 +106,6 @@
         this(groupId, artifactId, Arrays.asList(revisions), null);
     }
 
-<<<<<<< HEAD
-    String groupId = matcher.group(1);
-    String artifactId = matcher.group(2);
-    String revision = matcher.group(3);
-    String typeString = matcher.group(4);
-    ArtifactType type = null;
-
-    if (typeString != null) {
-      // Strip off the '@' symbol and try to convert
-      type = ArtifactType.getArtifactType(typeString.substring(1));
-    }
-=======
     /**
      * Constructor
      */
@@ -228,7 +114,6 @@
         myGroupId = groupId;
         myArtifactId = artifactId;
         myRevisions.addAll(revisions);
->>>>>>> 8df86d99
 
         // If the major revision is "+" then we'll accept any revision
         myIsAnyRevision = (!myRevisions.isEmpty() && myRevisions.get(0) == PLUS_REV);
@@ -289,19 +174,6 @@
         return s;
     }
 
-<<<<<<< HEAD
-    return new GradleCoordinate(groupId, artifactId, revisions, type);
-  }
-
-  @Override
-  public String toString() {
-    String s = String.format(Locale.US, "%s:%s:%s", myGroupId, myArtifactId, getFullRevision());
-    if (myArtifactType != null) {
-      s += "@" + myArtifactType.toString();
-    }
-    return s;
-  }
-=======
     @Nullable
     public String getGroupId() {
         return myGroupId;
@@ -311,7 +183,6 @@
     public String getArtifactId() {
         return myArtifactId;
     }
->>>>>>> 8df86d99
 
     @Nullable
     public String getId() {
@@ -331,16 +202,6 @@
         return myRevisions.get(myRevisions.size() - 1) == PLUS_REV;
     }
 
-<<<<<<< HEAD
-  @Nullable
-  public ArtifactType getType() {
-    return myArtifactType;
-  }
-
-  public boolean acceptsGreaterRevisions() {
-    return myRevisions.get(myRevisions.size() - 1) == PLUS_REV;
-  }
-=======
     public String getFullRevision() {
         StringBuilder revision = new StringBuilder();
         for (int i : myRevisions) {
@@ -349,59 +210,10 @@
             }
             revision.append((i == PLUS_REV) ? "+" : i);
         }
->>>>>>> 8df86d99
 
         return revision.toString();
     }
 
-<<<<<<< HEAD
-    return revision.toString();
-  }
-
-  /**
-   * Returns true if and only if the given coordinate refers to the same group and artifact.
-   * @param o the coordinate to compare with
-   * @return true iff the other group and artifact match the group and artifact of this coordinate.
-   */
-  public boolean isSameArtifact(@NonNull GradleCoordinate o) {
-    return o.myGroupId.equals(myGroupId) && o.myArtifactId.equals(myArtifactId);
-  }
-
-  @Override
-  public boolean equals(@NonNull Object o) {
-    if (this == o) return true;
-    if (o == null || getClass() != o.getClass()) return false;
-
-    GradleCoordinate that = (GradleCoordinate)o;
-
-    if (!myRevisions.equals(that.myRevisions)) return false;
-    if (!myArtifactId.equals(that.myArtifactId)) return false;
-    if (!myGroupId.equals(that.myGroupId)) return false;
-    if ((myArtifactType == null) != (that.myArtifactType == null)) return false;
-    if (myArtifactType != null && !myArtifactType.equals(that.myArtifactType)) return false;
-
-    return true;
-  }
-
-  @Override
-  public int hashCode() {
-    int result = myGroupId.hashCode();
-    result = 31 * result + myArtifactId.hashCode();
-    for (Integer i : myRevisions) {
-      result = 31 * result + i;
-    }
-    if (myArtifactType != null) {
-      result = 31 * result + myArtifactType.hashCode();
-    }
-    return result;
-  }
-
-  @Override
-  public int compareTo(@NonNull GradleCoordinate that) {
-    // Make sure we're comparing apples to apples. If not, compare artifactIds
-    if (!this.isSameArtifact(that)) {
-      return this.myArtifactId.compareTo(that.myArtifactId);
-=======
     /**
      * Returns true if and only if the given coordinate refers to the same group and artifact.
      *
@@ -441,7 +253,6 @@
         }
 
         return true;
->>>>>>> 8df86d99
     }
 
     @Override

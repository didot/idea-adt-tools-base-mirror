/*
 * Copyright (C) 2013 The Android Open Source Project
 *
 * Licensed under the Apache License, Version 2.0 (the "License");
 * you may not use this file except in compliance with the License.
 * You may obtain a copy of the License at
 *
 *      http://www.apache.org/licenses/LICENSE-2.0
 *
 * Unless required by applicable law or agreed to in writing, software
 * distributed under the License is distributed on an "AS IS" BASIS,
 * WITHOUT WARRANTIES OR CONDITIONS OF ANY KIND, either express or implied.
 * See the License for the specific language governing permissions and
 * limitations under the License.
 */

package com.android.ide.common.res2;

import static com.android.SdkConstants.ATTR_NAME;
import static com.android.SdkConstants.ATTR_TYPE;
import static com.android.SdkConstants.DOT_XML;
import static com.android.SdkConstants.RES_QUALIFIER_SEP;
import static com.android.SdkConstants.TAG_RESOURCES;
import static com.google.common.base.Preconditions.checkState;

import com.android.annotations.NonNull;
import com.android.annotations.Nullable;
import com.android.ide.common.blame.MergingLog;
import com.android.ide.common.blame.SourceFile;
import com.android.ide.common.blame.SourceFilePosition;
import com.android.ide.common.blame.SourcePosition;
import com.android.ide.common.internal.PngException;
import com.android.resources.ResourceFolderType;
import com.android.resources.ResourceType;
import com.android.utils.FileUtils;
import com.android.utils.XmlUtils;
import com.google.common.base.Charsets;
import com.google.common.collect.ArrayListMultimap;
import com.google.common.collect.ListMultimap;
import com.google.common.collect.Lists;
import com.google.common.collect.Maps;
import com.google.common.collect.Sets;
import com.google.common.io.Files;
import com.google.common.util.concurrent.ListenableFuture;
import com.google.common.util.concurrent.MoreExecutors;
import com.google.common.util.concurrent.SettableFuture;
<<<<<<< HEAD
=======

import java.util.concurrent.ConcurrentLinkedQueue;
import org.w3c.dom.Document;
import org.w3c.dom.Element;
import org.w3c.dom.Node;

>>>>>>> fdf07a2c
import java.io.File;
import java.io.FileReader;
import java.io.FileWriter;
import java.io.IOException;
import java.util.Collections;
import java.util.List;
import java.util.Map;
import java.util.Properties;
import java.util.Set;
import java.util.concurrent.ConcurrentLinkedDeque;
import java.util.concurrent.ExecutionException;
import java.util.concurrent.Future;
import javax.xml.parsers.DocumentBuilder;
import javax.xml.parsers.DocumentBuilderFactory;
import org.w3c.dom.Document;
import org.w3c.dom.Element;
import org.w3c.dom.Node;

/**
 * A {@link MergeWriter} for assets, using {@link ResourceItem}.
 */
public class MergedResourceWriter extends MergeWriter<ResourceItem> {

    @NonNull
    private final ResourcePreprocessor mPreprocessor;

    /**
     * If non-null, points to a File that we should write public.txt to
     */
    private final File mPublicFile;

    @Nullable
    private MergingLog mMergingLog;

    private DocumentBuilderFactory mFactory;

    /**
     * Compiler for resources
     */
    @NonNull
<<<<<<< HEAD
    private final ResourceCompiler mResourceCompiler;
=======
    private final QueueableResourceCompiler mResourceCompiler;
>>>>>>> fdf07a2c

    /**
     * map of XML values files to write after parsing all the files. the key is the qualifier.
     */
    private ListMultimap<String, ResourceItem> mValuesResMap;

    /**
     * Set of qualifier that had a previously written resource now gone. This is to keep a list of
     * values files that must be written out even with no touched or updated resources, in case one
     * or more resources were removed.
     */
    private Set<String> mQualifierWithDeletedValues;

    /**
     * Futures we are waiting for...
     */
    @NonNull
    private final ConcurrentLinkedDeque<Future<File>> mCompiling;

    /**
     * Temporary directory to use while writing merged resources.
     */
    @NonNull
    private final File mTemporaryDirectory;

    /**
     * File where {@link #mCompiledFileMap} is read from and where its contents are written.
     */
    @NonNull
    private final File mCompiledFileMapFile;

    /**
     * Maps resource files to their compiled files. Used to compiled resources that no longer
     * exist.
     */
    private final Properties mCompiledFileMap;

<<<<<<< HEAD
=======
    private static class PngCrunchRequest {
        private final File in;
        private final File out;
        private final String folderName;

        private PngCrunchRequest(File in, File out, String folderName) {
            this.in = in;
            this.out = out;
            this.folderName = folderName;
        }
    }

    @NonNull
    private final ConcurrentLinkedQueue<PngCrunchRequest> mPngCrunchRequests =
            new ConcurrentLinkedQueue<>();

>>>>>>> fdf07a2c
    public MergedResourceWriter(@NonNull File rootFolder,
            @Nullable File publicFile,
            @Nullable File blameLogFolder,
            @NonNull ResourcePreprocessor preprocessor,
<<<<<<< HEAD
            @NonNull ResourceCompiler resourceCompiler,
=======
            @NonNull QueueableResourceCompiler resourceCompiler,
>>>>>>> fdf07a2c
            @NonNull File temporaryDirectory) {
        super(rootFolder);
        mResourceCompiler = resourceCompiler;
        mPublicFile = publicFile;
        mMergingLog = blameLogFolder != null ? new MergingLog(blameLogFolder) : null;
        mPreprocessor = preprocessor;
        mCompiling = new ConcurrentLinkedDeque<>();
        mTemporaryDirectory = temporaryDirectory;

        mCompiledFileMapFile = new File(temporaryDirectory, "compile-file-map.properties");
        mCompiledFileMap = new Properties();
        if (mCompiledFileMapFile.exists()) {
            try (FileReader fr = new FileReader(mCompiledFileMapFile)) {
                mCompiledFileMap.load(fr);
            } catch (IOException e) {
                /*
                 * If we can't load the map, then we proceed without one. This means that
                 * we won't be able to delete compiled resource files if the original ones
                 * are deleted.
                 */
            }
        }
    }

    public static MergedResourceWriter createWriterWithoutPngCruncher(
            @NonNull File rootFolder,
            @Nullable File publicFile,
            @Nullable File blameLogFolder,
            @NonNull ResourcePreprocessor preprocessor,
            @NonNull File temporaryDirectory) {
        return new MergedResourceWriter(
                rootFolder,
                publicFile,
                blameLogFolder,
                preprocessor,
                new QueueableResourceCompiler() {

                    @NonNull
                    @Override
                    public ListenableFuture<File> compile(@NonNull File file, @NonNull File output)
                            throws Exception {
                        SettableFuture<File> future = SettableFuture.create();
                        future.set(null);
                        return future;                    }

                    @Override
                    public void start() {

                    }

                    @Override
                    public void end() throws InterruptedException {

                    }
                },
                temporaryDirectory
        );
    }

    @Override
    public void start(@NonNull DocumentBuilderFactory factory) throws ConsumerException {
        super.start(factory);
        mValuesResMap = ArrayListMultimap.create();
        mQualifierWithDeletedValues = Sets.newHashSet();
        mFactory = factory;
    }

    @Override
    public void end() throws ConsumerException {
        // Make sure all PNGs are generated first.
        super.end();
        // now perform all the PNG crunching.
        try {
            mResourceCompiler.start();
            while (!mPngCrunchRequests.isEmpty()) {
                PngCrunchRequest request = mPngCrunchRequests.poll();
                try {
                    ListenableFuture<File> result = mResourceCompiler
                            .compile(request.in, request.out);
                    // adding to the mCompiling seems unnecessary at this point, the end() call will
                    // take care of waiting for all requests to be processed.
                    mCompiling.add(result);
                    result.addListener(() -> {
                        try {
                            File outFile = result.get();
                            if (outFile == null) {
                                File typeFolder = new File(getRootFolder(), request.folderName);
                                FileUtils.mkdirs(typeFolder);

                                outFile = new File(typeFolder, request.in.getName());
                                Files.copy(request.in, outFile);
                            }

                            if (mMergingLog != null) {
                                mMergingLog.logCopy(request.in, outFile);
                            }

                            mCompiledFileMap.put(
                                    request.in.getAbsolutePath(),
                                    outFile.getAbsolutePath());
                        } catch (Exception e) {
                            /*
                             * We will detect any exceptions (or generate them during copy)
                             * asynchronously, so we need to be careful to report them back.
                             * Because end() will wait for all futures and report any
                             * failures, we will register a new future that will throw the
                             * exception when we fail. This ensures that end() will throw
                             * the exception.
                             */
                            SettableFuture<File> failureSimulator =
                                    SettableFuture.create();
                            failureSimulator.setException(e);
                            mCompiling.add(failureSimulator);
                        }
                    }, MoreExecutors.sameThreadExecutor());
                } catch(PngException | IOException e) {
                    throw MergingException.wrapException(e).withFile(request.in).build();
                }
            }
            mResourceCompiler.end();

        } catch (Exception e) {
            throw new ConsumerException(e);
        }
        // now wait for all PNGs to be actually crunched.This seems to only be necessary to
        // propagate exception at this point. There should be a simpler way to do this.
        try {
            Future<File> first;
            while ((first = mCompiling.pollFirst()) != null) {
                first.get();
            }

        } catch (InterruptedException|ExecutionException e) {
            throw new ConsumerException(e);
        }

        if (mMergingLog != null) {
            try {
                mMergingLog.write();
            } catch (IOException e) {
                throw new ConsumerException(e);
            }
            mMergingLog = null;
        }

        mValuesResMap = null;
        mQualifierWithDeletedValues = null;
        mFactory = null;

        try (FileWriter fw = new FileWriter(mCompiledFileMapFile)) {
            mCompiledFileMap.store(fw, null);
        } catch (IOException e) {
            throw new ConsumerException(e);
        }
    }

    @Override
    public boolean ignoreItemInMerge(ResourceItem item) {
        return item.getIgnoredFromDiskMerge();
    }
    
    @Override
    public void addItem(@NonNull final ResourceItem item) throws ConsumerException {
        final ResourceFile.FileType type = item.getSourceType();

        if (type == ResourceFile.FileType.XML_VALUES) {
            // this is a resource for the values files

            // just add the node to write to the map based on the qualifier.
            // We'll figure out later if the files needs to be written or (not)
            mValuesResMap.put(item.getQualifiers(), item);
        } else {
            checkState(item.getSource() != null);
            // This is a single value file or a set of generated files. Only write it if the state
            // is TOUCHED.
            if (item.isTouched()) {
                getExecutor().execute(() -> {
                    File file = item.getFile();
                    String folderName = getFolderName(item);

                    // TODO : make this also a request and use multi-threading for generation.
                    if (type == DataFile.FileType.GENERATED_FILES) {
                        try {
                            mPreprocessor.generateFile(file, item.getSource().getFile());
                        } catch (Exception e) {
                            throw new ConsumerException(e, item.getSource().getFile());
                        }
                    }

<<<<<<< HEAD
                    try {
                        ListenableFuture<File> result =
                                mResourceCompiler.compile(file, getRootFolder());
                        mCompiling.add(result);
                        result.addListener(() -> {
                            try {
                                File outFile = result.get();
                                if (outFile == null) {
                                    File typeFolder = new File(getRootFolder(), folderName);
                                    FileUtils.mkdirs(typeFolder);

                                    outFile = new File(typeFolder, filename);
                                    Files.copy(file, outFile);
                                }

                                if (mMergingLog != null) {
                                    mMergingLog.logCopy(file, outFile);
                                }

                                mCompiledFileMap.put(
                                        file.getAbsolutePath(),
                                        outFile.getAbsolutePath());
                            } catch (Exception e) {
                                /*
                                 * We will detect any exceptions (or generate them during copy)
                                 * asynchronously, so we need to be careful to report them back.
                                 * Because end() will wait for all futures and report any
                                 * failures, we will register a new future that will throw the
                                 * exception when we fail. This ensures that end() will throw
                                 * the exception.
                                 */
                                SettableFuture<File> failureSimulator =
                                        SettableFuture.create();
                                failureSimulator.setException(e);
                                mCompiling.add(failureSimulator);
                            }
                        }, MoreExecutors.sameThreadExecutor());
                    } catch (PngException|IOException e) {
                        throw MergingException.wrapException(e).withFile(file).build();
                    }
=======
                    // enlist a new crunching request.
                    mPngCrunchRequests.add(
                            new PngCrunchRequest(file, getRootFolder(), folderName));
>>>>>>> fdf07a2c
                    return null;
                });
            }
        }
    }

    @Override
    public void removeItem(@NonNull ResourceItem removedItem, @Nullable ResourceItem replacedBy)
            throws ConsumerException {
        ResourceFile.FileType removedType = removedItem.getSourceType();
        ResourceFile.FileType replacedType = replacedBy != null
                ? replacedBy.getSourceType()
                : null;

        switch (removedType) {
            case SINGLE_FILE: // Fall through.
            case GENERATED_FILES:
                if (replacedType == DataFile.FileType.SINGLE_FILE
                        || replacedType == DataFile.FileType.GENERATED_FILES) {

                    File removedFile = getResourceOutputFile(removedItem);
                    File replacedFile = getResourceOutputFile(replacedBy);
                    if (removedFile.equals(replacedFile)) {
                        /*
                         * There are two reasons to skip this: 1. we save an IO operation by
                         * deleting a file that will be overwritten. 2. if we did delete the file,
                         * we would have to be careful about concurrency to make sure we would be
                         * deleting the *old* file and not the overwritten version.
                         */
                        break;
                    }
                }
                removeOutFile(removedItem);
                break;
            case XML_VALUES:
                mQualifierWithDeletedValues.add(removedItem.getQualifiers());
                break;
            default:
                throw new IllegalStateException();
        }
    }

    @Override
    protected void postWriteAction() throws ConsumerException {

        /*
         * Create a temporary directory where merged XML files are placed before being processed
         * by the resource compiler.
         */
        File tmpDir = new File(mTemporaryDirectory, "merged.dir");
        try {
            FileUtils.cleanOutputDir(tmpDir);
        } catch (IOException e) {
            throw new ConsumerException(e);
        }

        // now write the values files.
        for (String key : mValuesResMap.keySet()) {
            // the key is the qualifier.

            // check if we have to write the file due to deleted values.
            // also remove it from that list anyway (to detect empty qualifiers later).
            boolean mustWriteFile = mQualifierWithDeletedValues.remove(key);

            // get the list of items to write
            List<ResourceItem> items = mValuesResMap.get(key);

            // now check if we really have to write it
            if (!mustWriteFile) {
                for (ResourceItem item : items) {
                    if (item.isTouched()) {
                        mustWriteFile = true;
                        break;
                    }
                }
            }

            if (mustWriteFile) {
                /*
                 * We will write the file to a temporary directory. If the folder name is "values",
                 * we will write the XML file to "<tmpdir>/values/values.xml". If the folder name
                 * is "values-XXX" we will write the XML file to
                 * "<tmpdir/values-XXX/values-XXX.xml".
                 *
                 * Then, we will issue a compile operation or copy the file if aapt does not require
                 * compilation of this file.
                 */
                try {
                    String folderName = key.isEmpty() ?
                            ResourceFolderType.VALUES.getName() :
                            ResourceFolderType.VALUES.getName() + RES_QUALIFIER_SEP + key;

                    File valuesFolder = new File(tmpDir, folderName);
                    // Name of the file is the same as the folder as AAPT gets confused with name
                    // collision when not normalizing folders name.
                    File outFile = new File(valuesFolder, folderName + DOT_XML);

                    FileUtils.mkdirs(valuesFolder);

                    DocumentBuilder builder = mFactory.newDocumentBuilder();
                    Document document = builder.newDocument();
                    final String publicTag = ResourceType.PUBLIC.getName();
                    List<Node> publicNodes = null;

                    Node rootNode = document.createElement(TAG_RESOURCES);
                    document.appendChild(rootNode);

                    Collections.sort(items);

                    for (ResourceItem item : items) {
                        Node nodeValue = item.getValue();
                        if (nodeValue != null && publicTag.equals(nodeValue.getNodeName())) {
                            if (publicNodes == null) {
                                publicNodes = Lists.newArrayList();
                            }
                            publicNodes.add(nodeValue);
                            continue;
                        }

                        // add a carriage return so that the nodes are not all on the same line.
                        // also add an indent of 4 spaces.
                        rootNode.appendChild(document.createTextNode("\n    "));

                        ResourceFile source = item.getSource();

                        Node adoptedNode = NodeUtils.adoptNode(document, nodeValue);
                        if (source != null) {
                            XmlUtils.attachSourceFile(
                                    adoptedNode, new SourceFile(source.getFile()));
                        }
                        rootNode.appendChild(adoptedNode);
                    }

                    // finish with a carriage return
                    rootNode.appendChild(document.createTextNode("\n"));

                    final String content;

                    if (mMergingLog != null) {
                        Map<SourcePosition, SourceFilePosition> blame = Maps.newLinkedHashMap();
                        content = XmlUtils.toXml(document, blame);
                        mMergingLog.logSource(new SourceFile(outFile), blame);
                    } else {
                        content = XmlUtils.toXml(document);
                    }

                    Files.write(content, outFile, Charsets.UTF_8);

                    /*
                     * Now, compile the file using aapt.
                     */
                    Future<File> f = mResourceCompiler.compile(outFile, getRootFolder());
                    File result = f.get();
                    if (result == null) {
                        /*
                         * aapt cannot compile this file, copy it.
                         */
                        File copyFolder = new File(getRootFolder(), folderName);
                        FileUtils.mkdirs(copyFolder);
                        File copyOutput = new File(copyFolder, outFile.getName());
                        Files.copy(outFile, copyOutput);
                    }

                    if (publicNodes != null && mPublicFile != null) {
                        // Generate public.txt:
                        int size = publicNodes.size();
                        StringBuilder sb = new StringBuilder(size * 80);
                        for (Node node : publicNodes) {
                            if (node.getNodeType() == Node.ELEMENT_NODE) {
                                Element element = (Element) node;
                                String name = element.getAttribute(ATTR_NAME);
                                String type = element.getAttribute(ATTR_TYPE);
                                if (!name.isEmpty() && !type.isEmpty()) {
                                    String flattenedName = name.replace('.', '_');
                                    sb.append(type).append(' ').append(flattenedName).append('\n');
                                }
                            }
                        }
                        File parentFile = mPublicFile.getParentFile();
                        if (!parentFile.exists()) {
                            boolean mkdirs = parentFile.mkdirs();
                            if (!mkdirs) {
                                throw new IOException("Could not create " + parentFile);
                            }
                        }
                        String text = sb.toString();
                        Files.write(text, mPublicFile, Charsets.UTF_8);
                    }
                } catch (Exception e) {
                    throw new ConsumerException(e);
                }
            }
        }

        // now remove empty values files.
        for (String key : mQualifierWithDeletedValues) {
            String folderName = key != null && !key.isEmpty() ?
                    ResourceFolderType.VALUES.getName() + RES_QUALIFIER_SEP + key :
                    ResourceFolderType.VALUES.getName();

            removeOutFile(FileUtils.join(getRootFolder(), folderName, folderName + DOT_XML));
        }
    }

    /**
     * Obtains the where te merged resource is located.
     *
     * @param resourceItem the resource item
     * @return the file
     */
    @NonNull
    private File getResourceOutputFile(@NonNull ResourceItem resourceItem) {
        File file = resourceItem.getFile();
        String compiledFilePath = mCompiledFileMap.getProperty(file.getAbsolutePath());
        if (compiledFilePath != null) {
            return new File(compiledFilePath);
        } else {
            return FileUtils.join(getRootFolder(), getFolderName(resourceItem), file.getName());
        }
    }

    /**
     * Removes a file that already exists in the out res folder. This has to be a non value file.
     *
     * @param resourceItem the source item that created the file to remove, this item must have
     * a file associated with it
     * @return true if success.
     */
    private boolean removeOutFile(ResourceItem resourceItem) {
        File fileToRemove = getResourceOutputFile(resourceItem);
        return removeOutFile(fileToRemove);
    }

    /**
     * Removes a file from a folder based on a sub folder name and a filename
     *
     * @param fileToRemove the file to remove
     * @return true if success
     */
    private boolean removeOutFile(@NonNull File fileToRemove) {
        if (mMergingLog != null) {
            mMergingLog.logRemove(new SourceFile(fileToRemove));
        }

        return fileToRemove.delete();
    }

    /**
     * Calculates the right folder name give a resource item.
     *
     * @param resourceItem the resource item to calculate the folder name from.
     * @return a relative folder name
     */
    @NonNull
    private static String getFolderName(ResourceItem resourceItem) {
        ResourceType itemType = resourceItem.getType();
        String folderName = itemType.getName();
        String qualifiers = resourceItem.getQualifiers();
        if (!qualifiers.isEmpty()) {
            folderName = folderName + RES_QUALIFIER_SEP + qualifiers;
        }
        return folderName;
    }
}<|MERGE_RESOLUTION|>--- conflicted
+++ resolved
@@ -44,15 +44,12 @@
 import com.google.common.util.concurrent.ListenableFuture;
 import com.google.common.util.concurrent.MoreExecutors;
 import com.google.common.util.concurrent.SettableFuture;
-<<<<<<< HEAD
-=======
 
 import java.util.concurrent.ConcurrentLinkedQueue;
 import org.w3c.dom.Document;
 import org.w3c.dom.Element;
 import org.w3c.dom.Node;
 
->>>>>>> fdf07a2c
 import java.io.File;
 import java.io.FileReader;
 import java.io.FileWriter;
@@ -65,11 +62,9 @@
 import java.util.concurrent.ConcurrentLinkedDeque;
 import java.util.concurrent.ExecutionException;
 import java.util.concurrent.Future;
+
 import javax.xml.parsers.DocumentBuilder;
 import javax.xml.parsers.DocumentBuilderFactory;
-import org.w3c.dom.Document;
-import org.w3c.dom.Element;
-import org.w3c.dom.Node;
 
 /**
  * A {@link MergeWriter} for assets, using {@link ResourceItem}.
@@ -93,11 +88,7 @@
      * Compiler for resources
      */
     @NonNull
-<<<<<<< HEAD
-    private final ResourceCompiler mResourceCompiler;
-=======
     private final QueueableResourceCompiler mResourceCompiler;
->>>>>>> fdf07a2c
 
     /**
      * map of XML values files to write after parsing all the files. the key is the qualifier.
@@ -135,8 +126,6 @@
      */
     private final Properties mCompiledFileMap;
 
-<<<<<<< HEAD
-=======
     private static class PngCrunchRequest {
         private final File in;
         private final File out;
@@ -153,16 +142,11 @@
     private final ConcurrentLinkedQueue<PngCrunchRequest> mPngCrunchRequests =
             new ConcurrentLinkedQueue<>();
 
->>>>>>> fdf07a2c
     public MergedResourceWriter(@NonNull File rootFolder,
             @Nullable File publicFile,
             @Nullable File blameLogFolder,
             @NonNull ResourcePreprocessor preprocessor,
-<<<<<<< HEAD
-            @NonNull ResourceCompiler resourceCompiler,
-=======
             @NonNull QueueableResourceCompiler resourceCompiler,
->>>>>>> fdf07a2c
             @NonNull File temporaryDirectory) {
         super(rootFolder);
         mResourceCompiler = resourceCompiler;
@@ -352,52 +336,9 @@
                         }
                     }
 
-<<<<<<< HEAD
-                    try {
-                        ListenableFuture<File> result =
-                                mResourceCompiler.compile(file, getRootFolder());
-                        mCompiling.add(result);
-                        result.addListener(() -> {
-                            try {
-                                File outFile = result.get();
-                                if (outFile == null) {
-                                    File typeFolder = new File(getRootFolder(), folderName);
-                                    FileUtils.mkdirs(typeFolder);
-
-                                    outFile = new File(typeFolder, filename);
-                                    Files.copy(file, outFile);
-                                }
-
-                                if (mMergingLog != null) {
-                                    mMergingLog.logCopy(file, outFile);
-                                }
-
-                                mCompiledFileMap.put(
-                                        file.getAbsolutePath(),
-                                        outFile.getAbsolutePath());
-                            } catch (Exception e) {
-                                /*
-                                 * We will detect any exceptions (or generate them during copy)
-                                 * asynchronously, so we need to be careful to report them back.
-                                 * Because end() will wait for all futures and report any
-                                 * failures, we will register a new future that will throw the
-                                 * exception when we fail. This ensures that end() will throw
-                                 * the exception.
-                                 */
-                                SettableFuture<File> failureSimulator =
-                                        SettableFuture.create();
-                                failureSimulator.setException(e);
-                                mCompiling.add(failureSimulator);
-                            }
-                        }, MoreExecutors.sameThreadExecutor());
-                    } catch (PngException|IOException e) {
-                        throw MergingException.wrapException(e).withFile(file).build();
-                    }
-=======
                     // enlist a new crunching request.
                     mPngCrunchRequests.add(
                             new PngCrunchRequest(file, getRootFolder(), folderName));
->>>>>>> fdf07a2c
                     return null;
                 });
             }

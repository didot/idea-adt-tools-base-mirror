/*
 * Copyright (C) 2013 The Android Open Source Project
 *
 * Licensed under the Apache License, Version 2.0 (the "License");
 * you may not use this file except in compliance with the License.
 * You may obtain a copy of the License at
 *
 *      http://www.apache.org/licenses/LICENSE-2.0
 *
 * Unless required by applicable law or agreed to in writing, software
 * distributed under the License is distributed on an "AS IS" BASIS,
 * WITHOUT WARRANTIES OR CONDITIONS OF ANY KIND, either express or implied.
 * See the License for the specific language governing permissions and
 * limitations under the License.
 */

package com.android.ide.common.res2;

import com.android.annotations.NonNull;
import com.android.annotations.Nullable;
import com.android.ide.common.blame.MergingLog;
import com.android.ide.common.blame.SourceFile;
import com.android.ide.common.blame.SourceFilePosition;
import com.android.ide.common.blame.SourcePosition;
import com.android.ide.common.internal.ResourceCompilationException;
import com.android.ide.common.workers.WorkerExecutorFacade;
import com.android.resources.ResourceFolderType;
import com.android.resources.ResourceType;
import com.android.utils.FileUtils;
import com.android.utils.XmlUtils;
import com.google.common.base.Charsets;
import com.google.common.collect.*;
import com.google.common.io.Files;
<<<<<<< HEAD
import com.google.common.util.concurrent.ListenableFuture;
import com.google.common.util.concurrent.MoreExecutors;
import com.google.common.util.concurrent.SettableFuture;
import org.w3c.dom.Document;
import org.w3c.dom.Element;
import org.w3c.dom.Node;

import javax.xml.parsers.DocumentBuilder;
import javax.xml.parsers.DocumentBuilderFactory;
=======
>>>>>>> b805f832
import java.io.File;
import java.io.FileReader;
import java.io.FileWriter;
import java.io.IOException;
<<<<<<< HEAD
import java.util.*;
=======
import java.io.Serializable;
import java.util.Collections;
import java.util.HashMap;
import java.util.List;
import java.util.Map;
import java.util.Properties;
import java.util.Set;
>>>>>>> b805f832
import java.util.concurrent.ConcurrentLinkedDeque;
import java.util.concurrent.ConcurrentLinkedQueue;
import java.util.concurrent.ExecutionException;
import java.util.concurrent.Future;
<<<<<<< HEAD

import static com.android.SdkConstants.*;
import static com.google.common.base.Preconditions.checkState;
=======
import javax.xml.parsers.DocumentBuilder;
import javax.xml.parsers.DocumentBuilderFactory;
import org.w3c.dom.Document;
import org.w3c.dom.Element;
import org.w3c.dom.Node;
>>>>>>> b805f832

/**
 * A {@link MergeWriter} for assets, using {@link ResourceItem}. Also takes care of compiling
 * resources and stripping data binding from layout files.
 */
public class MergedResourceWriter
        extends MergeWriter<ResourceItem, MergedResourceWriter.FileGenerationParameters> {

    @NonNull
    private final ResourcePreprocessor mPreprocessor;

    /**
     * If non-null, points to a File that we should write public.txt to
     */
    private final File mPublicFile;

    @Nullable
    private MergingLog mMergingLog;

    private DocumentBuilderFactory mFactory;

    /**
     * Compiler for resources
     */
    @NonNull
    private final QueueableResourceCompiler mResourceCompiler;

    /**
     * map of XML values files to write after parsing all the files. the key is the qualifier.
     */
    private ListMultimap<String, ResourceItem> mValuesResMap;

    /**
     * Set of qualifier that had a previously written resource now gone. This is to keep a list of
     * values files that must be written out even with no touched or updated resources, in case one
     * or more resources were removed.
     */
    private Set<String> mQualifierWithDeletedValues;

    /**
     * Futures we are waiting for...
     */
    @NonNull
    private final ConcurrentLinkedDeque<Future<File>> mCompiling;

    /**
     * Temporary directory to use while writing merged resources.
     */
    @NonNull
    private final File mTemporaryDirectory;

    /**
     * File where {@link #mCompiledFileMap} is read from and where its contents are written.
     */
    @NonNull
    private final File mCompiledFileMapFile;

    @Nullable private final SingleFileProcessor dataBindingExpressionRemover;

    @Nullable private final File notCompiledOutputDirectory;

    private final boolean pseudoLocalesEnabled;

    private final boolean crunchPng;

    /**
     * Maps resource files to their compiled files. Used to compiled resources that no longer
     * exist.
     */
    private final Properties mCompiledFileMap;

    @NonNull
    private final ConcurrentLinkedQueue<CompileResourceRequest> mCompileResourceRequests =
            new ConcurrentLinkedQueue<>();

    /**
     * A {@link MergeWriter} for resources, using {@link ResourceItem}. Also takes care of compiling
     * resources and stripping data binding from layout files.
     *
     * @param rootFolder merged resources directory to write to (e.g. {@code
     *     intermediates/res/merged/debug})
     * @param publicFile File that we should write public.txt to
     * @param blameLog merging log for rewriting error messages
     * @param preprocessor preprocessor for merged resources, such as vector drawable rendering
     * @param resourceCompiler resource compiler, i.e. AAPT
     * @param temporaryDirectory temporary directory for intermediate merged files
     * @param dataBindingExpressionRemover removes data binding expressions from layout files
     * @param notCompiledOutputDirectory for saved uncompiled resources for the resource shrinking
     *     transform and for unit testing with resources.
     * @param pseudoLocalesEnabled generate resources for pseudo-locales (en-XA and ar-XB)
     * @param crunchPng should we crunch PNG files
     */
    public MergedResourceWriter(
            @NonNull WorkerExecutorFacade<FileGenerationParameters> workerExecutor,
            @NonNull File rootFolder,
            @Nullable File publicFile,
            @Nullable MergingLog blameLog,
            @NonNull ResourcePreprocessor preprocessor,
            @NonNull QueueableResourceCompiler resourceCompiler,
<<<<<<< HEAD
            @NonNull File temporaryDirectory) {
        super(rootFolder);
=======
            @NonNull File temporaryDirectory,
            @Nullable SingleFileProcessor dataBindingExpressionRemover,
            @Nullable File notCompiledOutputDirectory,
            boolean pseudoLocalesEnabled,
            boolean crunchPng) {
        super(rootFolder, workerExecutor);
>>>>>>> b805f832
        mResourceCompiler = resourceCompiler;
        mPublicFile = publicFile;
        mMergingLog = blameLog;
        mPreprocessor = preprocessor;
        mCompiling = new ConcurrentLinkedDeque<>();
        mTemporaryDirectory = temporaryDirectory;
        this.dataBindingExpressionRemover = dataBindingExpressionRemover;
        this.notCompiledOutputDirectory = notCompiledOutputDirectory;
        this.pseudoLocalesEnabled = pseudoLocalesEnabled;
        this.crunchPng = crunchPng;

        mCompiledFileMapFile = new File(temporaryDirectory, "compile-file-map.properties");
        mCompiledFileMap = new Properties();
        if (mCompiledFileMapFile.exists()) {
            try (FileReader fr = new FileReader(mCompiledFileMapFile)) {
                mCompiledFileMap.load(fr);
            } catch (IOException e) {
                /*
                 * If we can't load the map, then we proceed without one. This means that
                 * we won't be able to delete compiled resource files if the original ones
                 * are deleted.
                 */
            }
        }
    }

    /*
     * Used in tests.
     */
    public static MergedResourceWriter createWriterWithoutPngCruncher(
            @NonNull File rootFolder,
            @Nullable File publicFile,
            @Nullable File blameLogFolder,
            @NonNull ResourcePreprocessor preprocessor,
            @NonNull File temporaryDirectory) {
        return new MergedResourceWriter(
                new WorkerExecutorFacade<FileGenerationParameters>() {
                    @Override
                    public void submit(FileGenerationParameters parameter) {
                        new FileGenerationWorkAction(parameter).run();
                    }

                    @Override
                    public void await() {}
                },
                rootFolder,
                publicFile,
                blameLogFolder != null ? new MergingLog(blameLogFolder) : null,
                preprocessor,
<<<<<<< HEAD
                new QueueableResourceCompiler() {

                    @NonNull
                    @Override
                    public ListenableFuture<File> compile(@NonNull File file, @NonNull File output)
                            throws Exception {
                        SettableFuture<File> future = SettableFuture.create();
                        future.set(null);
                        return future;                    }

                    @Override
                    public void start() {

                    }

                    @Override
                    public void end() throws InterruptedException {

                    }
                },
                temporaryDirectory
        );
=======
                QueueableResourceCompiler.NONE,
                temporaryDirectory,
                null,
                null,
                false,
                false);
>>>>>>> b805f832
    }

    @Override
    public void start(@NonNull DocumentBuilderFactory factory) throws ConsumerException {
        super.start(factory);
        mValuesResMap = ArrayListMultimap.create();
        mQualifierWithDeletedValues = Sets.newHashSet();
        mFactory = factory;
    }

    @Override
    public void end() throws ConsumerException {
        // Make sure all PNGs are generated first.
        super.end();
        // now perform all the databinding, PNG crunching (AAPT1) and resources compilation (AAPT2).
        Map<Future, String> outstandingRequests = new HashMap<>();
        try {
<<<<<<< HEAD
            mResourceCompiler.start();
            while (!mPngCrunchRequests.isEmpty()) {
                PngCrunchRequest request = mPngCrunchRequests.poll();
=======
            File tmpDir = new File(mTemporaryDirectory, "stripped.dir");
            try {
                FileUtils.cleanOutputDir(tmpDir);
            } catch (IOException e) {
                throw new ConsumerException(e);
            }

            while (!mCompileResourceRequests.isEmpty()) {
                CompileResourceRequest request = mCompileResourceRequests.poll();
>>>>>>> b805f832
                try {
                    Future<File> result;
                    File fileToCompile = request.getInput();

                    if (mMergingLog != null) {
                        mMergingLog.logCopy(
                                request.getInput(), mResourceCompiler.compileOutputFor(request));
                    }

                    if (dataBindingExpressionRemover != null
                            && request.getFolderName().startsWith("layout")
                            && request.getInput().getName().endsWith(".xml")) {

                        // Try to strip the layout. If stripping modified the file (there was data
                        // binding in the layout), compile the stripped layout into merged resources
                        // folder. Otherwise, compile into merged resources folder normally.

                        File strippedLayoutFolder = new File(tmpDir, request.getFolderName());
                        File strippedLayout =
                                new File(strippedLayoutFolder, request.getInput().getName());

                        boolean removedDataBinding =
                                dataBindingExpressionRemover.processSingleFile(
                                        request.getInput(), strippedLayout);

                        if (removedDataBinding) {
                            // Remember in case AAPT compile or link fails.
                            if (mMergingLog != null) {
                                mMergingLog.logCopy(request.getInput(), strippedLayout);
                            }
                            fileToCompile = strippedLayout;
                        }
<<<<<<< HEAD
                    }, MoreExecutors.directExecutor());
                } catch(PngException | IOException e) {
                    throw MergingException.wrapException(e).withFile(request.in).build();
                }
            }
            mResourceCompiler.end();

=======
                    }

                    // Currently the resource shrinker and unit tests that use resources need
                    // the final merged, but uncompiled file.
                    if (notCompiledOutputDirectory != null) {
                        File typeDir =
                                new File(notCompiledOutputDirectory, request.getFolderName());
                        FileUtils.mkdirs(typeDir);
                        FileUtils.copyFileToDirectory(fileToCompile, typeDir);
                    }

                    result =
                            mResourceCompiler.compile(
                                    new CompileResourceRequest(
                                            fileToCompile,
                                            request.getOutput(),
                                            request.getFolderName(),
                                            pseudoLocalesEnabled,
                                            crunchPng));

                    outstandingRequests.put(result, request.getInput().getAbsolutePath());

                    // adding to the mCompiling seems unnecessary at this point, the end() call will
                    // take care of waiting for all requests to be processed.
                    mCompiling.add(result);

                } catch (ResourceCompilationException | IOException e) {
                    throw MergingException.wrapException(e).withFile(request.getInput()).build();
                }
            }
>>>>>>> b805f832
        } catch (Exception e) {
            throw new ConsumerException(e);
        }
        // now wait for all PNGs to be actually crunched.This seems to only be necessary to
        // propagate exception at this point. There should be a simpler way to do this.
        try {
            Future<File> first;
            while ((first = mCompiling.pollFirst()) != null) {
                File outFile = first.get();
                mCompiledFileMap.put(outstandingRequests.get(first), outFile.getAbsolutePath());
            }

        } catch (InterruptedException|ExecutionException e) {
            throw new ConsumerException(e);
        }

        if (mMergingLog != null) {
            try {
                mMergingLog.write();
            } catch (IOException e) {
                throw new ConsumerException(e);
            }
            mMergingLog = null;
        }

        mValuesResMap = null;
        mQualifierWithDeletedValues = null;
        mFactory = null;

        try (FileWriter fw = new FileWriter(mCompiledFileMapFile)) {
            mCompiledFileMap.store(fw, null);
        } catch (IOException e) {
            throw new ConsumerException(e);
        }
    }

    @Override
    public boolean ignoreItemInMerge(ResourceItem item) {
        return item.getIgnoredFromDiskMerge();
    }
    
    @Override
    public void addItem(@NonNull final ResourceItem item) throws ConsumerException {
        final ResourceFile.FileType type = item.getSourceType();

        if (type == ResourceFile.FileType.XML_VALUES) {
            // this is a resource for the values files

            // just add the node to write to the map based on the qualifier.
            // We'll figure out later if the files needs to be written or (not)
            mValuesResMap.put(item.getQualifiers(), item);
        } else {
            checkState(item.getSource() != null);
            // This is a single value file or a set of generated files. Only write it if the state
            // is TOUCHED.
            if (item.isTouched()) {
                File file = item.getFile();
                String folderName = getFolderName(item);

                // TODO : make this also a request and use multi-threading for generation.
                if (type == DataFile.FileType.GENERATED_FILES) {
                    try {
                        FileGenerationParameters workItem =
                                new FileGenerationParameters(item, mPreprocessor);
                        if (workItem.resourceItem.getSource() != null) {
                            getExecutor().submit(workItem);
                        }
                    } catch (Exception e) {
                        throw new ConsumerException(e, item.getSource().getFile());
                    }
                }

                // enlist a new crunching request.
                mCompileResourceRequests.add(
                        new CompileResourceRequest(file, getRootFolder(), folderName));
            }
        }
    }

    public static class FileGenerationParameters implements Serializable {
        public final ResourceItem resourceItem;
        public final ResourcePreprocessor resourcePreprocessor;

        private FileGenerationParameters(
                ResourceItem resourceItem, ResourcePreprocessor resourcePreprocessor) {
            this.resourceItem = resourceItem;
            this.resourcePreprocessor = resourcePreprocessor;
        }
    }

    public static class FileGenerationWorkAction implements Runnable {

        private final FileGenerationParameters workItem;

        public FileGenerationWorkAction(FileGenerationParameters workItem) {
            this.workItem = workItem;
        }

        @Override
        public void run() {
            try {
                workItem.resourcePreprocessor.generateFile(
                        workItem.resourceItem.getFile(),
                        workItem.resourceItem.getSource().getFile());
            } catch (Exception e) {
                throw new RuntimeException(
                        "Error while processing "
                                + workItem.resourceItem.getSource().getFile()
                                + " : "
                                + e.getMessage(),
                        e);
            }
        }
    }

    @Override
    public void removeItem(@NonNull ResourceItem removedItem, @Nullable ResourceItem replacedBy)
            throws ConsumerException {
        ResourceFile.FileType removedType = removedItem.getSourceType();
        ResourceFile.FileType replacedType = replacedBy != null
                ? replacedBy.getSourceType()
                : null;

        switch (removedType) {
            case SINGLE_FILE: // Fall through.
            case GENERATED_FILES:
                if (replacedType == DataFile.FileType.SINGLE_FILE
                        || replacedType == DataFile.FileType.GENERATED_FILES) {

                    File removedFile = getResourceOutputFile(removedItem);
                    File replacedFile = getResourceOutputFile(replacedBy);
                    if (removedFile.equals(replacedFile)) {
                        /*
                         * There are two reasons to skip this: 1. we save an IO operation by
                         * deleting a file that will be overwritten. 2. if we did delete the file,
                         * we would have to be careful about concurrency to make sure we would be
                         * deleting the *old* file and not the overwritten version.
                         */
                        break;
                    }
                }
                removeOutFile(removedItem);
                break;
            case XML_VALUES:
                mQualifierWithDeletedValues.add(removedItem.getQualifiers());
                break;
            default:
                throw new IllegalStateException();
        }
    }

    @Override
    protected void postWriteAction() throws ConsumerException {

        /*
         * Create a temporary directory where merged XML files are placed before being processed
         * by the resource compiler.
         */
        File tmpDir = new File(mTemporaryDirectory, "merged.dir");
        try {
            FileUtils.cleanOutputDir(tmpDir);
        } catch (IOException e) {
            throw new ConsumerException(e);
        }

        // now write the values files.
        for (String key : mValuesResMap.keySet()) {
            // the key is the qualifier.

            // check if we have to write the file due to deleted values.
            // also remove it from that list anyway (to detect empty qualifiers later).
            boolean mustWriteFile = mQualifierWithDeletedValues.remove(key);

            // get the list of items to write
            List<ResourceItem> items = mValuesResMap.get(key);

            // now check if we really have to write it
            if (!mustWriteFile) {
                for (ResourceItem item : items) {
                    if (item.isTouched()) {
                        mustWriteFile = true;
                        break;
                    }
                }
            }

            if (mustWriteFile) {
                /*
                 * We will write the file to a temporary directory. If the folder name is "values",
                 * we will write the XML file to "<tmpdir>/values/values.xml". If the folder name
                 * is "values-XXX" we will write the XML file to
                 * "<tmpdir/values-XXX/values-XXX.xml".
                 *
                 * Then, we will issue a compile operation or copy the file if aapt does not require
                 * compilation of this file.
                 */
                try {
                    String folderName = key.isEmpty() ?
                            ResourceFolderType.VALUES.getName() :
                            ResourceFolderType.VALUES.getName() + RES_QUALIFIER_SEP + key;

                    File valuesFolder = new File(tmpDir, folderName);
                    // Name of the file is the same as the folder as AAPT gets confused with name
                    // collision when not normalizing folders name.
                    File outFile = new File(valuesFolder, folderName + DOT_XML);

                    FileUtils.mkdirs(valuesFolder);

                    DocumentBuilder builder = mFactory.newDocumentBuilder();
                    Document document = builder.newDocument();
                    final String publicTag = ResourceType.PUBLIC.getName();
                    List<Node> publicNodes = null;

                    Node rootNode = document.createElement(TAG_RESOURCES);
                    document.appendChild(rootNode);

                    Collections.sort(items);

                    for (ResourceItem item : items) {
                        Node nodeValue = item.getValue();
                        if (nodeValue != null && publicTag.equals(nodeValue.getNodeName())) {
                            if (publicNodes == null) {
                                publicNodes = Lists.newArrayList();
                            }
                            publicNodes.add(nodeValue);
                            continue;
                        }

                        // add a carriage return so that the nodes are not all on the same line.
                        // also add an indent of 4 spaces.
                        rootNode.appendChild(document.createTextNode("\n    "));

                        ResourceFile source = item.getSource();

                        Node adoptedNode = NodeUtils.adoptNode(document, nodeValue);
                        if (source != null) {
                            XmlUtils.attachSourceFile(
                                    adoptedNode, new SourceFile(source.getFile()));
                        }
                        rootNode.appendChild(adoptedNode);
                    }

                    // finish with a carriage return
                    rootNode.appendChild(document.createTextNode("\n"));

                    final String content;
                    Map<SourcePosition, SourceFilePosition> blame =
                            mMergingLog == null ? null : Maps.newLinkedHashMap();

                    if (blame != null) {
                        content = XmlUtils.toXml(document, blame);
                    } else {
                        content = XmlUtils.toXml(document);
                    }

                    Files.write(content, outFile, Charsets.UTF_8);

                    CompileResourceRequest request =
                            new CompileResourceRequest(
                                    outFile,
                                    getRootFolder(),
                                    folderName,
                                    pseudoLocalesEnabled,
                                    crunchPng);

                    // If we are going to shrink resources, the resource shrinker needs to have the
                    // final merged uncompiled file.
                    if (notCompiledOutputDirectory != null) {
                        File typeDir = new File(notCompiledOutputDirectory, folderName);
                        FileUtils.mkdirs(typeDir);
                        FileUtils.copyFileToDirectory(outFile, typeDir);
                    }

                    if (blame != null) {
                        mMergingLog.logSource(
                                new SourceFile(mResourceCompiler.compileOutputFor(request)), blame);

                        mMergingLog.logSource(new SourceFile(outFile), blame);
                    }

                    mResourceCompiler.compile(request).get();


                    if (publicNodes != null && mPublicFile != null) {
                        // Generate public.txt:
                        int size = publicNodes.size();
                        StringBuilder sb = new StringBuilder(size * 80);
                        for (Node node : publicNodes) {
                            if (node.getNodeType() == Node.ELEMENT_NODE) {
                                Element element = (Element) node;
                                String name = element.getAttribute(ATTR_NAME);
                                String type = element.getAttribute(ATTR_TYPE);
                                if (!name.isEmpty() && !type.isEmpty()) {
                                    String flattenedName = name.replace('.', '_');
                                    sb.append(type).append(' ').append(flattenedName).append('\n');
                                }
                            }
                        }
                        File parentFile = mPublicFile.getParentFile();
                        if (!parentFile.exists()) {
                            boolean mkdirs = parentFile.mkdirs();
                            if (!mkdirs) {
                                throw new IOException("Could not create " + parentFile);
                            }
                        }
                        String text = sb.toString();
                        Files.write(text, mPublicFile, Charsets.UTF_8);
                    }
                } catch (Exception e) {
                    throw new ConsumerException(e);
                }
            }
        }

        // now remove empty values files.
        for (String key : mQualifierWithDeletedValues) {
            String folderName = key != null && !key.isEmpty() ?
                    ResourceFolderType.VALUES.getName() + RES_QUALIFIER_SEP + key :
                    ResourceFolderType.VALUES.getName();

            if (notCompiledOutputDirectory != null) {
                removeOutFile(
                        FileUtils.join(
                                notCompiledOutputDirectory, folderName, folderName + DOT_XML));
            }

            // Remove the intermediate (compiled) values file.
            removeOutFile(
                    mResourceCompiler.compileOutputFor(
                            new CompileResourceRequest(
                                    FileUtils.join(
                                            getRootFolder(), folderName, folderName + DOT_XML),
                                    getRootFolder(),
                                    folderName)));
        }
    }

    /**
     * Obtains the where te merged resource is located.
     *
     * @param resourceItem the resource item
     * @return the file
     */
    @NonNull
    private File getResourceOutputFile(@NonNull ResourceItem resourceItem) {
        File file = resourceItem.getFile();
        String compiledFilePath = mCompiledFileMap.getProperty(file.getAbsolutePath());
        if (compiledFilePath != null) {
            return new File(compiledFilePath);
        } else {
            return mResourceCompiler.compileOutputFor(
                    new CompileResourceRequest(file, getRootFolder(), getFolderName(resourceItem)));
        }
    }

    /**
     * Removes possibly existing layout file from the data binding output folder. If the original
     * file was a layout XML file it is possible that it contained data binding and was put into the
     * data binding layout output folder for data binding tasks to process.
     *
     * @param resourceItem the source item that could have created the file to remove
     */
    private void removeLayoutFileFromDataBindingOutputFolder(@NonNull ResourceItem resourceItem) {
        File originalFile = resourceItem.getFile();
        // Only files that come from layout folders and are XML files could have been stripped.
        if (!originalFile.getParentFile().getName().startsWith("layout")
                || !originalFile.getName().endsWith(".xml")) {
            return;
        }
        dataBindingExpressionRemover.processRemovedFile(originalFile);
    }

    private void removeFileFromNotCompiledOutputDir(@NonNull ResourceItem resourceItem) {
        File originalFile = resourceItem.getFile();
        File resTypeDir =
                new File(notCompiledOutputDirectory, originalFile.getParentFile().getName());
        File toRemove = new File(resTypeDir, originalFile.getName());
        removeOutFile(toRemove);
    }

    /**
     * Removes a file that already exists in the out res folder. This has to be a non value file.
     *
     * @param resourceItem the source item that created the file to remove, this item must have a
     *     file associated with it
     * @return true if success.
     */
    private boolean removeOutFile(ResourceItem resourceItem) {
        File fileToRemove = getResourceOutputFile(resourceItem);
        if (dataBindingExpressionRemover != null) {
            // The file could have possibly been a layout file with data binding.
            removeLayoutFileFromDataBindingOutputFolder(resourceItem);
        }
        if (notCompiledOutputDirectory != null) {
            // The file was copied for the resource shrinking and needs to be removed from there.
            removeFileFromNotCompiledOutputDir(resourceItem);
        }
        return removeOutFile(fileToRemove);
    }

    /**
     * Removes a file from a folder based on a sub folder name and a filename
     *
     * @param fileToRemove the file to remove
     * @return true if success
     */
    private boolean removeOutFile(@NonNull File fileToRemove) {
        if (mMergingLog != null) {
            mMergingLog.logRemove(new SourceFile(fileToRemove));
        }

        return fileToRemove.delete();
    }

    /**
     * Calculates the right folder name give a resource item.
     *
     * @param resourceItem the resource item to calculate the folder name from.
     * @return a relative folder name
     */
    @NonNull
    private static String getFolderName(ResourceItem resourceItem) {
        ResourceType itemType = resourceItem.getType();
        String folderName = itemType.getName();
        String qualifiers = resourceItem.getQualifiers();
        if (!qualifiers.isEmpty()) {
            folderName = folderName + RES_QUALIFIER_SEP + qualifiers;
        }
        return folderName;
    }
}<|MERGE_RESOLUTION|>--- conflicted
+++ resolved
@@ -16,6 +16,13 @@
 
 package com.android.ide.common.res2;
 
+import static com.android.SdkConstants.ATTR_NAME;
+import static com.android.SdkConstants.ATTR_TYPE;
+import static com.android.SdkConstants.DOT_XML;
+import static com.android.SdkConstants.RES_QUALIFIER_SEP;
+import static com.android.SdkConstants.TAG_RESOURCES;
+import static com.google.common.base.Preconditions.checkState;
+
 import com.android.annotations.NonNull;
 import com.android.annotations.Nullable;
 import com.android.ide.common.blame.MergingLog;
@@ -29,27 +36,16 @@
 import com.android.utils.FileUtils;
 import com.android.utils.XmlUtils;
 import com.google.common.base.Charsets;
-import com.google.common.collect.*;
+import com.google.common.collect.ArrayListMultimap;
+import com.google.common.collect.ListMultimap;
+import com.google.common.collect.Lists;
+import com.google.common.collect.Maps;
+import com.google.common.collect.Sets;
 import com.google.common.io.Files;
-<<<<<<< HEAD
-import com.google.common.util.concurrent.ListenableFuture;
-import com.google.common.util.concurrent.MoreExecutors;
-import com.google.common.util.concurrent.SettableFuture;
-import org.w3c.dom.Document;
-import org.w3c.dom.Element;
-import org.w3c.dom.Node;
-
-import javax.xml.parsers.DocumentBuilder;
-import javax.xml.parsers.DocumentBuilderFactory;
-=======
->>>>>>> b805f832
 import java.io.File;
 import java.io.FileReader;
 import java.io.FileWriter;
 import java.io.IOException;
-<<<<<<< HEAD
-import java.util.*;
-=======
 import java.io.Serializable;
 import java.util.Collections;
 import java.util.HashMap;
@@ -57,22 +53,15 @@
 import java.util.Map;
 import java.util.Properties;
 import java.util.Set;
->>>>>>> b805f832
 import java.util.concurrent.ConcurrentLinkedDeque;
 import java.util.concurrent.ConcurrentLinkedQueue;
 import java.util.concurrent.ExecutionException;
 import java.util.concurrent.Future;
-<<<<<<< HEAD
-
-import static com.android.SdkConstants.*;
-import static com.google.common.base.Preconditions.checkState;
-=======
 import javax.xml.parsers.DocumentBuilder;
 import javax.xml.parsers.DocumentBuilderFactory;
 import org.w3c.dom.Document;
 import org.w3c.dom.Element;
 import org.w3c.dom.Node;
->>>>>>> b805f832
 
 /**
  * A {@link MergeWriter} for assets, using {@link ResourceItem}. Also takes care of compiling
@@ -172,17 +161,12 @@
             @Nullable MergingLog blameLog,
             @NonNull ResourcePreprocessor preprocessor,
             @NonNull QueueableResourceCompiler resourceCompiler,
-<<<<<<< HEAD
-            @NonNull File temporaryDirectory) {
-        super(rootFolder);
-=======
             @NonNull File temporaryDirectory,
             @Nullable SingleFileProcessor dataBindingExpressionRemover,
             @Nullable File notCompiledOutputDirectory,
             boolean pseudoLocalesEnabled,
             boolean crunchPng) {
         super(rootFolder, workerExecutor);
->>>>>>> b805f832
         mResourceCompiler = resourceCompiler;
         mPublicFile = publicFile;
         mMergingLog = blameLog;
@@ -232,37 +216,12 @@
                 publicFile,
                 blameLogFolder != null ? new MergingLog(blameLogFolder) : null,
                 preprocessor,
-<<<<<<< HEAD
-                new QueueableResourceCompiler() {
-
-                    @NonNull
-                    @Override
-                    public ListenableFuture<File> compile(@NonNull File file, @NonNull File output)
-                            throws Exception {
-                        SettableFuture<File> future = SettableFuture.create();
-                        future.set(null);
-                        return future;                    }
-
-                    @Override
-                    public void start() {
-
-                    }
-
-                    @Override
-                    public void end() throws InterruptedException {
-
-                    }
-                },
-                temporaryDirectory
-        );
-=======
                 QueueableResourceCompiler.NONE,
                 temporaryDirectory,
                 null,
                 null,
                 false,
                 false);
->>>>>>> b805f832
     }
 
     @Override
@@ -280,11 +239,6 @@
         // now perform all the databinding, PNG crunching (AAPT1) and resources compilation (AAPT2).
         Map<Future, String> outstandingRequests = new HashMap<>();
         try {
-<<<<<<< HEAD
-            mResourceCompiler.start();
-            while (!mPngCrunchRequests.isEmpty()) {
-                PngCrunchRequest request = mPngCrunchRequests.poll();
-=======
             File tmpDir = new File(mTemporaryDirectory, "stripped.dir");
             try {
                 FileUtils.cleanOutputDir(tmpDir);
@@ -294,7 +248,6 @@
 
             while (!mCompileResourceRequests.isEmpty()) {
                 CompileResourceRequest request = mCompileResourceRequests.poll();
->>>>>>> b805f832
                 try {
                     Future<File> result;
                     File fileToCompile = request.getInput();
@@ -327,15 +280,6 @@
                             }
                             fileToCompile = strippedLayout;
                         }
-<<<<<<< HEAD
-                    }, MoreExecutors.directExecutor());
-                } catch(PngException | IOException e) {
-                    throw MergingException.wrapException(e).withFile(request.in).build();
-                }
-            }
-            mResourceCompiler.end();
-
-=======
                     }
 
                     // Currently the resource shrinker and unit tests that use resources need
@@ -366,7 +310,6 @@
                     throw MergingException.wrapException(e).withFile(request.getInput()).build();
                 }
             }
->>>>>>> b805f832
         } catch (Exception e) {
             throw new ConsumerException(e);
         }

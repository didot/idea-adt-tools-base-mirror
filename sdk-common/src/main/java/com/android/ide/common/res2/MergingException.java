/*
 * Copyright (C) 2013 The Android Open Source Project
 *
 * Licensed under the Apache License, Version 2.0 (the "License");
 * you may not use this file except in compliance with the License.
 * You may obtain a copy of the License at
 *
 *      http://www.apache.org/licenses/LICENSE-2.0
 *
 * Unless required by applicable law or agreed to in writing, software
 * distributed under the License is distributed on an "AS IS" BASIS,
 * WITHOUT WARRANTIES OR CONDITIONS OF ANY KIND, either express or implied.
 * See the License for the specific language governing permissions and
 * limitations under the License.
 */

package com.android.ide.common.res2;

import com.android.annotations.NonNull;
import com.android.annotations.Nullable;
import com.android.ide.common.blame.Message;
import com.android.ide.common.blame.Message.Kind;
import com.android.ide.common.blame.SourceFile;
import com.android.ide.common.blame.SourceFilePosition;
import com.android.ide.common.blame.SourcePosition;
import com.google.common.base.Joiner;
import com.google.common.base.MoreObjects;
import com.google.common.base.Throwables;
import com.google.common.collect.ImmutableList;
import com.google.common.collect.Iterables;
import com.google.common.collect.Lists;
<<<<<<< HEAD
import org.xml.sax.SAXParseException;

=======
>>>>>>> b805f832
import java.io.File;
import java.util.Collection;
import java.util.List;
import org.xml.sax.SAXParseException;

/**
 * Exception for errors during merging.
 */
public class MergingException extends Exception {

    public static final String MULTIPLE_ERRORS = "Multiple errors:";

    public static final String RESOURCE_ASSET_MERGER_TOOL_NAME = "Resource and asset merger";

    @NonNull
    private final List<Message> mMessages;

    /**
     * For internal use. Creates a new MergingException
     *
     * @param cause    the original exception. May be null.
     * @param messages the messaged. Must contain at least one item.
     */
    protected MergingException(@Nullable Throwable cause, @NonNull Message... messages) {
        super(messages.length == 1 ? messages[0].getText() : MULTIPLE_ERRORS, cause);
        mMessages = ImmutableList.copyOf(messages);
    }

    public static class Builder {

        @Nullable
        private Throwable mCause = null;

        @Nullable
        private String mMessageText = null;

        @Nullable
        private String mOriginalMessageText = null;

        @NonNull
        private SourceFile mFile = SourceFile.UNKNOWN;

        @NonNull
        private SourcePosition mPosition = SourcePosition.UNKNOWN;

        private Builder() {
        }

        public Builder wrapException(@NonNull Throwable cause) {
            mCause = cause;
            mOriginalMessageText = Throwables.getStackTraceAsString(cause);
            return this;
        }

        public Builder withFile(@NonNull File file) {
            mFile = new SourceFile(file);
            return this;
        }

        public Builder withFile(@NonNull SourceFile file) {
            mFile = file;
            return this;
        }

        public Builder withPosition(@NonNull SourcePosition position) {
            mPosition = position;
            return this;
        }

        public Builder withMessage(@NonNull String messageText, Object... args) {
            mMessageText = args.length == 0 ? messageText : String.format(messageText, args);
            return this;
        }

        public MergingException build() {
            if (mCause != null) {
                if (mMessageText == null) {
<<<<<<< HEAD
                    mMessageText = MoreObjects.firstNonNull(
                            mCause.getLocalizedMessage(), mCause.getClass().getCanonicalName());
=======
                    mMessageText =
                            MoreObjects.firstNonNull(
                                    mCause.getLocalizedMessage(),
                                    mCause.getClass().getCanonicalName());
>>>>>>> b805f832
                }
                if (mPosition == SourcePosition.UNKNOWN && mCause instanceof SAXParseException) {
                    SAXParseException exception = (SAXParseException) mCause;
                    int lineNumber = exception.getLineNumber();
                    if (lineNumber != -1) {
                        // Convert positions to be 0-based for SourceFilePosition.
                        mPosition = new SourcePosition(lineNumber - 1,
                                exception.getColumnNumber() - 1, -1);
                    }
                }
            }

            if (mMessageText == null) {
                mMessageText = "Unknown error.";
            }

            return new MergingException(
                    mCause,
                    new Message(
                            Kind.ERROR,
                            mMessageText,
                            MoreObjects.firstNonNull(mOriginalMessageText, mMessageText),
                            RESOURCE_ASSET_MERGER_TOOL_NAME,
                            new SourceFilePosition(mFile, mPosition)));
        }

    }

    public static Builder wrapException(@NonNull Throwable cause) {
        return new Builder().wrapException(cause);
    }

    public static Builder withMessage(@NonNull String message, Object... args) {
        return new Builder().withMessage(message, args);
    }


    public static void throwIfNonEmpty(Collection<Message> messages) throws MergingException {
        if (!messages.isEmpty()) {
            throw new MergingException(null, Iterables.toArray(messages, Message.class));
        }
    }

    @NonNull
    public List<Message> getMessages() {
        return mMessages;
    }

    /**
     * Computes the error message to display for this error
     */
    @NonNull
    @Override
    public String getMessage() {
        List<String> messages = Lists.newArrayListWithCapacity(mMessages.size());
        for (Message message : mMessages) {
            StringBuilder sb = new StringBuilder();
            List<SourceFilePosition> sourceFilePositions = message.getSourceFilePositions();
            if (sourceFilePositions.size() > 1 || !sourceFilePositions.get(0)
                    .equals(SourceFilePosition.UNKNOWN)) {
                sb.append(Joiner.on('\t').join(sourceFilePositions));
            }

            String text = message.getText();
            if (sb.length() > 0) {
                sb.append(':').append(' ');

                // ALWAYS insert the string "Error:" between the path and the message.
                // This is done to make the error messages more simple to detect
                // (since a generic path: message pattern can match a lot of output, basically
                // any labeled output, and we don't want to do file existence checks on any random
                // string to the left of a colon.)
                if (!text.startsWith("Error: ")) {
                    sb.append("Error: ");
                }
            } else if (!text.contains("Error: ")) {
                sb.append("Error: ");
            }

            // If the error message already starts with the path, strip it out.
            // This avoids redundant looking error messages you can end up with
            // like for example for permission denied errors where the error message
            // string itself contains the path as a prefix:
            //    /my/full/path: /my/full/path (Permission denied)
            if (sourceFilePositions.size() == 1) {
                File file = sourceFilePositions.get(0).getFile().getSourceFile();
                if (file != null) {
                    String path = file.getAbsolutePath();
                    if (text.startsWith(path)) {
                        int stripStart = path.length();
                        if (text.length() > stripStart && text.charAt(stripStart) == ':') {
                            stripStart++;
                        }
                        if (text.length() > stripStart && text.charAt(stripStart) == ' ') {
                            stripStart++;
                        }
                        text = text.substring(stripStart);
                    }
                }
            }

            sb.append(text);
            messages.add(sb.toString());
        }
        return Joiner.on('\n').join(messages);
    }

    @Override
    public String toString() {
        return getMessage();
    }
}<|MERGE_RESOLUTION|>--- conflicted
+++ resolved
@@ -29,11 +29,6 @@
 import com.google.common.collect.ImmutableList;
 import com.google.common.collect.Iterables;
 import com.google.common.collect.Lists;
-<<<<<<< HEAD
-import org.xml.sax.SAXParseException;
-
-=======
->>>>>>> b805f832
 import java.io.File;
 import java.util.Collection;
 import java.util.List;
@@ -111,15 +106,10 @@
         public MergingException build() {
             if (mCause != null) {
                 if (mMessageText == null) {
-<<<<<<< HEAD
-                    mMessageText = MoreObjects.firstNonNull(
-                            mCause.getLocalizedMessage(), mCause.getClass().getCanonicalName());
-=======
                     mMessageText =
                             MoreObjects.firstNonNull(
                                     mCause.getLocalizedMessage(),
                                     mCause.getClass().getCanonicalName());
->>>>>>> b805f832
                 }
                 if (mPosition == SourcePosition.UNKNOWN && mCause instanceof SAXParseException) {
                     SAXParseException exception = (SAXParseException) mCause;

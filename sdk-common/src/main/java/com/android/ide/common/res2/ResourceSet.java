/*
 * Copyright (C) 2012 The Android Open Source Project
 *
 * Licensed under the Apache License, Version 2.0 (the "License");
 * you may not use this file except in compliance with the License.
 * You may obtain a copy of the License at
 *
 *      http://www.apache.org/licenses/LICENSE-2.0
 *
 * Unless required by applicable law or agreed to in writing, software
 * distributed under the License is distributed on an "AS IS" BASIS,
 * WITHOUT WARRANTIES OR CONDITIONS OF ANY KIND, either express or implied.
 * See the License for the specific language governing permissions and
 * limitations under the License.
 */

package com.android.ide.common.res2;

import static com.android.ide.common.res2.ResourceFile.ATTR_QUALIFIER;
import static com.google.common.base.Objects.firstNonNull;
import static com.google.common.base.Preconditions.checkNotNull;
import static com.google.common.base.Preconditions.checkState;

import com.android.SdkConstants;
import com.android.annotations.NonNull;
import com.android.annotations.Nullable;
import com.android.ide.common.blame.Message;
import com.android.ide.common.resources.configuration.FolderConfiguration;
import com.android.resources.FolderTypeRelationship;
import com.android.resources.ResourceConstants;
import com.android.resources.ResourceFolderType;
import com.android.resources.ResourceType;
import com.android.utils.ILogger;
import com.google.common.collect.Lists;
import com.google.common.collect.Maps;

import org.w3c.dom.Document;
import org.w3c.dom.Node;
import org.w3c.dom.NodeList;

import java.io.File;
import java.util.ArrayList;
import java.util.List;
import java.util.Map;

/**
 * Implementation of {@link DataSet} for {@link ResourceItem} and {@link ResourceFile}.
 *
 * This is able to detect duplicates from the same source folders (same resource coming from
 * the values folder in same or different files).
 */
public class ResourceSet extends DataSet<ResourceItem, ResourceFile> {

    private ResourceSet mGeneratedSet;
    private ResourcePreprocessor mPreprocessor;
    private boolean isFromDependency;

    public ResourceSet(String name) {
        this(name, true /*validateEnabled*/);
    }

    public ResourceSet(String name, boolean validateEnabled) {
        super(name, validateEnabled);
        mPreprocessor = new NoOpResourcePreprocessor();
    }

    public void setGeneratedSet(ResourceSet generatedSet) {
        mGeneratedSet = generatedSet;
    }

    public void setPreprocessor(@NonNull ResourcePreprocessor preprocessor) {
        mPreprocessor = checkNotNull(preprocessor);
    }

    @Override
    protected DataSet<ResourceItem, ResourceFile> createSet(String name) {
        return new ResourceSet(name);
    }

    @Override
    protected ResourceFile createFileAndItems(File sourceFolder, File file, ILogger logger)
            throws MergingException {
        // get the type.
        FolderData folderData = getFolderData(file.getParentFile());

        if (folderData == null) {
            return null;
        }

        return createResourceFile(file, folderData, logger);
    }

    @Override
    protected ResourceFile createFileAndItemsFromXml(@NonNull File file, @NonNull Node fileNode)
            throws MergingException {
        String qualifier = firstNonNull(NodeUtils.getAttribute(fileNode, ATTR_QUALIFIER), "");
        String typeAttr = NodeUtils.getAttribute(fileNode, SdkConstants.ATTR_TYPE);

        if (NodeUtils.getAttribute(fileNode, SdkConstants.ATTR_PREPROCESSING) != null) {
            // FileType.GENERATED_FILES
            NodeList childNodes = fileNode.getChildNodes();
            int childCount = childNodes.getLength();

            List<ResourceItem> resourceItems =
                    Lists.newArrayListWithCapacity(childCount);

            for (int i = 0; i < childCount; i++) {
                Node childNode = childNodes.item(i);

                String path = NodeUtils.getAttribute(childNode, SdkConstants.ATTR_PATH);
                if (path == null) {
                    continue;
                }

                File generatedFile = new File(path);
                String resourceType = NodeUtils.getAttribute(childNode, SdkConstants.ATTR_TYPE);
                if (resourceType == null) {
                    continue;
                }
                String qualifers = NodeUtils.getAttribute(childNode, ATTR_QUALIFIER);
                if (qualifers == null) {
                    continue;
                }

                resourceItems.add(
                        new GeneratedResourceItem(
                                getNameForFile(generatedFile),
                                generatedFile,
                                FolderTypeRelationship
                                        .getRelatedResourceTypes(
                                                ResourceFolderType.getTypeByName(resourceType))
                                        .get(0),
                                qualifers));
            }

            return ResourceFile.generatedFiles(file, resourceItems, qualifier);
        }
        else if (typeAttr == null) {
            // FileType.XML_VALUES
            List<ResourceItem> resourceList = Lists.newArrayList();

            // loop on each node that represent a resource
            NodeList resNodes = fileNode.getChildNodes();
            for (int iii = 0, nnn = resNodes.getLength(); iii < nnn; iii++) {
                Node resNode = resNodes.item(iii);

                if (resNode.getNodeType() != Node.ELEMENT_NODE) {
                    continue;
                }

                ResourceItem r = ValueResourceParser2.getResource(resNode, file);
                if (r != null) {
                    resourceList.add(r);
                    if (r.getType() == ResourceType.DECLARE_STYLEABLE) {
                        // Need to also create ATTR items for its children
                        try {
                            ValueResourceParser2.addStyleableItems(resNode, resourceList, null, file);
                        } catch (MergingException ignored) {
                            // since we are not passing a dup map, this will never be thrown
                            assert false : file + ": " + ignored.getMessage();
                        }
                    }
                }
            }

            return new ResourceFile(file, resourceList, qualifier);

        } else {
            // single res file
            ResourceType type = ResourceType.getEnum(typeAttr);
            if (type == null) {
                return null;
            }

            String nameAttr = NodeUtils.getAttribute(fileNode, ATTR_NAME);
            if (nameAttr == null) {
                return null;
            }

            if (getValidateEnabled()) {
                FileResourceNameValidator.validate(file, type);
            }
            ResourceItem item = new ResourceItem(nameAttr, type, null);
            return new ResourceFile(file, item, qualifier);
        }
    }

    @Override
    protected void readSourceFolder(File sourceFolder, ILogger logger)
            throws MergingException {
        List<Message> errors = Lists.newArrayList();
        File[] folders = sourceFolder.listFiles();
        if (folders != null) {
            for (File folder : folders) {
                if (folder.isDirectory() && !isIgnored(folder)) {
                    FolderData folderData = getFolderData(folder);
                    if (folderData != null) {
                        try {
                            parseFolder(sourceFolder, folder, folderData, logger);
                        } catch (MergingException e) {
                            errors.addAll(e.getMessages());
                        }
                    }
                }
            }
        }
        MergingException.throwIfNonEmpty(errors);
    }

    @Override
    protected boolean isValidSourceFile(@NonNull File sourceFolder, @NonNull File file) {
        if (!super.isValidSourceFile(sourceFolder, file)) {
            return false;
        }

        File resFolder = file.getParentFile();
        // valid files are right under a resource folder under the source folder
        return resFolder.getParentFile().equals(sourceFolder) &&
                !isIgnored(resFolder) &&
                ResourceFolderType.getFolderType(resFolder.getName()) != null;
    }

    @Override
    protected boolean handleNewFile(File sourceFolder, File file, ILogger logger)
            throws MergingException {
        ResourceFile resourceFile = createFileAndItems(sourceFolder, file, logger);
        processNewResourceFile(sourceFolder, resourceFile);
        return true;
    }

    @Override
    protected boolean handleRemovedFile(File removedFile) {
        if (mGeneratedSet != null && mGeneratedSet.getDataFile(removedFile) != null) {
            return mGeneratedSet.handleRemovedFile(removedFile);
        } else {
            return super.handleRemovedFile(removedFile);
        }
    }

    @Override
    protected boolean handleChangedFile(
            @NonNull File sourceFolder,
            @NonNull File changedFile,
            @NonNull ILogger logger) throws MergingException {
        FolderData folderData = getFolderData(changedFile.getParentFile());
        if (folderData == null) {
            return true;
        }

        ResourceFile resourceFile = getDataFile(changedFile);
        if (mGeneratedSet == null) {
            // This is a generated set.
            doHandleChangedFile(changedFile, resourceFile);
            return true;
        }

        ResourceFile generatedSetResourceFile = mGeneratedSet.getDataFile(changedFile);
        boolean needsPreprocessing = mPreprocessor.needsPreprocessing(changedFile);

        if (resourceFile != null && generatedSetResourceFile == null && needsPreprocessing) {
            // It didn't use to need preprocessing, but it does now.
            handleRemovedFile(changedFile);
            mGeneratedSet.handleNewFile(sourceFolder, changedFile, logger);
        } else if (resourceFile == null
                && generatedSetResourceFile != null
                && !needsPreprocessing) {
            // It used to need preprocessing, but not anymore.
            mGeneratedSet.handleRemovedFile(changedFile);
            handleNewFile(sourceFolder, changedFile, logger);
        } else if (resourceFile == null
                && generatedSetResourceFile != null
                && needsPreprocessing) {
            // Delegate to the generated set.
            mGeneratedSet.handleChangedFile(sourceFolder, changedFile, logger);
        } else if (resourceFile != null
                && !needsPreprocessing
                && generatedSetResourceFile == null) {
            // The "normal" case, handle it here.
            doHandleChangedFile(changedFile, resourceFile);
        } else {
            // Something strange happened.
            throw MergingException.withMessage("In DataSet '%s', no data file for changedFile. "
                            + "This is an internal error in the incremental builds code; "
                            + "to work around it, try doing a full clean build.",
                    getConfigName()).withFile(changedFile).build();
        }

        return true;
    }

    private void doHandleChangedFile(@NonNull File changedFile, ResourceFile resourceFile)
            throws MergingException {
        switch (resourceFile.getType()) {
            case SINGLE_FILE:
                // single res file
                resourceFile.getItem().setTouched();
                break;
            case GENERATED_FILES:
                handleChangedItems(resourceFile,
                        getResourceItemsForGeneratedFiles(changedFile));
                break;
            case XML_VALUES:
                // multi res. Need to parse the file and compare the items one by one.
                ValueResourceParser2 parser = new ValueResourceParser2(changedFile);

                List<ResourceItem> parsedItems = parser.parseFile();
                handleChangedItems(resourceFile, parsedItems);
                break;
            default:
                throw new IllegalStateException();
        }
    }

    private void handleChangedItems(
            ResourceFile resourceFile,
            List<ResourceItem> currentItems) throws MergingException {
        Map<String, ResourceItem> oldItems = Maps.newHashMap(resourceFile.getItemMap());
        Map<String, ResourceItem> addedItems = Maps.newHashMap();

        // Set the source of newly determined items, so we can call getKey() on them.
        for (ResourceItem currentItem : currentItems) {
            currentItem.setSource(resourceFile);
        }

        for (ResourceItem newItem : currentItems) {
            String newKey = newItem.getKey();
            ResourceItem oldItem = oldItems.get(newKey);

            if (oldItem == null) {
                // this is a new item
                newItem.setTouched();
                addedItems.put(newKey, newItem);
            } else {
                // remove it from the list of oldItems (this is to detect deletion)
                //noinspection SuspiciousMethodCalls
                oldItems.remove(oldItem.getKey());

                if (oldItem.getSource().getType() == DataFile.FileType.XML_VALUES) {
                    if (!oldItem.compareValueWith(newItem)) {
                        // if the values are different, take the values from the newItem
                        // and update the old item status.

                        oldItem.setValue(newItem);
                    }
                } else {
                    oldItem.setTouched();
                }
            }
        }

        // at this point oldItems is left with the deleted items.
        // just update their status to removed.
        for (ResourceItem deletedItem : oldItems.values()) {
            deletedItem.setRemoved();
        }

        // Now we need to add the new items to the resource file and the main map
        for (Map.Entry<String, ResourceItem> entry : addedItems.entrySet()) {
            // Clear the item from the old file so it can be added to the new one.
            entry.getValue().setSource(null);
            addItem(entry.getValue(), entry.getKey());
        }

        resourceFile.addItems(addedItems.values());
    }

    /**
     * Reads the content of a typed resource folder (sub folder to the root of res folder), and
     * loads the resources from it.
     *
     *
     * @param sourceFolder the main res folder
     * @param folder the folder to read.
     * @param folderData the folder Data
     * @param logger a logger object
     *
     * @throws MergingException if something goes wrong
     */
    private void parseFolder(File sourceFolder, File folder, FolderData folderData, ILogger logger)
            throws MergingException {
        File[] files = folder.listFiles();
        if (files != null && files.length > 0) {
            for (File file : files) {
                if (!file.isFile() || isIgnored(file)) {
                    continue;
                }

                ResourceFile resourceFile = createResourceFile(file, folderData, logger);
                processNewResourceFile(sourceFolder, resourceFile);
            }
        }
    }

    private void processNewResourceFile(File sourceFolder, ResourceFile resourceFile)
            throws MergingException {
        if (resourceFile != null) {
            if (resourceFile.getType() == DataFile.FileType.GENERATED_FILES
                    && mGeneratedSet != null) {
                mGeneratedSet.processNewDataFile(sourceFolder, resourceFile, true);
            } else {
                processNewDataFile(sourceFolder, resourceFile, true /*setTouched*/);
            }
        }
    }

    private ResourceFile createResourceFile(@NonNull File file,
            @NonNull FolderData folderData, @NonNull ILogger logger) throws MergingException {
        if (folderData.type != null) {
            if (getValidateEnabled()) {
                FileResourceNameValidator.validate(file, folderData.type);
            }
<<<<<<< HEAD
            String name = getNameForFile(file);
=======
>>>>>>> 656fdf44

            if (mPreprocessor.needsPreprocessing(file)) {
                return ResourceFile.generatedFiles(
                        file,
                        getResourceItemsForGeneratedFiles(file),
                        folderData.qualifiers);
            } else {
                return new ResourceFile(
                        file,
                        new ResourceItem(getNameForFile(file), folderData.type, null),
                        folderData.qualifiers);
            }
        } else {
            try {
                ValueResourceParser2 parser = new ValueResourceParser2(file);
                List<ResourceItem> items = parser.parseFile();

                return new ResourceFile(file, items, folderData.qualifiers);
            } catch (MergingException e) {
                logger.error(e, "Failed to parse %s", file.getAbsolutePath());
                throw e;
            }
        }
    }

<<<<<<< HEAD
=======
    /**
     * Determine if the given file needs preprocessing. We don't preprocess files that come from
     * dependencies, since they should have been preprocessed when creating the AAR.
     */
    private boolean needsPreprocessing(@NonNull File file) {
        return !this.isFromDependency && mPreprocessor.needsPreprocessing(file);
    }

>>>>>>> 656fdf44
    @NonNull
    private List<ResourceItem> getResourceItemsForGeneratedFiles(
            @NonNull File file)
            throws MergingException {
        List<ResourceItem> resourceItems = new ArrayList<ResourceItem>();

        for (File generatedFile : mPreprocessor.getFilesToBeGenerated(file)) {
            FolderData generatedFileFolderData =
                    getFolderData(generatedFile.getParentFile());

            checkState(
                    generatedFileFolderData != null,
                    "Can't determine folder type for %s",
                    generatedFile.getPath());

            resourceItems.add(
                    new GeneratedResourceItem(
                            getNameForFile(generatedFile),
                            generatedFile,
                            generatedFileFolderData.type,
                            generatedFileFolderData.qualifiers));
        }
        return resourceItems;
    }

    @NonNull
    private static String getNameForFile(@NonNull File file) {
        String name = file.getName();
        int pos = name.indexOf('.'); // get the resource name based on the filename
        if (pos >= 0) {
            name = name.substring(0, pos);
        }
        return name;
    }

    public boolean isFromDependency() {
        return isFromDependency;
    }

    public void setFromDependency(boolean fromDependency) {
        isFromDependency = fromDependency;
    }

    /**
     * temp structure containing a qualifier string and a {@link com.android.resources.ResourceType}.
     */
    private static class FolderData {
        String qualifiers = "";
        ResourceType type = null;
        ResourceFolderType folderType = null;
    }

    /**
     * Returns a FolderData for the given folder.
     *
     * @param folder the folder.
     * @return the FolderData object, or null if we can't determine the {#link ResourceFolderType}
     *         of the folder.
     */
    @Nullable
    private FolderData getFolderData(File folder) throws MergingException {
        FolderData fd = new FolderData();

        String folderName = folder.getName();
        int pos = folderName.indexOf(ResourceConstants.RES_QUALIFIER_SEP);
        if (pos != -1) {
            fd.folderType = ResourceFolderType.getTypeByName(folderName.substring(0, pos));
            if (fd.folderType == null) {
                return null;
            }

            FolderConfiguration folderConfiguration = FolderConfiguration.getConfigForFolder(folderName);
            if (folderConfiguration == null) {
                throw MergingException.withMessage("Invalid resource directory name")
                        .withFile(folder).build();
            }

            // normalize it
            folderConfiguration.normalize();

            // get the qualifier portion from the folder config.
            // the returned string starts with "-" so we remove that.
            fd.qualifiers = folderConfiguration.getUniqueKey().substring(1);

        } else {
            fd.folderType = ResourceFolderType.getTypeByName(folderName);
        }

        if (fd.folderType != null && fd.folderType != ResourceFolderType.VALUES) {
            fd.type = FolderTypeRelationship.getRelatedResourceTypes(fd.folderType).get(0);
        }

        return fd;
    }

    @Override
    void appendToXml(@NonNull Node setNode, @NonNull Document document,
            @NonNull MergeConsumer<ResourceItem> consumer) {
        if (mGeneratedSet != null) {
            NodeUtils.addAttribute(
                    document,
                    setNode,
                    null,
                    "generated-set",
                    mGeneratedSet.getConfigName());
        }
        super.appendToXml(setNode, document, consumer);
    }
}<|MERGE_RESOLUTION|>--- conflicted
+++ resolved
@@ -255,7 +255,7 @@
         }
 
         ResourceFile generatedSetResourceFile = mGeneratedSet.getDataFile(changedFile);
-        boolean needsPreprocessing = mPreprocessor.needsPreprocessing(changedFile);
+        boolean needsPreprocessing = needsPreprocessing(changedFile);
 
         if (resourceFile != null && generatedSetResourceFile == null && needsPreprocessing) {
             // It didn't use to need preprocessing, but it does now.
@@ -409,12 +409,8 @@
             if (getValidateEnabled()) {
                 FileResourceNameValidator.validate(file, folderData.type);
             }
-<<<<<<< HEAD
-            String name = getNameForFile(file);
-=======
->>>>>>> 656fdf44
-
-            if (mPreprocessor.needsPreprocessing(file)) {
+
+            if (needsPreprocessing(file)) {
                 return ResourceFile.generatedFiles(
                         file,
                         getResourceItemsForGeneratedFiles(file),
@@ -438,8 +434,6 @@
         }
     }
 
-<<<<<<< HEAD
-=======
     /**
      * Determine if the given file needs preprocessing. We don't preprocess files that come from
      * dependencies, since they should have been preprocessed when creating the AAR.
@@ -448,7 +442,6 @@
         return !this.isFromDependency && mPreprocessor.needsPreprocessing(file);
     }
 
->>>>>>> 656fdf44
     @NonNull
     private List<ResourceItem> getResourceItemsForGeneratedFiles(
             @NonNull File file)

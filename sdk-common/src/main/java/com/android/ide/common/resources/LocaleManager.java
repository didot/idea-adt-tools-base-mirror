/*
 * Copyright (C) 2013 The Android Open Source Project
 *
 * Licensed under the Apache License, Version 2.0 (the "License");
 * you may not use this file except in compliance with the License.
 * You may obtain a copy of the License at
 *
 *      http://www.apache.org/licenses/LICENSE-2.0
 *
 * Unless required by applicable law or agreed to in writing, software
 * distributed under the License is distributed on an "AS IS" BASIS,
 * WITHOUT WARRANTIES OR CONDITIONS OF ANY KIND, either express or implied.
 * See the License for the specific language governing permissions and
 * limitations under the License.
 */

package com.android.ide.common.resources;

import static java.util.Locale.US;

import com.android.annotations.NonNull;
import com.android.annotations.Nullable;
import com.android.annotations.VisibleForTesting;
import com.android.ide.common.res2.ResourceRepository;
import com.android.resources.ResourceType;
import com.android.utils.SdkUtils;
import com.google.common.base.Splitter;
import com.google.common.collect.ListMultimap;
import com.google.common.collect.Lists;
import com.google.common.collect.Sets;

import java.util.Arrays;
import java.util.Collections;
import java.util.List;
import java.util.Locale;
import java.util.Set;
import java.util.TimeZone;

/**
 * The {@linkplain LocaleManager} provides access to locale information such as
 * language names and language to region name mappings for the various locales.
 */
public class LocaleManager {
    /** Utility methods only */
    private LocaleManager() {
    }

    /**
     * Returns the name of the given region for a 2 letter region code, in English.
     *
     * @param regionCode the 2 letter region code (ISO 3166-1 alpha-2),
     *                   or the 3 letter region ode (ISO 3166-2 alpha-3)
     * @return the name of the given region for a region code, in English, or
     *         null if not known
     */
    @Nullable
    public static String getRegionName(@NonNull String regionCode) {
        if (regionCode.length() == 2) {
            assert Character.isUpperCase(regionCode.charAt(0))
                    && Character.isUpperCase(regionCode.charAt(1)) : regionCode;
            int index = Arrays.binarySearch(ISO_3166_1_CODES, regionCode);
            if (index < 0 || index >= ISO_3166_1_TO_2.length) {
                return null;
            }
            return ISO_3166_2_NAMES[ISO_3166_1_TO_2[index]];
        } else if (regionCode.length() == 3) {
            assert Character.isUpperCase(regionCode.charAt(0))
                    && Character.isUpperCase(regionCode.charAt(1))
                    && Character.isUpperCase(regionCode.charAt(2)) : regionCode;
            int index = Arrays.binarySearch(ISO_3166_2_CODES, regionCode);
            if (index < 0) {
                return null;
            }
            return ISO_3166_2_NAMES[index];
        }

        return null;
    }

    /**
     * Returns the name of the given language for a language code, in English.
     *
     * @param languageCode the 2 letter language code (ISO 639-1), or
     *                     3 letter language code (ISO 639-2)
     * @return the name of the given language for a language code, in English, or
     *         null if not known
     */
    @Nullable
    public static String getLanguageName(@NonNull String languageCode) {
        if (languageCode.length() == 2) {
            assert Character.isLowerCase(languageCode.charAt(0))
                    && Character.isLowerCase(languageCode.charAt(1)) : languageCode;
            int index = Arrays.binarySearch(ISO_639_1_CODES, languageCode);
            if (index < 0 || index >= ISO_639_1_TO_2.length) {
                return null;
            }
            return ISO_639_2_NAMES[ISO_639_1_TO_2[index]];
        } else if (languageCode.length() == 3) {
            assert Character.isLowerCase(languageCode.charAt(0))
                    && Character.isLowerCase(languageCode.charAt(1))
                    && Character.isLowerCase(languageCode.charAt(2)) : languageCode;
            int index = Arrays.binarySearch(ISO_639_2_CODES, languageCode);
            if (index < 0) {
                return null;
            }
            return ISO_639_2_NAMES[index];
        }
<<<<<<< HEAD

        return null;
=======

        return null;
    }

    /**
     * Returns all the known language codes
     *
     * @return all the known language codes
     */
    @NonNull
    public static List<String> getLanguageCodes() {
        return getLanguageCodes(false);
>>>>>>> 878ea9dd
    }

    /**
     * Returns all the known language codes
     *
     * @param include3 If true, include 3-letter language codes as well (for
     *                 languages not available as 2-letter languages)
     * @return all the known language codes
     */
    @NonNull
<<<<<<< HEAD
    public static List<String> getLanguageCodes() {
        return getLanguageCodes(false);
    }

    /**
     * Returns all the known language codes
     *
     * @param include3 If true, include 3-letter language codes as well (for
     *                 languages not available as 2-letter languages)
     * @return all the known language codes
     */
    @NonNull
=======
>>>>>>> 878ea9dd
    public static List<String> getLanguageCodes(boolean include3) {
        if (!include3) {
            return Arrays.asList(ISO_639_1_CODES);
        } else {
            List<String> codes = Lists.newArrayListWithExpectedSize(ISO_639_2_CODES.length);
            for (int i = 0; i < ISO_639_2_TO_1.length; i++) {
                int iso2 = ISO_639_2_TO_1[i];
                if (iso2 != -1) {
                    codes.add(ISO_639_1_CODES[iso2]);
                } else {
                    codes.add(ISO_639_2_CODES[i]);
                }
            }
            return codes;
        }
    }

    /**
     * Returns all the known region codes
     *
     * @return all the known region codes
     */
    @NonNull
    public static List<String> getRegionCodes() {
        return getRegionCodes(false);
    }

    /**
     * Returns all the known region codes
     *
     * @param include3 If true, include 3-letter region codes as well (for
     *                 regions not available as 2-letter regions)
     * @return all the known region codes
     */
    @NonNull
    public static List<String> getRegionCodes(boolean include3) {
        if (!include3) {
            return Arrays.asList(ISO_3166_1_CODES);
        } else {
            List<String> codes = Lists.newArrayListWithExpectedSize(ISO_3166_2_CODES.length);
            for (int i = 0; i < ISO_3166_2_TO_1.length; i++) {
                int iso2 = ISO_3166_2_TO_1[i];
                if (iso2 != -1) {
                    codes.add(ISO_3166_1_CODES[iso2]);
                } else {
                    codes.add(ISO_3166_2_CODES[i]);
                }
            }
            return codes;
        }
    }

    /**
     * Returns true if the given language code represents a valid/known 2 or 3 letter
     * language code. (By convention, language codes should be lower case.)
     *
     * @param languageCode the language code to look up
     * @return true if this is a known language
     */
    public static boolean isValidLanguageCode(@NonNull String languageCode) {
        if (languageCode.length() == 2) {
            assert Character.isLowerCase(languageCode.charAt(0))
                    && Character.isLowerCase(languageCode.charAt(1)) : languageCode;
            return Arrays.binarySearch(ISO_639_1_CODES, languageCode) >= 0;
        } else if (languageCode.length() == 3) {
            assert Character.isLowerCase(languageCode.charAt(0))
                    && Character.isLowerCase(languageCode.charAt(1))
                    && Character.isLowerCase(languageCode.charAt(2)) : languageCode;
            return Arrays.binarySearch(ISO_639_2_CODES, languageCode) >= 0;
        }

        return false;
    }

    /**
     * Returns true if the given region code represents a valid/known 2 or 3 letter
     * region code. (By convention, region codes should be upper case.)
     *
     * @param regionCode the region code to look up
     * @return true if this is a known region
     */
    public static boolean isValidRegionCode(@NonNull String regionCode) {
        if (regionCode.length() == 2) {
            assert Character.isUpperCase(regionCode.charAt(0))
                    && Character.isUpperCase(regionCode.charAt(1)) : regionCode;
            return Arrays.binarySearch(ISO_3166_1_CODES, regionCode) >= 0;
        } else if (regionCode.length() == 3) {
            assert Character.isUpperCase(regionCode.charAt(0))
                    && Character.isUpperCase(regionCode.charAt(1))
                    && Character.isUpperCase(regionCode.charAt(2)) : regionCode;
            return Arrays.binarySearch(ISO_3166_2_CODES, regionCode) >= 0;
        }

        return false;
    }

    /**
     * Returns the region code for the given language. <b>Note that there can be
     * many regions that speak a given language; this just picks one</b> based
     * on a set of heuristics.
     *
     * @param languageCode the language to look up
     * @return the corresponding region code, if any
     */
    @Nullable
    public static String getLanguageRegion(@NonNull String languageCode) {
        return getLanguageRegion(languageCode, null);
    }

    /**
     * Like {@link #getLanguageRegion(String)}, but does not take user preferences
     * and locations into consideration.
     */
    @Nullable
    public static String getDefaultLanguageRegion(@NonNull String languageCode) {
        if (languageCode.length() == 2) {
            assert Character.isLowerCase(languageCode.charAt(0))
                    && Character.isLowerCase(languageCode.charAt(1)) : languageCode;
            int index = Arrays.binarySearch(ISO_639_1_CODES, languageCode);
            if (index < 0 || index >= ISO_639_1_TO_2.length) {
                return null;
            }
            int regionIndex = LANGUAGE_REGION[ISO_639_1_TO_2[index]];
            if (regionIndex != -1) {
                int twoLetterIndex = ISO_3166_2_TO_1[regionIndex];
                if (twoLetterIndex != -1) {
                    return ISO_3166_1_CODES[twoLetterIndex];
                } else {
                    return ISO_3166_2_CODES[regionIndex];
                }
            }
            return null;
        } else if (languageCode.length() == 3) {
            assert Character.isLowerCase(languageCode.charAt(0))
                    && Character.isLowerCase(languageCode.charAt(1))
                    && Character.isLowerCase(languageCode.charAt(2)) : languageCode;
            int index = Arrays.binarySearch(ISO_639_2_CODES, languageCode);
            if (index < 0) {
                return null;
            }
            return getRegionCode(LANGUAGE_REGION[index]);
        }

        assert false : languageCode;
        return null;
    }

    /**
     * Returns the region code for the given language. <b>Note that there can be
     * many regions that speak a given language; this just picks one</b> based
     * on a set of heuristics.
     *
     * @param languageCode the language to look up
     * @return the corresponding region code, if any
     */
    @Nullable
    public static String getLanguageRegion(@NonNull String languageCode,
            @Nullable ResourceRepository resources) {
        // Try to pick one language based on various heuristics:

        // (1) Check to see if the user has deliberately picked a preferred
        //     region for this language with an option. That should always
        //     win. Example: STUDIO_LOCALES="en_GB,pt_PT" says that for English
        //     we should always use the region GB and for Portuguese we should always
        //     use the region PT. Also allow en-GB and en-rGB.
        String option = System.getenv("STUDIO_LOCALES");
        if (option == null) {
            option = System.getProperty("studio.locales");
        }
        if (option != null) {
            for (String regionLocale : Splitter.on(',').trimResults().split(option)) {
                if (SdkUtils.startsWithIgnoreCase(regionLocale, languageCode)) {
                    if (regionLocale.length() == 5 && ((regionLocale.charAt(2) == '_')
                            || regionLocale.charAt(2) == '-')) {
                        return regionLocale.substring(3).toUpperCase(US);
                    } else if (regionLocale.length() == 6 && regionLocale.charAt(2) == '-'
                            && regionLocale.charAt(3) == 'r') {
                        return regionLocale.substring(4).toUpperCase(US);
                    }
                }
            }
        }

        // (2) Check the user's locale; if it happens to be in the same language
        //     as the target language, and it specifies a region, use that region
        Locale locale = Locale.getDefault();
        if (languageCode.equalsIgnoreCase(locale.getLanguage())) {
            String country = locale.getCountry();
            if (!country.isEmpty()) {
                country = country.toUpperCase(US);
                if (country.length() == 2) {
                    return country;
                }
            }
        }

        // Do we have multiple known regions for this locale? If so, try to pick
        // among them based on heuristics.
        List<String> regions = getRelevantRegions(languageCode);
        if (regions.size() > 1) {
            // Some languages are used in a huge number of regions (English is
            // in 90+ regions for example), and similarly, some regions have multiple
            // major languages (Switzerland for example). In these cases we don't want
            // to show a region flag for the local region (e.g. for Switzerland you
            // would see the same flag for German, French, Italian, ...).
            // Therefore, only use region lookup for a subset of languages where
            // we're not sure.
            List<String> relevant = getDisambiguateRegions(languageCode);

            // (3) Check the user's country. The user may not be using the target
            //     language, but if the current country matches one of the relevant
            //     regions, use it.
            String country = locale.getCountry();
            if (!country.isEmpty() && relevant != null) {
                country = country.toUpperCase(US);
                if (country.length() == 2 && regions.contains(country) &&
                        (relevant.isEmpty() || relevant.contains(country))) {
                    return country;
                }
            }

            // (4) Look at the user's network location; if we can resolve
            //     the domain name, the TLD might be an ISO 3166 country code:
            //     http://en.wikipedia.org/wiki/Country_code_top-level_domain
            //     If so, and that country code is in one of the candidate regions,
            //     use it. (Note the exceptions listed in there; we should treat
            //     "uk" as "gb" for ISO code lookup.)
            //
            //   NOTE DONE: It turns out this is tricky. Looking up the current domain
            //     typically requires a network connection, sometimes it can
            //     take seconds, and even the domain name may not be helpful;
            //     it may be for example a .com address.


            // (5) Use the timezone! The timezone can give us a very good clue
            //     about the region. In many cases we can get an exact match,
            //     e.g. if we're looking at the timezone Europe/Lisbon we know
            //     the region is PT. (In the future we could extend this to
            //     not only map from timezone to region code, but to look at
            //     the continent and raw offsets for further clues to guide the
            //     region choice.)
            if (relevant != null) {
<<<<<<< HEAD
                String region = getTimeZoneRegion(TimeZone.getDefault());
=======
                String region = getTimeZoneRegionAlpha2(TimeZone.getDefault());
>>>>>>> 878ea9dd
                if (region != null && regions.contains(region) &&
                        (relevant.isEmpty() || relevant.contains(region))) {
                    return region;
                }
            }

            //
            // (6) Look at installed locales, and limit our options to the regions
            //     found in locales for the given language.
            //     For example, on my system, the LocaleManager provides 90
            //     relevant regions for English, but my system only has 11,
            //     so we can eliminate the remaining 79 from consideration.
            //     (Sadly, it doesn't look like the local locales are sorted
            //     in any way significant for the user, so we can't just assume
            //     that the first locale of the target language is somehow special.)
            Locale candidate = null;
            for (Locale available : Locale.getAvailableLocales()) {
                if (languageCode.equals(available.getLanguage()) &&
                        regions.contains(available.getCountry())) {
                    if (candidate != null) {
                        candidate = null; // more than one match; doesn't help us
                        break;
                    } else {
                        candidate = available;
                    }
                }
            }
            if (candidate != null && relevant != null &&
                    (relevant.isEmpty() || relevant.contains(candidate.getCountry()))) {
                return candidate.getCountry();
            }

            //
            // (7) Consult the project to see which locales are used there.
            //     If for example your project has resources in "en-rUS", it's
            //     unlikely that you intend for "US" to be the region for en
            //     (since that's a region specific overlay) so pick for example GB
            //     instead.
            if (resources != null) {
                ListMultimap<String, com.android.ide.common.res2.ResourceItem> strings = resources
                        .getItems().get(ResourceType.STRING);
                if (strings != null) {
                    Set<String> specified = Sets.newHashSet();
                    for (com.android.ide.common.res2.ResourceItem item : strings.values()) {
                        String qualifiers = item.getQualifiers();
                        if (qualifiers.startsWith(languageCode) && qualifiers.length() == 6
                                && qualifiers.charAt(3) == 'r') {
                            specified.add(qualifiers.substring(4));
                        }
                    }
                    if (!specified.isEmpty()) {
                        // Remove the specified locales from consideration
                        Set<String> all = Sets.newHashSet(regions);
                        all.removeAll(specified);
                        // Only one left?
                        if (all.size() == 1) {
                            return all.iterator().next();
                        }
                    }
                }
            }

            //
            // (8) Give preference to a region that has the same region code
            //     as the language code; this is usually where the language is named
            //     after a region
            char first = Character.toUpperCase(languageCode.charAt(0));
            char second = Character.toUpperCase(languageCode.charAt(1));
            for (String r : regions) {
                if (r.charAt(0) == first && r.charAt(1) == second) {
                    return r;
                }
            }
        } else if (regions.size() == 1) {
            return regions.get(0);
        }

        // Finally just pick the default one
        return getDefaultLanguageRegion(languageCode);
    }

    @Nullable
    private static List<String> getDisambiguateRegions(@NonNull String languageCode) {
        if ("ar".equals(languageCode) || "zh".equals(languageCode)) {
            return Collections.emptyList();
        } else if ("en".equals(languageCode)) {
            return Arrays.asList("US", "GB");
        } else if ("es".equals(languageCode)) {
            return Arrays.asList("MX", "AR", "CL", "CO", "CR", "CU", "DO", "GT", "HN", "NI",
                    "PA", "PY", "SV", "UY", "VE", "ME");
        } else if ("pt".equals(languageCode)) {
            return Arrays.asList("PT", "BR");
        } else {
            return null;
        }
    }

    /**
     * Get the region code (either 3166-1 or if necessary, 3166-2) for the given
     * 3166-2 region code
     */
    private static String getRegionCode(int index) {
        if (index != -1) {
            int twoLetterIndex = ISO_3166_2_TO_1[index];
            if (twoLetterIndex != -1) {
                return ISO_3166_1_CODES[twoLetterIndex];
            } else {
                return ISO_3166_2_CODES[index];
            }
        }

        return null;
<<<<<<< HEAD
    }

    /** Returns the relevant regions for the given language, if known. */
    @NonNull
    public static List<String> getRelevantRegions(@NonNull String languageCode) {
        int languageIndex;
        if (languageCode.length() == 2) {
            assert Character.isLowerCase(languageCode.charAt(0))
                    && Character.isLowerCase(languageCode.charAt(1)) : languageCode;
            int index = Arrays.binarySearch(ISO_639_1_CODES, languageCode);
            if (index < 0 || index >= ISO_639_1_TO_2.length) {
                return Collections.emptyList();
            }
            languageIndex = ISO_639_1_TO_2[index];
        } else if (languageCode.length() == 3) {
            assert Character.isLowerCase(languageCode.charAt(0))
                    && Character.isLowerCase(languageCode.charAt(1))
                    && Character.isLowerCase(languageCode.charAt(2)) : languageCode;
            languageIndex = Arrays.binarySearch(ISO_639_2_CODES, languageCode);
            if (languageIndex < 0) {
                return Collections.emptyList();
            }
        } else {
            assert false : languageCode;
            return Collections.emptyList();
        }

        int[] regionIndices = LANGUAGE_REGIONS[languageIndex];
        if (regionIndices == null) { // only returns non-null when there are multiple
            String regionCode = getRegionCode(LANGUAGE_REGION[languageIndex]);
            return regionCode != null ? Collections.singletonList(regionCode)
                    : Collections.<String>emptyList();

        }

        List<String> result = Lists.newArrayListWithExpectedSize(regionIndices.length);
        for (int regionIndex : regionIndices) {
            String regionCode = getRegionCode(regionIndex);
            if (regionCode != null) {
                result.add(regionCode);
            }
        }
        return result;
    }

    /**
     * Returns the corresponding ISO 639 alpha-2 code given an alpha-3 code
     *
     * @param languageCode the ISO 639 alpha-3 code
     * @return the corresponding ISO 639 alpha-2 code, if any
     */
    @Nullable
    public static String getLanguageAlpha2(@NonNull String languageCode) {
        assert languageCode.length() == 3 : languageCode;
        assert Character.isLowerCase(languageCode.charAt(0))
                && Character.isLowerCase(languageCode.charAt(1))
                && Character.isLowerCase(languageCode.charAt(2)) : languageCode;
        int index = Arrays.binarySearch(ISO_639_2_CODES, languageCode);
        if (index < 0) {
            return null;
        }
        int alpha2 = ISO_639_2_TO_1[index];
        if (alpha2 != -1) {
            return ISO_639_1_CODES[alpha2];
        }
        return null;
    }

    /**
     * Returns the corresponding ISO 639 alpha-3 code given an alpha-2 code
     *
     * @param languageCode the ISO 639 alpha-2 code
     * @return the corresponding ISO 639 alpha-3 code, if any
     */
    @Nullable
    public static String getLanguageAlpha3(@NonNull String languageCode) {
        assert languageCode.length() == 2 : languageCode;
        assert Character.isLowerCase(languageCode.charAt(0))
                && Character.isLowerCase(languageCode.charAt(1)) : languageCode;
        int index = Arrays.binarySearch(ISO_639_1_CODES, languageCode);
        if (index < 0) {
            return null;
        }
        int alpha2 = ISO_639_1_TO_2[index];
        if (alpha2 != -1) {
            return ISO_639_2_CODES[alpha2];
        }
        return null;
    }

    /**
     * Returns the corresponding ISO 3166 alpha-2 code given an alpha-3 code
     *
     * @param regionCode the ISO 3166 alpha-3 code
     * @return the corresponding ISO 3166 alpha-2 code, if any
     */
    @Nullable
    public static String getRegionAlpha2(@NonNull String regionCode) {
        assert regionCode.length() == 3 : regionCode;
        assert Character.isUpperCase(regionCode.charAt(0))
                && Character.isUpperCase(regionCode.charAt(1))
                && Character.isUpperCase(regionCode.charAt(2)) : regionCode;
        int index = Arrays.binarySearch(ISO_3166_2_CODES, regionCode);
        if (index < 0) {
            return null;
=======
    }

    /** Returns the relevant regions for the given language, if known. */
    @NonNull
    public static List<String> getRelevantRegions(@NonNull String languageCode) {
        int languageIndex;
        if (languageCode.length() == 2) {
            assert Character.isLowerCase(languageCode.charAt(0))
                    && Character.isLowerCase(languageCode.charAt(1)) : languageCode;
            int index = Arrays.binarySearch(ISO_639_1_CODES, languageCode);
            if (index < 0 || index >= ISO_639_1_TO_2.length) {
                return Collections.emptyList();
            }
            languageIndex = ISO_639_1_TO_2[index];
        } else if (languageCode.length() == 3) {
            assert Character.isLowerCase(languageCode.charAt(0))
                    && Character.isLowerCase(languageCode.charAt(1))
                    && Character.isLowerCase(languageCode.charAt(2)) : languageCode;
            languageIndex = Arrays.binarySearch(ISO_639_2_CODES, languageCode);
            if (languageIndex < 0) {
                return Collections.emptyList();
            }
        } else {
            assert false : languageCode;
            return Collections.emptyList();
        }

        int[] regionIndices = LANGUAGE_REGIONS[languageIndex];
        if (regionIndices == null) { // only returns non-null when there are multiple
            String regionCode = getRegionCode(LANGUAGE_REGION[languageIndex]);
            return regionCode != null ? Collections.singletonList(regionCode)
                    : Collections.<String>emptyList();

        }

        List<String> result = Lists.newArrayListWithExpectedSize(regionIndices.length);
        for (int regionIndex : regionIndices) {
            String regionCode = getRegionCode(regionIndex);
            if (regionCode != null) {
                result.add(regionCode);
            }
        }
        return result;
    }

    /**
     * Returns the corresponding ISO 639 alpha-2 code given an alpha-3 code
     *
     * @param languageCode the ISO 639 alpha-3 code
     * @return the corresponding ISO 639 alpha-2 code, if any
     */
    @Nullable
    public static String getLanguageAlpha2(@NonNull String languageCode) {
        assert languageCode.length() == 3 : languageCode;
        assert Character.isLowerCase(languageCode.charAt(0))
                && Character.isLowerCase(languageCode.charAt(1))
                && Character.isLowerCase(languageCode.charAt(2)) : languageCode;
        int index = Arrays.binarySearch(ISO_639_2_CODES, languageCode);
        if (index < 0) {
            return null;
        }
        int alpha2 = ISO_639_2_TO_1[index];
        if (alpha2 != -1) {
            return ISO_639_1_CODES[alpha2];
        }
        return null;
    }

    /**
     * Returns the corresponding ISO 639 alpha-3 code given an alpha-2 code
     *
     * @param languageCode the ISO 639 alpha-2 code
     * @return the corresponding ISO 639 alpha-3 code, if any
     */
    @Nullable
    public static String getLanguageAlpha3(@NonNull String languageCode) {
        assert languageCode.length() == 2 : languageCode;
        assert Character.isLowerCase(languageCode.charAt(0))
                && Character.isLowerCase(languageCode.charAt(1)) : languageCode;
        int index = Arrays.binarySearch(ISO_639_1_CODES, languageCode);
        if (index < 0) {
            return null;
        }
        int alpha2 = ISO_639_1_TO_2[index];
        if (alpha2 != -1) {
            return ISO_639_2_CODES[alpha2];
        }
        return null;
    }

    /**
     * Returns the corresponding ISO 3166 alpha-2 code given an alpha-3 code
     *
     * @param regionCode the ISO 3166 alpha-3 code
     * @return the corresponding ISO 3166 alpha-2 code, if any
     */
    @Nullable
    public static String getRegionAlpha2(@NonNull String regionCode) {
        assert regionCode.length() == 3 : regionCode;
        assert Character.isUpperCase(regionCode.charAt(0))
                && Character.isUpperCase(regionCode.charAt(1))
                && Character.isUpperCase(regionCode.charAt(2)) : regionCode;
        int index = Arrays.binarySearch(ISO_3166_2_CODES, regionCode);
        if (index < 0) {
            return null;
        }
        int alpha2 = ISO_3166_2_TO_1[index];
        if (alpha2 != -1) {
            return ISO_3166_1_CODES[alpha2];
        }
        return null;
    }

    /**
     * Returns the corresponding ISO 3166 alpha-3 code given an alpha-2 code
     *
     * @param regionCode the ISO 3166 alpha-2 code
     * @return the corresponding ISO 3166 alpha-3 code, if any
     */
    @Nullable
    public static String getRegionAlpha3(@NonNull String regionCode) {
        assert regionCode.length() == 2 : regionCode;
        assert Character.isUpperCase(regionCode.charAt(0))
                && Character.isUpperCase(regionCode.charAt(1)) : regionCode;
        int index = Arrays.binarySearch(ISO_3166_1_CODES, regionCode);
        if (index < 0) {
            return null;
        }
        int alpha2 = ISO_3166_1_TO_2[index];
        if (alpha2 != -1) {
            return ISO_3166_2_CODES[alpha2];
        }
        return null;
    }

    /**
     * Guess the 3-letter region code containing the given time zone
     *
     * @param zone The timezone to look up
     * @return the corresponding 3 letter region code
     */
    @SuppressWarnings("SpellCheckingInspection")
    @Nullable
    @VisibleForTesting
    public static String getTimeZoneRegionAlpha3(@NonNull TimeZone zone) {
        int index = getTimeZoneRegionIndex(zone);
        if (index != -1) {
            return ISO_3166_2_CODES[index];
>>>>>>> 878ea9dd
        }
        int alpha2 = ISO_3166_2_TO_1[index];
        if (alpha2 != -1) {
            return ISO_3166_1_CODES[alpha2];
        }
        return null;
    }

<<<<<<< HEAD
    /**
     * Returns the corresponding ISO 3166 alpha-3 code given an alpha-2 code
     *
     * @param regionCode the ISO 3166 alpha-2 code
     * @return the corresponding ISO 3166 alpha-3 code, if any
     */
    @Nullable
    public static String getRegionAlpha3(@NonNull String regionCode) {
        assert regionCode.length() == 2 : regionCode;
        assert Character.isUpperCase(regionCode.charAt(0))
                && Character.isUpperCase(regionCode.charAt(1)) : regionCode;
        int index = Arrays.binarySearch(ISO_3166_1_CODES, regionCode);
        if (index < 0) {
            return null;
        }
        int alpha2 = ISO_3166_1_TO_2[index];
        if (alpha2 != -1) {
            return ISO_3166_2_CODES[alpha2];
        }
=======
>>>>>>> 878ea9dd
        return null;
    }

    /**
     * Guess the 2-letter region code containing the given time zone
     *
     * @param zone The timezone to look up
     * @return the corresponding 2 letter region code
     */
    @SuppressWarnings("SpellCheckingInspection")
    @Nullable
    @VisibleForTesting
    public static String getTimeZoneRegionAlpha2(@NonNull TimeZone zone) {
        int index = getTimeZoneRegionIndex(zone);
        if (index != -1) {
            index = ISO_3166_2_TO_1[index];
            if (index != -1) {
                return ISO_3166_1_CODES[index];
            }
        }

        return null;
    }

    // The remainder of this class is generated by generate-locale-data
    // DO NOT EDIT MANUALLY

    private static int getTimeZoneRegionIndex(@NonNull TimeZone zone) {
        // Instead of String#hashCode, use this to ensure stable across platforms
        String id = zone.getID();
        int hashedId = 0;
        for (int i = 0, n = id.length(); i < n; i++) {
            hashedId = 31 * hashedId + id.charAt(i);
        }
        switch (zone.getRawOffset()) {
            case -36000000:
                return 234;
            case -32400000:
                return 234;
            case -28800000:
                switch (hashedId) {
                    case -459287604:
                    case 256046501:
                    case 1647318035:
                    case -1983011822:
                        return 142;
                    case 1389185817:
                    case 900028252:
                    case -347637707:
                    case 364935240:
                    case -2010814355:
                        return 39;
                    default:
                        return 234;
                }
            case -25200000:
                switch (hashedId) {
                    case 202222115:
                    case 611591843:
                    case 2142546433:
                    case 1532263802:
                    case -641163936:
                        return 142;
                    case -1774689070:
                    case -302339179:
                    case -1998145482:
                    case -906910905:
                    case 1544280457:
                    case 1924477936:
                    case 1850095790:
                        return 39;
                    default:
                        return 234;
                }
            case -21600000:
                switch (hashedId) {
                    case -355081471:
                        return 52;
                    case 662067781:
                        return 65;
                    case 268098540:
                        return 92;
                    case -1192934179:
                        return 98;
                    case -496169397:
                        return 164;
                    case -610612331:
                        return 200;
                    case 35870737:
                    case -2089950224:
                        return 42;
                    case 1033313139:
                    case 1360273357:
                    case 958016402:
                    case 1650383341:
                    case -1436528620:
                    case -905842704:
                    case -380253810:
                        return 142;
                    case -1997850159:
                    case 1290869225:
                    case 1793201705:
                    case 1334007082:
                    case 99854508:
                    case 569007676:
                    case 1837303604:
                    case -1616213428:
                    case -1958461186:
                        return 39;
                    default:
                        return 234;
                }
            case -18000000:
                switch (hashedId) {
                    case 1344376451:
                        return 49;
                    case 407688513:
                        return 65;
                    case 1732450137:
                        return 173;
                    case 2039677810:
                        return 175;
                    case 1503655288:
                    case 2111569:
                        return 53;
                    case -615687308:
                    case 42696295:
                    case -1756511823:
                    case 1213658776:
                        return 32;
                    case 1908749375:
                    case -1694184172:
                    case 695184620:
                    case 1356626855:
                    case 622452689:
                    case 977509670:
                    case 151241566:
                    case 1826315056:
                    case -792567293:
                        return 39;
                    default:
                        return 234;
                }
            case -16200000:
                return 238;
            case -14400000:
                switch (hashedId) {
                    case 1501639611:
                        return 8;
                    case 1617469984:
                        return 31;
                    case -432820086:
                        return 63;
                    case 1367207089:
                        return 183;
                    case -611834443:
                    case -2036395347:
                        return 42;
                    case -691236908:
                    case 79506:
                        return 180;
                    case -1680637607:
                    case 1275531960:
                    case -2087755565:
                    case -640330778:
                    case -95289381:
                    case -2011036567:
                        return 39;
                    default:
                        return 32;
                }
            case -12600000:
                return 39;
            case -10800000:
                switch (hashedId) {
                    case 1987071743:
                        return 233;
                    case 1231674648:
                    case -1203975328:
                    case -1203852432:
                    case -615687308:
                    case -1887400619:
                    case 1646238717:
                    case 42696295:
                    case 1793082297:
                    case -1756511823:
                    case -612056498:
                    case -1523781592:
                    case 65649:
                    case 1213658776:
                    case 1213776064:
                        return 32;
                    default:
                        return 8;
                }
            case -7200000:
                return 32;
            case -3600000:
                return 182;
            case 0:
                switch (hashedId) {
                    case -2002672065:
                        return 69;
                    case -3562122:
                        return 137;
                    case 2160119:
                    case 300259341:
                        return 106;
                    case -1722575083:
                    case -1000832298:
                        return 109;
                    case -1677314468:
                    case 518707320:
                    case 794006110:
                        return 182;
                    default:
                        return 79;
                }
            case 3600000:
                switch (hashedId) {
                    case 747709736:
                        return 5;
                    case 804593244:
                        return 15;
                    case 1036497278:
                        return 26;
                    case -516035308:
                        return 18;
                    case 930574244:
                        return 41;
                    case 641004357:
                        return 58;
                    case -862787273:
                        return 62;
                    case -977866396:
                        return 64;
                    case 911784828:
                        return 99;
                    case 1643067635:
                        return 101;
                    case -1407095582:
                        return 111;
                    case 432607731:
                        return 133;
                    case -1834768363:
                        return 148;
                    case 720852545:
                        return 144;
                    case -675325160:
                        return 146;
                    case 1107183657:
                        return 166;
                    case 562540219:
                        return 204;
                    case -1783944015:
                        return 210;
                    case -1262503490:
                        return 209;
                    case -1871032358:
                        return 208;
                    case 1817919522:
                        return 225;
                    case 228701359:
                    case 2079834968:
                        return 59;
                    case 1801750059:
                    case 539516618:
                        return 69;
                    case 68470:
                    case -672549154:
                        return 75;
                    case -1121325742:
                    case 73413677:
                        return 127;
                    case -72083073:
                    case -1407181132:
                        return 167;
                    default:
                        return 179;
                }
            case 7200000:
                switch (hashedId) {
                    case -669373067:
                        return 23;
                    case 1469914287:
                        return 70;
                    case -1854672812:
                        return 72;
                    case 213620546:
                        return 89;
                    case -1678352343:
                        return 114;
                    case -468176592:
                        return 125;
                    case -820952635:
                        return 132;
                    case -1407101538:
                        return 134;
                    case -1305089392:
                        return 188;
                    case 1640682817:
                        return 189;
                    case 1088211684:
                        return 214;
                    case 1587535273:
                        return 246;
                    case -2046172313:
                        return -1;
                    case 540421055:
                    case 660679831:
                        return 57;
                    case -1121325742:
                    case 73413677:
                        return 127;
                    case 65091:
                    case 1801619315:
                    case 66911291:
                        return 66;
                    case 511371267:
                    case -1868494453:
                    case -2095341728:
                        return 110;
                    case 207779975:
                    case -359165265:
                    case -1778564402:
                        return 226;
                    default:
                        return 231;
                }
            case 10800000:
                switch (hashedId) {
                    case -1744032040:
                        return 24;
                    case -675084931:
                        return 28;
                    case -1745250846:
                        return 108;
                    case -195337532:
                        return 123;
                    case -1663926768:
                        return 186;
                    case -5956312:
                        return 191;
                    case 581080470:
                        return 192;
                    case -1439622607:
                        return 245;
                    case -2046172313:
                        return -1;
                    default:
                        return 189;
                }
            case 14400000:
                switch (hashedId) {
                    case -1675354028:
                        return 7;
                    case -138196720:
                        return 171;
                    case -2046172313:
                        return -1;
                    default:
                        return 189;
                }
            case 18000000:
                return 189;
            case 19800000:
                return 104;
            case 21600000:
                switch (hashedId) {
                    case 1958400136:
                    case 88135602:
                        return 43;
                    default:
                        return 189;
                }
            case 25200000:
                switch (hashedId) {
                    case -1738808822:
                        return 218;
                    case 1063310893:
                    case -788096746:
                        return 102;
                    case 1214715332:
                    case 14814128:
                    case 85303:
                        return 241;
                    default:
                        return 189;
                }
            case 28800000:
                switch (hashedId) {
                    case -156810007:
                        return 176;
                    case 43451613:
                        return 228;
                    case 307946178:
                    case 1811257630:
                        return 14;
                    case 404568855:
                    case -390386883:
                        return 96;
                    case -463608032:
                    case -84259736:
                        return 102;
                    case -99068543:
                    case -1778758162:
                        return 157;
                    case 663100500:
                    case -808657565:
                        return 189;
                    case 133428255:
                    case 499614468:
                        return 194;
                    default:
                        return 43;
                }
            case 31500000:
                return 14;
            case 32400000:
                switch (hashedId) {
                    case -996350568:
                        return 102;
                    case -1661964753:
                    case 81326:
                        return 122;
                    case -1660747039:
                    case 73771:
                    case 71341030:
                        return 115;
                    default:
                        return 189;
                }
            case 34200000:
                return 14;
            case 36000000:
                switch (hashedId) {
                    case 1988570398:
                    case -572853474:
                    case 1409241312:
                    case -402306110:
                    case 1755599521:
                    case 1491561941:
                        return 189;
                    default:
                        return 14;
                }
            case 37800000:
                return 14;
            case 39600000:
                switch (hashedId) {
                    case -1609966193:
                        return 14;
                    default:
                        return 189;
                }
            case 43200000:
                switch (hashedId) {
                    case -488745714:
                    case -345416640:
                    case -572853474:
                        return 189;
                    default:
                        return 170;
                }
            case 45900000:
                return 170;
        }
        return -1;
    }

<<<<<<< HEAD
    // The rest of this class is generated by LocaleTableGenerator -- DO NOT EDIT
=======
>>>>>>> 878ea9dd
    private static final String[] ISO_639_2_CODES = new String[] {
            "aar", "abk", "ace", "ach", "ada", "ady", "afa", "afh", "afr",
            "agq", "ain", "aka", "akk", "ale", "alg", "alt", "amh", "ang",
            "anp", "apa", "ara", "arc", "arg", "arn", "arp", "art", "arw",
            "asa", "asm", "ast", "ath", "aus", "ava", "ave", "awa", "aym",
            "aze", "bad", "bai", "bak", "bal", "bam", "ban", "bas", "bat",
            "bej", "bel", "bem", "ben", "ber", "bez", "bho", "bih", "bik",
            "bin", "bis", "bla", "bnt", "bod", "bos", "bra", "bre", "brx",
            "btk", "bua", "bug", "bul", "byn", "cad", "cai", "car", "cat",
            "cau", "ceb", "cel", "ces", "cgg", "cha", "chb", "che", "chg",
            "chk", "chm", "chn", "cho", "chp", "chr", "chu", "chv", "chy",
            "cmc", "cop", "cor", "cos", "cpe", "cpf", "cpp", "cre", "crh",
            "crp", "csb", "cus", "cym", "dak", "dan", "dar", "dav", "day",
            "del", "den", "deu", "dgr", "din", "div", "dje", "doi", "dra",
            "dsb", "dua", "dum", "dyo", "dyu", "dzo", "ebu", "efi", "egy",
            "eka", "ell", "elx", "eng", "enm", "epo", "est", "eus", "ewe",
            "ewo", "fan", "fao", "fas", "fat", "fij", "fil", "fin", "fiu",
            "fon", "fra", "frm", "fro", "frr", "frs", "fry", "ful", "fur",
            "gaa", "gay", "gba", "gem", "gez", "gil", "gla", "gle", "glg",
            "glv", "gmh", "goh", "gon", "gor", "got", "grb", "grc", "grn",
            "gsw", "guj", "guz", "gwi", "hai", "hat", "hau", "haw", "heb",
            "her", "hil", "him", "hin", "hit", "hmn", "hmo", "hrv", "hsb",
            "hun", "hup", "hye", "iba", "ibo", "ido", "iii", "ijo", "iku",
            "ile", "ilo", "ina", "inc", "ind", "ine", "inh", "ipk", "ira",
            "iro", "isl", "ita", "jav", "jbo", "jgo", "jmc", "jpn", "jpr",
            "jrb", "kaa", "kab", "kac", "kal", "kam", "kan", "kar", "kas",
            "kat", "kau", "kaw", "kaz", "kbd", "kde", "kea", "kha", "khi",
            "khm", "kho", "khq", "kik", "kin", "kir", "kkj", "kln", "kmb",
            "kok", "kom", "kon", "kor", "kos", "kpe", "krc", "krl", "kro",
            "kru", "ksb", "ksf", "ksh", "kua", "kum", "kur", "kut", "lad",
            "lag", "lah", "lam", "lao", "lat", "lav", "lez", "lim", "lin",
            "lit", "lkt", "lol", "loz", "ltz", "lua", "lub", "lug", "lui",
            "lun", "luo", "lus", "luy", "mad", "mag", "mah", "mai", "mak",
            "mal", "man", "mao", "map", "mar", "mas", "mdf", "mdr", "men",
            "mer", "mfe", "mga", "mgh", "mgo", "mic", "min", "mis", "mkd",
            "mkh", "mlg", "mlt", "mnc", "mni", "mno", "moh", "mon", "mos",
            "msa", "mua", "mul", "mun", "mus", "mwl", "mwr", "mya", "myn",
            "myv", "nah", "nai", "nap", "naq", "nau", "nav", "nbl", "nde",
            "ndo", "nds", "nep", "new", "nia", "nic", "niu", "nld", "nmg",
            "nnh", "nno", "nob", "nog", "non", "nor", "nqo", "nso", "nub",
            "nus", "nwc", "nya", "nym", "nyn", "nyo", "nzi", "oci", "oji",
            "ori", "orm", "osa", "oss", "ota", "oto", "paa", "pag", "pal",
            "pam", "pan", "pap", "pau", "peo", "phi", "phn", "pli", "pol",
            "pon", "por", "pra", "pro", "pus", "que", "raj", "rap", "rar",
            "roa", "rof", "roh", "rom", "ron", "run", "rup", "rus", "rwk",
            "sad", "sag", "sah", "sai", "sal", "sam", "san", "saq", "sas",
            "sat", "sbp", "scn", "sco", "seh", "sel", "sem", "ses", "sga",
            "sgn", "shi", "shn", "sid", "sin", "sio", "sit", "sla", "slk",
            "slv", "sma", "sme", "smi", "smj", "smn", "smo", "sms", "sna",
            "snd", "snk", "sog", "som", "son", "sot", "spa", "sqi", "srd",
            "srn", "srp", "srr", "ssa", "ssw", "suk", "sun", "sus", "sux",
            "swa", "swc", "swe", "syc", "syr", "tah", "tai", "tam", "tat",
            "tel", "tem", "teo", "ter", "tet", "tgk", "tgl", "tha", "tig",
            "tir", "tiv", "tkl", "tlh", "tli", "tmh", "tog", "ton", "tpi",
            "tsi", "tsn", "tso", "tuk", "tum", "tup", "tur", "tut", "tvl",
            "twi", "twq", "tyv", "tzm", "udm", "uga", "uig", "ukr", "umb",
            "und", "urd", "uzb", "vai", "ven", "vie", "vol", "vot", "vun",
            "wae", "wak", "wal", "war", "was", "wen", "wln", "wol", "xal",
            "xho", "xog", "yao", "yap", "yav", "yid", "yor", "ypk", "zap",
            "zbl", "zen", "zgh", "zha", "zho", "znd", "zul", "zun", "zza"

    };

    private static final String[] ISO_639_2_NAMES = new String[] {
            "Afar",                                 // Code aar/aa
            "Abkhazian",                            // Code abk/ab
            "Achinese",                             // Code ace
            "Acoli",                                // Code ach
            "Adangme",                              // Code ada
            "Adyghe; Adygei",                       // Code ady
            "Afro-Asiatic languages",               // Code afa
            "Afrihili",                             // Code afh
            "Afrikaans",                            // Code afr/af
            "Aghem",                                // Code agq
            "Ainu",                                 // Code ain
            "Akan",                                 // Code aka/ak
            "Akkadian",                             // Code akk
            "Aleut",                                // Code ale
            "Algonquian languages",                 // Code alg
            "Southern Altai",                       // Code alt
            "Amharic",                              // Code amh/am
            "English, Old (ca.450-1100)",           // Code ang
            "Angika",                               // Code anp
            "Apache languages",                     // Code apa
            "Arabic",                               // Code ara/ar
            "Official Aramaic (700-300 BCE); Imperial Aramaic (700-300 BCE)",// Code arc
            "Aragonese",                            // Code arg/an
            "Mapudungun; Mapuche",                  // Code arn
            "Arapaho",                              // Code arp
            "Artificial languages",                 // Code art
            "Arawak",                               // Code arw
            "Asu",                                  // Code asa
            "Assamese",                             // Code asm/as
            "Asturian; Bable; Leonese; Asturleonese",// Code ast
            "Athapascan languages",                 // Code ath
            "Australian languages",                 // Code aus
            "Avaric",                               // Code ava/av
            "Avestan",                              // Code ave/ae
            "Awadhi",                               // Code awa
            "Aymara",                               // Code aym/ay
            "Azerbaijani",                          // Code aze/az
            "Banda languages",                      // Code bad
            "Bamileke languages",                   // Code bai
            "Bashkir",                              // Code bak/ba
            "Baluchi",                              // Code bal
            "Bambara",                              // Code bam/bm
            "Balinese",                             // Code ban
            "Basa",                                 // Code bas
            "Baltic languages",                     // Code bat
            "Beja; Bedawiyet",                      // Code bej
            "Belarusian",                           // Code bel/be
            "Bemba",                                // Code bem
            "Bengali",                              // Code ben/bn
            "Berber languages",                     // Code ber
            "Bena",                                 // Code bez
            "Bhojpuri",                             // Code bho
            "Bihari languages",                     // Code bih/bh
            "Bikol",                                // Code bik
            "Bini; Edo",                            // Code bin
            "Bislama",                              // Code bis/bi
            "Siksika",                              // Code bla
            "Bantu (Other)",                        // Code bnt
            "Tibetan",                              // Code bod/bo
            "Bosnian",                              // Code bos/bs
            "Braj",                                 // Code bra
            "Breton",                               // Code bre/br
            "Bodo",                                 // Code brx
            "Batak languages",                      // Code btk
            "Buriat",                               // Code bua
            "Buginese",                             // Code bug
            "Bulgarian",                            // Code bul/bg
            "Blin; Bilin",                          // Code byn
            "Caddo",                                // Code cad
            "Central American Indian languages",    // Code cai
            "Galibi Carib",                         // Code car
            "Catalan",                              // Code cat/ca
            "Caucasian languages",                  // Code cau
            "Cebuano",                              // Code ceb
            "Celtic languages",                     // Code cel
            "Czech",                                // Code ces/cs
            "Chiga",                                // Code cgg
            "Chamorro",                             // Code cha/ch
            "Chibcha",                              // Code chb
            "Chechen",                              // Code che/ce
            "Chagatai",                             // Code chg
            "Chuukese",                             // Code chk
            "Mari",                                 // Code chm
            "Chinook jargon",                       // Code chn
            "Choctaw",                              // Code cho
            "Chipewyan; Dene Suline",               // Code chp
            "Cherokee",                             // Code chr
            "Church Slavic; Old Slavonic; Church Slavonic; Old Bulgarian; Old Church Slavonic",// Code chu/cu
            "Chuvash",                              // Code chv/cv
            "Cheyenne",                             // Code chy
            "Chamic languages",                     // Code cmc
            "Coptic",                               // Code cop
            "Cornish",                              // Code cor/kw
            "Corsican",                             // Code cos/co
            "Creoles and pidgins, English based",   // Code cpe
            "Creoles and pidgins, French-based ",   // Code cpf
            "Creoles and pidgins, Portuguese-based ",// Code cpp
            "Cree",                                 // Code cre/cr
            "Crimean Tatar; Crimean Turkish",       // Code crh
            "Creoles and pidgins ",                 // Code crp
            "Kashubian",                            // Code csb
            "Cushitic languages",                   // Code cus
            "Welsh",                                // Code cym/cy
            "Dakota",                               // Code dak
            "Danish",                               // Code dan/da
            "Dargwa",                               // Code dar
            "Taita",                                // Code dav
            "Land Dayak languages",                 // Code day
            "Delaware",                             // Code del
            "Slave (Athapascan)",                   // Code den
            "German",                               // Code deu/de
            "Dogrib",                               // Code dgr
            "Dinka",                                // Code din
            "Divehi; Dhivehi; Maldivian",           // Code div/dv
            "Zarma",                                // Code dje
            "Dogri",                                // Code doi
            "Dravidian languages",                  // Code dra
            "Lower Sorbian",                        // Code dsb
            "Duala",                                // Code dua
            "Dutch, Middle (ca.1050-1350)",         // Code dum
            "Jola-Fonyi",                           // Code dyo
            "Dyula",                                // Code dyu
            "Dzongkha",                             // Code dzo/dz
            "Embu",                                 // Code ebu
            "Efik",                                 // Code efi
            "Egyptian (Ancient)",                   // Code egy
            "Ekajuk",                               // Code eka
            "Greek",                                // Code ell/el
            "Elamite",                              // Code elx
            "English",                              // Code eng/en
            "English, Middle (1100-1500)",          // Code enm
            "Esperanto",                            // Code epo/eo
            "Estonian",                             // Code est/et
            "Basque",                               // Code eus/eu
            "Ewe",                                  // Code ewe/ee
            "Ewondo",                               // Code ewo
            "Fang",                                 // Code fan
            "Faroese",                              // Code fao/fo
            "Persian",                              // Code fas/fa
            "Fanti",                                // Code fat
            "Fijian",                               // Code fij/fj
            "Filipino; Pilipino",                   // Code fil
            "Finnish",                              // Code fin/fi
            "Finno-Ugrian languages",               // Code fiu
            "Fon",                                  // Code fon
            "French",                               // Code fra/fr
            "French, Middle (ca.1400-1600)",        // Code frm
            "French, Old (842-ca.1400)",            // Code fro
            "Northern Frisian",                     // Code frr
            "Eastern Frisian",                      // Code frs
            "Western Frisian",                      // Code fry/fy
            "Fulah",                                // Code ful/ff
            "Friulian",                             // Code fur
            "Ga",                                   // Code gaa
            "Gayo",                                 // Code gay
            "Gbaya",                                // Code gba
            "Germanic languages",                   // Code gem
            "Geez",                                 // Code gez
            "Gilbertese",                           // Code gil
            "Scottish Gaelic",                      // Code gla/gd
            "Irish",                                // Code gle/ga
            "Galician",                             // Code glg/gl
            "Manx",                                 // Code glv/gv
            "German, Middle High (ca.1050-1500)",   // Code gmh
            "German, Old High (ca.750-1050)",       // Code goh
            "Gondi",                                // Code gon
            "Gorontalo",                            // Code gor
            "Gothic",                               // Code got
            "Grebo",                                // Code grb
            "Greek, Ancient (to 1453)",             // Code grc
            "Guarani",                              // Code grn/gn
            "Swiss German; Alemannic; Alsatian",    // Code gsw
            "Gujarati",                             // Code guj/gu
            "Gusii",                                // Code guz
            "Gwich'in",                             // Code gwi
            "Haida",                                // Code hai
            "Haitian; Haitian Creole",              // Code hat/ht
            "Hausa",                                // Code hau/ha
            "Hawaiian",                             // Code haw
<<<<<<< HEAD
            "Hebrew",                               // Code heb/he
=======
            "Hebrew",                               // Code heb/iw
>>>>>>> 878ea9dd
            "Herero",                               // Code her/hz
            "Hiligaynon",                           // Code hil
            "Himachali languages; Western Pahari languages",// Code him
            "Hindi",                                // Code hin/hi
            "Hittite",                              // Code hit
            "Hmong; Mong",                          // Code hmn
            "Hiri Motu",                            // Code hmo/ho
            "Croatian",                             // Code hrv/hr
            "Upper Sorbian",                        // Code hsb
            "Hungarian",                            // Code hun/hu
            "Hupa",                                 // Code hup
            "Armenian",                             // Code hye/hy
            "Iban",                                 // Code iba
            "Igbo",                                 // Code ibo/ig
            "Ido",                                  // Code ido/io
            "Sichuan Yi",                           // Code iii/ii
            "Ijo languages",                        // Code ijo
            "Inuktitut",                            // Code iku/iu
            "Interlingue; Occidental",              // Code ile/ie
            "Iloko",                                // Code ilo
            "Interlingua (International Auxiliary Language Association)",// Code ina/ia
            "Indic languages",                      // Code inc
<<<<<<< HEAD
            "Indonesian",                           // Code ind/id
=======
            "Indonesian",                           // Code ind/in
>>>>>>> 878ea9dd
            "Indo-European languages",              // Code ine
            "Ingush",                               // Code inh
            "Inupiaq",                              // Code ipk/ik
            "Iranian languages",                    // Code ira
            "Iroquoian languages",                  // Code iro
            "Icelandic",                            // Code isl/is
            "Italian",                              // Code ita/it
            "Javanese",                             // Code jav/jv
            "Lojban",                               // Code jbo
            "Ngomba",                               // Code jgo
            "Machame",                              // Code jmc
            "Japanese",                             // Code jpn/ja
            "Judeo-Persian",                        // Code jpr
            "Judeo-Arabic",                         // Code jrb
            "Kara-Kalpak",                          // Code kaa
            "Kabyle",                               // Code kab
            "Kachin; Jingpho",                      // Code kac
            "Kalaallisut",                          // Code kal/kl
            "Kamba",                                // Code kam
            "Kannada",                              // Code kan/kn
            "Karen languages",                      // Code kar
            "Kashmiri",                             // Code kas/ks
            "Georgian",                             // Code kat/ka
            "Kanuri",                               // Code kau/kr
            "Kawi",                                 // Code kaw
            "Kazakh",                               // Code kaz/kk
            "Kabardian",                            // Code kbd
            "Makonde",                              // Code kde
            "Kabuverdianu",                         // Code kea
            "Khasi",                                // Code kha
            "Khoisan languages",                    // Code khi
            "Khmer",                                // Code khm/km
            "Khotanese; Sakan",                     // Code kho
            "Koyra Chiini",                         // Code khq
            "Kikuyu",                               // Code kik/ki
            "Kinyarwanda",                          // Code kin/rw
            "Kyrgyz",                               // Code kir/ky
            "Kako",                                 // Code kkj
            "Kalenjin",                             // Code kln
            "Kimbundu",                             // Code kmb
            "Konkani",                              // Code kok
            "Komi",                                 // Code kom/kv
            "Kongo",                                // Code kon/kg
            "Korean",                               // Code kor/ko
            "Kosraean",                             // Code kos
            "Kpelle",                               // Code kpe
            "Karachay-Balkar",                      // Code krc
            "Karelian",                             // Code krl
            "Kru languages",                        // Code kro
            "Kurukh",                               // Code kru
            "Shambala",                             // Code ksb
            "Bafia",                                // Code ksf
            "Colognian",                            // Code ksh
            "Kuanyama; Kwanyama",                   // Code kua/kj
            "Kumyk",                                // Code kum
            "Kurdish",                              // Code kur/ku
            "Kutenai",                              // Code kut
            "Ladino",                               // Code lad
            "Langi",                                // Code lag
            "Lahnda",                               // Code lah
            "Lamba",                                // Code lam
            "Lao",                                  // Code lao/lo
            "Latin",                                // Code lat/la
            "Latvian",                              // Code lav/lv
            "Lezghian",                             // Code lez
            "Limburgan; Limburger; Limburgish",     // Code lim/li
            "Lingala",                              // Code lin/ln
            "Lithuanian",                           // Code lit/lt
            "Lakota",                               // Code lkt
            "Mongo",                                // Code lol
            "Lozi",                                 // Code loz
            "Luxembourgish",                        // Code ltz/lb
            "Luba-Lulua",                           // Code lua
            "Luba-Katanga",                         // Code lub/lu
            "Ganda",                                // Code lug/lg
            "Luiseno",                              // Code lui
            "Lunda",                                // Code lun
            "Luo (Kenya and Tanzania)",             // Code luo
            "Lushai",                               // Code lus
            "Luyia",                                // Code luy
            "Madurese",                             // Code mad
            "Magahi",                               // Code mag
            "Marshallese",                          // Code mah/mh
            "Maithili",                             // Code mai
            "Makasar",                              // Code mak
            "Malayalam",                            // Code mal/ml
            "Mandingo",                             // Code man
            "Maori",                                // Code mao/mi
            "Austronesian languages",               // Code map
            "Marathi",                              // Code mar/mr
            "Masai",                                // Code mas
            "Moksha",                               // Code mdf
            "Mandar",                               // Code mdr
            "Mende",                                // Code men
            "Meru",                                 // Code mer
            "Morisyen",                             // Code mfe
            "Irish, Middle (900-1200)",             // Code mga
            "Makhuwa-Meetto",                       // Code mgh
            "Meta\u02bc",                           // Code mgo
            "Mi'kmaq; Micmac",                      // Code mic
            "Minangkabau",                          // Code min
            "Uncoded languages",                    // Code mis
            "Macedonian",                           // Code mkd/mk
            "Mon-Khmer languages",                  // Code mkh
            "Malagasy",                             // Code mlg/mg
            "Maltese",                              // Code mlt/mt
            "Manchu",                               // Code mnc
            "Manipuri",                             // Code mni
            "Manobo languages",                     // Code mno
            "Mohawk",                               // Code moh
            "Mongolian",                            // Code mon/mn
            "Mossi",                                // Code mos
            "Malay",                                // Code msa/ms
            "Mundang",                              // Code mua
            "Multiple languages",                   // Code mul
            "Munda languages",                      // Code mun
            "Creek",                                // Code mus
            "Mirandese",                            // Code mwl
            "Marwari",                              // Code mwr
            "Burmese",                              // Code mya/my
            "Mayan languages",                      // Code myn
            "Erzya",                                // Code myv
            "Nahuatl languages",                    // Code nah
            "North American Indian languages",      // Code nai
            "Neapolitan",                           // Code nap
            "Nama",                                 // Code naq
            "Nauru",                                // Code nau/na
            "Navajo; Navaho",                       // Code nav/nv
            "Ndebele, South; South Ndebele",        // Code nbl/nr
            "North Ndebele",                        // Code nde/nd
            "Ndonga",                               // Code ndo/ng
            "Low German; Low Saxon; German, Low; Saxon, Low",// Code nds
            "Nepali",                               // Code nep/ne
            "Nepal Bhasa; Newari",                  // Code new
            "Nias",                                 // Code nia
            "Niger-Kordofanian languages",          // Code nic
            "Niuean",                               // Code niu
            "Dutch",                                // Code nld/nl
            "Kwasio",                               // Code nmg
            "Ngiemboon",                            // Code nnh
            "Norwegian Nynorsk",                    // Code nno/nn
            "Norwegian Bokm\u00e5l",                // Code nob/nb
            "Nogai",                                // Code nog
            "Norse, Old",                           // Code non
            "Norwegian",                            // Code nor/no
            "N'Ko",                                 // Code nqo
            "Pedi; Sepedi; Northern Sotho",         // Code nso
            "Nubian languages",                     // Code nub
            "Nuer",                                 // Code nus
            "Classical Newari; Old Newari; Classical Nepal Bhasa",// Code nwc
            "Chichewa; Chewa; Nyanja",              // Code nya/ny
            "Nyamwezi",                             // Code nym
            "Nyankole",                             // Code nyn
            "Nyoro",                                // Code nyo
            "Nzima",                                // Code nzi
            "Occitan (post 1500); Proven\u00e7al",  // Code oci/oc
            "Ojibwa",                               // Code oji/oj
            "Oriya",                                // Code ori/or
            "Oromo",                                // Code orm/om
            "Osage",                                // Code osa
            "Ossetic",                              // Code oss/os
            "Turkish, Ottoman (1500-1928)",         // Code ota
            "Otomian languages",                    // Code oto
            "Papuan languages",                     // Code paa
            "Pangasinan",                           // Code pag
            "Pahlavi",                              // Code pal
            "Pampanga; Kapampangan",                // Code pam
            "Punjabi",                              // Code pan/pa
            "Papiamento",                           // Code pap
            "Palauan",                              // Code pau
            "Persian, Old (ca.600-400 B.C.)",       // Code peo
            "Philippine languages",                 // Code phi
            "Phoenician",                           // Code phn
            "Pali",                                 // Code pli/pi
            "Polish",                               // Code pol/pl
            "Pohnpeian",                            // Code pon
            "Portuguese",                           // Code por/pt
            "Prakrit languages",                    // Code pra
            "Proven\u00e7al, Old (to 1500)",        // Code pro
            "Pashto",                               // Code pus/ps
            "Quechua",                              // Code que/qu
            "Rajasthani",                           // Code raj
            "Rapanui",                              // Code rap
            "Rarotongan; Cook Islands Maori",       // Code rar
            "Romance languages",                    // Code roa
            "Rombo",                                // Code rof
            "Romansh",                              // Code roh/rm
            "Romany",                               // Code rom
            "Romanian",                             // Code ron/ro
            "Rundi",                                // Code run/rn
            "Aromanian; Arumanian; Macedo-Romanian",// Code rup
            "Russian",                              // Code rus/ru
            "Rwa",                                  // Code rwk
            "Sandawe",                              // Code sad
            "Sango",                                // Code sag/sg
            "Yakut",                                // Code sah
            "South American Indian (Other)",        // Code sai
            "Salishan languages",                   // Code sal
            "Samaritan Aramaic",                    // Code sam
            "Sanskrit",                             // Code san/sa
            "Samburu",                              // Code saq
            "Sasak",                                // Code sas
            "Santali",                              // Code sat
            "Sangu",                                // Code sbp
            "Sicilian",                             // Code scn
            "Scots",                                // Code sco
            "Sena",                                 // Code seh
            "Selkup",                               // Code sel
            "Semitic languages",                    // Code sem
            "Koyraboro Senni",                      // Code ses
            "Irish, Old (to 900)",                  // Code sga
            "Sign Languages",                       // Code sgn
            "Tachelhit",                            // Code shi
            "Shan",                                 // Code shn
            "Sidamo",                               // Code sid
            "Sinhala",                              // Code sin/si
            "Siouan languages",                     // Code sio
            "Sino-Tibetan languages",               // Code sit
            "Slavic languages",                     // Code sla
            "Slovak",                               // Code slk/sk
            "Slovenian",                            // Code slv/sl
            "Southern Sami",                        // Code sma
            "Northern Sami",                        // Code sme/se
            "Sami languages",                       // Code smi
            "Lule Sami",                            // Code smj
            "Inari Sami",                           // Code smn
            "Samoan",                               // Code smo/sm
            "Skolt Sami",                           // Code sms
            "Shona",                                // Code sna/sn
            "Sindhi",                               // Code snd/sd
            "Soninke",                              // Code snk
            "Sogdian",                              // Code sog
            "Somali",                               // Code som/so
            "Songhai languages",                    // Code son
            "Sotho, Southern",                      // Code sot/st
            "Spanish",                              // Code spa/es
            "Albanian",                             // Code sqi/sq
            "Sardinian",                            // Code srd/sc
            "Sranan Tongo",                         // Code srn
            "Serbian",                              // Code srp/sr
            "Serer",                                // Code srr
            "Nilo-Saharan languages",               // Code ssa
            "Swati",                                // Code ssw/ss
            "Sukuma",                               // Code suk
            "Sundanese",                            // Code sun/su
            "Susu",                                 // Code sus
            "Sumerian",                             // Code sux
            "Swahili",                              // Code swa/sw
            "Congo Swahili",                        // Code swc
            "Swedish",                              // Code swe/sv
            "Classical Syriac",                     // Code syc
            "Syriac",                               // Code syr
            "Tahitian",                             // Code tah/ty
            "Tai languages",                        // Code tai
            "Tamil",                                // Code tam/ta
            "Tatar",                                // Code tat/tt
            "Telugu",                               // Code tel/te
            "Timne",                                // Code tem
            "Teso",                                 // Code teo
            "Tereno",                               // Code ter
            "Tetum",                                // Code tet
            "Tajik",                                // Code tgk/tg
            "Tagalog",                              // Code tgl/tl
            "Thai",                                 // Code tha/th
            "Tigre",                                // Code tig
            "Tigrinya",                             // Code tir/ti
            "Tiv",                                  // Code tiv
            "Tokelau",                              // Code tkl
            "Klingon; tlhIngan-Hol",                // Code tlh
            "Tlingit",                              // Code tli
            "Tamashek",                             // Code tmh
            "Tonga (Nyasa)",                        // Code tog
            "Tongan",                               // Code ton/to
            "Tok Pisin",                            // Code tpi
            "Tsimshian",                            // Code tsi
            "Tswana",                               // Code tsn/tn
            "Tsonga",                               // Code tso/ts
            "Turkmen",                              // Code tuk/tk
            "Tumbuka",                              // Code tum
            "Tupi languages",                       // Code tup
            "Turkish",                              // Code tur/tr
            "Altaic languages",                     // Code tut
            "Tuvalu",                               // Code tvl
            "Twi",                                  // Code twi/tw
            "Tasawaq",                              // Code twq
            "Tuvinian",                             // Code tyv
            "Central Atlas Tamazight",              // Code tzm
            "Udmurt",                               // Code udm
            "Ugaritic",                             // Code uga
            "Uyghur",                               // Code uig/ug
            "Ukrainian",                            // Code ukr/uk
            "Umbundu",                              // Code umb
            "Undetermined",                         // Code und
            "Urdu",                                 // Code urd/ur
            "Uzbek",                                // Code uzb/uz
            "Vai",                                  // Code vai
            "Venda",                                // Code ven/ve
            "Vietnamese",                           // Code vie/vi
            "Volap\u00fck",                         // Code vol/vo
            "Votic",                                // Code vot
            "Vunjo",                                // Code vun
            "Walser",                               // Code wae
            "Wakashan languages",                   // Code wak
            "Walamo",                               // Code wal
            "Waray",                                // Code war
            "Washo",                                // Code was
            "Sorbian languages",                    // Code wen
            "Walloon",                              // Code wln/wa
            "Wolof",                                // Code wol/wo
            "Kalmyk; Oirat",                        // Code xal
            "Xhosa",                                // Code xho/xh
            "Soga",                                 // Code xog
            "Yao",                                  // Code yao
            "Yapese",                               // Code yap
            "Yangben",                              // Code yav
<<<<<<< HEAD
            "Yiddish",                              // Code yid/yi
=======
            "Yiddish",                              // Code yid/ji
>>>>>>> 878ea9dd
            "Yoruba",                               // Code yor/yo
            "Yupik languages",                      // Code ypk
            "Zapotec",                              // Code zap
            "Blissymbols; Blissymbolics; Bliss",    // Code zbl
            "Zenaga",                               // Code zen
            "Standard Moroccan Tamazight",          // Code zgh
            "Zhuang; Chuang",                       // Code zha/za
            "Chinese",                              // Code zho/zh
            "Zande languages",                      // Code znd
            "Zulu",                                 // Code zul/zu
            "Zuni",                                 // Code zun
            "Zaza; Dimili; Dimli; Kirdki; Kirmanjki; Zazaki"// Code zza
    };

    private static final String[] ISO_639_1_CODES = new String[] {
            "aa", "ab", "ae", "af", "ak", "am", "an", "ar", "as", "av", "ay",
            "az", "ba", "be", "bg", "bh", "bi", "bm", "bn", "bo", "br", "bs",
            "ca", "ce", "ch", "co", "cr", "cs", "cu", "cv", "cy", "da", "de",
            "dv", "dz", "ee", "el", "en", "eo", "es", "et", "eu", "fa", "ff",
            "fi", "fj", "fo", "fr", "fy", "ga", "gd", "gl", "gn", "gu", "gv",
            "ha", "he", "hi", "ho", "hr", "ht", "hu", "hy", "hz", "ia", "id",
            "ie", "ig", "ii", "ik", "in", "io", "is", "it", "iu", "iw", "ja",
            "ji", "jv", "ka", "kg", "ki", "kj", "kk", "kl", "km", "kn", "ko",
            "kr", "ks", "ku", "kv", "kw", "ky", "la", "lb", "lg", "li", "ln",
            "lo", "lt", "lu", "lv", "mg", "mh", "mi", "mk", "ml", "mn", "mr",
            "ms", "mt", "my", "na", "nb", "nd", "ne", "ng", "nl", "nn", "no",
            "nr", "nv", "ny", "oc", "oj", "om", "or", "os", "pa", "pi", "pl",
            "ps", "pt", "qu", "rm", "rn", "ro", "ru", "rw", "sa", "sc", "sd",
            "se", "sg", "si", "sk", "sl", "sm", "sn", "so", "sq", "sr", "ss",
            "st", "su", "sv", "sw", "ta", "te", "tg", "th", "ti", "tk", "tl",
            "tn", "to", "tr", "ts", "tt", "tw", "ty", "ug", "uk", "ur", "uz",
            "ve", "vi", "vo", "wa", "wo", "xh", "yi", "yo", "za", "zh", "zu"

    };

    // Each element corresponds to an ISO 639-1 code, and contains the index
    // for the corresponding ISO 639-2 code
    private static final int[] ISO_639_1_TO_2 = new int[] {
            0,   1,  33,   8,  11,  16,  22,  20,  28,  32,  35,
            36,  39,  46,  66,  52,  55,  41,  48,  58,  61,  59,
            71,  79,  77,  93,  97,  75,  87,  88, 102, 104, 110,
            113, 122, 134, 127, 129, 131, 438, 132, 133, 138, 151,
            142, 140, 137, 145, 150, 160, 159, 161, 170, 172, 162,
            177, 179, 183, 186, 187, 176, 189, 191, 180, 200, 202,
            198, 193, 195, 205, 202, 194, 208, 209, 197, 179, 214,
            518, 210, 225, 245, 237, 256, 228, 220, 234, 222, 246,
            226, 224, 258, 244,  92, 239, 265, 274, 277, 268, 269,
            264, 270, 276, 266, 307, 285, 290, 305, 288, 313, 292,
            315, 308, 322, 329, 344, 332, 335, 333, 340, 343, 347,
            331, 330, 353, 358, 359, 361, 360, 363, 370, 376, 377,
            382, 379, 383, 389, 392, 391, 394, 238, 402, 440, 432,
            425, 397, 418, 422, 423, 429, 431, 435, 439, 442, 445,
            437, 447, 452, 450, 457, 459, 464, 466, 468, 480, 465,
            478, 475, 483, 479, 458, 486, 455, 492, 493, 496, 497,
            499, 500, 501, 510, 511, 513, 518, 519, 525, 526, 528

    };

    // Each element corresponds to an ISO 639-2 code, and contains the index
    // for the corresponding ISO 639-1 code, or -1 if not represented
    private static final int[] ISO_639_2_TO_1 = new int[] {
            0,   1,  -1,  -1,  -1,  -1,  -1,  -1,   3,  -1,  -1,
            4,  -1,  -1,  -1,  -1,   5,  -1,  -1,  -1,   7,  -1,
            6,  -1,  -1,  -1,  -1,  -1,   8,  -1,  -1,  -1,   9,
            2,  -1,  10,  11,  -1,  -1,  12,  -1,  17,  -1,  -1,
            -1,  -1,  13,  -1,  18,  -1,  -1,  -1,  15,  -1,  -1,
            16,  -1,  -1,  19,  21,  -1,  20,  -1,  -1,  -1,  -1,
            14,  -1,  -1,  -1,  -1,  22,  -1,  -1,  -1,  27,  -1,
            24,  -1,  23,  -1,  -1,  -1,  -1,  -1,  -1,  -1,  28,
            29,  -1,  -1,  -1,  92,  25,  -1,  -1,  -1,  26,  -1,
            -1,  -1,  -1,  30,  -1,  31,  -1,  -1,  -1,  -1,  -1,
            32,  -1,  -1,  33,  -1,  -1,  -1,  -1,  -1,  -1,  -1,
            -1,  34,  -1,  -1,  -1,  -1,  36,  -1,  37,  -1,  38,
            40,  41,  35,  -1,  -1,  46,  42,  -1,  45,  -1,  44,
            -1,  -1,  47,  -1,  -1,  -1,  -1,  48,  43,  -1,  -1,
            -1,  -1,  -1,  -1,  -1,  50,  49,  51,  54,  -1,  -1,
            -1,  -1,  -1,  -1,  -1,  52,  -1,  53,  -1,  -1,  -1,
<<<<<<< HEAD
            60,  55,  -1,  56,  63,  -1,  -1,  57,  -1,  -1,  58,
            59,  -1,  61,  -1,  62,  -1,  67,  71,  68,  -1,  74,
            66,  -1,  64,  -1,  65,  -1,  -1,  69,  -1,  -1,  72,
=======
            60,  55,  -1,  75,  63,  -1,  -1,  57,  -1,  -1,  58,
            59,  -1,  61,  -1,  62,  -1,  67,  71,  68,  -1,  74,
            66,  -1,  64,  -1,  70,  -1,  -1,  69,  -1,  -1,  72,
>>>>>>> 878ea9dd
            73,  78,  -1,  -1,  -1,  76,  -1,  -1,  -1,  -1,  -1,
            84,  -1,  86,  -1,  89,  79,  88,  -1,  83,  -1,  -1,
            -1,  -1,  -1,  85,  -1,  -1,  81, 139,  93,  -1,  -1,
            -1,  -1,  91,  80,  87,  -1,  -1,  -1,  -1,  -1,  -1,
            -1,  -1,  -1,  82,  -1,  90,  -1,  -1,  -1,  -1,  -1,
            99,  94, 102,  -1,  97,  98, 100,  -1,  -1,  -1,  95,
            -1, 101,  96,  -1,  -1,  -1,  -1,  -1,  -1,  -1, 104,
            -1,  -1, 107,  -1, 105,  -1, 109,  -1,  -1,  -1,  -1,
            -1,  -1,  -1,  -1,  -1,  -1,  -1,  -1, 106,  -1, 103,
            111,  -1,  -1,  -1,  -1, 108,  -1, 110,  -1,  -1,  -1,
            -1,  -1,  -1, 112,  -1,  -1,  -1,  -1,  -1,  -1, 113,
            122, 121, 115, 117,  -1, 116,  -1,  -1,  -1,  -1, 118,
            -1,  -1, 119, 114,  -1,  -1, 120,  -1,  -1,  -1,  -1,
            -1, 123,  -1,  -1,  -1,  -1, 124, 125, 127, 126,  -1,
            128,  -1,  -1,  -1,  -1,  -1,  -1, 129,  -1,  -1,  -1,
            -1,  -1, 130, 131,  -1, 133,  -1,  -1, 132, 134,  -1,
            -1,  -1,  -1,  -1, 135,  -1, 137, 136,  -1, 138,  -1,
            -1, 144,  -1,  -1,  -1,  -1, 140,  -1,  -1,  -1,  -1,
            -1,  -1,  -1,  -1,  -1,  -1,  -1,  -1,  -1,  -1,  -1,
            145,  -1,  -1,  -1, 146, 147,  -1, 143,  -1,  -1,  -1,
            148,  -1, 149, 142,  -1,  -1, 150,  -1, 154,  39, 151,
            141,  -1, 152,  -1,  -1, 153,  -1, 155,  -1,  -1, 157,
            -1, 156,  -1,  -1, 171,  -1, 158, 169, 159,  -1,  -1,
            -1,  -1, 160, 164, 161,  -1, 162,  -1,  -1,  -1,  -1,
            -1,  -1, 166,  -1,  -1, 165, 168, 163,  -1,  -1, 167,
            -1,  -1, 170,  -1,  -1,  -1,  -1,  -1, 172, 173,  -1,
            -1, 174, 175,  -1, 176, 177, 178,  -1,  -1,  -1,  -1,
            -1,  -1,  -1,  -1, 179, 180,  -1, 181,  -1,  -1,  -1,
<<<<<<< HEAD
            -1, 182, 183,  -1,  -1,  -1,  -1,  -1, 184, 185,  -1,
=======
            -1,  77, 183,  -1,  -1,  -1,  -1,  -1, 184, 185,  -1,
>>>>>>> 878ea9dd
            186,  -1,  -1
    };
    private static final String[] ISO_3166_2_CODES = new String[] {
            "ABW", "AFG", "AGO", "AIA", "ALA", "ALB", "AND", "ARE", "ARG",
            "ARM", "ASM", "ATA", "ATF", "ATG", "AUS", "AUT", "AZE", "BDI",
            "BEL", "BEN", "BES", "BFA", "BGD", "BGR", "BHR", "BHS", "BIH",
            "BLM", "BLR", "BLZ", "BMU", "BOL", "BRA", "BRB", "BRN", "BTN",
            "BVT", "BWA", "CAF", "CAN", "CCK", "CHE", "CHL", "CHN", "CIV",
            "CMR", "COD", "COG", "COK", "COL", "COM", "CPV", "CRI", "CUB",
            "CUW", "CXR", "CYM", "CYP", "CZE", "DEU", "DJI", "DMA", "DNK",
            "DOM", "DZA", "ECU", "EGY", "ERI", "ESH", "ESP", "EST", "ETH",
            "FIN", "FJI", "FLK", "FRA", "FRO", "FSM", "GAB", "GBR", "GEO",
            "GGY", "GHA", "GIB", "GIN", "GLP", "GMB", "GNB", "GNQ", "GRC",
            "GRD", "GRL", "GTM", "GUF", "GUM", "GUY", "HKG", "HMD", "HND",
            "HRV", "HTI", "HUN", "IDN", "IMN", "IND", "IOT", "IRL", "IRN",
            "IRQ", "ISL", "ISR", "ITA", "JAM", "JEY", "JOR", "JPN", "KAZ",
            "KEN", "KGZ", "KHM", "KIR", "KNA", "KOR", "KWT", "LAO", "LBN",
            "LBR", "LBY", "LCA", "LIE", "LKA", "LSO", "LTU", "LUX", "LVA",
            "MAC", "MAF", "MAR", "MCO", "MDA", "MDG", "MDV", "MEX", "MHL",
            "MKD", "MLI", "MLT", "MMR", "MNE", "MNG", "MNP", "MOZ", "MRT",
            "MSR", "MTQ", "MUS", "MWI", "MYS", "MYT", "NAM", "NCL", "NER",
            "NFK", "NGA", "NIC", "NIU", "NLD", "NOR", "NPL", "NRU", "NZL",
            "OMN", "PAK", "PAN", "PCN", "PER", "PHL", "PLW", "PNG", "POL",
            "PRI", "PRK", "PRT", "PRY", "PSE", "PYF", "QAT", "REU", "ROU",
            "RUS", "RWA", "SAU", "SDN", "SEN", "SGP", "SGS", "SHN", "SJM",
            "SLB", "SLE", "SLV", "SMR", "SOM", "SPM", "SRB", "SSD", "STP",
            "SUR", "SVK", "SVN", "SWE", "SWZ", "SXM", "SYC", "SYR", "TCA",
            "TCD", "TGO", "THA", "TJK", "TKL", "TKM", "TLS", "TON", "TTO",
            "TUN", "TUR", "TUV", "TWN", "TZA", "UGA", "UKR", "UMI", "URY",
            "USA", "UZB", "VAT", "VCT", "VEN", "VGB", "VIR", "VNM", "VUT",
            "WLF", "WSM", "YEM", "ZAF", "ZMB", "ZWE"
    };

    private static final String[] ISO_3166_2_NAMES = new String[] {
            "Aruba",                                // Code ABW/AW
            "Afghanistan",                          // Code AFG/AF
            "Angola",                               // Code AGO/AO
            "Anguilla",                             // Code AIA/AI
            "\u00c5land Islands",                   // Code ALA/AX
            "Albania",                              // Code ALB/AL
            "Andorra",                              // Code AND/AD
            "United Arab Emirates",                 // Code ARE/AE
            "Argentina",                            // Code ARG/AR
            "Armenia",                              // Code ARM/AM
            "American Samoa",                       // Code ASM/AS
            "Antarctica",                           // Code ATA/AQ
            "French Southern Territories",          // Code ATF/TF
            "Antigua & Barbuda",                    // Code ATG/AG
            "Australia",                            // Code AUS/AU
            "Austria",                              // Code AUT/AT
            "Azerbaijan",                           // Code AZE/AZ
            "Burundi",                              // Code BDI/BI
            "Belgium",                              // Code BEL/BE
            "Benin",                                // Code BEN/BJ
            "Caribbean Netherlands",                // Code BES/BQ
            "Burkina Faso",                         // Code BFA/BF
            "Bangladesh",                           // Code BGD/BD
            "Bulgaria",                             // Code BGR/BG
            "Bahrain",                              // Code BHR/BH
            "Bahamas",                              // Code BHS/BS
            "Bosnia & Herzegovina",                 // Code BIH/BA
            "St. Barth\u00e9lemy",                  // Code BLM/BL
            "Belarus",                              // Code BLR/BY
            "Belize",                               // Code BLZ/BZ
            "Bermuda",                              // Code BMU/BM
            "Bolivia",                              // Code BOL/BO
            "Brazil",                               // Code BRA/BR
            "Barbados",                             // Code BRB/BB
            "Brunei",                               // Code BRN/BN
            "Bhutan",                               // Code BTN/BT
            "Bouvet Island",                        // Code BVT/BV
            "Botswana",                             // Code BWA/BW
            "Central African Republic",             // Code CAF/CF
            "Canada",                               // Code CAN/CA
            "Cocos (Keeling) Islands",              // Code CCK/CC
            "Switzerland",                          // Code CHE/CH
            "Chile",                                // Code CHL/CL
            "China",                                // Code CHN/CN
            "C\u00f4te d\u2019Ivoire",              // Code CIV/CI
            "Cameroon",                             // Code CMR/CM
            "Congo - Kinshasa",                     // Code COD/CD
            "Congo - Brazzaville",                  // Code COG/CG
            "Cook Islands",                         // Code COK/CK
            "Colombia",                             // Code COL/CO
            "Comoros",                              // Code COM/KM
            "Cape Verde",                           // Code CPV/CV
            "Costa Rica",                           // Code CRI/CR
            "Cuba",                                 // Code CUB/CU
            "Cura\u00e7ao",                         // Code CUW/CW
            "Christmas Island",                     // Code CXR/CX
            "Cayman Islands",                       // Code CYM/KY
            "Cyprus",                               // Code CYP/CY
            "Czech Republic",                       // Code CZE/CZ
            "Germany",                              // Code DEU/DE
            "Djibouti",                             // Code DJI/DJ
            "Dominica",                             // Code DMA/DM
            "Denmark",                              // Code DNK/DK
            "Dominican Republic",                   // Code DOM/DO
            "Algeria",                              // Code DZA/DZ
            "Ecuador",                              // Code ECU/EC
            "Egypt",                                // Code EGY/EG
            "Eritrea",                              // Code ERI/ER
            "Western Sahara",                       // Code ESH/EH
            "Spain",                                // Code ESP/ES
            "Estonia",                              // Code EST/EE
            "Ethiopia",                             // Code ETH/ET
            "Finland",                              // Code FIN/FI
            "Fiji",                                 // Code FJI/FJ
            "Falkland Islands",                     // Code FLK/FK
            "France",                               // Code FRA/FR
            "Faroe Islands",                        // Code FRO/FO
            "Micronesia",                           // Code FSM/FM
            "Gabon",                                // Code GAB/GA
            "United Kingdom",                       // Code GBR/GB
            "Georgia",                              // Code GEO/GE
            "Guernsey",                             // Code GGY/GG
            "Ghana",                                // Code GHA/GH
            "Gibraltar",                            // Code GIB/GI
            "Guinea",                               // Code GIN/GN
            "Guadeloupe",                           // Code GLP/GP
            "Gambia",                               // Code GMB/GM
            "Guinea-Bissau",                        // Code GNB/GW
            "Equatorial Guinea",                    // Code GNQ/GQ
            "Greece",                               // Code GRC/GR
            "Grenada",                              // Code GRD/GD
            "Greenland",                            // Code GRL/GL
            "Guatemala",                            // Code GTM/GT
            "French Guiana",                        // Code GUF/GF
            "Guam",                                 // Code GUM/GU
            "Guyana",                               // Code GUY/GY
            "Hong Kong SAR China",                  // Code HKG/HK
            "Heard Island and McDonald Islands",    // Code HMD/HM
            "Honduras",                             // Code HND/HN
            "Croatia",                              // Code HRV/HR
            "Haiti",                                // Code HTI/HT
            "Hungary",                              // Code HUN/HU
            "Indonesia",                            // Code IDN/ID
            "Isle of Man",                          // Code IMN/IM
            "India",                                // Code IND/IN
            "British Indian Ocean Territory",       // Code IOT/IO
            "Ireland",                              // Code IRL/IE
            "Iran",                                 // Code IRN/IR
            "Iraq",                                 // Code IRQ/IQ
            "Iceland",                              // Code ISL/IS
            "Israel",                               // Code ISR/IL
            "Italy",                                // Code ITA/IT
            "Jamaica",                              // Code JAM/JM
            "Jersey",                               // Code JEY/JE
            "Jordan",                               // Code JOR/JO
            "Japan",                                // Code JPN/JP
            "Kazakhstan",                           // Code KAZ/KZ
            "Kenya",                                // Code KEN/KE
            "Kyrgyzstan",                           // Code KGZ/KG
            "Cambodia",                             // Code KHM/KH
            "Kiribati",                             // Code KIR/KI
            "St. Kitts & Nevis",                    // Code KNA/KN
            "South Korea",                          // Code KOR/KR
            "Kuwait",                               // Code KWT/KW
            "Laos",                                 // Code LAO/LA
            "Lebanon",                              // Code LBN/LB
            "Liberia",                              // Code LBR/LR
            "Libya",                                // Code LBY/LY
            "St. Lucia",                            // Code LCA/LC
            "Liechtenstein",                        // Code LIE/LI
            "Sri Lanka",                            // Code LKA/LK
            "Lesotho",                              // Code LSO/LS
            "Lithuania",                            // Code LTU/LT
            "Luxembourg",                           // Code LUX/LU
            "Latvia",                               // Code LVA/LV
            "Macau SAR China",                      // Code MAC/MO
            "St. Martin",                           // Code MAF/MF
            "Morocco",                              // Code MAR/MA
            "Monaco",                               // Code MCO/MC
            "Moldova",                              // Code MDA/MD
            "Madagascar",                           // Code MDG/MG
            "Maldives",                             // Code MDV/MV
            "Mexico",                               // Code MEX/MX
            "Marshall Islands",                     // Code MHL/MH
            "Macedonia",                            // Code MKD/MK
            "Mali",                                 // Code MLI/ML
            "Malta",                                // Code MLT/MT
            "Myanmar (Burma)",                      // Code MMR/MM
            "Montenegro",                           // Code MNE/ME
            "Mongolia",                             // Code MNG/MN
            "Northern Mariana Islands",             // Code MNP/MP
            "Mozambique",                           // Code MOZ/MZ
            "Mauritania",                           // Code MRT/MR
            "Montserrat",                           // Code MSR/MS
            "Martinique",                           // Code MTQ/MQ
            "Mauritius",                            // Code MUS/MU
            "Malawi",                               // Code MWI/MW
            "Malaysia",                             // Code MYS/MY
            "Mayotte",                              // Code MYT/YT
            "Namibia",                              // Code NAM/NA
            "New Caledonia",                        // Code NCL/NC
            "Niger",                                // Code NER/NE
            "Norfolk Island",                       // Code NFK/NF
            "Nigeria",                              // Code NGA/NG
            "Nicaragua",                            // Code NIC/NI
            "Niue",                                 // Code NIU/NU
            "Netherlands",                          // Code NLD/NL
            "Norway",                               // Code NOR/NO
            "Nepal",                                // Code NPL/NP
            "Nauru",                                // Code NRU/NR
            "New Zealand",                          // Code NZL/NZ
            "Oman",                                 // Code OMN/OM
            "Pakistan",                             // Code PAK/PK
            "Panama",                               // Code PAN/PA
            "Pitcairn Islands",                     // Code PCN/PN
            "Peru",                                 // Code PER/PE
            "Philippines",                          // Code PHL/PH
            "Palau",                                // Code PLW/PW
            "Papua New Guinea",                     // Code PNG/PG
            "Poland",                               // Code POL/PL
            "Puerto Rico",                          // Code PRI/PR
            "North Korea",                          // Code PRK/KP
            "Portugal",                             // Code PRT/PT
            "Paraguay",                             // Code PRY/PY
            "Palestine",                            // Code PSE/PS
            "French Polynesia",                     // Code PYF/PF
            "Qatar",                                // Code QAT/QA
            "R\u00e9union",                         // Code REU/RE
            "Romania",                              // Code ROU/RO
            "Russia",                               // Code RUS/RU
            "Rwanda",                               // Code RWA/RW
            "Saudi Arabia",                         // Code SAU/SA
            "Sudan",                                // Code SDN/SD
            "Senegal",                              // Code SEN/SN
            "Singapore",                            // Code SGP/SG
            "South Georgia and the South Sandwich Islands",// Code SGS/GS
            "St. Helena",                           // Code SHN/SH
            "Svalbard & Jan Mayen",                 // Code SJM/SJ
            "Solomon Islands",                      // Code SLB/SB
            "Sierra Leone",                         // Code SLE/SL
            "El Salvador",                          // Code SLV/SV
            "San Marino",                           // Code SMR/SM
            "Somalia",                              // Code SOM/SO
            "St. Pierre & Miquelon",                // Code SPM/PM
            "Serbia",                               // Code SRB/RS
            "South Sudan",                          // Code SSD/SS
            "S\u00e3o Tom\u00e9 & Pr\u00edncipe",   // Code STP/ST
            "Suriname",                             // Code SUR/SR
            "Slovakia",                             // Code SVK/SK
            "Slovenia",                             // Code SVN/SI
            "Sweden",                               // Code SWE/SE
            "Swaziland",                            // Code SWZ/SZ
            "Sint Maarten",                         // Code SXM/SX
            "Seychelles",                           // Code SYC/SC
            "Syria",                                // Code SYR/SY
            "Turks & Caicos Islands",               // Code TCA/TC
            "Chad",                                 // Code TCD/TD
            "Togo",                                 // Code TGO/TG
            "Thailand",                             // Code THA/TH
            "Tajikistan",                           // Code TJK/TJ
            "Tokelau",                              // Code TKL/TK
            "Turkmenistan",                         // Code TKM/TM
            "Timor-Leste",                          // Code TLS/TL
            "Tonga",                                // Code TON/TO
            "Trinidad & Tobago",                    // Code TTO/TT
            "Tunisia",                              // Code TUN/TN
            "Turkey",                               // Code TUR/TR
            "Tuvalu",                               // Code TUV/TV
            "Taiwan",                               // Code TWN/TW
            "Tanzania",                             // Code TZA/TZ
            "Uganda",                               // Code UGA/UG
            "Ukraine",                              // Code UKR/UA
            "U.S. Outlying Islands",                // Code UMI/UM
            "Uruguay",                              // Code URY/UY
            "United States",                        // Code USA/US
            "Uzbekistan",                           // Code UZB/UZ
            "Holy See (Vatican City State)",        // Code VAT/VA
            "St. Vincent & Grenadines",             // Code VCT/VC
            "Venezuela",                            // Code VEN/VE
            "British Virgin Islands",               // Code VGB/VG
            "U.S. Virgin Islands",                  // Code VIR/VI
            "Vietnam",                              // Code VNM/VN
            "Vanuatu",                              // Code VUT/VU
            "Wallis & Futuna",                      // Code WLF/WF
            "Samoa",                                // Code WSM/WS
            "Yemen",                                // Code YEM/YE
            "South Africa",                         // Code ZAF/ZA
            "Zambia",                               // Code ZMB/ZM
            "Zimbabwe"                              // Code ZWE/ZW
    };

    private static final String[] ISO_3166_1_CODES = new String[] {
            "AD", "AE", "AF", "AG", "AI", "AL", "AM", "AO", "AQ", "AR", "AS",
            "AT", "AU", "AW", "AX", "AZ", "BA", "BB", "BD", "BE", "BF", "BG",
            "BH", "BI", "BJ", "BL", "BM", "BN", "BO", "BQ", "BR", "BS", "BT",
            "BV", "BW", "BY", "BZ", "CA", "CC", "CD", "CF", "CG", "CH", "CI",
            "CK", "CL", "CM", "CN", "CO", "CR", "CU", "CV", "CW", "CX", "CY",
            "CZ", "DE", "DJ", "DK", "DM", "DO", "DZ", "EC", "EE", "EG", "EH",
            "ER", "ES", "ET", "FI", "FJ", "FK", "FM", "FO", "FR", "GA", "GB",
            "GD", "GE", "GF", "GG", "GH", "GI", "GL", "GM", "GN", "GP", "GQ",
            "GR", "GS", "GT", "GU", "GW", "GY", "HK", "HM", "HN", "HR", "HT",
            "HU", "ID", "IE", "IL", "IM", "IN", "IO", "IQ", "IR", "IS", "IT",
            "JE", "JM", "JO", "JP", "KE", "KG", "KH", "KI", "KM", "KN", "KP",
            "KR", "KW", "KY", "KZ", "LA", "LB", "LC", "LI", "LK", "LR", "LS",
            "LT", "LU", "LV", "LY", "MA", "MC", "MD", "ME", "MF", "MG", "MH",
            "MK", "ML", "MM", "MN", "MO", "MP", "MQ", "MR", "MS", "MT", "MU",
            "MV", "MW", "MX", "MY", "MZ", "NA", "NC", "NE", "NF", "NG", "NI",
            "NL", "NO", "NP", "NR", "NU", "NZ", "OM", "PA", "PE", "PF", "PG",
            "PH", "PK", "PL", "PM", "PN", "PR", "PS", "PT", "PW", "PY", "QA",
            "RE", "RO", "RS", "RU", "RW", "SA", "SB", "SC", "SD", "SE", "SG",
            "SH", "SI", "SJ", "SK", "SL", "SM", "SN", "SO", "SR", "SS", "ST",
            "SV", "SX", "SY", "SZ", "TC", "TD", "TF", "TG", "TH", "TJ", "TK",
            "TL", "TM", "TN", "TO", "TR", "TT", "TV", "TW", "TZ", "UA", "UG",
            "UM", "US", "UY", "UZ", "VA", "VC", "VE", "VG", "VI", "VN", "VU",
            "WF", "WS", "YE", "YT", "ZA", "ZM", "ZW"
    };

    // Each element corresponds to an ISO2 code, and contains the index
    // for the corresponding ISO3 code
    private static final int[] ISO_3166_1_TO_2 = new int[] {
            6,   7,   1,  13,   3,   5,   9,   2,  11,   8,  10,
            15,  14,   0,   4,  16,  26,  33,  22,  18,  21,  23,
            24,  17,  19,  27,  30,  34,  31,  20,  32,  25,  35,
            36,  37,  28,  29,  39,  40,  46,  38,  47,  41,  44,
            48,  42,  45,  43,  49,  52,  53,  51,  54,  55,  57,
            58,  59,  60,  62,  61,  63,  64,  65,  70,  66,  68,
            67,  69,  71,  72,  73,  74,  77,  76,  75,  78,  79,
            90,  80,  93,  81,  82,  83,  91,  86,  84,  85,  88,
            89, 195,  92,  94,  87,  95,  96,  97,  98,  99, 100,
            101, 102, 106, 110, 103, 104, 105, 108, 107, 109, 111,
            113, 112, 114, 115, 117, 118, 119, 120,  50, 121, 181,
            122, 123,  56, 116, 124, 125, 128, 129, 130, 126, 131,
            132, 133, 134, 127, 137, 138, 139, 148, 136, 140, 143,
            144, 145, 147, 149, 135, 150, 154, 152, 153, 146, 155,
            141, 156, 142, 157, 151, 159, 160, 161, 162, 163, 164,
            166, 167, 168, 169, 165, 170, 171, 173, 175, 185, 178,
            176, 172, 179, 203, 174, 180, 184, 182, 177, 183, 186,
            187, 188, 204, 189, 190, 191, 198, 213, 192, 210, 194,
            196, 209, 197, 208, 199, 201, 193, 202, 207, 205, 206,
            200, 212, 214, 211, 215, 216,  12, 217, 218, 219, 220,
            222, 221, 225, 223, 226, 224, 227, 228, 229, 231, 230,
            232, 234, 233, 235, 236, 237, 238, 239, 240, 241, 242,
            243, 244, 245, 158, 246, 247, 248
    };

    // Each element corresponds to an ISO3 code, and contains the index
    // for the corresponding ISO2 code, or -1 if not represented
    private static final int[] ISO_3166_2_TO_1 = new int[] {
            13,   2,   7,   4,  14,   5,   0,   1,   9,   6,  10,
            8, 215,   3,  12,  11,  15,  23,  19,  24,  29,  20,
            18,  21,  22,  31,  16,  25,  35,  36,  26,  28,  30,
            17,  27,  32,  33,  34,  40,  37,  38,  42,  45,  47,
            43,  46,  39,  41,  44,  48, 118,  51,  49,  50,  52,
            53, 123,  54,  55,  56,  57,  59,  58,  60,  61,  62,
            64,  66,  65,  67,  63,  68,  69,  70,  71,  74,  73,
            72,  75,  76,  78,  80,  81,  82,  85,  86,  84,  92,
            87,  88,  77,  83,  90,  79,  91,  93,  94,  95,  96,
            97,  98,  99, 100, 103, 104, 105, 101, 107, 106, 108,
            102, 109, 111, 110, 112, 113, 124, 114, 115, 116, 117,
            119, 121, 122, 125, 126, 130, 135, 127, 128, 129, 131,
            132, 133, 134, 147, 140, 136, 137, 138, 141, 154, 156,
            142, 143, 144, 152, 145, 139, 146, 148, 158, 150, 151,
            149, 153, 155, 157, 245, 159, 160, 161, 162, 163, 164,
            169, 165, 166, 167, 168, 170, 171, 177, 172, 180, 173,
            176, 184, 175, 178, 181, 120, 183, 185, 182, 174, 186,
            187, 188, 190, 191, 192, 195, 204, 197,  89, 198, 200,
            193, 202, 209, 203, 205, 179, 189, 207, 208, 206, 201,
            199, 196, 212, 210, 194, 211, 213, 214, 216, 217, 218,
            219, 221, 220, 223, 225, 222, 224, 226, 227, 228, 230,
            229, 231, 233, 232, 234, 235, 236, 237, 238, 239, 240,
            241, 242, 243, 244, 246, 247, 248
    };
    // Language afr: ZAF,NAM
    private static final int[] REGIONS_AFR = new int[] { 246,159 };
    // Language ara: ARE,BHR,COM,DJI,DZA,EGY,ERI,ESH,IRQ,ISR,JOR,KWT,LBN,LBY,MAR,MRT,OMN,PSE,QAT,SAU,SDN,SOM,SSD,SYR,TCD,TUN,YEM
    private static final int[] REGIONS_ARA = new int[] { 7,24,50,60,64,66,67,68,108,110,114,123,125,127,137,152,171,184,186,191,192,202,205,214,216,225,245 };
    // Language ben: BGD,IND
    private static final int[] REGIONS_BEN = new int[] { 22,104 };
    // Language bod: CHN,IND
    private static final int[] REGIONS_BOD = new int[] { 43,104 };
    // Language cat: AND,ESP,FRA,ITA
    private static final int[] REGIONS_CAT = new int[] { 6,69,75,111 };
    // Language dan: DNK,GRL
    private static final int[] REGIONS_DAN = new int[] { 62,91 };
    // Language deu: DEU,AUT,BEL,CHE,LIE,LUX
    private static final int[] REGIONS_DEU = new int[] { 59,15,18,41,129,133 };
    // Language ell: GRC,CYP
    private static final int[] REGIONS_ELL = new int[] { 89,57 };
    // Language eng: USA,AIA,ASM,ATG,AUS,BEL,BHS,BLZ,BMU,BRB,BWA,CAN,CCK,CMR,COK,CXR,CYM,DMA,ERI,FJI,FLK,FSM,GBR,GGY,GHA,GIB,GMB,GRD,GUM,GUY,HKG,IMN,IND,IOT,IRL,JAM,JEY,KEN,KIR,KNA,LBR,LCA,LSO,MAC,MDG,MHL,MLT,MNP,MSR,MUS,MWI,MYS,NAM,NFK,NGA,NIU,NRU,NZL,PAK,PCN,PHL,PLW,PNG,PRI,RWA,SDN,SGP,SHN,SLB,SLE,SSD,SWZ,SXM,SYC,TCA,TKL,TON,TTO,TUV,TZA,UGA,UMI,VCT,VGB,VIR,VUT,WSM,ZAF,ZMB,ZWE
    private static final int[] REGIONS_ENG = new int[] { 234,3,10,13,14,18,25,29,30,33,37,39,40,45,48,55,56,61,67,73,74,77,79,81,82,83,86,90,94,95,96,103,104,105,106,112,113,117,120,121,126,128,131,135,140,143,146,150,153,155,156,157,159,162,163,165,169,170,172,174,176,177,178,180,190,192,194,196,198,199,205,211,212,213,215,220,223,224,227,229,230,232,237,239,240,242,244,246,247,248 };
    // Language ewe: GHA,TGO
    private static final int[] REGIONS_EWE = new int[] { 82,217 };
    // Language fas: IRN,AFG
    private static final int[] REGIONS_FAS = new int[] { 107,1 };
    // Language fra: FRA,BDI,BEL,BEN,BFA,BLM,CAF,CAN,CHE,CIV,CMR,COD,COG,COM,DJI,DZA,GAB,GIN,GLP,GNQ,GUF,HTI,LUX,MAF,MAR,MCO,MDG,MLI,MRT,MTQ,MUS,MYT,NCL,NER,PYF,REU,RWA,SEN,SPM,SYC,SYR,TCD,TGO,TUN,VUT,WLF
    private static final int[] REGIONS_FRA = new int[] { 75,17,18,19,21,27,38,39,41,44,45,46,47,50,60,64,78,84,85,88,93,100,133,136,137,138,140,145,152,154,155,158,160,161,185,187,190,193,203,213,214,216,217,225,242,243 };
    // Language ful: SEN,CMR,GIN,MRT
    private static final int[] REGIONS_FUL = new int[] { 193,45,84,152 };
    // Language gsw: CHE,FRA,LIE
    private static final int[] REGIONS_GSW = new int[] { 41,75,129 };
    // Language hau: NGA,GHA,NER
    private static final int[] REGIONS_HAU = new int[] { 163,82,161 };
    // Language hrv: HRV,BIH
    private static final int[] REGIONS_HRV = new int[] { 99,26 };
    // Language ita: ITA,CHE,SMR
    private static final int[] REGIONS_ITA = new int[] { 111,41,201 };
    // Language kor: KOR,PRK
    private static final int[] REGIONS_KOR = new int[] { 122,181 };
    // Language lin: COD,AGO,CAF,COG
    private static final int[] REGIONS_LIN = new int[] { 46,2,38,47 };
    // Language mas: KEN,TZA
    private static final int[] REGIONS_MAS = new int[] { 117,229 };
    // Language msa: MYS,BRN,SGP
    private static final int[] REGIONS_MSA = new int[] { 157,34,194 };
    // Language nep: NPL,IND
    private static final int[] REGIONS_NEP = new int[] { 168,104 };
    // Language nld: NLD,ABW,BEL,BES,CUW,SUR,SXM
    private static final int[] REGIONS_NLD = new int[] { 166,0,18,20,54,207,212 };
    // Language nob: NOR,SJM
    private static final int[] REGIONS_NOB = new int[] { 167,197 };
    // Language orm: ETH,KEN
    private static final int[] REGIONS_ORM = new int[] { 71,117 };
    // Language oss: RUS,GEO
    private static final int[] REGIONS_OSS = new int[] { 189,80 };
    // Language pan: PAK,IND
    private static final int[] REGIONS_PAN = new int[] { 172,104 };
    // Language por: PRT,AGO,BRA,CPV,GNB,MAC,MOZ,STP,TLS
    private static final int[] REGIONS_POR = new int[] { 182,2,32,51,87,135,151,206,222 };
    // Language que: PER,BOL,ECU
    private static final int[] REGIONS_QUE = new int[] { 175,31,65 };
    // Language ron: ROU,MDA
    private static final int[] REGIONS_RON = new int[] { 188,139 };
    // Language rus: RUS,BLR,KAZ,KGZ,MDA,UKR
    private static final int[] REGIONS_RUS = new int[] { 189,28,116,118,139,231 };
    // Language sme: NOR,FIN,SWE
    private static final int[] REGIONS_SME = new int[] { 167,72,210 };
    // Language som: SOM,DJI,ETH,KEN
    private static final int[] REGIONS_SOM = new int[] { 202,60,71,117 };
    // Language spa: ESP,ARG,BOL,CHL,COL,CRI,CUB,DOM,ECU,GNQ,GTM,HND,MEX,NIC,PAN,PER,PHL,PRI,PRY,SLV,URY,USA,VEN
    private static final int[] REGIONS_SPA = new int[] { 69,8,31,42,49,52,53,63,65,88,92,98,142,164,173,175,176,180,183,200,233,234,238 };
    // Language sqi: ALB,MKD
    private static final int[] REGIONS_SQI = new int[] { 5,144 };
    // Language srp: SRB,BIH,MNE
    private static final int[] REGIONS_SRP = new int[] { 204,26,148 };
    // Language swa: TZA,KEN,UGA
    private static final int[] REGIONS_SWA = new int[] { 229,117,230 };
    // Language swe: SWE,ALA,FIN
    private static final int[] REGIONS_SWE = new int[] { 210,4,72 };
    // Language tam: IND,LKA,MYS,SGP
    private static final int[] REGIONS_TAM = new int[] { 104,130,157,194 };
    // Language teo: KEN,UGA
    private static final int[] REGIONS_TEO = new int[] { 117,230 };
    // Language tir: ERI,ETH
    private static final int[] REGIONS_TIR = new int[] { 67,71 };
    // Language tur: TUR,CYP
    private static final int[] REGIONS_TUR = new int[] { 226,57 };
    // Language urd: IND,PAK
    private static final int[] REGIONS_URD = new int[] { 104,172 };
    // Language uzb: UZB,AFG
    private static final int[] REGIONS_UZB = new int[] { 235,1 };
    // Language yor: NGA,BEN
    private static final int[] REGIONS_YOR = new int[] { 163,19 };
    // Language zho: CHN,HKG,MAC,SGP,TWN
    private static final int[] REGIONS_ZHO = new int[] { 43,96,135,194,228 };

    private static final int[][] LANGUAGE_REGIONS = new int[][] {
            null, null, null, null, null, null, null, null, REGIONS_AFR,
            null, null, null, null, null, null, null, null, null,
            null, null, REGIONS_ARA, null, null, null, null, null,
            null, null, null, null, null, null, null, null, null,
            null, null, null, null, null, null, null, null, null,
            null, null, null, null, REGIONS_BEN, null, null, null,
            null, null, null, null, null, null, REGIONS_BOD, null,
            null, null, null, null, null, null, null, null, null,
            null, null, REGIONS_CAT, null, null, null, null, null,
            null, null, null, null, null, null, null, null, null,
            null, null, null, null, null, null, null, null, null,
            null, null, null, null, null, null, null, null, null,
            REGIONS_DAN, null, null, null, null, null, REGIONS_DEU,
            null, null, null, null, null, null, null, null, null,
            null, null, null, null, null, null, null, REGIONS_ELL,
            null, REGIONS_ENG, null, null, null, null, REGIONS_EWE,
            null, null, null, REGIONS_FAS, null, null, null, null,
            null, null, REGIONS_FRA, null, null, null, null, null,
            REGIONS_FUL, null, null, null, null, null, null, null,
            null, null, null, null, null, null, null, null, null,
            null, null, null, REGIONS_GSW, null, null, null, null,
            null, REGIONS_HAU, null, null, null, null, null, null,
            null, null, null, REGIONS_HRV, null, null, null, null,
            null, null, null, null, null, null, null, null, null,
            null, null, null, null, null, null, null, null, REGIONS_ITA,
            null, null, null, null, null, null, null, null, null,
            null, null, null, null, null, null, null, null, null,
            null, null, null, null, null, null, null, null, null,
            null, null, null, null, null, null, null, null, null,
            REGIONS_KOR, null, null, null, null, null, null, null,
            null, null, null, null, null, null, null, null, null,
            null, null, null, null, null, null, REGIONS_LIN, null,
            null, null, null, null, null, null, null, null, null,
            null, null, null, null, null, null, null, null, null,
            null, null, null, null, REGIONS_MAS, null, null, null,
            null, null, null, null, null, null, null, null, null,
            null, null, null, null, null, null, null, null, null,
            REGIONS_MSA, null, null, null, null, null, null, null,
            null, null, null, null, null, null, null, null, null,
            null, null, null, REGIONS_NEP, null, null, null, null,
            REGIONS_NLD, null, null, null, REGIONS_NOB, null, null,
            null, null, null, null, null, null, null, null, null,
            null, null, null, null, null, REGIONS_ORM, null, REGIONS_OSS,
            null, null, null, null, null, null, REGIONS_PAN, null,
            null, null, null, null, null, null, null, REGIONS_POR,
            null, null, null, REGIONS_QUE, null, null, null, null,
            null, null, null, REGIONS_RON, null, null, REGIONS_RUS,
            null, null, null, null, null, null, null, null, null,
            null, null, null, null, null, null, null, null, null,
            null, null, null, null, null, null, null, null, null,
            null, null, null, REGIONS_SME, null, null, null, null,
            null, null, null, null, null, REGIONS_SOM, null, null,
            REGIONS_SPA, REGIONS_SQI, null, null, REGIONS_SRP, null,
            null, null, null, null, null, null, REGIONS_SWA, null,
            REGIONS_SWE, null, null, null, null, REGIONS_TAM, null,
            null, null, REGIONS_TEO, null, null, null, null, null,
            null, REGIONS_TIR, null, null, null, null, null, null,
            null, null, null, null, null, null, null, null, REGIONS_TUR,
            null, null, null, null, null, null, null, null, null,
            null, null, null, REGIONS_URD, REGIONS_UZB, null, null,
            null, null, null, null, null, null, null, null, null,
            null, null, null, null, null, null, null, null, null,
            null, REGIONS_YOR, null, null, null, null, null, null,
            REGIONS_ZHO, null, null, null, null
    };

    private static final int[] LANGUAGE_REGION = new int[] {
            71,  80,  -1,  -1,  -1,  -1,  -1,  -1,
            246,  45,  -1,  82,  -1,  -1,  -1,  -1,
            71,  -1,  -1,  -1,   7,  -1,  69,  -1,
            -1,  -1,  -1, 229, 104,  -1,  -1,  -1,
            16,  -1,  -1,  31,  16,  -1,  -1, 189,
            -1, 145,  -1,  45,  -1,  -1,  28, 247,
            22,  -1, 229,  -1, 104,  -1,  -1, 242,
            -1,  -1,  43,  26,  -1,  75, 104,  -1,
            -1,  -1,  23,  -1,  -1,  -1,  -1,   6,
            -1,  -1,  -1,  58, 230,  94,  -1, 189,
            -1,  -1,  -1,  -1,  -1,  -1, 234,  -1,
            189,  -1,  -1,  -1,  79,  75,  -1,  -1,
            -1,  39,  -1,  -1,  -1,  -1,  79,  -1,
            62,  -1, 117,  -1,  -1,  -1,  59,  -1,
            -1, 141, 161,  -1,  -1,  59,  45,  -1,
            193,  -1,  35, 117,  -1,  -1,  -1,  89,
            -1, 234,  -1,  -1,  70,  69,  82,  45,
            -1,  76, 107,  -1,  73, 176,  72,  -1,
            -1,  75,  -1,  -1,  -1,  -1, 166, 193,
            111,  -1,  -1,  -1,  -1,  -1,  -1,  79,
            106,  69, 103,  -1,  -1,  -1,  -1,  -1,
            -1,  -1, 183,  41, 104, 117,  -1,  -1,
            100, 163, 234, 110, 159,  -1,  -1, 104,
            -1,  -1, 178,  99,  59, 101,  -1,   9,
            -1, 163,  -1,  43,  -1,  39,  -1,  -1,
            -1,  -1, 102,  -1,  -1, 234,  -1,  -1,
            109, 111, 102,  -1,  45, 229, 115,  -1,
            -1,  -1,  64,  -1,  91, 117, 104,  -1,
            104,  80, 163,  -1, 116,  -1, 229,  51,
            -1,  -1, 119,  -1, 145, 117, 190, 118,
            45, 117,  -1, 104, 189,   2, 122,  -1,
            -1,  -1,  -1,  -1,  -1, 229,  45,  59,
            2,  -1,  -1,  -1,  -1, 229,  -1,  -1,
            124,  -1, 134,  -1, 166,  46, 132, 234,
            -1,  -1, 133,  -1,  46, 230,  -1,  -1,
            117,  -1, 117,  -1,  -1, 143,  -1,  -1,
            104,  -1, 170,  -1, 104, 117,  -1,  -1,
            -1, 117, 155,  -1, 151,  45,  -1,  -1,
            -1, 144,  -1, 140, 146,  -1,  -1,  -1,
            -1, 149,  -1, 157,  45,  -1,  -1,  -1,
            -1,  -1, 147,  -1,  -1,  -1,  -1,  -1,
            159, 169, 234, 246, 248, 159,  -1, 168,
            -1,  -1,  -1,  -1, 166,  45,  45, 167,
            167,  -1,  -1, 167,  -1,  -1,  -1, 192,
            -1, 156,  -1, 230,  -1,  -1,  75,  39,
            104,  71,  -1, 189,  -1,  -1,  -1,  -1,
            -1,  -1, 172,  -1,  -1,  -1,  -1,  -1,
            -1, 179,  -1, 182,  -1,  -1,   1, 175,
            -1,  -1,  -1,  -1, 229,  41,  -1, 188,
            17,  -1, 189, 229,  -1,  38, 189,  -1,
            -1,  -1, 104, 117,  -1,  -1, 229,  -1,
            -1, 151,  -1,  -1, 145,  -1,  -1, 137,
            -1,  -1, 130,  -1,  -1,  -1, 208, 209,
            -1, 167,  -1,  -1,  72, 244,  -1, 248,
            172,  -1,  -1, 202,  -1, 131,  69,   5,
            111,  -1, 204,  -1,  -1, 211,  -1, 102,
            -1,  -1, 229,  46, 210,  -1,  -1, 185,
            -1, 104, 189, 104,  -1, 117,  -1,  -1,
            219, 176, 218,  -1,  67,  -1,  -1,  -1,
            -1,  -1,  -1, 223,  -1,  -1,  37, 151,
            221,  -1,  -1, 226,  -1,  -1,  82, 161,
            -1, 137,  -1,  -1,  43, 231,  -1,  -1,
            104, 235, 126, 246, 241,  -1,  -1, 229,
            41,  -1,  -1,  -1,  -1,  -1,  18, 193,
            -1, 246, 230,  -1,  -1,  45, 234, 163,
            -1,  -1,  -1,  -1,  -1,  43,  43,  -1,
            246,  -1,  -1
    };

    static {
        // These maps should have been generated programmatically; look for accidental edits
        assert ISO_639_2_CODES.length == 531;
        assert ISO_639_2_NAMES.length == 531;
        assert ISO_639_2_TO_1.length == 531;
        assert ISO_639_1_CODES.length == 187;
        assert ISO_639_1_TO_2.length == 187;

        assert ISO_3166_2_CODES.length == 249;
        assert ISO_3166_2_NAMES.length == 249;
        assert ISO_3166_2_TO_1.length == 249;
        assert ISO_3166_1_CODES.length == 249;
        assert ISO_3166_1_TO_2.length == 249;

        assert LANGUAGE_REGION.length == 531;
        assert LANGUAGE_REGIONS.length == 531;
    }
}<|MERGE_RESOLUTION|>--- conflicted
+++ resolved
@@ -105,10 +105,6 @@
             }
             return ISO_639_2_NAMES[index];
         }
-<<<<<<< HEAD
-
-        return null;
-=======
 
         return null;
     }
@@ -121,7 +117,6 @@
     @NonNull
     public static List<String> getLanguageCodes() {
         return getLanguageCodes(false);
->>>>>>> 878ea9dd
     }
 
     /**
@@ -132,21 +127,6 @@
      * @return all the known language codes
      */
     @NonNull
-<<<<<<< HEAD
-    public static List<String> getLanguageCodes() {
-        return getLanguageCodes(false);
-    }
-
-    /**
-     * Returns all the known language codes
-     *
-     * @param include3 If true, include 3-letter language codes as well (for
-     *                 languages not available as 2-letter languages)
-     * @return all the known language codes
-     */
-    @NonNull
-=======
->>>>>>> 878ea9dd
     public static List<String> getLanguageCodes(boolean include3) {
         if (!include3) {
             return Arrays.asList(ISO_639_1_CODES);
@@ -389,11 +369,7 @@
             //     the continent and raw offsets for further clues to guide the
             //     region choice.)
             if (relevant != null) {
-<<<<<<< HEAD
-                String region = getTimeZoneRegion(TimeZone.getDefault());
-=======
                 String region = getTimeZoneRegionAlpha2(TimeZone.getDefault());
->>>>>>> 878ea9dd
                 if (region != null && regions.contains(region) &&
                         (relevant.isEmpty() || relevant.contains(region))) {
                     return region;
@@ -506,7 +482,6 @@
         }
 
         return null;
-<<<<<<< HEAD
     }
 
     /** Returns the relevant regions for the given language, if known. */
@@ -612,112 +587,6 @@
         int index = Arrays.binarySearch(ISO_3166_2_CODES, regionCode);
         if (index < 0) {
             return null;
-=======
-    }
-
-    /** Returns the relevant regions for the given language, if known. */
-    @NonNull
-    public static List<String> getRelevantRegions(@NonNull String languageCode) {
-        int languageIndex;
-        if (languageCode.length() == 2) {
-            assert Character.isLowerCase(languageCode.charAt(0))
-                    && Character.isLowerCase(languageCode.charAt(1)) : languageCode;
-            int index = Arrays.binarySearch(ISO_639_1_CODES, languageCode);
-            if (index < 0 || index >= ISO_639_1_TO_2.length) {
-                return Collections.emptyList();
-            }
-            languageIndex = ISO_639_1_TO_2[index];
-        } else if (languageCode.length() == 3) {
-            assert Character.isLowerCase(languageCode.charAt(0))
-                    && Character.isLowerCase(languageCode.charAt(1))
-                    && Character.isLowerCase(languageCode.charAt(2)) : languageCode;
-            languageIndex = Arrays.binarySearch(ISO_639_2_CODES, languageCode);
-            if (languageIndex < 0) {
-                return Collections.emptyList();
-            }
-        } else {
-            assert false : languageCode;
-            return Collections.emptyList();
-        }
-
-        int[] regionIndices = LANGUAGE_REGIONS[languageIndex];
-        if (regionIndices == null) { // only returns non-null when there are multiple
-            String regionCode = getRegionCode(LANGUAGE_REGION[languageIndex]);
-            return regionCode != null ? Collections.singletonList(regionCode)
-                    : Collections.<String>emptyList();
-
-        }
-
-        List<String> result = Lists.newArrayListWithExpectedSize(regionIndices.length);
-        for (int regionIndex : regionIndices) {
-            String regionCode = getRegionCode(regionIndex);
-            if (regionCode != null) {
-                result.add(regionCode);
-            }
-        }
-        return result;
-    }
-
-    /**
-     * Returns the corresponding ISO 639 alpha-2 code given an alpha-3 code
-     *
-     * @param languageCode the ISO 639 alpha-3 code
-     * @return the corresponding ISO 639 alpha-2 code, if any
-     */
-    @Nullable
-    public static String getLanguageAlpha2(@NonNull String languageCode) {
-        assert languageCode.length() == 3 : languageCode;
-        assert Character.isLowerCase(languageCode.charAt(0))
-                && Character.isLowerCase(languageCode.charAt(1))
-                && Character.isLowerCase(languageCode.charAt(2)) : languageCode;
-        int index = Arrays.binarySearch(ISO_639_2_CODES, languageCode);
-        if (index < 0) {
-            return null;
-        }
-        int alpha2 = ISO_639_2_TO_1[index];
-        if (alpha2 != -1) {
-            return ISO_639_1_CODES[alpha2];
-        }
-        return null;
-    }
-
-    /**
-     * Returns the corresponding ISO 639 alpha-3 code given an alpha-2 code
-     *
-     * @param languageCode the ISO 639 alpha-2 code
-     * @return the corresponding ISO 639 alpha-3 code, if any
-     */
-    @Nullable
-    public static String getLanguageAlpha3(@NonNull String languageCode) {
-        assert languageCode.length() == 2 : languageCode;
-        assert Character.isLowerCase(languageCode.charAt(0))
-                && Character.isLowerCase(languageCode.charAt(1)) : languageCode;
-        int index = Arrays.binarySearch(ISO_639_1_CODES, languageCode);
-        if (index < 0) {
-            return null;
-        }
-        int alpha2 = ISO_639_1_TO_2[index];
-        if (alpha2 != -1) {
-            return ISO_639_2_CODES[alpha2];
-        }
-        return null;
-    }
-
-    /**
-     * Returns the corresponding ISO 3166 alpha-2 code given an alpha-3 code
-     *
-     * @param regionCode the ISO 3166 alpha-3 code
-     * @return the corresponding ISO 3166 alpha-2 code, if any
-     */
-    @Nullable
-    public static String getRegionAlpha2(@NonNull String regionCode) {
-        assert regionCode.length() == 3 : regionCode;
-        assert Character.isUpperCase(regionCode.charAt(0))
-                && Character.isUpperCase(regionCode.charAt(1))
-                && Character.isUpperCase(regionCode.charAt(2)) : regionCode;
-        int index = Arrays.binarySearch(ISO_3166_2_CODES, regionCode);
-        if (index < 0) {
-            return null;
         }
         int alpha2 = ISO_3166_2_TO_1[index];
         if (alpha2 != -1) {
@@ -761,37 +630,8 @@
         int index = getTimeZoneRegionIndex(zone);
         if (index != -1) {
             return ISO_3166_2_CODES[index];
->>>>>>> 878ea9dd
-        }
-        int alpha2 = ISO_3166_2_TO_1[index];
-        if (alpha2 != -1) {
-            return ISO_3166_1_CODES[alpha2];
-        }
-        return null;
-    }
-
-<<<<<<< HEAD
-    /**
-     * Returns the corresponding ISO 3166 alpha-3 code given an alpha-2 code
-     *
-     * @param regionCode the ISO 3166 alpha-2 code
-     * @return the corresponding ISO 3166 alpha-3 code, if any
-     */
-    @Nullable
-    public static String getRegionAlpha3(@NonNull String regionCode) {
-        assert regionCode.length() == 2 : regionCode;
-        assert Character.isUpperCase(regionCode.charAt(0))
-                && Character.isUpperCase(regionCode.charAt(1)) : regionCode;
-        int index = Arrays.binarySearch(ISO_3166_1_CODES, regionCode);
-        if (index < 0) {
-            return null;
-        }
-        int alpha2 = ISO_3166_1_TO_2[index];
-        if (alpha2 != -1) {
-            return ISO_3166_2_CODES[alpha2];
-        }
-=======
->>>>>>> 878ea9dd
+        }
+
         return null;
     }
 
@@ -1262,10 +1102,6 @@
         return -1;
     }
 
-<<<<<<< HEAD
-    // The rest of this class is generated by LocaleTableGenerator -- DO NOT EDIT
-=======
->>>>>>> 878ea9dd
     private static final String[] ISO_639_2_CODES = new String[] {
             "aar", "abk", "ace", "ach", "ada", "ady", "afa", "afh", "afr",
             "agq", "ain", "aka", "akk", "ale", "alg", "alt", "amh", "ang",
@@ -1509,11 +1345,7 @@
             "Haitian; Haitian Creole",              // Code hat/ht
             "Hausa",                                // Code hau/ha
             "Hawaiian",                             // Code haw
-<<<<<<< HEAD
-            "Hebrew",                               // Code heb/he
-=======
             "Hebrew",                               // Code heb/iw
->>>>>>> 878ea9dd
             "Herero",                               // Code her/hz
             "Hiligaynon",                           // Code hil
             "Himachali languages; Western Pahari languages",// Code him
@@ -1536,11 +1368,7 @@
             "Iloko",                                // Code ilo
             "Interlingua (International Auxiliary Language Association)",// Code ina/ia
             "Indic languages",                      // Code inc
-<<<<<<< HEAD
-            "Indonesian",                           // Code ind/id
-=======
             "Indonesian",                           // Code ind/in
->>>>>>> 878ea9dd
             "Indo-European languages",              // Code ine
             "Ingush",                               // Code inh
             "Inupiaq",                              // Code ipk/ik
@@ -1856,11 +1684,7 @@
             "Yao",                                  // Code yao
             "Yapese",                               // Code yap
             "Yangben",                              // Code yav
-<<<<<<< HEAD
-            "Yiddish",                              // Code yid/yi
-=======
             "Yiddish",                              // Code yid/ji
->>>>>>> 878ea9dd
             "Yoruba",                               // Code yor/yo
             "Yupik languages",                      // Code ypk
             "Zapotec",                              // Code zap
@@ -1938,15 +1762,9 @@
             -1,  -1,  47,  -1,  -1,  -1,  -1,  48,  43,  -1,  -1,
             -1,  -1,  -1,  -1,  -1,  50,  49,  51,  54,  -1,  -1,
             -1,  -1,  -1,  -1,  -1,  52,  -1,  53,  -1,  -1,  -1,
-<<<<<<< HEAD
-            60,  55,  -1,  56,  63,  -1,  -1,  57,  -1,  -1,  58,
-            59,  -1,  61,  -1,  62,  -1,  67,  71,  68,  -1,  74,
-            66,  -1,  64,  -1,  65,  -1,  -1,  69,  -1,  -1,  72,
-=======
             60,  55,  -1,  75,  63,  -1,  -1,  57,  -1,  -1,  58,
             59,  -1,  61,  -1,  62,  -1,  67,  71,  68,  -1,  74,
             66,  -1,  64,  -1,  70,  -1,  -1,  69,  -1,  -1,  72,
->>>>>>> 878ea9dd
             73,  78,  -1,  -1,  -1,  76,  -1,  -1,  -1,  -1,  -1,
             84,  -1,  86,  -1,  89,  79,  88,  -1,  83,  -1,  -1,
             -1,  -1,  -1,  85,  -1,  -1,  81, 139,  93,  -1,  -1,
@@ -1975,11 +1793,7 @@
             -1,  -1, 170,  -1,  -1,  -1,  -1,  -1, 172, 173,  -1,
             -1, 174, 175,  -1, 176, 177, 178,  -1,  -1,  -1,  -1,
             -1,  -1,  -1,  -1, 179, 180,  -1, 181,  -1,  -1,  -1,
-<<<<<<< HEAD
-            -1, 182, 183,  -1,  -1,  -1,  -1,  -1, 184, 185,  -1,
-=======
             -1,  77, 183,  -1,  -1,  -1,  -1,  -1, 184, 185,  -1,
->>>>>>> 878ea9dd
             186,  -1,  -1
     };
     private static final String[] ISO_3166_2_CODES = new String[] {

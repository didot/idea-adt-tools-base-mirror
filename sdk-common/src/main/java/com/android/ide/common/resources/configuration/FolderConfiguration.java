--- conflicted
+++ resolved
@@ -454,20 +454,10 @@
             mQualifiers[INDEX_SCREEN_RATIO] = qualifier;
         } else if (qualifier instanceof ScreenRoundQualifier) {
             mQualifiers[INDEX_SCREEN_ROUND] = qualifier;
-<<<<<<< HEAD
-
-        } else if (qualifier instanceof WideGamutColorQualifier) {
-            mQualifiers[INDEX_WIDE_COLOR_GAMUT] = qualifier;
-
-        } else if (qualifier instanceof HighDynamicRangeQualifier) {
-            mQualifiers[INDEX_HIGH_DYNAMIC_RANGE] = qualifier;
-
-=======
         } else if (qualifier instanceof WideGamutColorQualifier) {
             mQualifiers[INDEX_WIDE_COLOR_GAMUT] = qualifier;
         } else if (qualifier instanceof HighDynamicRangeQualifier) {
             mQualifiers[INDEX_HIGH_DYNAMIC_RANGE] = qualifier;
->>>>>>> 9762cc2c
         } else if (qualifier instanceof ScreenOrientationQualifier) {
             mQualifiers[INDEX_SCREEN_ORIENTATION] = qualifier;
         } else if (qualifier instanceof UiModeQualifier) {
@@ -633,10 +623,7 @@
     public void setWideColorGamutQualifier(WideGamutColorQualifier qualifier) {
         mQualifiers[INDEX_WIDE_COLOR_GAMUT] =
                 qualifier == null ? NULL_QUALIFIERS[INDEX_WIDE_COLOR_GAMUT] : qualifier;
-<<<<<<< HEAD
-=======
-        mQualifierString = null;
->>>>>>> 9762cc2c
+        mQualifierString = null;
     }
 
     @Nullable
@@ -647,10 +634,7 @@
     public void setHighDynamicRangeQualifier(HighDynamicRangeQualifier qualifier) {
         mQualifiers[INDEX_HIGH_DYNAMIC_RANGE] =
                 qualifier == null ? NULL_QUALIFIERS[INDEX_HIGH_DYNAMIC_RANGE] : qualifier;
-<<<<<<< HEAD
-=======
-        mQualifierString = null;
->>>>>>> 9762cc2c
+        mQualifierString = null;
     }
 
     @Nullable

/*
 * Copyright (C) 2015 The Android Open Source Project
 *
 * Licensed under the Apache License, Version 2.0 (the "License");
 * you may not use this file except in compliance with the License.
 * You may obtain a copy of the License at
 *
 *      http://www.apache.org/licenses/LICENSE-2.0
 *
 * Unless required by applicable law or agreed to in writing, software
 * distributed under the License is distributed on an "AS IS" BASIS,
 * WITHOUT WARRANTIES OR CONDITIONS OF ANY KIND, either express or implied.
 * See the License for the specific language governing permissions and
 * limitations under the License.
 */
package com.android.ide.common.vectordrawable;

import static com.android.ide.common.vectordrawable.SvgColor.colorSvg2Vd;
import static com.android.ide.common.vectordrawable.SvgNode.CONTINUATION_INDENT;
import static com.android.ide.common.vectordrawable.SvgNode.INDENT_UNIT;
import static com.android.utils.XmlUtils.formatFloatAttribute;

import com.android.annotations.NonNull;
import com.android.annotations.Nullable;
import com.android.utils.Pair;
import com.google.common.collect.ImmutableMap;
import com.google.common.collect.ImmutableSet;
import java.awt.geom.AffineTransform;
import java.io.File;
import java.io.IOException;
import java.io.OutputStream;
import java.io.OutputStreamWriter;
import java.util.HashSet;
import java.util.Map;
import java.util.Set;
import java.util.logging.Level;
import java.util.logging.Logger;
import java.util.regex.Pattern;
import org.w3c.dom.Document;
import org.w3c.dom.NamedNodeMap;
import org.w3c.dom.Node;
import org.w3c.dom.NodeList;

/**
 * Converts SVG to VectorDrawable's XML.
 *
 * There are 2 major functions:
 * 1. parse(file)
 *   This include parse the .svg file and build an internal tree. The optimize this tree.
 *
 * 2. writeFile()
 *   This is traversing the whole tree, and write the group / path info into the XML.
 */
public class Svg2Vector {
    private static final Logger logger = Logger.getLogger(Svg2Vector.class.getSimpleName());
    private static final String HEAD =
            "<vector xmlns:android=\"http://schemas.android.com/apk/res/android\"";
    private static final String AAPT_BOUND = "xmlns:aapt=\"http://schemas.android.com/aapt\"";

    public static final String SVG_POLYGON = "polygon";
    public static final String SVG_POLYLINE = "polyline";
    public static final String SVG_RECT = "rect";
    public static final String SVG_CIRCLE = "circle";
    public static final String SVG_LINE = "line";
    public static final String SVG_PATH = "path";
    public static final String SVG_ELLIPSE = "ellipse";
    public static final String SVG_GROUP = "g";
    public static final String SVG_STYLE = "style";
    public static final String SVG_DISPLAY = "display";

    public static final String SVG_D = "d";
    public static final String SVG_STROKE_COLOR = "stroke";
    public static final String SVG_STROKE_OPACITY = "stroke-opacity";
    public static final String SVG_STROKE_LINEJOIN = "stroke-linejoin";
    public static final String SVG_STROKE_LINECAP = "stroke-linecap";
    public static final String SVG_STROKE_WIDTH = "stroke-width";
    public static final String SVG_FILL_COLOR = "fill";
    public static final String SVG_FILL_OPACITY = "fill-opacity";
    public static final String SVG_FILL_TYPE = "fill-rule";
    public static final String SVG_OPACITY = "opacity";
    public static final String SVG_CLIP = "clip";
    public static final String SVG_POINTS = "points";

    public static final ImmutableMap<String, String> presentationMap =
            ImmutableMap.<String, String>builder()
                    .put(SVG_STROKE_COLOR, "android:strokeColor")
                    .put(SVG_STROKE_OPACITY, "android:strokeAlpha")
                    .put(SVG_STROKE_LINEJOIN, "android:strokeLineJoin")
                    .put(SVG_STROKE_LINECAP, "android:strokeLineCap")
                    .put(SVG_STROKE_WIDTH, "android:strokeWidth")
                    .put(SVG_FILL_COLOR, "android:fillColor")
                    .put(SVG_FILL_OPACITY, "android:fillAlpha")
                    .put(SVG_CLIP, "android:clip")
                    .put(SVG_OPACITY, "android:fillAlpha")
                    .put(SVG_FILL_TYPE, "android:fillType")
                    .build();

    public static final ImmutableMap<String, String> gradientMap =
            ImmutableMap.<String, String>builder()
                    .put("x1", "android:startX")
                    .put("y1", "android:startY")
                    .put("x2", "android:endX")
                    .put("y2", "android:endY")
                    .put("cx", "android:centerX")
                    .put("cy", "android:centerY")
                    .put("r", "android:gradientRadius")
                    .put("spreadMethod", "android:tileMode")
                    .put("gradientUnits", "")
                    .put("gradientTransform", "")
                    .put("gradientType", "android:type")
                    .build();

<<<<<<< HEAD
    // List all the Svg nodes that we don't support. Categorized by the types.
    private static final HashSet<String> unsupportedSvgNodes =
            Sets.newHashSet(
                    // Animation elements
                    "animate",
                    "animateColor",
                    "animateMotion",
                    "animateTransform",
                    "mpath",
                    "set",
                    // Container elements
                    "a",
                    "glyph",
                    "marker",
                    "mask",
                    "missing-glyph",
                    "pattern",
                    "switch",
                    "symbol",
                    // Filter primitive elements
                    "feBlend",
                    "feColorMatrix",
                    "feComponentTransfer",
                    "feComposite",
                    "feConvolveMatrix",
                    "feDiffuseLighting",
                    "feDisplacementMap",
                    "feFlood",
                    "feFuncA",
                    "feFuncB",
                    "feFuncG",
                    "feFuncR",
                    "feGaussianBlur",
                    "feImage",
                    "feMerge",
                    "feMergeNode",
                    "feMorphology",
                    "feOffset",
                    "feSpecularLighting",
                    "feTile",
                    "feTurbulence",
                    // Font elements
                    "font",
                    "font-face",
                    "font-face-format",
                    "font-face-name",
                    "font-face-src",
                    "font-face-uri",
                    "hkern",
                    "vkern",
                    // Gradient elements
                    "radialGradient",
                    "stop",
                    // Graphics elements
                    "ellipse",
                    "text",
                    // Light source elements
                    "feDistantLight",
                    "fePointLight",
                    "feSpotLight",
                    // Structural elements
                    "symbol",
                    // Text content elements
                    "altGlyph",
                    "altGlyphDef",
                    "altGlyphItem",
                    "glyph",
                    "glyphRef",
                    "textPath",
                    "text",
                    "tref",
                    "tspan",
                    // Text content child elements
                    "altGlyph",
                    "textPath",
                    "tref",
                    "tspan",
                    // Uncategorized elements
                    "color-profile",
                    "cursor",
                    "filter",
                    "foreignObject",
                    "script",
                    "view");
=======
    // Set of all SVG nodes that we don't support. Categorized by the types.
    private static final Set<String> unsupportedSvgNodes = ImmutableSet.of(
            // Animation elements
            "animate",
            "animateColor",
            "animateMotion",
            "animateTransform",
            "mpath",
            "set",
            // Container elements
            "a",
            "glyph",
            "marker",
            "mask",
            "missing-glyph",
            "pattern",
            "switch",
            "symbol",
            // Filter primitive elements
            "feBlend",
            "feColorMatrix",
            "feComponentTransfer",
            "feComposite",
            "feConvolveMatrix",
            "feDiffuseLighting",
            "feDisplacementMap",
            "feFlood",
            "feFuncA",
            "feFuncB",
            "feFuncG",
            "feFuncR",
            "feGaussianBlur",
            "feImage",
            "feMerge",
            "feMergeNode",
            "feMorphology",
            "feOffset",
            "feSpecularLighting",
            "feTile",
            "feTurbulence",
            // Font elements
            "font",
            "font-face",
            "font-face-format",
            "font-face-name",
            "font-face-src",
            "font-face-uri",
            "hkern",
            "vkern",
            // Gradient elements
            "radialGradient",
            "stop",
            // Graphics elements
            "ellipse",
            "text",
            // Light source elements
            "feDistantLight",
            "fePointLight",
            "feSpotLight",
            // Structural elements
            "symbol",
            // Text content elements
            "altGlyph",
            "altGlyphDef",
            "altGlyphItem",
            "glyph",
            "glyphRef",
            "textPath",
            "text",
            "tref",
            "tspan",
            // Text content child elements
            "altGlyph",
            "textPath",
            "tref",
            "tspan",
            // Uncategorized elements
            "color-profile",
            "cursor",
            "filter",
            "foreignObject",
            "script",
            "view");
>>>>>>> 9762cc2c

    @NonNull
    private static SvgTree parse(File f) throws Exception {
        SvgTree svgTree = new SvgTree();
        Document doc = svgTree.parse(f);
        NodeList nSvgNode;

        // Parse svg elements
        nSvgNode = doc.getElementsByTagName("svg");
        if (nSvgNode.getLength() != 1) {
            throw new IllegalStateException("Not a proper SVG file");
        }
        Node rootNode = nSvgNode.item(0);
        for (int i = 0; i < nSvgNode.getLength(); i++) {
            Node nNode = nSvgNode.item(i);
            if (nNode.getNodeType() == Node.ELEMENT_NODE) {
                svgTree.parseDimension(nNode);
            }
        }

        if (svgTree.getViewBox() == null) {
            svgTree.logErrorLine(
                    "Missing \"viewBox\" in <svg> element", rootNode, SvgTree.SvgLogLevel.ERROR);
            return svgTree;
        }

        SvgGroupNode root = new SvgGroupNode(svgTree, rootNode, "root");
        svgTree.setRoot(root);

        // Parse all the group and path nodes recursively.
        traverseSVGAndExtract(svgTree, root, rootNode);

        // TODO: Handle "use" elements defined inside "defs"
        // Fill in all the use nodes in the svgTree.
        for (SvgGroupNode n : svgTree.getUseSet()) {
            extractUseNode(svgTree, n, n.getDocumentNode());
        }

        // TODO: Handle clipPath elements that reference another clipPath
        // Add attributes for all the style elements.
        for (Map.Entry<String, HashSet<SvgNode>> entry : svgTree.getStyleAffectedNodes()) {
            for (SvgNode n : entry.getValue()) {
                addStyleToPath(n, svgTree.getStyleClassAttr(entry.getKey()));
            }
        }

        // Replaces elements that reference clipPaths and replaces them with clipPathNodes
        // Note that clip path can be embedded within style, so it has to be called after the
        // addStyleToPath().
        for (Map.Entry<SvgNode, Pair<SvgGroupNode, String>> entry :
                svgTree.getClipPathAffectedNodesSet()) {
            handleClipPath(
                    svgTree,
                    entry.getKey(),
                    entry.getValue().getFirst(),
                    entry.getValue().getSecond());
        }

        svgTree.flatten();
        svgTree.dump(root);

        return svgTree;
    }

    /** Traverse the tree in pre-order. */
    private static void traverseSVGAndExtract(
            SvgTree svgTree, SvgGroupNode currentGroup, Node item) {
        // Recursively traverse all the group and path nodes
        NodeList allChildren = item.getChildNodes();

        for (int i = 0; i < allChildren.getLength(); i++) {
            Node currentNode = allChildren.item(i);
            String nodeName = currentNode.getNodeName();

            if (!currentNode.hasChildNodes() && !currentNode.hasAttributes()) {
                // If there is nothing in this node, just ignore it.
                continue;
            }

            if (SVG_PATH.equals(nodeName) ||
                SVG_RECT.equals(nodeName) ||
                SVG_CIRCLE.equals(nodeName) ||
                SVG_ELLIPSE.equals(nodeName) ||
                SVG_POLYGON.equals(nodeName) ||
                SVG_POLYLINE.equals(nodeName) ||
                SVG_LINE.equals(nodeName)) {
                SvgLeafNode child = new SvgLeafNode(svgTree, currentNode, nodeName + i);
                processIdName(svgTree, child);
                currentGroup.addChild(child);
                extractAllItemsAs(svgTree, child, currentNode, currentGroup);
                svgTree.setHasLeafNode(true);
            } else if (SVG_GROUP.equals(nodeName)) {
                SvgGroupNode childGroup = new SvgGroupNode(svgTree, currentNode, "child" + i);
                currentGroup.addChild(childGroup);
                processIdName(svgTree, childGroup);
                extractGroupNode(svgTree, childGroup, currentGroup);
                traverseSVGAndExtract(svgTree, childGroup, currentNode);
            } else if ("use".equals(nodeName)) {
                SvgGroupNode childGroup = new SvgGroupNode(svgTree, currentNode, "child" + i);
                currentGroup.addChild(childGroup);
                svgTree.addToUseSet(childGroup);
            } else if ("defs".equals(nodeName)) {
                SvgGroupNode childGroup = new SvgGroupNode(svgTree, currentNode, "child" + i);
                traverseSVGAndExtract(svgTree, childGroup, currentNode);
            } else if ("clipPath".equals(nodeName)) {
                SvgClipPathNode clipPath = new SvgClipPathNode(svgTree, currentNode, nodeName + i);
                processIdName(svgTree, clipPath);
                traverseSVGAndExtract(svgTree, clipPath, currentNode);
            } else if (SVG_STYLE.equals(nodeName)) {
                extractStyleNode(svgTree, currentNode);
            } else if ("linearGradient".equals(nodeName)) {
                SvgGradientNode gradientNode =
                        new SvgGradientNode(svgTree, currentNode, nodeName + i);
                processIdName(svgTree, gradientNode);
<<<<<<< HEAD
                extractGradientNode(svgTree, gradientNode);
                gradientNode.fillPresentationAttributes("gradientType", "linear");
                svgTree.setHasGradient(true);
=======
                extractGradientNode(gradientNode);
                gradientNode.fillPresentationAttributes("gradientType", "linear");
                svgTree.setHasGradient(true);
            } else if ("radialGradient".equals(nodeName)) {
                SvgGradientNode gradientNode =
                        new SvgGradientNode(svgTree, currentNode, nodeName + i);
                processIdName(svgTree, gradientNode);
                extractGradientNode(gradientNode);
                gradientNode.fillPresentationAttributes("gradientType", "radial");
                svgTree.setHasGradient(true);
>>>>>>> 9762cc2c
            } else {
                // For other fancy tags, like <switch>, they can contain children too.
                // Report the unsupported nodes.
                if (unsupportedSvgNodes.contains(nodeName)) {
                    svgTree.logErrorLine("<" + nodeName + "> is not supported", currentNode,
                                         SvgTree.SvgLogLevel.ERROR);
                }
                // This is a workaround for the cases using defs to define a full icon size clip
                // path, which is redundant information anyway.
                if (!"defs".equals(nodeName)) {
                    traverseSVGAndExtract(svgTree, currentGroup, currentNode);
                }
            }
        }

    }

    /**
     * Reads content from a gradient element's documentNode and fills in attributes for the
     * SvgGradientNode.
     */
<<<<<<< HEAD
    private static void extractGradientNode(SvgTree svgTree, SvgGradientNode gradientNode) {
=======
    private static void extractGradientNode(@NonNull SvgGradientNode gradientNode) {
>>>>>>> 9762cc2c
        Node currentNode = gradientNode.getDocumentNode();
        NamedNodeMap a = currentNode.getAttributes();
        int len = a.getLength();
        for (int j = 0; j < len; j++) {
            Node n = a.item(j);
            String name = n.getNodeName();
            String value = n.getNodeValue();
            if (gradientMap.containsKey(name)) {
                gradientNode.fillPresentationAttributes(name, value);
            }
        }
        NodeList gradientChildren = currentNode.getChildNodes();

        // Default SVG gradient offset is the previous largest offset.
        float greatestOffset = 0;
        for (int i = 0; i < gradientChildren.getLength(); i++) {
            Node node = gradientChildren.item(i);
            String nodeName = node.getNodeName();
            if (nodeName.equals("stop")) {
                NamedNodeMap stopAttr = node.getAttributes();
                // Default SVG gradient stop color is black.
                String color = "rgb(0,0,0)";
                // Default SVG gradient stop opacity is 1.
                String opacity = "1";
                for (int k = 0; k < stopAttr.getLength(); k++) {
                    Node stopItem = stopAttr.item(k);
                    String attrName = stopItem.getNodeName();
                    String attrValue = stopItem.getNodeValue();
                    switch (attrName) {
                        case "offset":
<<<<<<< HEAD
                            // If a gradient's value is not greater than all pervious offset values,
=======
                            // If a gradient's value is not greater than all previous offset values,
>>>>>>> 9762cc2c
                            // then the offset value is adjusted to be equal to the largest of all
                            // previous offset values.
                            greatestOffset = extractOffset(attrValue, greatestOffset);
                            break;
                        case "stop-color":
                            color = attrValue;
                            break;
                        case "stop-opacity":
                            opacity = attrValue;
                            break;
                        case "style":
                            String[] parts = attrValue.split(";");
                            for (String attr : parts) {
                                String[] splitAttribute = attr.split(":");
                                if (splitAttribute.length == 2) {
                                    if (attr.startsWith("stop-color")) {
                                        color = splitAttribute[1];
                                    } else if (attr.startsWith("stop-opacity")) {
                                        opacity = splitAttribute[1];
                                    }
                                }
                            }
                            break;
                    }
                }
                String offset = String.valueOf(greatestOffset);
<<<<<<< HEAD
=======
                String vdColor = colorSvg2Vd(color, "#000000", gradientNode);
                if (vdColor != null) {
                    color = vdColor;
                }
>>>>>>> 9762cc2c
                gradientNode.addGradientStop(color, offset, opacity);
            }
        }
    }

    /**
     * Finds the gradient offset value given a String containing the value and greatest previous
     * offset value.
     *
     * @param offset is a String that can be a value or a percentage.
     * @param greatestOffset is the greatest offset value seen in the gradient so far.
     * @return float that is final value of the offset between 0 and 1.
     */
    private static float extractOffset(String offset, float greatestOffset) {
        float x = greatestOffset;
        if (offset.endsWith("%")) {
            try {
                x = Float.parseFloat(offset.substring(0, offset.length() - 1));
                x /= 100;
            } catch (NumberFormatException e) {
                logger.log(Level.FINE, "Unsupported gradient offset percentage");
            }
        } else {
            try {
                x = Float.parseFloat(offset);
            } catch (NumberFormatException e) {
                logger.log(Level.FINE, "Unsupported gradient offset value");
            }
        }
        // Gradient offset values must be between 0 and 1 or 0% and 100%.
        x = Math.min(1, Math.max(x, 0));
        if (x >= greatestOffset) {
            return x;
        }
        return greatestOffset;
    }

    /**
     * Checks to see if the childGroup references any clipPath or style elements. Saves the
     * reference in the svgTree to add the information to an SvgNode later.
     */
    private static void extractGroupNode(
            SvgTree svgTree, SvgGroupNode childGroup, SvgGroupNode currentGroup) {
        NamedNodeMap a = childGroup.getDocumentNode().getAttributes();
        int len = a.getLength();
        for (int j = 0; j < len; j++) {
            Node n = a.item(j);
            String name = n.getNodeName();
            String value = n.getNodeValue();
            if (name.equals("clip-path")) {
                if (!value.isEmpty()) {
                    svgTree.addClipPathAffectedNode(childGroup, currentGroup, value);
                }
            } else if (name.equals("class")) {
                if (!value.isEmpty()) {
                    svgTree.addAffectedNodeToStyleClass("." + value, childGroup);
                }
            }
        }
    }

    /**
     * Extracts the attribute information from a style element and adds to the
     * styleClassAttributeMap of the SvgTree. SvgNodes reference style elements using a 'class'
     * attribute. The style attribute will be filled into the tree after the svgTree calls
     * traverseSVGAndExtract().
     */
    private static void extractStyleNode(SvgTree svgTree, Node currentNode) {
        NodeList a = currentNode.getChildNodes();
        int len = a.getLength();
        String styleData = "";
        for (int j = 0; j < len; j++) {
            Node n = a.item(j);
            if (n.getNodeType() == Node.CDATA_SECTION_NODE || len == 1) {
                styleData = n.getNodeValue();
            }
        }
        if (!styleData.isEmpty()) {
            // Separate each of the classes.
            String[] classData = styleData.split("}");
            for (String aClassData : classData) {
                // Separate the class name from the attribute values.
                String[] splitClassData = aClassData.split("\\{");
                if (splitClassData.length < 2) {
                    // When the class info is empty, then skip.
                    continue;
                }
                String className = splitClassData[0].trim();
                String styleAttr = splitClassData[1].trim();
                // Separate multiple classes if necessary.
                String[] splitClassNames = className.split(",");
                for (String splitClassName : splitClassNames) {
                    String styleAttrTemp = styleAttr;
                    className = splitClassName.trim();
                    // Concatenate the attributes to existing attributes.
                    if (svgTree.containsStyleClass(className)) {
                        styleAttrTemp += svgTree.getStyleClassAttr(className);
                    }
                    svgTree.addStyleClassToTree(className, styleAttrTemp);
                }
            }
        }
    }


    /**
     * Checks if the id of a node exists and adds the id and SvgNode to the svgTree's idMap if it
     * exists.
     */
    private static void processIdName(@NonNull SvgTree svgTree, @NonNull SvgNode child) {
        String idName = child.getAttributeValue("id");
        if (!idName.isEmpty()) {
            svgTree.addIdToMap(idName, child);
        }
    }

    /**
     * Reads the contents of the currentNode and fills them into useGroupNode. Propagates any
     * attributes of the useGroupNode to its children.
     */
    private static void extractUseNode(
            SvgTree svgTree, SvgGroupNode useGroupNode, Node currentNode) {
        NamedNodeMap a = currentNode.getAttributes();
        int len = a.getLength();
        float x = 0;
        float y = 0;
        String id = "";
        for (int j = 0; j < len; j++) {
            Node n = a.item(j);
            String name = n.getNodeName();
            String value = n.getNodeValue();
            if (name.equals("xlink:href")) {
                id = value.substring(1);
            } else if (name.equals("x")) {
                x = Float.parseFloat(value);
            } else if (name.equals("y")) {
                y = Float.parseFloat(value);
            } else if (presentationMap.containsKey(name)) {
                useGroupNode.fillPresentationAttributes(name, value);
            }
        }
        AffineTransform useTransform = new AffineTransform(1, 0, 0, 1, x, y);
        SvgNode definedNode = svgTree.getSvgNodeFromId(id);
        if (definedNode == null) {
            svgTree.logErrorLine(
                    "Referenced id is missing", currentNode, SvgTree.SvgLogLevel.ERROR);
        } else {
            SvgNode copiedNode = definedNode.deepCopy();
            useGroupNode.addChild(copiedNode);
            for (Map.Entry<String, String> entry : useGroupNode.mVdAttributesMap.entrySet()) {
                String key = entry.getKey();
                copiedNode.fillPresentationAttributes(key, entry.getValue());
            }
            useGroupNode.fillEmptyAttributes(useGroupNode.mVdAttributesMap);
            useGroupNode.transformIfNeeded(useTransform);
        }
    }

    /**
     * Replaces an SvgNode in the SvgTree that references a clipPath element with the
     * SvgClipPathNode that corresponds to the referenced clip-path id. Adds the SvgNode as an
     * affected node of the SvgClipPathNode.
     */
    private static void handleClipPath(
            @NonNull SvgTree svg,
            @NonNull SvgNode child,
            @Nullable SvgGroupNode currentGroup,
            @Nullable String value) {
        if (currentGroup == null || value == null) {
            return;
        }
        String clipName = getClipPathName(value);
        if (clipName == null) {
            return;
        }
        SvgNode clipNode = svg.getSvgNodeFromId(clipName);
        if (clipNode == null) {
            return;
        }
        SvgClipPathNode clipCopy = ((SvgClipPathNode) clipNode).deepCopy();

        currentGroup.removeChild(child);

        currentGroup.addChild(clipCopy);
        clipCopy.addAffectedNode(child);
        clipCopy.setClipPathNodeAttributes();
    }

<<<<<<< HEAD
=======
    /**
     * Normally, clip path is referred as "url(#clip-path)", this function can help to extract the
     * name, which is "clip-path" here.
     *
     * @return the name of the clip path or null if the given string does not contain a proper clip
     *     path name.
     */
    @Nullable
    private static String getClipPathName(@Nullable String s) {
        if (s == null) {
            return null;
        }
        int startPos = s.indexOf('#');
        int endPos = s.indexOf(')', startPos + 1);
        if (endPos < 0) {
            endPos = s.length();
        }
        return s.substring(startPos + 1, endPos).trim();
    }

>>>>>>> 9762cc2c
    /** Reads the content from currentItem and fills into the SvgLeafNode "child". */
    private static void extractAllItemsAs(
            SvgTree avg, SvgLeafNode child, Node currentItem, SvgGroupNode currentG) {
        Node currentGroup = currentItem.getParentNode();

        boolean hasNodeAttr = false;
        String styleContent = "";
        StringBuilder styleContentBuilder = new StringBuilder();
        boolean nothingToDisplay = false;

        while (currentGroup != null && currentGroup.getNodeName().equals("g")) {
            // Parse the group's attributes.
            logger.log(Level.FINE, "Printing current parent");
            printlnCommon(currentGroup);

            NamedNodeMap attr = currentGroup.getAttributes();
            Node nodeAttr = attr.getNamedItem(SVG_STYLE);
            // Search for the "display:none", if existed, then skip this item.
            if (nodeAttr != null) {
                styleContentBuilder.append(nodeAttr.getTextContent());
                styleContentBuilder.append(';');
                styleContent = styleContentBuilder.toString();
                logger.log(Level.FINE, "styleContent is :" + styleContent + "at number group ");
                if (styleContent.contains("display:none")) {
                    logger.log(Level.FINE, "Found none style, skip the whole group");
                    nothingToDisplay = true;
                    break;
                } else {
                    hasNodeAttr = true;
                }
            }

            Node displayAttr = attr.getNamedItem(SVG_DISPLAY);
            if (displayAttr != null && "none".equals(displayAttr.getNodeValue())) {
                logger.log(Level.FINE, "Found display:none style, skip the whole group");
                nothingToDisplay = true;
                break;
            }
            currentGroup = currentGroup.getParentNode();
        }

        if (nothingToDisplay) {
            // Skip this current whole item.
            return;
        }

        logger.log(Level.FINE, "Print current item");
        printlnCommon(currentItem);

        if (hasNodeAttr && !styleContent.isEmpty()) {
            addStyleToPath(child, styleContent);
        }

        if (SVG_PATH.equals(currentItem.getNodeName())) {
            extractPathItem(avg, child, currentItem, currentG);
        }

        if (SVG_RECT.equals(currentItem.getNodeName())) {
            extractRectItem(avg, child, currentItem, currentG);
        }

        if (SVG_CIRCLE.equals(currentItem.getNodeName())) {
            extractCircleItem(avg, child, currentItem, currentG);
        }

        if (SVG_POLYGON.equals(currentItem.getNodeName())
                || SVG_POLYLINE.equals(currentItem.getNodeName())) {
            extractPolyItem(avg, child, currentItem, currentG);
        }

        if (SVG_LINE.equals(currentItem.getNodeName())) {
            extractLineItem(avg, child, currentItem, currentG);
        }

        if (SVG_ELLIPSE.equals(currentItem.getNodeName())) {
            extractEllipseItem(avg, child, currentItem, currentG);
        }

        // Add the type of node as a style class name for child.
        avg.addAffectedNodeToStyleClass(currentItem.getNodeName(), child);
    }

    private static void printlnCommon(Node n) {
        logger.log(Level.FINE, " nodeName=\"" + n.getNodeName() + "\"");

        String val = n.getNamespaceURI();
        if (val != null) {
            logger.log(Level.FINE, " uri=\"" + val + "\"");
        }

        val = n.getPrefix();

        if (val != null) {
            logger.log(Level.FINE, " pre=\"" + val + "\"");
        }

        val = n.getLocalName();
        if (val != null) {
            logger.log(Level.FINE, " local=\"" + val + "\"");
        }

        val = n.getNodeValue();
        if (val != null) {
            logger.log(Level.FINE, " nodeValue=");
            if (val.trim().isEmpty()) {
                // Whitespace
                logger.log(Level.FINE, "[WS]");
            } else {
                logger.log(Level.FINE, "\"" + n.getNodeValue() + "\"");
            }
        }
    }

    /** Convert polygon element into a path. */
    private static void extractPolyItem(
            SvgTree avg, SvgLeafNode child, Node currentGroupNode, SvgGroupNode currentGroup) {
        logger.log(Level.FINE, "Polyline or Polygon found" + currentGroupNode.getTextContent());
        if (currentGroupNode.getNodeType() == Node.ELEMENT_NODE) {

            NamedNodeMap a = currentGroupNode.getAttributes();
            int len = a.getLength();

            for (int itemIndex = 0; itemIndex < len; itemIndex++) {
                Node n = a.item(itemIndex);
                String name = n.getNodeName();
                String value = n.getNodeValue();
                if (name.equals(SVG_STYLE)) {
                    addStyleToPath(child, value);
                } else if (presentationMap.containsKey(name)) {
                    child.fillPresentationAttributes(name, value);
                } else if (name.equals("clip-path")) {
                    avg.addClipPathAffectedNode(child, currentGroup, value);
                } else if (name.equals(SVG_POINTS)) {
                    PathBuilder builder = new PathBuilder();
                    Pattern p = Pattern.compile("[\\s,]+");
                    String[] split = p.split(value);
                    float baseX = Float.parseFloat(split[0]);
                    float baseY = Float.parseFloat(split[1]);
                    builder.absoluteMoveTo(baseX, baseY);
                    for (int j = 2; j < split.length; j += 2) {
                        float x = Float.parseFloat(split[j]);
                        float y = Float.parseFloat(split[j + 1]);
                        builder.relativeLineTo(x - baseX, y - baseY);
                        baseX = x;
                        baseY = y;
                    }
                    if (SVG_POLYGON.equals(currentGroupNode.getNodeName())) {
                        builder.relativeClose();
                    }
                    child.setPathData(builder.toString());
                } else if (name.equals("class")) {
                    avg.addAffectedNodeToStyleClass("." + value, child);
                    avg.addAffectedNodeToStyleClass(
                            currentGroupNode.getNodeName() + "." + value, child);
                }
            }
        }
    }

    /** Convert rectangle element into a path. */
    private static void extractRectItem(
            SvgTree avg, SvgLeafNode child, Node currentGroupNode, SvgGroupNode currentGroup) {
        logger.log(Level.FINE, "Rect found" + currentGroupNode.getTextContent());

        if (currentGroupNode.getNodeType() == Node.ELEMENT_NODE) {
            float x = 0;
            float y = 0;
            float width = Float.NaN;
            float height = Float.NaN;
            float rx = 0;
            float ry = 0;

            NamedNodeMap a = currentGroupNode.getAttributes();
            int len = a.getLength();
            boolean pureTransparent = false;
            for (int j = 0; j < len; j++) {
                Node n = a.item(j);
                String name = n.getNodeName();
                String value = n.getNodeValue();
                if (name.equals(SVG_STYLE)) {
                    addStyleToPath(child, value);
                    if (value.contains("opacity:0;")) {
                        pureTransparent = true;
                    }
                } else if (presentationMap.containsKey(name)) {
                    child.fillPresentationAttributes(name, value);
                } else if (name.equals("clip-path")) {
                    avg.addClipPathAffectedNode(child, currentGroup, value);
                } else if (name.equals("x")) {
                    x = Float.parseFloat(value);
                } else if (name.equals("y")) {
                    y = Float.parseFloat(value);
                } else if (name.equals("rx")) {
                    rx = Float.parseFloat(value);
                } else if (name.equals("ry")) {
                    ry = Float.parseFloat(value);
                } else if (name.equals("width")) {
                    width = Float.parseFloat(value);
                } else if (name.equals("height")) {
                    height = Float.parseFloat(value);
                } else if (name.equals("class")) {
                    avg.addAffectedNodeToStyleClass("rect." + value, child);
                    avg.addAffectedNodeToStyleClass("." + value, child);
                }
            }

            if (!pureTransparent && avg != null && !Float.isNaN(x) && !Float.isNaN(y)
                    && !Float.isNaN(width)
                    && !Float.isNaN(height)) {
                PathBuilder builder = new PathBuilder();
                if (rx <= 0 && ry <= 0) {
                    // "M x, y h width v height h -width z"
                    builder.absoluteMoveTo(x, y);
                    builder.relativeHorizontalTo(width);
                    builder.relativeVerticalTo(height);
                    builder.relativeHorizontalTo(-width);
                } else {
                    // Refer to http://www.w3.org/TR/SVG/shapes.html#RectElement
                    assert rx > 0 || ry > 0;
                    if (ry == 0) {
                        ry = rx;
                    } else if (rx == 0) {
                        rx = ry;
                    }
                    if (rx > width / 2) rx = width / 2;
                    if (ry > height / 2) ry = height / 2;

                    builder.absoluteMoveTo(x + rx, y);
                    builder.absoluteLineTo(x + width - rx, y);
                    builder.absoluteArcTo(rx, ry, false, false, true, x + width, y + ry);
                    builder.absoluteLineTo(x + width, y + height - ry);

                    builder.absoluteArcTo(rx, ry, false, false, true, x + width - rx, y + height);
                    builder.absoluteLineTo(x + rx,  y + height);

                    builder.absoluteArcTo(rx, ry, false, false, true, x, y + height - ry);
                    builder.absoluteLineTo(x,  y + ry);
                    builder.absoluteArcTo(rx, ry, false, false, true, x + rx, y);
                }
                builder.relativeClose();
                child.setPathData(builder.toString());
            }
        }
    }

    /** Converts circle element into a path. */
    private static void extractCircleItem(
            SvgTree avg, SvgLeafNode child, Node currentGroupNode, SvgGroupNode currentGroup) {
        logger.log(Level.FINE, "circle found" + currentGroupNode.getTextContent());

        if (currentGroupNode.getNodeType() == Node.ELEMENT_NODE) {
            float cx = 0;
            float cy = 0;
            float radius = 0;

            NamedNodeMap a = currentGroupNode.getAttributes();
            int len = a.getLength();
            boolean pureTransparent = false;
            for (int j = 0; j < len; j++) {
                Node n = a.item(j);
                String name = n.getNodeName();
                String value = n.getNodeValue();
                if (name.equals(SVG_STYLE)) {
                    addStyleToPath(child, value);
                    if (value.contains("opacity:0;")) {
                        pureTransparent = true;
                    }
                } else if (presentationMap.containsKey(name)) {
                    child.fillPresentationAttributes(name, value);
                } else if (name.equals("clip-path")) {
                    avg.addClipPathAffectedNode(child, currentGroup, value);
                } else if (name.equals("cx")) {
                    cx = Float.parseFloat(value);
                } else if (name.equals("cy")) {
                    cy = Float.parseFloat(value);
                } else if (name.equals("r")) {
                    radius = Float.parseFloat(value);
                } else if (name.equals("class")) {
                    avg.addAffectedNodeToStyleClass("circle." + value, child);
                    avg.addAffectedNodeToStyleClass("." + value, child);
                }

            }

            if (!pureTransparent && avg != null && !Float.isNaN(cx) && !Float.isNaN(cy)) {
                // "M cx cy m -r, 0 a r,r 0 1,1 (r * 2),0 a r,r 0 1,1 -(r * 2),0"
                PathBuilder builder = new PathBuilder();
                builder.absoluteMoveTo(cx, cy);
                builder.relativeMoveTo(-radius, 0);
                builder.relativeArcTo(radius, radius, false, true, true, 2 * radius, 0);
                builder.relativeArcTo(radius, radius, false, true, true, -2 * radius, 0);
                child.setPathData(builder.toString());
            }
        }
    }

    /** Convert ellipse element into a path. */
    private static void extractEllipseItem(
            SvgTree avg, SvgLeafNode child, Node currentGroupNode, SvgGroupNode currentGroup) {
        logger.log(Level.FINE, "ellipse found" + currentGroupNode.getTextContent());

        if (currentGroupNode.getNodeType() == Node.ELEMENT_NODE) {
            float cx = 0;
            float cy = 0;
            float rx = 0;
            float ry = 0;

            NamedNodeMap a = currentGroupNode.getAttributes();
            int len = a.getLength();
            boolean pureTransparent = false;
            for (int j = 0; j < len; j++) {
                Node n = a.item(j);
                String name = n.getNodeName();
                String value = n.getNodeValue();
                if (name.equals(SVG_STYLE)) {
                    addStyleToPath(child, value);
                    if (value.contains("opacity:0;")) {
                        pureTransparent = true;
                    }
                } else if (presentationMap.containsKey(name)) {
                    child.fillPresentationAttributes(name, value);
                } else if (name.equals("clip-path")) {
                    avg.addClipPathAffectedNode(child, currentGroup, value);
                } else if (name.equals("cx")) {
                    cx = Float.parseFloat(value);
                } else if (name.equals("cy")) {
                    cy = Float.parseFloat(value);
                } else if (name.equals("rx")) {
                    rx = Float.parseFloat(value);
                } else if (name.equals("ry")) {
                    ry = Float.parseFloat(value);
                } else if (name.equals("class")) {
                    avg.addAffectedNodeToStyleClass("ellipse." + value, child);
                    avg.addAffectedNodeToStyleClass("." + value, child);
                }
            }

            if (!pureTransparent && avg != null
                    && !Float.isNaN(cx) && !Float.isNaN(cy)
                    && rx > 0 && ry > 0) {
                // "M cx -rx, cy a rx,ry 0 1,0 (rx * 2),0 a rx,ry 0 1,0 -(rx * 2),0"
                PathBuilder builder = new PathBuilder();
                builder.absoluteMoveTo(cx - rx, cy);
                builder.relativeArcTo(rx, ry, false, true, false, 2 * rx, 0);
                builder.relativeArcTo(rx, ry, false, true, false, -2 * rx, 0);
                builder.relativeClose();
                child.setPathData(builder.toString());
            }
        }
    }

    /** Convert line element into a path. */
    private static void extractLineItem(
            SvgTree avg, SvgLeafNode child, Node currentGroupNode, SvgGroupNode currentGroup) {
        logger.log(Level.FINE, "line found" + currentGroupNode.getTextContent());

        if (currentGroupNode.getNodeType() == Node.ELEMENT_NODE) {
            float x1 = 0;
            float y1 = 0;
            float x2 = 0;
            float y2 = 0;

            NamedNodeMap a = currentGroupNode.getAttributes();
            int len = a.getLength();
            boolean pureTransparent = false;
            for (int j = 0; j < len; j++) {
                Node n = a.item(j);
                String name = n.getNodeName();
                String value = n.getNodeValue();
                if (name.equals(SVG_STYLE)) {
                    addStyleToPath(child, value);
                    if (value.contains("opacity:0;")) {
                        pureTransparent = true;
                    }
                } else if (presentationMap.containsKey(name)) {
                    child.fillPresentationAttributes(name, value);
                } else if (name.equals("clip-path")) {
                    avg.addClipPathAffectedNode(child, currentGroup, value);
                } else if (name.equals("x1")) {
                    x1 = Float.parseFloat(value);
                } else if (name.equals("y1")) {
                    y1 = Float.parseFloat(value);
                } else if (name.equals("x2")) {
                    x2 = Float.parseFloat(value);
                } else if (name.equals("y2")) {
                    y2 = Float.parseFloat(value);
                } else if (name.equals("class")) {
                    avg.addAffectedNodeToStyleClass("line." + value, child);
                    avg.addAffectedNodeToStyleClass("." + value, child);
                }
            }

            if (!pureTransparent && avg != null && !Float.isNaN(x1) && !Float.isNaN(y1)
                    && !Float.isNaN(x2) && !Float.isNaN(y2)) {
                // "M x1, y1 L x2, y2"
                PathBuilder builder = new PathBuilder();
                builder.absoluteMoveTo(x1, y1);
                builder.absoluteLineTo(x2, y2);
                child.setPathData(builder.toString());
            }
        }

    }

    private static void extractPathItem(
            SvgTree avg, SvgLeafNode child, Node currentGroupNode, SvgGroupNode currentGroup) {
        logger.log(Level.FINE, "Path found " + currentGroupNode.getTextContent());

        if (currentGroupNode.getNodeType() == Node.ELEMENT_NODE) {

            NamedNodeMap a = currentGroupNode.getAttributes();
            int len = a.getLength();

            for (int j = 0; j < len; j++) {
                Node n = a.item(j);
                String name = n.getNodeName();
                String value = n.getNodeValue();
                if (name.equals(SVG_STYLE)) {
                    addStyleToPath(child, value);
                } else if (presentationMap.containsKey(name)) {
                    child.fillPresentationAttributes(name, value);
                } else if ("clip-path".equals(name)) {
                    avg.addClipPathAffectedNode(child, currentGroup, value);
                } else if (name.equals(SVG_D)) {
                    String pathData = Pattern.compile("(\\d)-").matcher(value).replaceAll("$1,-");
                    child.setPathData(pathData);
                } else if (name.equals("class")) {
                    avg.addAffectedNodeToStyleClass("path." + value, child);
                    avg.addAffectedNodeToStyleClass("." + value, child);
                }

            }
        }
    }

    private static void addStyleToPath(SvgNode path, String value) {
        logger.log(Level.FINE, "Style found is " + value);
        if (value != null) {
            String[] parts = value.split(";");
            for (int k = parts.length - 1; k >= 0; k--) {
                String subStyle = parts[k];
                String[] nameValue = subStyle.split(":");
                if (nameValue.length == 2 && nameValue[0] != null && nameValue[1] != null) {
                    String attr = nameValue[0].trim();
                    String val = nameValue[1].trim();
                    if (presentationMap.containsKey(attr)) {
                        path.fillPresentationAttributes(attr, val);
                    } else if (attr.equals(SVG_OPACITY)) {
                        // TODO: This is hacky, since we don't have a group level
                        // android:opacity. This only works when the path didn't overlap.
                        path.fillPresentationAttributes(SVG_FILL_OPACITY, nameValue[1]);
                    }

                    // We need to handle the clip path within the style in a different way than
                    // other styles. We treat it as an attribute as clip-path = "#url(name)".
                    if (attr.equals("clip-path")) {
                        SvgGroupNode parentNode = path.getTree().findParent(path);
                        if (parentNode != null) {
                            path.getTree().addClipPathAffectedNode(path, parentNode, val);
                        }
                    }
                }
            }
        }
    }

<<<<<<< HEAD
    private static final String head = "<vector xmlns:android=\"http://schemas.android.com/apk/res/android\"\n";

    private static final String aaptBound = "xmlns:aapt=\"http://schemas.android.com/aapt\"\n";

    private static String getSizeString(float w, float h, float scaleFactor) {
        String size = "        android:width=\"" + (int) (w * scaleFactor) + "dp\"\n" +
                      "        android:height=\"" + (int) (h * scaleFactor) + "dp\"\n";
        return size;
    }

    private static void writeFile(OutputStream outStream, SvgTree svgTree) throws IOException {

        OutputStreamWriter fw = new OutputStreamWriter(outStream);
        fw.write(head);
        if (svgTree.getHasGradient()) {
            fw.write(aaptBound);
=======
    private static void writeFile(OutputStream outStream, SvgTree svgTree) throws IOException {
        OutputStreamWriter writer = new OutputStreamWriter(outStream);
        writer.write(HEAD);
        writer.write(System.lineSeparator());
        if (svgTree.getHasGradient()) {
            writer.write(CONTINUATION_INDENT);
            writer.write(AAPT_BOUND);
            writer.write(System.lineSeparator());
>>>>>>> 9762cc2c
        }
        float viewportWidth = svgTree.getViewportWidth();
        float viewportHeight = svgTree.getViewportHeight();

        writer.write(CONTINUATION_INDENT);
        writer.write("android:width=\"");
        writer.write(formatFloatAttribute(svgTree.getWidth() * svgTree.getScaleFactor()));
        writer.write("dp\"");
        writer.write(System.lineSeparator());
        writer.write(CONTINUATION_INDENT);
        writer.write("android:height=\"");
        writer.write(formatFloatAttribute(svgTree.getHeight() * svgTree.getScaleFactor()));
        writer.write("dp\"");
        writer.write(System.lineSeparator());

        writer.write(CONTINUATION_INDENT);
        writer.write("android:viewportWidth=\"");
        writer.write(formatFloatAttribute(viewportWidth));
        writer.write("\"");
        writer.write(System.lineSeparator());
        writer.write(CONTINUATION_INDENT);
        writer.write("android:viewportHeight=\"");
        writer.write(formatFloatAttribute(viewportHeight));
        writer.write("\">");
        writer.write(System.lineSeparator());

        svgTree.normalize();
        // TODO: this has to happen in the tree mode!!!
        writeXML(svgTree, writer);
        writer.write("</vector>");
        writer.write(System.lineSeparator());

        writer.close();
    }

    private static void writeXML(SvgTree svgTree, OutputStreamWriter fw) throws IOException {
        if (svgTree.getRoot() == null) {
            throw new NullPointerException("SvgTree root is null.");
        }
        svgTree.getRoot().writeXML(fw, false, INDENT_UNIT);
    }

    /**
     * Converts a SVG file into VectorDrawable's XML content, if no error is found.
     *
     * @param inputSVG the input SVG file
     * @param outStream the converted VectorDrawable's content. This can be empty if there is any
     *     error found during parsing
     * @return the error messages, which contain things like all the tags VectorDrawable don't
     *     support or exception message.
     */
    @NonNull
    public static String parseSvgToXml(@NonNull File inputSVG, @NonNull OutputStream outStream) {
        // Write all the error message during parsing into SvgTree and return here as getErrorLog().
        // We will also log the exceptions here.
        String errorLog;
        try {
            SvgTree svgTree = parse(inputSVG);
            if (svgTree.getHasLeafNode()) {
                writeFile(outStream, svgTree);
            }
            errorLog = svgTree.getErrorLog();
        } catch (Exception e) {
            errorLog = "Error while parsing " + inputSVG.getName();
            String errorDetail = e.getLocalizedMessage();
            if (errorDetail != null) {
                errorLog += ":\n" + errorDetail;
            }
        }
        return errorLog;
    }
}<|MERGE_RESOLUTION|>--- conflicted
+++ resolved
@@ -110,92 +110,6 @@
                     .put("gradientType", "android:type")
                     .build();
 
-<<<<<<< HEAD
-    // List all the Svg nodes that we don't support. Categorized by the types.
-    private static final HashSet<String> unsupportedSvgNodes =
-            Sets.newHashSet(
-                    // Animation elements
-                    "animate",
-                    "animateColor",
-                    "animateMotion",
-                    "animateTransform",
-                    "mpath",
-                    "set",
-                    // Container elements
-                    "a",
-                    "glyph",
-                    "marker",
-                    "mask",
-                    "missing-glyph",
-                    "pattern",
-                    "switch",
-                    "symbol",
-                    // Filter primitive elements
-                    "feBlend",
-                    "feColorMatrix",
-                    "feComponentTransfer",
-                    "feComposite",
-                    "feConvolveMatrix",
-                    "feDiffuseLighting",
-                    "feDisplacementMap",
-                    "feFlood",
-                    "feFuncA",
-                    "feFuncB",
-                    "feFuncG",
-                    "feFuncR",
-                    "feGaussianBlur",
-                    "feImage",
-                    "feMerge",
-                    "feMergeNode",
-                    "feMorphology",
-                    "feOffset",
-                    "feSpecularLighting",
-                    "feTile",
-                    "feTurbulence",
-                    // Font elements
-                    "font",
-                    "font-face",
-                    "font-face-format",
-                    "font-face-name",
-                    "font-face-src",
-                    "font-face-uri",
-                    "hkern",
-                    "vkern",
-                    // Gradient elements
-                    "radialGradient",
-                    "stop",
-                    // Graphics elements
-                    "ellipse",
-                    "text",
-                    // Light source elements
-                    "feDistantLight",
-                    "fePointLight",
-                    "feSpotLight",
-                    // Structural elements
-                    "symbol",
-                    // Text content elements
-                    "altGlyph",
-                    "altGlyphDef",
-                    "altGlyphItem",
-                    "glyph",
-                    "glyphRef",
-                    "textPath",
-                    "text",
-                    "tref",
-                    "tspan",
-                    // Text content child elements
-                    "altGlyph",
-                    "textPath",
-                    "tref",
-                    "tspan",
-                    // Uncategorized elements
-                    "color-profile",
-                    "cursor",
-                    "filter",
-                    "foreignObject",
-                    "script",
-                    "view");
-=======
     // Set of all SVG nodes that we don't support. Categorized by the types.
     private static final Set<String> unsupportedSvgNodes = ImmutableSet.of(
             // Animation elements
@@ -279,7 +193,6 @@
             "foreignObject",
             "script",
             "view");
->>>>>>> 9762cc2c
 
     @NonNull
     private static SvgTree parse(File f) throws Exception {
@@ -394,11 +307,6 @@
                 SvgGradientNode gradientNode =
                         new SvgGradientNode(svgTree, currentNode, nodeName + i);
                 processIdName(svgTree, gradientNode);
-<<<<<<< HEAD
-                extractGradientNode(svgTree, gradientNode);
-                gradientNode.fillPresentationAttributes("gradientType", "linear");
-                svgTree.setHasGradient(true);
-=======
                 extractGradientNode(gradientNode);
                 gradientNode.fillPresentationAttributes("gradientType", "linear");
                 svgTree.setHasGradient(true);
@@ -409,7 +317,6 @@
                 extractGradientNode(gradientNode);
                 gradientNode.fillPresentationAttributes("gradientType", "radial");
                 svgTree.setHasGradient(true);
->>>>>>> 9762cc2c
             } else {
                 // For other fancy tags, like <switch>, they can contain children too.
                 // Report the unsupported nodes.
@@ -431,11 +338,7 @@
      * Reads content from a gradient element's documentNode and fills in attributes for the
      * SvgGradientNode.
      */
-<<<<<<< HEAD
-    private static void extractGradientNode(SvgTree svgTree, SvgGradientNode gradientNode) {
-=======
     private static void extractGradientNode(@NonNull SvgGradientNode gradientNode) {
->>>>>>> 9762cc2c
         Node currentNode = gradientNode.getDocumentNode();
         NamedNodeMap a = currentNode.getAttributes();
         int len = a.getLength();
@@ -466,11 +369,7 @@
                     String attrValue = stopItem.getNodeValue();
                     switch (attrName) {
                         case "offset":
-<<<<<<< HEAD
-                            // If a gradient's value is not greater than all pervious offset values,
-=======
                             // If a gradient's value is not greater than all previous offset values,
->>>>>>> 9762cc2c
                             // then the offset value is adjusted to be equal to the largest of all
                             // previous offset values.
                             greatestOffset = extractOffset(attrValue, greatestOffset);
@@ -497,13 +396,10 @@
                     }
                 }
                 String offset = String.valueOf(greatestOffset);
-<<<<<<< HEAD
-=======
                 String vdColor = colorSvg2Vd(color, "#000000", gradientNode);
                 if (vdColor != null) {
                     color = vdColor;
                 }
->>>>>>> 9762cc2c
                 gradientNode.addGradientStop(color, offset, opacity);
             }
         }
@@ -692,8 +588,6 @@
         clipCopy.setClipPathNodeAttributes();
     }
 
-<<<<<<< HEAD
-=======
     /**
      * Normally, clip path is referred as "url(#clip-path)", this function can help to extract the
      * name, which is "clip-path" here.
@@ -714,7 +608,6 @@
         return s.substring(startPos + 1, endPos).trim();
     }
 
->>>>>>> 9762cc2c
     /** Reads the content from currentItem and fills into the SvgLeafNode "child". */
     private static void extractAllItemsAs(
             SvgTree avg, SvgLeafNode child, Node currentItem, SvgGroupNode currentG) {
@@ -1181,24 +1074,6 @@
         }
     }
 
-<<<<<<< HEAD
-    private static final String head = "<vector xmlns:android=\"http://schemas.android.com/apk/res/android\"\n";
-
-    private static final String aaptBound = "xmlns:aapt=\"http://schemas.android.com/aapt\"\n";
-
-    private static String getSizeString(float w, float h, float scaleFactor) {
-        String size = "        android:width=\"" + (int) (w * scaleFactor) + "dp\"\n" +
-                      "        android:height=\"" + (int) (h * scaleFactor) + "dp\"\n";
-        return size;
-    }
-
-    private static void writeFile(OutputStream outStream, SvgTree svgTree) throws IOException {
-
-        OutputStreamWriter fw = new OutputStreamWriter(outStream);
-        fw.write(head);
-        if (svgTree.getHasGradient()) {
-            fw.write(aaptBound);
-=======
     private static void writeFile(OutputStream outStream, SvgTree svgTree) throws IOException {
         OutputStreamWriter writer = new OutputStreamWriter(outStream);
         writer.write(HEAD);
@@ -1207,7 +1082,6 @@
             writer.write(CONTINUATION_INDENT);
             writer.write(AAPT_BOUND);
             writer.write(System.lineSeparator());
->>>>>>> 9762cc2c
         }
         float viewportWidth = svgTree.getViewportWidth();
         float viewportHeight = svgTree.getViewportHeight();

/*
 * Copyright (C) 2015 The Android Open Source Project
 *
 * Licensed under the Apache License, Version 2.0 (the "License");
 * you may not use this file except in compliance with the License.
 * You may obtain a copy of the License at
 *
 *      http://www.apache.org/licenses/LICENSE-2.0
 *
 * Unless required by applicable law or agreed to in writing, software
 * distributed under the License is distributed on an "AS IS" BASIS,
 * WITHOUT WARRANTIES OR CONDITIONS OF ANY KIND, either express or implied.
 * See the License for the specific language governing permissions and
 * limitations under the License.
 */
package com.android.ide.common.vectordrawable;

import static com.android.ide.common.vectordrawable.Svg2Vector.SVG_FILL_OPACITY;
import static com.android.ide.common.vectordrawable.Svg2Vector.SVG_OPACITY;
import static com.android.ide.common.vectordrawable.Svg2Vector.SVG_STROKE_OPACITY;
import static com.android.ide.common.vectordrawable.Svg2Vector.presentationMap;
import static com.android.ide.common.vectordrawable.SvgColor.colorSvg2Vd;

import com.android.annotations.NonNull;
import com.android.annotations.Nullable;
import java.awt.geom.AffineTransform;
import java.io.IOException;
import java.io.OutputStreamWriter;
import java.text.DecimalFormat;
import java.util.Map;
import java.util.logging.Level;
import java.util.logging.Logger;
import org.w3c.dom.Node;

<<<<<<< HEAD
/** Represent a SVG file's leaf element. */
=======
/** Represents an SVG file's leaf element. */
>>>>>>> 9762cc2c
class SvgLeafNode extends SvgNode {
    private static final Logger logger = Logger.getLogger(SvgLeafNode.class.getSimpleName());

    private String mPathData;
<<<<<<< HEAD

    private boolean mHasFillGradient = false;

    private boolean mHasStrokeGradient = false;

    private SvgGradientNode mFillGradientNode;

    private SvgGradientNode mStrokeGradientNode;

    public static final ImmutableMap<String, String> colorMap =
        ImmutableMap.<String, String>builder()
            .put("aliceblue", "#f0f8ff")
            .put("antiquewhite", "#faebd7")
            .put("aqua", "#00ffff")
            .put("aquamarine", "#7fffd4")
            .put("azure", "#f0ffff")
            .put("beige", "#f5f5dc")
            .put("bisque", "#ffe4c4")
            .put("black", "#000000")
            .put("blanchedalmond", "#ffebcd")
            .put("blue", "#0000ff")
            .put("blueviolet", "#8a2be2")
            .put("brown", "#a52a2a")
            .put("burlywood", "#deb887")
            .put("cadetblue", "#5f9ea0")
            .put("chartreuse", "#7fff00")
            .put("chocolate", "#d2691e")
            .put("coral", "#ff7f50")
            .put("cornflowerblue", "#6495ed")
            .put("cornsilk", "#fff8dc")
            .put("crimson", "#dc143c")
            .put("cyan", "#00ffff")
            .put("darkblue", "#00008b")
            .put("darkcyan", "#008b8b")
            .put("darkgoldenrod", "#b8860b")
            .put("darkgray", "#a9a9a9")
            .put("darkgrey", "#a9a9a9")
            .put("darkgreen", "#006400")
            .put("darkkhaki", "#bdb76b")
            .put("darkmagenta", "#8b008b")
            .put("darkolivegreen", "#556b2f")
            .put("darkorange", "#ff8c00")
            .put("darkorchid", "#9932cc")
            .put("darkred", "#8b0000")
            .put("darksalmon", "#e9967a")
            .put("darkseagreen", "#8fbc8f")
            .put("darkslateblue", "#483d8b")
            .put("darkslategray", "#2f4f4f")
            .put("darkslategrey", "#2f4f4f")
            .put("darkturquoise", "#00ced1")
            .put("darkviolet", "#9400d3")
            .put("deeppink", "#ff1493")
            .put("deepskyblue", "#00bfff")
            .put("dimgray", "#696969")
            .put("dimgrey", "#696969")
            .put("dodgerblue", "#1e90ff")
            .put("firebrick", "#b22222")
            .put("floralwhite", "#fffaf0")
            .put("forestgreen", "#228b22")
            .put("fuchsia", "#ff00ff")
            .put("gainsboro", "#dcdcdc")
            .put("ghostwhite", "#f8f8ff")
            .put("gold", "#ffd700")
            .put("goldenrod", "#daa520")
            .put("gray", "#808080")
            .put("grey", "#808080")
            .put("green", "#008000")
            .put("greenyellow", "#adff2f")
            .put("honeydew", "#f0fff0")
            .put("hotpink", "#ff69b4")
            .put("indianred", "#cd5c5c")
            .put("indigo", "#4b0082")
            .put("ivory", "#fffff0")
            .put("khaki", "#f0e68c")
            .put("lavender", "#e6e6fa")
            .put("lavenderblush", "#fff0f5")
            .put("lawngreen", "#7cfc00")
            .put("lemonchiffon", "#fffacd")
            .put("lightblue", "#add8e6")
            .put("lightcoral", "#f08080")
            .put("lightcyan", "#e0ffff")
            .put("lightgoldenrodyellow", "#fafad2")
            .put("lightgray", "#d3d3d3")
            .put("lightgrey", "#d3d3d3")
            .put("lightgreen", "#90ee90")
            .put("lightpink", "#ffb6c1")
            .put("lightsalmon", "#ffa07a")
            .put("lightseagreen", "#20b2aa")
            .put("lightskyblue", "#87cefa")
            .put("lightslategray", "#778899")
            .put("lightslategrey", "#778899")
            .put("lightsteelblue", "#b0c4de")
            .put("lightyellow", "#ffffe0")
            .put("lime", "#00ff00")
            .put("limegreen", "#32cd32")
            .put("linen", "#faf0e6")
            .put("magenta", "#ff00ff")
            .put("maroon", "#800000")
            .put("mediumaquamarine", "#66cdaa")
            .put("mediumblue", "#0000cd")
            .put("mediumorchid", "#ba55d3")
            .put("mediumpurple", "#9370db")
            .put("mediumseagreen", "#3cb371")
            .put("mediumslateblue", "#7b68ee")
            .put("mediumspringgreen", "#00fa9a")
            .put("mediumturquoise", "#48d1cc")
            .put("mediumvioletred", "#c71585")
            .put("midnightblue", "#191970")
            .put("mintcream", "#f5fffa")
            .put("mistyrose", "#ffe4e1")
            .put("moccasin", "#ffe4b5")
            .put("navajowhite", "#ffdead")
            .put("navy", "#000080")
            .put("oldlace", "#fdf5e6")
            .put("olive", "#808000")
            .put("olivedrab", "#6b8e23")
            .put("orange", "#ffa500")
            .put("orangered", "#ff4500")
            .put("orchid", "#da70d6")
            .put("palegoldenrod", "#eee8aa")
            .put("palegreen", "#98fb98")
            .put("paleturquoise", "#afeeee")
            .put("palevioletred", "#db7093")
            .put("papayawhip", "#ffefd5")
            .put("peachpuff", "#ffdab9")
            .put("peru", "#cd853f")
            .put("pink", "#ffc0cb")
            .put("plum", "#dda0dd")
            .put("powderblue", "#b0e0e6")
            .put("purple", "#800080")
            .put("rebeccapurple", "#663399")
            .put("red", "#ff0000")
            .put("rosybrown", "#bc8f8f")
            .put("royalblue", "#4169e1")
            .put("saddlebrown", "#8b4513")
            .put("salmon", "#fa8072")
            .put("sandybrown", "#f4a460")
            .put("seagreen", "#2e8b57")
            .put("seashell", "#fff5ee")
            .put("sienna", "#a0522d")
            .put("silver", "#c0c0c0")
            .put("skyblue", "#87ceeb")
            .put("slateblue", "#6a5acd")
            .put("slategray", "#708090")
            .put("slategrey", "#708090")
            .put("snow", "#fffafa")
            .put("springgreen", "#00ff7f")
            .put("steelblue", "#4682b4")
            .put("tan", "#d2b48c")
            .put("teal", "#008080")
            .put("thistle", "#d8bfd8")
            .put("tomato", "#ff6347")
            .put("turquoise", "#40e0d0")
            .put("violet", "#ee82ee")
            .put("wheat", "#f5deb3")
            .put("white", "#ffffff")
            .put("whitesmoke", "#f5f5f5")
            .put("yellow", "#ffff00")
            .put("yellowgreen", "#9acd32")
            .build();
=======
    private boolean mHasFillGradient;
    private boolean mHasStrokeGradient;
    private SvgGradientNode mFillGradientNode;
    private SvgGradientNode mStrokeGradientNode;
>>>>>>> 9762cc2c

    public SvgLeafNode(SvgTree svgTree, Node node, String nodeName) {
        super(svgTree, node, nodeName);
    }

    @Override
    public SvgLeafNode deepCopy() {
        SvgLeafNode newInstance = new SvgLeafNode(getTree(), getDocumentNode(), getName());
        copyTo(newInstance);
        return newInstance;
    }

    protected void copyTo(SvgLeafNode newInstance) {
        super.copyTo(newInstance);
        newInstance.setPathData(getPathData());
    }

<<<<<<< HEAD
    /** Returns a string containing the VD XML of the attributes of this node. */
    private String getAttributeValues() {
=======
    /** Writes attributes of this node. */
    private void writeAttributeValues(@NonNull OutputStreamWriter writer,  @NonNull String indent)
            throws IOException {
>>>>>>> 9762cc2c
        // There could be some redundant opacity information in the attributes' map,
        // like opacity vs fill-opacity / stroke-opacity.
        parsePathOpacity();

<<<<<<< HEAD
        StringBuilder sb = new StringBuilder();
        for (String key : mVdAttributesMap.keySet()) {
            String vectorDrawableAttr = Svg2Vector.presentationMap.get(key);
            String svgValue = mVdAttributesMap.get(key);
            String vdValue = svgValue.trim();
            // There are several cases we need to convert from SVG format to
            // VectorDrawable format. Like "none", "3px" or "rgb(255, 0, 0)"
            // or HTML defined color names like "black"
            if ("none".equals(vdValue)) {
                vdValue = "#00000000";
            } else if (vdValue.endsWith("px")){
                vdValue = vdValue.substring(0, vdValue.length() - 2);
            } else if (vdValue.startsWith("rgb")) {
                vdValue = vdValue.substring(3, vdValue.length());
                String vdValueRGB = vdValue;
                vdValue = convertRGBToHex(vdValue);
                if (vdValue == null) {
                    getTree()
                            .logErrorLine(
                                    "Unsupported Color format " + vdValueRGB,
                                    getDocumentNode(),
                                    SvgTree.SvgLogLevel.ERROR);
                }
            } else if (colorMap.containsKey(vdValue.toLowerCase(Locale.ENGLISH))) {
                vdValue = colorMap.get(vdValue.toLowerCase(Locale.ENGLISH));
            } else if (vdValue.contains("url")) {
                // Copies gradient from tree
                vdValue = vdValue.substring(5, vdValue.length() - 1);
                if (key.equals("fill")) {
                    SvgNode node = getTree().getSvgNodeFromId(vdValue);
                    if (node == null) {
                        continue;
                    }
                    mFillGradientNode = (SvgGradientNode) node.deepCopy();
                    mFillGradientNode.setSvgLeafNode(this);
                    mFillGradientNode.setGradientUsage(SvgGradientNode.GradientUsage.FILL);
                    mHasFillGradient = true;
                } else if (key.equals("stroke")) {
                    SvgNode node = getTree().getSvgNodeFromId(vdValue);
                    if (node == null) {
                        continue;
                    }
                    mStrokeGradientNode = (SvgGradientNode) node.deepCopy();
                    mStrokeGradientNode.setSvgLeafNode(this);
                    mStrokeGradientNode.setGradientUsage(SvgGradientNode.GradientUsage.STROKE);
                    mHasStrokeGradient = true;
                }
                continue;
=======
        for (Map.Entry<String, String> entry : mVdAttributesMap.entrySet()) {
            String key = entry.getKey();
            String attribute = presentationMap.get(key);
            String svgValue = entry.getValue().trim();
            String vdValue;
            vdValue = colorSvg2Vd(svgValue, "#000000", this);

            if (vdValue == null) {
                if (svgValue.endsWith("px")) {
                    vdValue = svgValue.substring(0, svgValue.length() - 2).trim();
                } else if (svgValue.startsWith("url(#") && svgValue.endsWith(")")) {
                    // Copies gradient from tree
                    vdValue = svgValue.substring(5, svgValue.length() - 1);
                    if (key.equals("fill")) {
                        SvgNode node = getTree().getSvgNodeFromId(vdValue);
                        if (node == null) {
                            continue;
                        }
                        mFillGradientNode = (SvgGradientNode)node.deepCopy();
                        mFillGradientNode.setSvgLeafNode(this);
                        mFillGradientNode.setGradientUsage(SvgGradientNode.GradientUsage.FILL);
                        mHasFillGradient = true;
                    } else if (key.equals("stroke")) {
                        SvgNode node = getTree().getSvgNodeFromId(vdValue);
                        if (node == null) {
                            continue;
                        }
                        mStrokeGradientNode = (SvgGradientNode)node.deepCopy();
                        mStrokeGradientNode.setSvgLeafNode(this);
                        mStrokeGradientNode.setGradientUsage(SvgGradientNode.GradientUsage.STROKE);
                        mHasStrokeGradient = true;
                    }
                    continue;
                } else {
                    vdValue = svgValue;
                }
>>>>>>> 9762cc2c
            }
            writer.write(System.lineSeparator());
            writer.write(indent);
            writer.write(CONTINUATION_INDENT);
            writer.write(attribute);
            writer.write("=\"");
            writer.write(vdValue);
            writer.write("\"");
        }
    }

    /**
     * A utility function to get the opacity value as a floating point number.
     *
     * @param key The key of the opacity
     * @return the clamped opacity value, return 1 if not found.
     */
    private float getOpacityValueFromMap(String key) {
        // Default opacity is 1
        float result = 1;
        String opacity = mVdAttributesMap.get(key);
        if (opacity != null) {
            try {
                result = Float.parseFloat(opacity);
            } catch (NumberFormatException e) {
                // Ignore here, invalid value is replaced as default value 1.
            }
        }
        return Math.min(Math.max(result, 0), 1);
    }

    /**
     * Parses the SVG path's opacity attribute into fill and stroke.
     */
    private void parsePathOpacity() {
        float opacityInFloat = getOpacityValueFromMap(SVG_OPACITY);
        // If opacity is 1, then nothing need to change.
        if (opacityInFloat < 1) {
            DecimalFormat df = new DecimalFormat("#.##");
            float fillOpacity = getOpacityValueFromMap(SVG_FILL_OPACITY);
            float strokeOpacity = getOpacityValueFromMap(SVG_STROKE_OPACITY);
            mVdAttributesMap.put(SVG_FILL_OPACITY, df.format(fillOpacity * opacityInFloat));
            mVdAttributesMap.put(SVG_STROKE_OPACITY, df.format(strokeOpacity * opacityInFloat));
        }
        mVdAttributesMap.remove(SVG_OPACITY);
    }

<<<<<<< HEAD

    public static int clamp(int val, int min, int max) {
        return Math.max(min, Math.min(max, val));
    }

    /**
     * SVG allows using rgb(int, int, int) or rgb(float%, float%, float%) to represent a color, but
     * Android doesn't. Therefore, we need to convert them into #RRGGBB format.
     *
     * @param svgValue in either "(int, int, int)" or "(float%, float%, float%)"
     * @return #RRGGBB in hex format, or null, if an error is found.
     */
    @Nullable
    protected static String convertRGBToHex(String svgValue) {
        // We don't support color keyword yet.
        // http://www.w3.org/TR/SVG11/types.html#ColorKeywords
        String result;
        String functionValue = svgValue.trim();
        functionValue = svgValue.substring(1, functionValue.length() - 1);
        // After we cut the "(", ")", we can deal with the numbers.
        String[] numbers = functionValue.split(",");
        if (numbers.length != 3) {
            return null;
        }
        int[] color = new int[3];
        for (int i = 0; i < 3; i ++) {
            String number = numbers[i];
            number = number.trim();
            if (number.endsWith("%")) {
                float value = Float.parseFloat(number.substring(0, number.length() - 1));
                color[i] = clamp((int)(value * 255.0f / 100.0f), 0, 255);
            } else {
                int value = Integer.parseInt(number);
                color[i] = clamp(value, 0, 255);
            }
        }
        StringBuilder builder = new StringBuilder();
        builder.append("#");
        for (int i = 0; i < 3; i ++) {
            builder.append(String.format("%02X", color[i]));
        }
        result = builder.toString();
        assert result.length() == 7;
        return result;
    }

=======
>>>>>>> 9762cc2c
    @Override
    public void dumpNode(String indent) {
        logger.log(Level.FINE, indent + (mPathData != null ? mPathData : " null pathData ") +
                               (mName != null ? mName : " null name "));
    }

    public void setPathData(String pathData) {
        mPathData = pathData;
    }

    public String getPathData() {
        return mPathData;
    }

    @Override
    public boolean isGroupNode() {
        return false;
    }

    public boolean hasGradient() {
        return mHasFillGradient || mHasStrokeGradient;
    }

    @Override
    public void transformIfNeeded(AffineTransform rootTransform) {
        if ((mPathData == null)) {
            // Nothing to draw and transform, early return.
            return;
        }
        VdPath.Node[] n = PathParser.parsePath(mPathData);
        AffineTransform finalTransform = new AffineTransform(rootTransform);
        finalTransform.concatenate(mStackedTransform);
        boolean needsConvertRelativeMoveAfterClose = VdPath.Node.hasRelMoveAfterClose(n);
        if (!finalTransform.isIdentity() || needsConvertRelativeMoveAfterClose) {
            VdPath.Node.transform(finalTransform, n);
        }
        DecimalFormat decimalFormat = mSvgTree.getCoordinateFormat();
        mPathData = VdPath.Node.nodeListToString(n, decimalFormat);
    }

    @Override
    public void flatten(AffineTransform transform) {
        mStackedTransform.setTransform(transform);
        mStackedTransform.concatenate(mLocalTransform);

        if (mVdAttributesMap.containsKey(Svg2Vector.SVG_STROKE_WIDTH)
                && ((mStackedTransform.getType() & AffineTransform.TYPE_MASK_SCALE) != 0)) {
            getTree().logErrorLine("Scaling of the stroke width is ignored",
                                   getDocumentNode(), SvgTree.SvgLogLevel.WARNING);
        }
    }

    @Override
<<<<<<< HEAD
    public void writeXML(OutputStreamWriter writer, boolean inClipPath) throws IOException {
        // First decide whether or not we can skip this path, since it draw nothing out.
        if (!inClipPath) {
            String fillColor = mVdAttributesMap.get(Svg2Vector.SVG_FILL_COLOR);
            String strokeColor = mVdAttributesMap.get(Svg2Vector.SVG_STROKE_COLOR);
            logger.log(Level.FINE, "fill color " + fillColor);
            boolean emptyFill =
                    fillColor != null && ("none".equals(fillColor) || "#0000000".equals(fillColor));
            boolean emptyStroke = strokeColor == null || "none".equals(strokeColor);
            boolean emptyPath = mPathData == null;
            boolean nothingToDraw = emptyPath || emptyFill && emptyStroke;
            if (nothingToDraw) {
                return;
            }

            // Second, write the color info handling the default values.
            writer.write("    <path\n");
            if (!mVdAttributesMap.containsKey(Svg2Vector.SVG_FILL_COLOR)
                    && !getTree().getHasGradient()) {
                logger.log(Level.FINE, "ADDING FILL SVG_FILL_COLOR");
                writer.write("        android:fillColor=\"#FF000000\"\n");
            }
            if (!emptyStroke && !mVdAttributesMap.containsKey(Svg2Vector.SVG_STROKE_WIDTH)) {
                logger.log(Level.FINE, "Adding default stroke width");
                writer.write("        android:strokeWidth=\"1\"\n");
            }

            // Last, write the path data and all associated attributes.
            writer.write("        android:pathData=\"" + mPathData + "\"");
            writer.write(getAttributeValues());
            if (!hasGradient()) {
                writer.write("/");
            }
            writer.write(">\n");
        } else {
            // Writes data that is part of the clip-path data.
=======
    public void writeXML(@NonNull OutputStreamWriter writer, boolean inClipPath,
            @NonNull String indent) throws IOException {
        if (inClipPath) {
            // Write data that is part of the clip-path data.
>>>>>>> 9762cc2c
            writer.write(mPathData);
            // Need to write M 0,0 after each path. Resets pen to the origin since subsequent
            // paths might be relative.
            writer.write(" M 0,0");
            return;
        }
<<<<<<< HEAD

        if (mHasFillGradient) {
            mFillGradientNode.writeXML(writer, inClipPath);
        }
        if (mHasStrokeGradient) {
            mStrokeGradientNode.writeXML(writer, inClipPath);
        }
        if (hasGradient()) {
            writer.write("</path>\n");
        }
    }
=======
>>>>>>> 9762cc2c

        // First, decide whether or not we can skip this path, since it has no visible effect.
        String fillColor = mVdAttributesMap.get(Svg2Vector.SVG_FILL_COLOR);
        String strokeColor = mVdAttributesMap.get(Svg2Vector.SVG_STROKE_COLOR);
        logger.log(Level.FINE, "fill color " + fillColor);
        boolean emptyFill =
                fillColor != null && ("none".equals(fillColor) || "#00000000".equals(fillColor));
        boolean emptyStroke = strokeColor == null || "none".equals(strokeColor);
        boolean emptyPath = mPathData == null;
        if (emptyPath || emptyFill && emptyStroke) {
            return;  // Nothing to draw.
        }

        // Second, write the color info handling the default values.
        writer.write(indent);
        writer.write("<path");
        writer.write(System.lineSeparator());
        if (!mVdAttributesMap.containsKey(Svg2Vector.SVG_FILL_COLOR) && !mHasFillGradient) {
            logger.log(Level.FINE, "ADDING FILL SVG_FILL_COLOR");
            writer.write(indent);
            writer.write(CONTINUATION_INDENT);
            writer.write("android:fillColor=\"#FF000000\"");
            writer.write(System.lineSeparator());
        }
        if (!emptyStroke
                && !mVdAttributesMap.containsKey(Svg2Vector.SVG_STROKE_WIDTH)
                && !mHasStrokeGradient) {
            logger.log(Level.FINE, "Adding default stroke width");
            writer.write(indent);
            writer.write(CONTINUATION_INDENT);
            writer.write("android:strokeWidth=\"1\"");
            writer.write(System.lineSeparator());
        }

        // Last, write the path data and all associated attributes.
        writer.write(indent);
        writer.write(CONTINUATION_INDENT);
        writer.write("android:pathData=\"" + mPathData + "\"");
        writeAttributeValues(writer, indent);
        if (!hasGradient()) {
            writer.write('/');
        }
        writer.write('>');
        writer.write(System.lineSeparator());

        if (mHasFillGradient) {
            mFillGradientNode.writeXML(writer, false, indent + INDENT_UNIT);
        }
        if (mHasStrokeGradient) {
            mStrokeGradientNode.writeXML(writer, false, indent + INDENT_UNIT);
        }
        if (hasGradient()) {
            writer.write(indent);
            writer.write("</path>");
            writer.write(System.lineSeparator());
        }
    }
}<|MERGE_RESOLUTION|>--- conflicted
+++ resolved
@@ -32,182 +32,15 @@
 import java.util.logging.Logger;
 import org.w3c.dom.Node;
 
-<<<<<<< HEAD
-/** Represent a SVG file's leaf element. */
-=======
 /** Represents an SVG file's leaf element. */
->>>>>>> 9762cc2c
 class SvgLeafNode extends SvgNode {
     private static final Logger logger = Logger.getLogger(SvgLeafNode.class.getSimpleName());
 
     private String mPathData;
-<<<<<<< HEAD
-
-    private boolean mHasFillGradient = false;
-
-    private boolean mHasStrokeGradient = false;
-
-    private SvgGradientNode mFillGradientNode;
-
-    private SvgGradientNode mStrokeGradientNode;
-
-    public static final ImmutableMap<String, String> colorMap =
-        ImmutableMap.<String, String>builder()
-            .put("aliceblue", "#f0f8ff")
-            .put("antiquewhite", "#faebd7")
-            .put("aqua", "#00ffff")
-            .put("aquamarine", "#7fffd4")
-            .put("azure", "#f0ffff")
-            .put("beige", "#f5f5dc")
-            .put("bisque", "#ffe4c4")
-            .put("black", "#000000")
-            .put("blanchedalmond", "#ffebcd")
-            .put("blue", "#0000ff")
-            .put("blueviolet", "#8a2be2")
-            .put("brown", "#a52a2a")
-            .put("burlywood", "#deb887")
-            .put("cadetblue", "#5f9ea0")
-            .put("chartreuse", "#7fff00")
-            .put("chocolate", "#d2691e")
-            .put("coral", "#ff7f50")
-            .put("cornflowerblue", "#6495ed")
-            .put("cornsilk", "#fff8dc")
-            .put("crimson", "#dc143c")
-            .put("cyan", "#00ffff")
-            .put("darkblue", "#00008b")
-            .put("darkcyan", "#008b8b")
-            .put("darkgoldenrod", "#b8860b")
-            .put("darkgray", "#a9a9a9")
-            .put("darkgrey", "#a9a9a9")
-            .put("darkgreen", "#006400")
-            .put("darkkhaki", "#bdb76b")
-            .put("darkmagenta", "#8b008b")
-            .put("darkolivegreen", "#556b2f")
-            .put("darkorange", "#ff8c00")
-            .put("darkorchid", "#9932cc")
-            .put("darkred", "#8b0000")
-            .put("darksalmon", "#e9967a")
-            .put("darkseagreen", "#8fbc8f")
-            .put("darkslateblue", "#483d8b")
-            .put("darkslategray", "#2f4f4f")
-            .put("darkslategrey", "#2f4f4f")
-            .put("darkturquoise", "#00ced1")
-            .put("darkviolet", "#9400d3")
-            .put("deeppink", "#ff1493")
-            .put("deepskyblue", "#00bfff")
-            .put("dimgray", "#696969")
-            .put("dimgrey", "#696969")
-            .put("dodgerblue", "#1e90ff")
-            .put("firebrick", "#b22222")
-            .put("floralwhite", "#fffaf0")
-            .put("forestgreen", "#228b22")
-            .put("fuchsia", "#ff00ff")
-            .put("gainsboro", "#dcdcdc")
-            .put("ghostwhite", "#f8f8ff")
-            .put("gold", "#ffd700")
-            .put("goldenrod", "#daa520")
-            .put("gray", "#808080")
-            .put("grey", "#808080")
-            .put("green", "#008000")
-            .put("greenyellow", "#adff2f")
-            .put("honeydew", "#f0fff0")
-            .put("hotpink", "#ff69b4")
-            .put("indianred", "#cd5c5c")
-            .put("indigo", "#4b0082")
-            .put("ivory", "#fffff0")
-            .put("khaki", "#f0e68c")
-            .put("lavender", "#e6e6fa")
-            .put("lavenderblush", "#fff0f5")
-            .put("lawngreen", "#7cfc00")
-            .put("lemonchiffon", "#fffacd")
-            .put("lightblue", "#add8e6")
-            .put("lightcoral", "#f08080")
-            .put("lightcyan", "#e0ffff")
-            .put("lightgoldenrodyellow", "#fafad2")
-            .put("lightgray", "#d3d3d3")
-            .put("lightgrey", "#d3d3d3")
-            .put("lightgreen", "#90ee90")
-            .put("lightpink", "#ffb6c1")
-            .put("lightsalmon", "#ffa07a")
-            .put("lightseagreen", "#20b2aa")
-            .put("lightskyblue", "#87cefa")
-            .put("lightslategray", "#778899")
-            .put("lightslategrey", "#778899")
-            .put("lightsteelblue", "#b0c4de")
-            .put("lightyellow", "#ffffe0")
-            .put("lime", "#00ff00")
-            .put("limegreen", "#32cd32")
-            .put("linen", "#faf0e6")
-            .put("magenta", "#ff00ff")
-            .put("maroon", "#800000")
-            .put("mediumaquamarine", "#66cdaa")
-            .put("mediumblue", "#0000cd")
-            .put("mediumorchid", "#ba55d3")
-            .put("mediumpurple", "#9370db")
-            .put("mediumseagreen", "#3cb371")
-            .put("mediumslateblue", "#7b68ee")
-            .put("mediumspringgreen", "#00fa9a")
-            .put("mediumturquoise", "#48d1cc")
-            .put("mediumvioletred", "#c71585")
-            .put("midnightblue", "#191970")
-            .put("mintcream", "#f5fffa")
-            .put("mistyrose", "#ffe4e1")
-            .put("moccasin", "#ffe4b5")
-            .put("navajowhite", "#ffdead")
-            .put("navy", "#000080")
-            .put("oldlace", "#fdf5e6")
-            .put("olive", "#808000")
-            .put("olivedrab", "#6b8e23")
-            .put("orange", "#ffa500")
-            .put("orangered", "#ff4500")
-            .put("orchid", "#da70d6")
-            .put("palegoldenrod", "#eee8aa")
-            .put("palegreen", "#98fb98")
-            .put("paleturquoise", "#afeeee")
-            .put("palevioletred", "#db7093")
-            .put("papayawhip", "#ffefd5")
-            .put("peachpuff", "#ffdab9")
-            .put("peru", "#cd853f")
-            .put("pink", "#ffc0cb")
-            .put("plum", "#dda0dd")
-            .put("powderblue", "#b0e0e6")
-            .put("purple", "#800080")
-            .put("rebeccapurple", "#663399")
-            .put("red", "#ff0000")
-            .put("rosybrown", "#bc8f8f")
-            .put("royalblue", "#4169e1")
-            .put("saddlebrown", "#8b4513")
-            .put("salmon", "#fa8072")
-            .put("sandybrown", "#f4a460")
-            .put("seagreen", "#2e8b57")
-            .put("seashell", "#fff5ee")
-            .put("sienna", "#a0522d")
-            .put("silver", "#c0c0c0")
-            .put("skyblue", "#87ceeb")
-            .put("slateblue", "#6a5acd")
-            .put("slategray", "#708090")
-            .put("slategrey", "#708090")
-            .put("snow", "#fffafa")
-            .put("springgreen", "#00ff7f")
-            .put("steelblue", "#4682b4")
-            .put("tan", "#d2b48c")
-            .put("teal", "#008080")
-            .put("thistle", "#d8bfd8")
-            .put("tomato", "#ff6347")
-            .put("turquoise", "#40e0d0")
-            .put("violet", "#ee82ee")
-            .put("wheat", "#f5deb3")
-            .put("white", "#ffffff")
-            .put("whitesmoke", "#f5f5f5")
-            .put("yellow", "#ffff00")
-            .put("yellowgreen", "#9acd32")
-            .build();
-=======
     private boolean mHasFillGradient;
     private boolean mHasStrokeGradient;
     private SvgGradientNode mFillGradientNode;
     private SvgGradientNode mStrokeGradientNode;
->>>>>>> 9762cc2c
 
     public SvgLeafNode(SvgTree svgTree, Node node, String nodeName) {
         super(svgTree, node, nodeName);
@@ -225,68 +58,13 @@
         newInstance.setPathData(getPathData());
     }
 
-<<<<<<< HEAD
-    /** Returns a string containing the VD XML of the attributes of this node. */
-    private String getAttributeValues() {
-=======
     /** Writes attributes of this node. */
     private void writeAttributeValues(@NonNull OutputStreamWriter writer,  @NonNull String indent)
             throws IOException {
->>>>>>> 9762cc2c
         // There could be some redundant opacity information in the attributes' map,
         // like opacity vs fill-opacity / stroke-opacity.
         parsePathOpacity();
 
-<<<<<<< HEAD
-        StringBuilder sb = new StringBuilder();
-        for (String key : mVdAttributesMap.keySet()) {
-            String vectorDrawableAttr = Svg2Vector.presentationMap.get(key);
-            String svgValue = mVdAttributesMap.get(key);
-            String vdValue = svgValue.trim();
-            // There are several cases we need to convert from SVG format to
-            // VectorDrawable format. Like "none", "3px" or "rgb(255, 0, 0)"
-            // or HTML defined color names like "black"
-            if ("none".equals(vdValue)) {
-                vdValue = "#00000000";
-            } else if (vdValue.endsWith("px")){
-                vdValue = vdValue.substring(0, vdValue.length() - 2);
-            } else if (vdValue.startsWith("rgb")) {
-                vdValue = vdValue.substring(3, vdValue.length());
-                String vdValueRGB = vdValue;
-                vdValue = convertRGBToHex(vdValue);
-                if (vdValue == null) {
-                    getTree()
-                            .logErrorLine(
-                                    "Unsupported Color format " + vdValueRGB,
-                                    getDocumentNode(),
-                                    SvgTree.SvgLogLevel.ERROR);
-                }
-            } else if (colorMap.containsKey(vdValue.toLowerCase(Locale.ENGLISH))) {
-                vdValue = colorMap.get(vdValue.toLowerCase(Locale.ENGLISH));
-            } else if (vdValue.contains("url")) {
-                // Copies gradient from tree
-                vdValue = vdValue.substring(5, vdValue.length() - 1);
-                if (key.equals("fill")) {
-                    SvgNode node = getTree().getSvgNodeFromId(vdValue);
-                    if (node == null) {
-                        continue;
-                    }
-                    mFillGradientNode = (SvgGradientNode) node.deepCopy();
-                    mFillGradientNode.setSvgLeafNode(this);
-                    mFillGradientNode.setGradientUsage(SvgGradientNode.GradientUsage.FILL);
-                    mHasFillGradient = true;
-                } else if (key.equals("stroke")) {
-                    SvgNode node = getTree().getSvgNodeFromId(vdValue);
-                    if (node == null) {
-                        continue;
-                    }
-                    mStrokeGradientNode = (SvgGradientNode) node.deepCopy();
-                    mStrokeGradientNode.setSvgLeafNode(this);
-                    mStrokeGradientNode.setGradientUsage(SvgGradientNode.GradientUsage.STROKE);
-                    mHasStrokeGradient = true;
-                }
-                continue;
-=======
         for (Map.Entry<String, String> entry : mVdAttributesMap.entrySet()) {
             String key = entry.getKey();
             String attribute = presentationMap.get(key);
@@ -323,7 +101,6 @@
                 } else {
                     vdValue = svgValue;
                 }
->>>>>>> 9762cc2c
             }
             writer.write(System.lineSeparator());
             writer.write(indent);
@@ -371,55 +148,6 @@
         mVdAttributesMap.remove(SVG_OPACITY);
     }
 
-<<<<<<< HEAD
-
-    public static int clamp(int val, int min, int max) {
-        return Math.max(min, Math.min(max, val));
-    }
-
-    /**
-     * SVG allows using rgb(int, int, int) or rgb(float%, float%, float%) to represent a color, but
-     * Android doesn't. Therefore, we need to convert them into #RRGGBB format.
-     *
-     * @param svgValue in either "(int, int, int)" or "(float%, float%, float%)"
-     * @return #RRGGBB in hex format, or null, if an error is found.
-     */
-    @Nullable
-    protected static String convertRGBToHex(String svgValue) {
-        // We don't support color keyword yet.
-        // http://www.w3.org/TR/SVG11/types.html#ColorKeywords
-        String result;
-        String functionValue = svgValue.trim();
-        functionValue = svgValue.substring(1, functionValue.length() - 1);
-        // After we cut the "(", ")", we can deal with the numbers.
-        String[] numbers = functionValue.split(",");
-        if (numbers.length != 3) {
-            return null;
-        }
-        int[] color = new int[3];
-        for (int i = 0; i < 3; i ++) {
-            String number = numbers[i];
-            number = number.trim();
-            if (number.endsWith("%")) {
-                float value = Float.parseFloat(number.substring(0, number.length() - 1));
-                color[i] = clamp((int)(value * 255.0f / 100.0f), 0, 255);
-            } else {
-                int value = Integer.parseInt(number);
-                color[i] = clamp(value, 0, 255);
-            }
-        }
-        StringBuilder builder = new StringBuilder();
-        builder.append("#");
-        for (int i = 0; i < 3; i ++) {
-            builder.append(String.format("%02X", color[i]));
-        }
-        result = builder.toString();
-        assert result.length() == 7;
-        return result;
-    }
-
-=======
->>>>>>> 9762cc2c
     @Override
     public void dumpNode(String indent) {
         logger.log(Level.FINE, indent + (mPathData != null ? mPathData : " null pathData ") +
@@ -473,69 +201,16 @@
     }
 
     @Override
-<<<<<<< HEAD
-    public void writeXML(OutputStreamWriter writer, boolean inClipPath) throws IOException {
-        // First decide whether or not we can skip this path, since it draw nothing out.
-        if (!inClipPath) {
-            String fillColor = mVdAttributesMap.get(Svg2Vector.SVG_FILL_COLOR);
-            String strokeColor = mVdAttributesMap.get(Svg2Vector.SVG_STROKE_COLOR);
-            logger.log(Level.FINE, "fill color " + fillColor);
-            boolean emptyFill =
-                    fillColor != null && ("none".equals(fillColor) || "#0000000".equals(fillColor));
-            boolean emptyStroke = strokeColor == null || "none".equals(strokeColor);
-            boolean emptyPath = mPathData == null;
-            boolean nothingToDraw = emptyPath || emptyFill && emptyStroke;
-            if (nothingToDraw) {
-                return;
-            }
-
-            // Second, write the color info handling the default values.
-            writer.write("    <path\n");
-            if (!mVdAttributesMap.containsKey(Svg2Vector.SVG_FILL_COLOR)
-                    && !getTree().getHasGradient()) {
-                logger.log(Level.FINE, "ADDING FILL SVG_FILL_COLOR");
-                writer.write("        android:fillColor=\"#FF000000\"\n");
-            }
-            if (!emptyStroke && !mVdAttributesMap.containsKey(Svg2Vector.SVG_STROKE_WIDTH)) {
-                logger.log(Level.FINE, "Adding default stroke width");
-                writer.write("        android:strokeWidth=\"1\"\n");
-            }
-
-            // Last, write the path data and all associated attributes.
-            writer.write("        android:pathData=\"" + mPathData + "\"");
-            writer.write(getAttributeValues());
-            if (!hasGradient()) {
-                writer.write("/");
-            }
-            writer.write(">\n");
-        } else {
-            // Writes data that is part of the clip-path data.
-=======
     public void writeXML(@NonNull OutputStreamWriter writer, boolean inClipPath,
             @NonNull String indent) throws IOException {
         if (inClipPath) {
             // Write data that is part of the clip-path data.
->>>>>>> 9762cc2c
             writer.write(mPathData);
             // Need to write M 0,0 after each path. Resets pen to the origin since subsequent
             // paths might be relative.
             writer.write(" M 0,0");
             return;
         }
-<<<<<<< HEAD
-
-        if (mHasFillGradient) {
-            mFillGradientNode.writeXML(writer, inClipPath);
-        }
-        if (mHasStrokeGradient) {
-            mStrokeGradientNode.writeXML(writer, inClipPath);
-        }
-        if (hasGradient()) {
-            writer.write("</path>\n");
-        }
-    }
-=======
->>>>>>> 9762cc2c
 
         // First, decide whether or not we can skip this path, since it has no visible effect.
         String fillColor = mVdAttributesMap.get(Svg2Vector.SVG_FILL_COLOR);

--- conflicted
+++ resolved
@@ -20,22 +20,11 @@
 import com.android.ide.common.blame.SourcePosition;
 import com.android.utils.Pair;
 import com.android.utils.PositionXmlParser;
-<<<<<<< HEAD
-=======
 import com.google.common.base.Preconditions;
->>>>>>> 2c0ed8da
 import java.awt.geom.AffineTransform;
 import java.io.BufferedInputStream;
 import java.io.File;
 import java.io.FileInputStream;
-<<<<<<< HEAD
-import java.text.DecimalFormat;
-import java.util.*;
-import java.util.logging.Level;
-import java.util.logging.Logger;
-
-import com.google.common.base.Preconditions;
-=======
 import java.text.NumberFormat;
 import java.util.ArrayList;
 import java.util.Collections;
@@ -45,7 +34,6 @@
 import java.util.Set;
 import java.util.logging.Level;
 import java.util.logging.Logger;
->>>>>>> 2c0ed8da
 import org.jetbrains.annotations.NotNull;
 import org.w3c.dom.Document;
 import org.w3c.dom.NamedNodeMap;
@@ -138,11 +126,7 @@
 
         @NonNull
         String getFormattedMessage() {
-<<<<<<< HEAD
-            return level.name() + (line == 0 ? "" : " @ line " + line) + ' ' + message;
-=======
             return level.name() + (line == 0 ? "" : " @ line " + line) + ": " + message;
->>>>>>> 2c0ed8da
         }
 
         @Override
@@ -159,11 +143,7 @@
         }
     }
 
-<<<<<<< HEAD
-    public Document parse(File f) throws Exception {
-=======
     public Document parse(@NonNull File f) throws Exception {
->>>>>>> 2c0ed8da
         mFileName = f.getName();
         return PositionXmlParser.parse(new BufferedInputStream(new FileInputStream(f)), false);
     }

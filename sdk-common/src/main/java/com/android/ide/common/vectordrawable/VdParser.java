--- conflicted
+++ resolved
@@ -26,13 +26,6 @@
 import java.io.IOException;
 import java.io.InputStream;
 import java.net.URL;
-<<<<<<< HEAD
-import java.util.ArrayList;
-import java.util.HashMap;
-import java.util.Map;
-import java.util.logging.Level;
-=======
->>>>>>> b6251bdf
 import java.util.logging.Logger;
 
 import javax.xml.parsers.ParserConfigurationException;
@@ -43,76 +36,6 @@
 class VdParser {
     private static Logger logger = Logger.getLogger(VdParser.class.getSimpleName());
 
-<<<<<<< HEAD
-    private static final String PATH_SHIFT_X = "shift-x";
-    private static final String PATH_SHIFT_Y = "shift-y";
-
-    private static final String SHAPE_VECTOR = "vector";
-    private static final String SHAPE_PATH = "path";
-    private static final String SHAPE_GROUP = "group";
-
-    private static final String PATH_ID = "android:name";
-    private static final String PATH_DESCRIPTION = "android:pathData";
-    private static final String PATH_FILL = "android:fillColor";
-    private static final String PATH_FILL_OPACTIY = "android:fillAlpha";
-    private static final String PATH_STROKE = "android:strokeColor";
-    private static final String PATH_STROKE_OPACTIY = "android:strokeAlpha";
-
-    private static final String PATH_STROKE_WIDTH = "android:strokeWidth";
-    private static final String PATH_ROTATION = "android:rotation";
-    private static final String PATH_ROTATION_X = "android:pivotX";
-    private static final String PATH_ROTATION_Y = "android:pivotY";
-    private static final String PATH_TRIM_START = "android:trimPathStart";
-    private static final String PATH_TRIM_END = "android:trimPathEnd";
-    private static final String PATH_TRIM_OFFSET = "android:trimPathOffset";
-    private static final String PATH_STROKE_LINECAP = "android:strokeLinecap";
-    private static final String PATH_STROKE_LINEJOIN = "android:strokeLinejoin";
-    private static final String PATH_STROKE_MITERLIMIT = "android:strokeMiterlimit";
-    private static final String PATH_CLIP = "android:clipToPath";
-    private static final String LINECAP_BUTT = "butt";
-    private static final String LINECAP_ROUND = "round";
-    private static final String LINECAP_SQUARE = "square";
-    private static final String LINEJOIN_MITER = "miter";
-    private static final String LINEJOIN_ROUND = "round";
-    private static final String LINEJOIN_BEVEL = "bevel";
-
-    interface ElemParser {
-        void parse(VdTree path, Attributes attributes);
-    }
-
-    ElemParser mParseSize = new ElemParser() {
-        @Override
-        public void parse(VdTree tree, Attributes attributes) {
-            parseSize(tree, attributes);
-        }
-    };
-
-    ElemParser mParsePath = new ElemParser() {
-        @Override
-        public void parse(VdTree tree, Attributes attributes) {
-            VdPath p = parsePathAttributes(attributes);
-            tree.add(p);
-        }
-    };
-
-    ElemParser mParseGroup = new ElemParser() {
-        @Override
-        public void parse(VdTree tree, Attributes attributes) {
-            VdGroup g = parseGroupAttributes(attributes);
-            tree.add(g);
-        }
-    };
-
-    Map<String, ElemParser> tagSwitch = new HashMap<String, ElemParser>();
-    {
-        tagSwitch.put(SHAPE_VECTOR, mParseSize);
-        tagSwitch.put(SHAPE_PATH, mParsePath);
-        tagSwitch.put(SHAPE_GROUP, mParseGroup);
-        // TODO: add <g> tag and start to build the tree.
-    }
-
-=======
->>>>>>> b6251bdf
     // Note that the incoming file is the VectorDrawable's XML file, not the SVG.
     @Nullable
     public VdTree parse(@NonNull InputStream is, @Nullable StringBuilder vdErrorLog) {
@@ -137,161 +60,5 @@
         return parse(r.openStream(), vdErrorLog);
     }
 
-<<<<<<< HEAD
-    private void parseSize(VdTree vdTree, Attributes attributes) {
 
-        Pattern pattern = Pattern.compile("^\\s*(\\d+(\\.\\d+)*)\\s*([a-zA-Z]+)\\s*$");
-
-        int len = attributes.getLength();
-
-        for (int i = 0; i < len; i++) {
-            String name = attributes.getQName(i);
-            String value = attributes.getValue(i);
-            Matcher matcher = pattern.matcher(value);
-            float size = 0;
-            if (matcher.matches()) {
-                float v = Float.parseFloat(matcher.group(1));
-                size = v;
-            }
-            // -- Extract dimension units.
-
-            if ("android:width".equals(name)) {
-                vdTree.mBaseWidth = size;
-            } else if ("android:height".equals(name)) {
-                vdTree.mBaseHeight = size;
-            } else if ("android:viewportWidth".equals(name)) {
-                vdTree.mPortWidth = Float.parseFloat(value);
-            } else if ("android:viewportHeight".equals(name)) {
-                vdTree.mPortHeight = Float.parseFloat(value);
-            } else if ("android:alpha".equals(name)) {
-                vdTree.mRootAlpha = Float.parseFloat(value);
-            }
-        }
-    }
-
-    private VdPath parsePathAttributes(Attributes attributes) {
-        int len = attributes.getLength();
-        VdPath vgPath = new VdPath();
-
-        for (int i = 0; i < len; i++) {
-            String name = attributes.getQName(i);
-            String value = attributes.getValue(i);
-            logger.log(Level.FINE, "name " + name + "value " + value);
-            setNameValue(vgPath, name, value);
-        }
-        return vgPath;
-    }
-
-    private VdGroup parseGroupAttributes(Attributes attributes) {
-        int len = attributes.getLength();
-        VdGroup vgGroup = new VdGroup();
-
-        for (int i = 0; i < len; i++) {
-            String name = attributes.getQName(i);
-            String value = attributes.getValue(i);
-            logger.log(Level.FINE, "name " + name + "value " + value);
-        }
-        return vgGroup;
-    }
-
-    public void setNameValue(VdPath vgPath, String name, String value) {
-        if (PATH_DESCRIPTION.equals(name)) {
-            vgPath.mNode = parsePath(value);
-        } else if (PATH_ID.equals(name)) {
-            vgPath.mName = value;
-        } else if (PATH_FILL.equals(name)) {
-            vgPath.mFillColor = calculateColor(value);
-        } else if (PATH_STROKE.equals(name)) {
-            vgPath.mStrokeColor = calculateColor(value);
-        } else if (PATH_FILL_OPACTIY.equals(name)) {
-            vgPath.mFillOpacity = Float.parseFloat(value);
-        } else if (PATH_STROKE_OPACTIY.equals(name)) {
-            vgPath.mStrokeOpacity = Float.parseFloat(value);
-        } else if (PATH_STROKE_WIDTH.equals(name)) {
-            vgPath.mStrokeWidth = Float.parseFloat(value);
-        } else if (PATH_ROTATION.equals(name)) {
-            vgPath.mRotate = Float.parseFloat(value);
-        } else if (PATH_SHIFT_X.equals(name)) {
-            vgPath.mShiftX = Float.parseFloat(value);
-        } else if (PATH_SHIFT_Y.equals(name)) {
-            vgPath.mShiftY = Float.parseFloat(value);
-        } else if (PATH_ROTATION_Y.equals(name)) {
-            vgPath.mRotateY = Float.parseFloat(value);
-        } else if (PATH_ROTATION_X.equals(name)) {
-            vgPath.mRotateX = Float.parseFloat(value);
-        } else if (PATH_CLIP.equals(name)) {
-
-            vgPath.mClip = Boolean.parseBoolean(value);
-
-        } else if (PATH_TRIM_START.equals(name)) {
-            vgPath.mTrimPathStart = Float.parseFloat(value);
-        } else if (PATH_TRIM_END.equals(name)) {
-            vgPath.mTrimPathEnd = Float.parseFloat(value);
-        } else if (PATH_TRIM_OFFSET.equals(name)) {
-            vgPath.mTrimPathOffset = Float.parseFloat(value);
-        } else if (PATH_STROKE_LINECAP.equals(name)) {
-            if (LINECAP_BUTT.equals(value)) {
-                vgPath.mStrokeLineCap = 0;
-            } else if (LINECAP_ROUND.equals(value)) {
-                vgPath.mStrokeLineCap = 1;
-            } else if (LINECAP_SQUARE.equals(value)) {
-                vgPath.mStrokeLineCap = 2;
-            }
-        } else if (PATH_STROKE_LINEJOIN.equals(name)) {
-            if (LINEJOIN_MITER.equals(value)) {
-                vgPath.mStrokeLineJoin = 0;
-            } else if (LINEJOIN_ROUND.equals(value)) {
-                vgPath.mStrokeLineJoin = 1;
-            } else if (LINEJOIN_BEVEL.equals(value)) {
-                vgPath.mStrokeLineJoin = 2;
-            }
-        } else if (PATH_STROKE_MITERLIMIT.equals(name)) {
-            vgPath.mStrokeMiterlimit = Float.parseFloat(value);
-        } else {
-            logger.log(Level.FINE, ">>>>>> DID NOT UNDERSTAND ! \"" + name + "\" <<<<");
-        }
-
-    }
-
-    /**
-     * @return color value in #AARRGGBB format.
-     */
-    private int calculateColor(String value) {
-        int len = value.length();
-        int ret;
-        int k = 0;
-        switch (len) {
-            case 7: // #RRGGBB
-                ret = (int) Long.parseLong(value.substring(1), 16);
-                ret |= 0xFF000000;
-                break;
-            case 9: // #AARRGGBB
-                ret = (int) Long.parseLong(value.substring(1), 16);
-                break;
-            case 4: // #RGB
-                ret = (int) Long.parseLong(value.substring(1), 16);
-
-                k |= ((ret >> 8) & 0xF) * 0x110000;
-                k |= ((ret >> 4) & 0xF) * 0x1100;
-                k |= ((ret) & 0xF) * 0x11;
-                ret = k | 0xFF000000;
-                break;
-            case 5: // #ARGB
-                ret = (int) Long.parseLong(value.substring(1), 16);
-                k |= ((ret >> 12) & 0xF) * 0x11000000;
-                k |= ((ret >> 8) & 0xF) * 0x110000;
-                k |= ((ret >> 4) & 0xF) * 0x1100;
-                k |= ((ret) & 0xF) * 0x11;
-                ret = k;
-                break;
-            default:
-                return 0xFF000000;
-        }
-
-        logger.log(Level.FINE, "color = " + value + " = " + Integer.toHexString(ret));
-        return ret;
-    }
-=======
-
->>>>>>> b6251bdf
 }
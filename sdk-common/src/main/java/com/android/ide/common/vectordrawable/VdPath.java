--- conflicted
+++ resolved
@@ -25,20 +25,13 @@
 import java.awt.Graphics2D;
 import java.awt.LinearGradientPaint;
 import java.awt.MultipleGradientPaint;
-<<<<<<< HEAD
-=======
 import java.awt.RadialGradientPaint;
->>>>>>> 9762cc2c
 import java.awt.RenderingHints;
 import java.awt.geom.AffineTransform;
 import java.awt.geom.Path2D;
 import java.awt.geom.PathIterator;
 import java.awt.geom.Point2D;
 import java.text.DecimalFormat;
-<<<<<<< HEAD
-import java.text.DecimalFormatSymbols;
-=======
->>>>>>> 9762cc2c
 import java.util.ArrayList;
 import java.util.Arrays;
 import java.util.Objects;
@@ -63,31 +56,6 @@
     private static final String PATH_TRIM_START = "android:trimPathStart";
     private static final String PATH_TRIM_END = "android:trimPathEnd";
     private static final String PATH_TRIM_OFFSET = "android:trimPathOffset";
-<<<<<<< HEAD
-    private static final String PATH_STROKE_LINECAP = "android:strokeLineCap";
-    private static final String PATH_STROKE_LINEJOIN = "android:strokeLineJoin";
-    private static final String PATH_STROKE_MITERLIMIT = "android:strokeMiterLimit";
-
-    private static final String LINECAP_BUTT = "butt";
-    private static final String LINECAP_ROUND = "round";
-    private static final String LINECAP_SQUARE = "square";
-    private static final String LINEJOIN_MITER = "miter";
-    private static final String LINEJOIN_ROUND = "round";
-    private static final String LINEJOIN_BEVEL = "bevel";
-
-
-    private VdGradient fillGradient = null;
-    private VdGradient strokeGradient = null;
-
-
-    private Node[] mNodeList = null;
-    private int mStrokeColor = 0;
-    private int mFillColor = 0;
-
-    private float mStrokeWidth = 0;
-    private int mStrokeLineCap = 0;
-    private int mStrokeLineJoin = 0;
-=======
     private static final String PATH_STROKE_LINE_CAP = "android:strokeLineCap";
     private static final String PATH_STROKE_LINE_JOIN = "android:strokeLineJoin";
     private static final String PATH_STROKE_MITER_LIMIT = "android:strokeMiterLimit";
@@ -111,7 +79,6 @@
     private float mStrokeWidth;
     private int mStrokeLineCap;
     private int mStrokeLineJoin;
->>>>>>> 9762cc2c
     private float mStrokeMiterlimit = 4;
     private float mStrokeAlpha = 1.0f;
     private float mFillAlpha = 1.0f;
@@ -467,44 +434,6 @@
         }
     }
 
-<<<<<<< HEAD
-    /** @return color value in #AARRGGBB format. */
-    protected static int calculateColor(String value) {
-        int len = value.length();
-        int ret;
-        int k = 0;
-        switch (len) {
-            case 7: // #RRGGBB
-                ret = (int) Long.parseLong(value.substring(1), 16);
-                ret |= 0xFF000000;
-                break;
-            case 9: // #AARRGGBB
-                ret = (int) Long.parseLong(value.substring(1), 16);
-                break;
-            case 4: // #RGB
-                ret = (int) Long.parseLong(value.substring(1), 16);
-
-                k |= ((ret >> 8) & 0xF) * 0x110000;
-                k |= ((ret >> 4) & 0xF) * 0x1100;
-                k |= ((ret) & 0xF) * 0x11;
-                ret = k | 0xFF000000;
-                break;
-            case 5: // #ARGB
-                ret = (int) Long.parseLong(value.substring(1), 16);
-                k |= ((ret >> 12) & 0xF) * 0x11000000;
-                k |= ((ret >> 8) & 0xF) * 0x110000;
-                k |= ((ret >> 4) & 0xF) * 0x1100;
-                k |= ((ret) & 0xF) * 0x11;
-                ret = k;
-                break;
-            default:
-                return 0xFF000000;
-        }
-        return ret;
-    }
-
-=======
->>>>>>> 9762cc2c
     private void setNameValue(String name, String value) {
         if (value.startsWith("@")) {
             throw new ResourcesNotSupportedException(name, value);
@@ -562,11 +491,7 @@
         return PathIterator.WIND_NON_ZERO;
     }
 
-<<<<<<< HEAD
-    /** Multiply the <code>alpha</code> value into the alpha channel <code>color</code>. */
-=======
     /** Multiplies the {@code alpha} value into the alpha channel {@code color}. */
->>>>>>> 9762cc2c
     protected static int applyAlpha(int color, float alpha) {
         int alphaBytes = (color >> 24) & 0xff;
         color &= 0x00FFFFFF;
@@ -615,7 +540,6 @@
             strokeGradient.drawGradient(g, path2d, false);
         }
     }
-
 
     @Override
     public void parseAttributes(NamedNodeMap attributes) {
@@ -652,20 +576,12 @@
                 " mStrokeAlpha:" + mStrokeAlpha;
     }
 
-<<<<<<< HEAD
-
-=======
->>>>>>> 9762cc2c
     /**
      * We parse the given node for the gradient information if it exists. If it contains a gradient,
      * depending on what type, we set the fillGradient or strokeGradient of the current VdPath to a
      * new VdGradient and add the gradient information.
      */
     protected void addGradientIfExists(org.w3c.dom.Node current) {
-<<<<<<< HEAD
-
-=======
->>>>>>> 9762cc2c
         // This should be guaranteed to be the gradient given the way we are writing the VD XMLs.
         org.w3c.dom.Node gradientNode = current.getFirstChild();
         VdGradient newGradient = new VdGradient();
@@ -700,13 +616,8 @@
                 org.w3c.dom.Node stop = items.item(i);
                 if (stop.getNodeName().equals("item")) {
                     NamedNodeMap stopAttr = stop.getAttributes();
-<<<<<<< HEAD
-                    String color = "";
-                    String offset = "";
-=======
                     String color = null;
                     String offset = null;
->>>>>>> 9762cc2c
                     for (int j = 0; j < stopAttr.getLength(); j++) {
                         org.w3c.dom.Node currentItem = stopAttr.item(j);
                         if (currentItem.getNodeName().equals("android:color")) {
@@ -715,15 +626,6 @@
                             offset = currentItem.getNodeValue();
                         }
                     }
-<<<<<<< HEAD
-                    if (color.isEmpty()) {
-                        color = "#000000";
-                        LOGGER.log(Level.WARNING, ">>>>>> No color for gradient found >>>>>>");
-                    }
-                    if (offset.isEmpty()) {
-                        offset = "0";
-                        LOGGER.log(Level.WARNING, ">>>>>> No offset for gradient found>>>>>>");
-=======
                     if (color == null) {
                         color = "#000000";
                         getLogger().log(Level.WARNING, ">>>>>> No color for gradient found >>>>>>");
@@ -731,7 +633,6 @@
                     if (offset == null) {
                         offset = "0";
                         getLogger().log(Level.WARNING, ">>>>>> No offset for gradient found>>>>>>");
->>>>>>> 9762cc2c
                     }
                     GradientStop gradientStop = new GradientStop(color, offset);
                     newGradient.mGradientStops.add(gradientStop);
@@ -744,25 +645,6 @@
      * Contains gradient information in order to draw the fill or stroke of a path with a gradient.
      */
     class VdGradient {
-<<<<<<< HEAD
-        // Gradient attributes
-        private float mStartX = 0;
-        private float mStartY = 0;
-        private float mEndX = 0;
-        private float mEndY = 0;
-        private float mCenterX = 0;
-        private float mCenterY = 0;
-        private float mGradientRadius = 0;
-        private String mTileMode = "NO_CYCLE";
-        private String mGradientType = "";
-
-        private final ArrayList<GradientStop> mGradientStops = new ArrayList<>();
-
-        private float[] mFractions = null;
-        private Color[] mGradientColors = null;
-        private float[] mOpacities = null;
-
-=======
         // Gradient attributes.
         private float mStartX;
         private float mStartY;
@@ -776,7 +658,6 @@
 
         private final ArrayList<GradientStop> mGradientStops = new ArrayList<>();
 
->>>>>>> 9762cc2c
         VdGradient() {}
 
         private void setGradientValue(String name, String value) {
@@ -815,26 +696,14 @@
             if (mGradientStops.isEmpty()) {
                 return;
             }
-<<<<<<< HEAD
-            g.setRenderingHint(RenderingHints.KEY_ANTIALIASING, RenderingHints.VALUE_ANTIALIAS_ON);
-
-            mFractions = new float[mGradientStops.size()];
-            mGradientColors = new Color[mGradientStops.size()];
-            mOpacities = new float[mGradientStops.size()];
-=======
 
             float[] mFractions = new float[mGradientStops.size()];
             Color[] mGradientColors = new Color[mGradientStops.size()];
->>>>>>> 9762cc2c
 
             for (int j = 0; j < mGradientStops.size(); j++) {
                 GradientStop stop = mGradientStops.get(j);
                 float fraction = Float.parseFloat(stop.getOffset());
-<<<<<<< HEAD
-                int colorInt = calculateColor(stop.getColor());
-=======
                 int colorInt = parseColorValue(stop.getColor());
->>>>>>> 9762cc2c
                 //TODO: If opacity for android gradient items becomes supported, use mOpacity to modify colors.
                 Color color = new Color(colorInt, true);
 
@@ -842,19 +711,6 @@
                 mGradientColors[j] = color;
             }
 
-<<<<<<< HEAD
-            // Gradient stop fractions must be strictly increasing in Java Swing. Decrement the
-            // first of two equal fraction floats by a small amount to get the effect of two
-            // overlapping stops.
-            // See LinearGradientPaint constructor:
-            // https://docs.oracle.com/javase/7/docs/api/java/awt/LinearGradientPaint.html
-            for (int i = 0; i < mGradientStops.size() - 1; i++) {
-                if (mFractions[i] == mFractions[i + 1]) {
-                    mFractions[i] -= 0.0000001;
-                }
-            }
-
-=======
             // Gradient stop fractions must be strictly increasing in Java Swing. Increment the
             // second of two equal fraction floats by a small amount to get the effect of two
             // overlapping stops. When the fraction is the 1.0, then decrement accordingly.
@@ -877,7 +733,6 @@
             }
 
             g.setRenderingHint(RenderingHints.KEY_ANTIALIASING, RenderingHints.VALUE_ANTIALIAS_ON);
->>>>>>> 9762cc2c
             // Create stroke in case the gradient applies to a stroke.
             BasicStroke stroke =
                     new BasicStroke(
@@ -897,13 +752,6 @@
                 } else if (mTileMode.equals("repeat")) {
                     tile = MultipleGradientPaint.CycleMethod.REPEAT;
                 }
-<<<<<<< HEAD
-                LinearGradientPaint gradient =
-                        new LinearGradientPaint(
-                                mStartX, mStartY, mEndX, mEndY, mFractions, mGradientColors, tile);
-                g.setPaint(gradient);
-
-=======
                 if (mGradientType.equals("linear")) {
                     LinearGradientPaint gradient =
                             new LinearGradientPaint(
@@ -929,7 +777,6 @@
                     getLogger().log(Level.WARNING,
                             ">>>>>> Unsupported gradient type: \"" + mGradientType + "\">>>>>>");
                 }
->>>>>>> 9762cc2c
                 if (fill) {
                     g.fill(path2d);
                 } else {
@@ -940,11 +787,7 @@
         }
     }
 
-<<<<<<< HEAD
-
-=======
     private static Logger getLogger() {
         return Logger.getLogger(VdPath.class.getSimpleName());
     }
->>>>>>> 9762cc2c
 }
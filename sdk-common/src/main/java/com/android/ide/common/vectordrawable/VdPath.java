/*
 * Copyright (C) 2015 The Android Open Source Project
 *
 * Licensed under the Apache License, Version 2.0 (the "License");
 * you may not use this file except in compliance with the License.
 * You may obtain a copy of the License at
 *
 *      http://www.apache.org/licenses/LICENSE-2.0
 *
 * Unless required by applicable law or agreed to in writing, software
 * distributed under the License is distributed on an "AS IS" BASIS,
 * WITHOUT WARRANTIES OR CONDITIONS OF ANY KIND, either express or implied.
 * See the License for the specific language governing permissions and
 * limitations under the License.
 */

package com.android.ide.common.vectordrawable;

import com.google.common.collect.ImmutableMap;
import org.w3c.dom.NamedNodeMap;

import java.awt.*;
import java.awt.geom.AffineTransform;
import java.awt.geom.Path2D;
import java.awt.geom.Point2D;
import java.math.RoundingMode;
import java.text.DecimalFormat;
import java.text.DecimalFormatSymbols;
import java.util.Arrays;
import java.util.logging.Level;
import java.util.logging.Logger;

/**
 * Used to represent one VectorDrawble's path element.
 */
class VdPath extends VdElement{
    private static Logger logger = Logger.getLogger(VdPath.class.getSimpleName());

    private static final String PATH_ID = "android:name";
    private static final String PATH_DESCRIPTION = "android:pathData";
    private static final String PATH_FILL = "android:fillColor";
    private static final String PATH_FILL_OPACTIY = "android:fillAlpha";
    private static final String PATH_STROKE = "android:strokeColor";
    private static final String PATH_STROKE_OPACTIY = "android:strokeAlpha";

    private static final String PATH_STROKE_WIDTH = "android:strokeWidth";
    private static final String PATH_TRIM_START = "android:trimPathStart";
    private static final String PATH_TRIM_END = "android:trimPathEnd";
    private static final String PATH_TRIM_OFFSET = "android:trimPathOffset";
    private static final String PATH_STROKE_LINECAP = "android:strokeLineCap";
    private static final String PATH_STROKE_LINEJOIN = "android:strokeLineJoin";
    private static final String PATH_STROKE_MITERLIMIT = "android:strokeMiterLimit";
    private static final String PATH_CLIP = "android:clipToPath";
    private static final String LINECAP_BUTT = "butt";
    private static final String LINECAP_ROUND = "round";
    private static final String LINECAP_SQUARE = "square";
    private static final String LINEJOIN_MITER = "miter";
    private static final String LINEJOIN_ROUND = "round";
    private static final String LINEJOIN_BEVEL = "bevel";

    private Node[] mNodeList = null;
    private int mStrokeColor = 0;
    private int mFillColor = 0;
    private float mStrokeWidth = 0;
    private int mStrokeLineCap = 0;
    private int mStrokeLineJoin = 0;
    private float mStrokeMiterlimit = 4;
    private float mStrokeAlpha = 1.0f;
    private float mFillAlpha = 1.0f;
    // TODO: support trim path.
    private float mTrimPathStart = 0;
    private float mTrimPathEnd = 1;
    private float mTrimPathOffset = 0;

    public void toPath(Path2D path) {
        path.reset();
        if (mNodeList != null) {
            VdNodeRender.creatPath(mNodeList, path);
        }
    }

    /**
     * Represent one segment of the path data. Like "l 0,0 1,1"
     */
    public static class Node {
        private char mType;
        private float[] mParams;

        public char getType() {
            return mType;
        }

        public float[] getmParams() {
            return mParams;
        }

        public Node(char type, float[] params) {
            this.mType = type;
            this.mParams = params;
        }

        public Node(Node n) {
            this.mType = n.mType;
            this.mParams = Arrays.copyOf(n.mParams, n.mParams.length);
        }

        public static boolean hasRelMoveAfterClose(Node[] nodes) {
            char preType = ' ';
            for (Node n : nodes) {
                if ((preType == 'z' || preType == 'Z') && n.mType == 'm') {
                    return true;
                }
                preType = n.mType;
            }
            return false;
        }

        public static String NodeListToString(Node[] nodes, String decimalPlaceString) {
            StringBuilder stringBuilder = new StringBuilder();
            for (int i = 0; i < nodes.length; i++) {
                Node n = nodes[i];
                stringBuilder.append(n.mType);
                int len = n.mParams.length;
                boolean implicitLineTo = false;
                char lineToType = ' ';
                if ((n.mType == 'm' || n.mType == 'M') && len > 2) {
                    implicitLineTo = true;
                    lineToType = n.mType == 'm' ? 'l' : 'L';
                }
                for (int j = 0; j < len; j++) {
                    if (j > 0) {
                        stringBuilder.append(((j & 1) == 1) ? "," : " ");
                    }
                    if (implicitLineTo && j == 2) {
                        stringBuilder.append(lineToType);
                    }
                    // To avoid trailing zeros like 17.0, use this trick
                    float value = n.mParams[j];
                    if (value == (long) value) {
                        stringBuilder.append(String.valueOf((long) value));
                    } else {
<<<<<<< HEAD
                        DecimalFormat df = new DecimalFormat(decimalPlaceString);
                        df.setRoundingMode(RoundingMode.HALF_UP);
                        s += df.format(value);
=======
                        DecimalFormatSymbols fractionSeparator = new DecimalFormatSymbols();
                        fractionSeparator.setDecimalSeparator('.');
                        DecimalFormat df = new DecimalFormat(decimalPlaceString, fractionSeparator);
                        df.setRoundingMode(RoundingMode.HALF_UP);
                        stringBuilder.append(df.format(value));
>>>>>>> 656fdf44
                    }

                }
            }

            return stringBuilder.toString();
        }

        private static final char INIT_TYPE = ' ';
        public static void transform(AffineTransform totalTransform,
                                     Node[] nodes) {
            Point2D.Float currentPoint = new Point2D.Float();
            Point2D.Float currentSegmentStartPoint = new Point2D.Float();
            char previousType = INIT_TYPE;
            for (int i = 0; i < nodes.length; i++) {
                nodes[i].transform(totalTransform, currentPoint, currentSegmentStartPoint, previousType);
                previousType= nodes[i].mType;
            }
        }

        private static final ImmutableMap<Character, Integer> commandStepMap =
          ImmutableMap.<Character, Integer>builder()
            .put('z', 2)
            .put('Z', 2)
            .put('m', 2)
            .put('M', 2)
            .put('l', 2)
            .put('L', 2)
            .put('t', 2)
            .put('T', 2)
            .put('h', 1)
            .put('H', 1)
            .put('v', 1)
            .put('V', 1)
            .put('c', 6)
            .put('C', 6)
            .put('s', 4)
            .put('S', 4)
            .put('q', 4)
            .put('Q', 4)
            .put('a', 7)
            .put('A', 7)
            .build();

        private void transform(AffineTransform totalTransform, Point2D.Float currentPoint,
                               Point2D.Float currentSegmentStartPoint, char previousType) {
            // For Horizontal / Vertical lines, we have to convert to LineTo with 2 parameters
            // And for arcTo, we also need to isolate the parameters for transformation.
            // Therefore a looping will be necessary for such commands.
            //
            // Note that if the matrix is translation only, then we can save many computations.

            int paramsLen = mParams.length;
            float[] tempParams = new float[2 * paramsLen];
            // These has to be pre-transformed value. In another word, the same as it is
            // in the pathData.
            float currentX = currentPoint.x;
            float currentY = currentPoint.y;
            float currentSegmentStartX = currentSegmentStartPoint.x;
            float currentSegmentStartY = currentSegmentStartPoint.y;

            int step = commandStepMap.get(mType);
            switch (mType) {
                case 'z':
                case 'Z':
                    currentX = currentSegmentStartX;
                    currentY = currentSegmentStartY;
                    break;
                case 'M':
                case 'L':
                case 'T':
                case 'C':
                case 'S':
                case 'Q':
                    currentX = mParams[paramsLen - 2];
                    currentY = mParams[paramsLen - 1];
                    if (mType == 'M') {
                        currentSegmentStartX = currentX;
                        currentSegmentStartY = currentY;
                    }

                    totalTransform.transform(mParams, 0, mParams, 0, paramsLen / 2);
                    break;
                case 'm':
                    // We also need to workaround a bug in API 21 that 'm' after 'z'
                    // is not picking up the relative value correctly.
                    if (previousType == 'z' || previousType == 'Z') {
                        mType = 'M';
                        mParams[0] += currentSegmentStartX;
                        mParams[1] += currentSegmentStartY;
                        currentSegmentStartX = mParams[0];
                        currentSegmentStartY = mParams[1];
                        for (int i = 1; i < paramsLen / step; i++) {
                            mParams[i * step + 0] += mParams[(i - 1) * step + 0];
                            mParams[i * step + 1] += mParams[(i - 1) * step + 1];
                        }
                        currentX = mParams[paramsLen - 2];
                        currentY = mParams[paramsLen - 1];

                        totalTransform.transform(mParams, 0, mParams, 0, paramsLen / 2);
                    } else {

                        // We need to handle the initial 'm' similar to 'M' for first pair.
                        // Then all the following numbers are handled as 'l'
                        int startIndex = 0;
                        if (previousType == INIT_TYPE) {
                            int paramsLenInitialM = 2;
                            currentX = mParams[paramsLenInitialM - 2];
                            currentY = mParams[paramsLenInitialM - 1];
                            currentSegmentStartX = currentX;
                            currentSegmentStartY = currentY;

                            totalTransform.transform(mParams, 0, mParams, 0, paramsLenInitialM / 2);
                            startIndex = 1;
                        }
                        for (int i = startIndex; i < paramsLen / step; i++) {
                            int indexX = i * step + (step - 2);
                            int indexY = i * step + (step - 1);
                            currentX += mParams[indexX];
                            currentY += mParams[indexY];
                        }

                        if (!isTranslationOnly(totalTransform)) {
                            deltaTransform(totalTransform, mParams, 2 * startIndex,
                                    paramsLen - 2 * startIndex);
                        }
                    }

                    break;
                case 'l':
                case 't':
                case 'c':
                case 's':
                case 'q':
                    for (int i = 0; i < paramsLen / step; i ++) {
                        int indexX = i * step + (step - 2);
                        int indexY = i * step + (step - 1);
                        currentX += mParams[indexX];
                        currentY += mParams[indexY];
                    }
                    if (!isTranslationOnly(totalTransform)) {
                        deltaTransform(totalTransform, mParams, 0, paramsLen);
                    }
                    break;
                case 'H':
                    mType = 'L';
                    for (int i = 0; i < paramsLen; i ++) {
                        tempParams[i * 2 + 0] = mParams[i];
                        tempParams[i * 2 + 1] = currentY;
                        currentX = mParams[i];
                    }
                    totalTransform.transform(tempParams, 0, tempParams, 0, paramsLen /*points*/);
                    mParams = tempParams;
                    break;
                case 'V':
                    mType = 'L';
                    for (int i = 0; i < paramsLen; i ++) {
                        tempParams[i * 2 + 0] = currentX;
                        tempParams[i * 2 + 1] = mParams[i];
                        currentY = mParams[i];
                    }
                    totalTransform.transform(tempParams, 0, tempParams, 0, paramsLen /*points*/);
                    mParams = tempParams;
                    break;
                case 'h':
                    for (int i = 0; i < paramsLen; i ++) {
                        // tempParams may not be used, but I would rather merge the code here.
                        tempParams[i * 2 + 0] = mParams[i];
                        currentX += mParams[i];
                        tempParams[i * 2 + 1] = 0;
                    }
                    if (!isTranslationOnly(totalTransform)) {
                        mType = 'l';
                        deltaTransform(totalTransform, tempParams, 0, 2 * paramsLen);
                        mParams = tempParams;
                    }
                    break;
                case 'v':
                    for (int i = 0; i < paramsLen; i++) {
                        // tempParams may not be used, but I would rather merge the code here.
                        tempParams[i * 2 + 0] = 0;
                        tempParams[i * 2 + 1] = mParams[i];
                        currentY += mParams[i];
                    }

                    if (!isTranslationOnly(totalTransform)) {
                        mType = 'l';
                        deltaTransform(totalTransform, tempParams, 0, 2 * paramsLen);
                        mParams = tempParams;
                    }
                    break;
                case 'A':
                    for (int i = 0; i < paramsLen / step; i ++) {
                        // (0:rx 1:ry 2:x-axis-rotation 3:large-arc-flag 4:sweep-flag 5:x 6:y)
                        // [0, 1, 2]
                        if (!isTranslationOnly(totalTransform)) {
                            EllipseSolver ellipseSolver = new EllipseSolver(totalTransform,
                                    currentX, currentY,
                                    mParams[i * step + 0], mParams[i * step + 1], mParams[i * step + 2],
                                    mParams[i * step + 3], mParams[i * step + 4],
                                    mParams[i * step + 5], mParams[i * step + 6]);
                            mParams[i * step + 0] = ellipseSolver.getMajorAxis();
                            mParams[i * step + 1] = ellipseSolver.getMinorAxis();
                            mParams[i * step + 2] = ellipseSolver.getRotationDegree();
                            if (ellipseSolver.getDirectionChanged()) {
                                mParams[i * step + 4] = 1 - mParams[i * step + 4];
                            }
                        } else {
                            // No need to change the value of rx , ry, rotation, and flags.
                        }
                        // [5, 6]
                        currentX = mParams[i * step + 5];
                        currentY = mParams[i * step + 6];

                        totalTransform.transform(mParams, i * step + 5, mParams, i * step + 5, 1 /*1 point only*/);
                    }
                    break;
                case 'a':
                    for (int i = 0; i < paramsLen / step; i ++) {
                        float oldCurrentX = currentX;
                        float oldCurrentY = currentY;

                        currentX += mParams[i * step + 5];
                        currentY += mParams[i * step + 6];
                        if (!isTranslationOnly(totalTransform)) {
                            EllipseSolver ellipseSolver = new EllipseSolver(totalTransform,
                                    oldCurrentX, oldCurrentY,
                                    mParams[i * step + 0], mParams[i * step + 1], mParams[i * step + 2],
                                    mParams[i * step + 3], mParams[i * step + 4],
                                    oldCurrentX + mParams[i * step + 5],
                                    oldCurrentY + mParams[i * step + 6]);
                            // (0:rx 1:ry 2:x-axis-rotation 3:large-arc-flag 4:sweep-flag 5:x 6:y)
                            // [5, 6]
                            deltaTransform(totalTransform, mParams, i * step + 5, 2);
                            // [0, 1, 2]
                            mParams[i * step + 0] = ellipseSolver.getMajorAxis();
                            mParams[i * step + 1] = ellipseSolver.getMinorAxis();
                            mParams[i * step + 2] = ellipseSolver.getRotationDegree();
                            if (ellipseSolver.getDirectionChanged()) {
                                mParams[i * step + 4] = 1 - mParams[i * step + 4];
                            }
                        }

                    }
                    break;
                default:
                    throw new IllegalArgumentException("Type is not right!!!");
            }
            currentPoint.setLocation(currentX, currentY);
            currentSegmentStartPoint.setLocation(currentSegmentStartX, currentSegmentStartY);
            return;
        }

        private boolean isTranslationOnly(AffineTransform totalTransform) {
            int type = totalTransform.getType();
            if (type == AffineTransform.TYPE_IDENTITY || type == AffineTransform.TYPE_TRANSLATION) {
                return true;
            }
            return false;
        }

        /**
         * Convert the <code>tempParams</code> into a double array, then apply the
         * delta transform and convert it back to float array.
         * @params: offset in number of floats, not points.
         * @params: paramsLen in number of floats, not points.
         */
        private void deltaTransform(AffineTransform totalTransform, float[] tempParams, int offset,  int paramsLen) {
            double[] doubleArray = new double[paramsLen];
            for (int i = 0; i < paramsLen; i++)
            {
                doubleArray[i] = (double) tempParams[i + offset];
            }

            totalTransform.deltaTransform(doubleArray, 0, doubleArray, 0, paramsLen / 2);

            for (int i = 0; i < paramsLen; i++)
            {
                tempParams[i + offset] = (float) doubleArray[i];
            }
        }
    }

    /**
     * @return color value in #AARRGGBB format.
     */
    private int calculateColor(String value) {
        int len = value.length();
        int ret;
        int k = 0;
        switch (len) {
            case 7: // #RRGGBB
                ret = (int) Long.parseLong(value.substring(1), 16);
                ret |= 0xFF000000;
                break;
            case 9: // #AARRGGBB
                ret = (int) Long.parseLong(value.substring(1), 16);
                break;
            case 4: // #RGB
                ret = (int) Long.parseLong(value.substring(1), 16);

                k |= ((ret >> 8) & 0xF) * 0x110000;
                k |= ((ret >> 4) & 0xF) * 0x1100;
                k |= ((ret) & 0xF) * 0x11;
                ret = k | 0xFF000000;
                break;
            case 5: // #ARGB
                ret = (int) Long.parseLong(value.substring(1), 16);
                k |= ((ret >> 12) & 0xF) * 0x11000000;
                k |= ((ret >> 8) & 0xF) * 0x110000;
                k |= ((ret >> 4) & 0xF) * 0x1100;
                k |= ((ret) & 0xF) * 0x11;
                ret = k;
                break;
            default:
                return 0xFF000000;
        }
        return ret;
    }

    private void setNameValue(String name, String value) {
        if (PATH_DESCRIPTION.equals(name)) {
            mNodeList = PathParser.parsePath(value);
        } else if (PATH_ID.equals(name)) {
            mName = value;
        } else if (PATH_FILL.equals(name)) {
            mFillColor = calculateColor(value);
        } else if (PATH_STROKE.equals(name)) {
            mStrokeColor = calculateColor(value);
        } else if (PATH_FILL_OPACTIY.equals(name)) {
            mFillAlpha = Float.parseFloat(value);
        } else if (PATH_STROKE_OPACTIY.equals(name)) {
            mStrokeAlpha = Float.parseFloat(value);
        } else if (PATH_STROKE_WIDTH.equals(name)) {
            mStrokeWidth = Float.parseFloat(value);
        } else if (PATH_TRIM_START.equals(name)) {
            mTrimPathStart = Float.parseFloat(value);
        } else if (PATH_TRIM_END.equals(name)) {
            mTrimPathEnd = Float.parseFloat(value);
        } else if (PATH_TRIM_OFFSET.equals(name)) {
            mTrimPathOffset = Float.parseFloat(value);
        } else if (PATH_STROKE_LINECAP.equals(name)) {
            if (LINECAP_BUTT.equals(value)) {
                mStrokeLineCap = 0;
            } else if (LINECAP_ROUND.equals(value)) {
                mStrokeLineCap = 1;
            } else if (LINECAP_SQUARE.equals(value)) {
                mStrokeLineCap = 2;
            }
        } else if (PATH_STROKE_LINEJOIN.equals(name)) {
            if (LINEJOIN_MITER.equals(value)) {
                mStrokeLineJoin = 0;
            } else if (LINEJOIN_ROUND.equals(value)) {
                mStrokeLineJoin = 1;
            } else if (LINEJOIN_BEVEL.equals(value)) {
                mStrokeLineJoin = 2;
            }
        } else if (PATH_STROKE_MITERLIMIT.equals(name)) {
            mStrokeMiterlimit = Float.parseFloat(value);
        } else {
            logger.log(Level.WARNING, ">>>>>> DID NOT UNDERSTAND ! \"" + name + "\" <<<<");
        }

    }

    /**
     * Multiply the <code>alpha</code> value into the alpha channel <code>color</code>.
     */
    private static int applyAlpha(int color, float alpha) {
        int alphaBytes = (color >> 24) & 0xff;
        color &= 0x00FFFFFF;
        color |= ((int) (alphaBytes * alpha)) << 24;
        return color;
    }

    /**
     * Draw the current path
     */
    @Override
    public void draw(Graphics2D g, AffineTransform currentMatrix, float scaleX, float scaleY) {

        Path2D path2d = new Path2D.Double();
        toPath(path2d);

        // SWing operate the matrix is using pre-concatenate by default.
        // Below is how this is handled in Android framework.
        // pathMatrix.set(groupStackedMatrix);
        // pathMatrix.postScale(scaleX, scaleY);
        g.setTransform(new AffineTransform());
        g.scale(scaleX, scaleY);
        g.transform(currentMatrix);

        // TODO: support clip path here.
        if (mFillColor != 0) {
            g.setRenderingHint(RenderingHints.KEY_ANTIALIASING, RenderingHints.VALUE_ANTIALIAS_ON);
            Color fillColor = new Color(applyAlpha(mFillColor, mFillAlpha), true);
            g.setColor(fillColor);
            g.fill(path2d);
        }
        if (mStrokeColor != 0) {
            g.setRenderingHint(RenderingHints.KEY_ANTIALIASING, RenderingHints.VALUE_ANTIALIAS_ON);
            BasicStroke stroke = new BasicStroke(mStrokeWidth, mStrokeLineCap, mStrokeLineJoin, mStrokeMiterlimit);
            g.setStroke(stroke);
            Color strokeColor = new Color(applyAlpha(mStrokeColor, mStrokeAlpha), true);
            g.setColor(strokeColor);
            g.draw(path2d);
        }
        return;
    }

    @Override
    public void parseAttributes(NamedNodeMap attributes) {
        int len = attributes.getLength();
        for (int i = 0; i < len; i++) {
            String name = attributes.item(i).getNodeName();
            String value = attributes.item(i).getNodeValue();
            setNameValue(name, value);
        }
    }

    @Override
    public boolean isGroup() {
        return false;
    }

    @Override
    public String toString() {
        StringBuilder pathInfo = new StringBuilder();
        pathInfo.append("Path:");
        pathInfo.append(" Name: " + mName);
        pathInfo.append(" Node: " + mNodeList.toString());
        pathInfo.append(" mFillColor: " + Integer.toHexString(mFillColor));
        pathInfo.append(" mFillAlpha:" + mFillAlpha);
        pathInfo.append(" mStrokeColor:" + Integer.toHexString(mStrokeColor));
        pathInfo.append(" mStrokeWidth:" + mStrokeWidth);
        pathInfo.append(" mStrokeAlpha:" + mStrokeAlpha);

        return pathInfo.toString();

    }

};<|MERGE_RESOLUTION|>--- conflicted
+++ resolved
@@ -139,17 +139,11 @@
                     if (value == (long) value) {
                         stringBuilder.append(String.valueOf((long) value));
                     } else {
-<<<<<<< HEAD
-                        DecimalFormat df = new DecimalFormat(decimalPlaceString);
-                        df.setRoundingMode(RoundingMode.HALF_UP);
-                        s += df.format(value);
-=======
                         DecimalFormatSymbols fractionSeparator = new DecimalFormatSymbols();
                         fractionSeparator.setDecimalSeparator('.');
                         DecimalFormat df = new DecimalFormat(decimalPlaceString, fractionSeparator);
                         df.setRoundingMode(RoundingMode.HALF_UP);
                         stringBuilder.append(df.format(value));
->>>>>>> 656fdf44
                     }
 
                 }

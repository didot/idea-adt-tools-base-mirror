--- conflicted
+++ resolved
@@ -674,16 +674,12 @@
             IAbstractFile manifestFile, boolean gatherData, ManifestErrorHandler errorHandler)
             throws IOException, SAXException {
         if (manifestFile != null) {
-<<<<<<< HEAD
-            SAXParser parser = XmlUtils.createSaxParser(sParserFactory);
-=======
             SAXParser parser;
             try {
                 parser = XmlUtils.createSaxParser(sParserFactory);
             } catch (ParserConfigurationException | SAXException e) {
                 throw new RuntimeException(e);
             }
->>>>>>> b805f832
 
             ManifestData data = null;
             if (gatherData) {

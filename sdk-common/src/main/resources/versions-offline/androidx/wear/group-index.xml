--- conflicted
+++ resolved
@@ -1,8 +1,4 @@
 <?xml version="1.0" encoding="UTF-8"?>
 <androidx.wear>
-<<<<<<< HEAD
-  <wear versions="1.0.0-rc02"/>
-=======
   <wear versions="1.0.0"/>
->>>>>>> 86bcd624
 </androidx.wear>

<?xml version="1.0" encoding="UTF-8"?>
<com.google.ar.sceneform>
<<<<<<< HEAD
  <filament-android versions="1.4.0"/>
  <core versions="1.4.0"/>
  <rendering versions="1.4.0"/>
  <plugin versions="1.4.0"/>
  <sceneform-base versions="1.4.0"/>
=======
  <filament-android versions="1.9.0"/>
  <core versions="1.9.0"/>
  <rendering versions="1.9.0"/>
  <plugin versions="1.9.0"/>
  <sceneform-base versions="1.9.0"/>
  <assets versions="1.9.0"/>
  <animation versions="1.9.0"/>
>>>>>>> 86bcd624
</com.google.ar.sceneform>
<|MERGE_RESOLUTION|>--- conflicted
+++ resolved
@@ -1,12 +1,5 @@
 <?xml version="1.0" encoding="UTF-8"?>
 <com.google.ar.sceneform>
-<<<<<<< HEAD
-  <filament-android versions="1.4.0"/>
-  <core versions="1.4.0"/>
-  <rendering versions="1.4.0"/>
-  <plugin versions="1.4.0"/>
-  <sceneform-base versions="1.4.0"/>
-=======
   <filament-android versions="1.9.0"/>
   <core versions="1.9.0"/>
   <rendering versions="1.9.0"/>
@@ -14,5 +7,4 @@
   <sceneform-base versions="1.9.0"/>
   <assets versions="1.9.0"/>
   <animation versions="1.9.0"/>
->>>>>>> 86bcd624
 </com.google.ar.sceneform>

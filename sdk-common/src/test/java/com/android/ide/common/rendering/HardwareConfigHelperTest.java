package com.android.ide.common.rendering;

import static com.android.ide.common.rendering.HardwareConfigHelper.getGenericLabel;
import static com.android.ide.common.rendering.HardwareConfigHelper.getNexusLabel;
import static com.android.ide.common.rendering.HardwareConfigHelper.getNexusMenuLabel;
import static com.android.ide.common.rendering.HardwareConfigHelper.isGeneric;
import static com.android.ide.common.rendering.HardwareConfigHelper.isMobile;
import static com.android.ide.common.rendering.HardwareConfigHelper.isNexus;
import static com.android.ide.common.rendering.HardwareConfigHelper.isTv;
import static com.android.ide.common.rendering.HardwareConfigHelper.isWear;
import static com.android.ide.common.rendering.HardwareConfigHelper.nexusRank;
import static com.android.ide.common.rendering.HardwareConfigHelper.sortNexusListByRank;

import com.android.repository.testframework.MockFileOp;
import com.android.sdklib.devices.Device;
import com.android.sdklib.devices.DeviceManager;
import com.android.utils.StdLogger;
import com.google.common.collect.Lists;

import junit.framework.TestCase;

import java.util.Arrays;
import java.util.Collections;
import java.util.List;

public class HardwareConfigHelperTest extends TestCase {
    private static DeviceManager getDeviceManager() {
        return DeviceManager.createInstance(
                null, null, new StdLogger(StdLogger.Level.INFO), new MockFileOp());
    }

    public void testNexus() {
        DeviceManager deviceManager = getDeviceManager();
        Device n1 = deviceManager.getDevice("Nexus One", "Google");
        assertNotNull(n1);
        assertEquals("Nexus One", n1.getId());
        //noinspection deprecation
        assertSame(n1.getId(), n1.getName());
        assertEquals("Nexus One", n1.getDisplayName());
        assertTrue(isNexus(n1));

        assertEquals("Nexus One (3.7\", 480 \u00d7 800, hdpi)", getNexusLabel(n1));
        assertEquals("3.7, 480 \u00d7 800, hdpi (Nexus One)", getNexusMenuLabel(n1));
        assertFalse(isGeneric(n1));
        assertFalse(isGeneric(n1));
    }

    public void testNexus7() {
        DeviceManager deviceManager = getDeviceManager();
        Device n7 = deviceManager.getDevice("Nexus 7", "Google");
        Device n7b = deviceManager.getDevice("Nexus 7 2013", "Google");
        assertNotNull(n7);
        assertNotNull(n7b);
        assertEquals("Nexus 7 (2012)", n7.getDisplayName());
        assertEquals("Nexus 7", n7b.getDisplayName());

        assertEquals("Nexus 7 (2012) (7.0\", 800 \u00d7 1280, tvdpi)", getNexusLabel(n7));
        assertEquals("7.0, 800 \u00d7 1280, tvdpi (Nexus 7 2012)", getNexusMenuLabel(n7));

        assertTrue(isNexus(n7));
        assertTrue(isNexus(n7b));
        assertTrue(nexusRank(n7b) > nexusRank(n7));

        assertEquals("Nexus 7 (2012) (7.0\", 800 × 1280, tvdpi)", getNexusLabel(n7));
        assertEquals("Nexus 7 (7.0\", 1200 × 1920, xhdpi)", getNexusLabel(n7b));
        assertFalse(isGeneric(n7));
        assertFalse(isGeneric(n7));
    }

    public void testGeneric() {
        DeviceManager deviceManager = getDeviceManager();
        Device qvga = deviceManager.getDevice("2.7in QVGA", "Generic");
        assertNotNull(qvga);
        assertEquals("2.7\" QVGA", qvga.getDisplayName());
        assertEquals("2.7in QVGA", qvga.getId());
        assertFalse(isNexus(qvga));
        assertEquals(" 2.7\" QVGA (240 \u00d7 320, ldpi)", getGenericLabel(qvga));
        assertTrue(isGeneric(qvga));
        assertFalse(isNexus(qvga));
    }

    public void testIsWearIsTvIsRound() {
        DeviceManager deviceManager = getDeviceManager();
        Device qvga = deviceManager.getDevice("2.7in QVGA", "Generic");
        assertNotNull(qvga);
        assertFalse(isWear(qvga));
        assertFalse(isTv(qvga));
        assertTrue(isMobile(qvga));
        assertFalse(qvga.isScreenRound());

        Device nexus5 = deviceManager.getDevice("Nexus 5", "Google");
        assertNotNull(nexus5);
        assertFalse(isWear(nexus5));
        assertFalse(isTv(nexus5));
        assertTrue(isMobile(nexus5));
        assertFalse(nexus5.isScreenRound());

        Device square = deviceManager.getDevice("wear_square", "Google");
        assertNotNull(square);
        assertTrue(isWear(square));
        assertFalse(square.isScreenRound());
        assertFalse(isTv(square));
        assertFalse(isMobile(square));

        Device round = deviceManager.getDevice("wear_round", "Google");
        assertNotNull(round);
        assertTrue(isWear(round));
        assertTrue(round.isScreenRound());
        assertFalse(isTv(round));
        assertFalse(isMobile(round));
<<<<<<< HEAD
=======
        assertEquals("Android Wear Round (1.7\", 320 \u00d7 320, hdpi)", getNexusLabel(round));
        assertEquals("320 \u00d7 320, hdpi (Round)", getNexusMenuLabel(round));

>>>>>>> fdf07a2c

        Device tv1080p = deviceManager.getDevice("tv_1080p", "Google");
        assertNotNull(tv1080p);
        assertTrue(isTv(tv1080p));
        assertFalse(isWear(tv1080p));
        assertFalse(isMobile(tv1080p));
        assertFalse(tv1080p.isScreenRound());
        assertEquals("Android TV (1080p) (55.0\", 1920 \u00d7 1080, xhdpi)", getNexusLabel(tv1080p));
        assertEquals("1080p, 1920 \u00d7 1080, xhdpi (TV)", getNexusMenuLabel(tv1080p));

        Device tv720p = deviceManager.getDevice("tv_1080p", "Google");
        assertNotNull(tv720p);
        assertFalse(isWear(tv720p));
        assertTrue(isTv(tv720p));
        assertFalse(isMobile(tv720p));
        assertFalse(tv720p.isScreenRound());
    }

    public void testNexusRank() {
        List<Device> devices = Lists.newArrayList();
        DeviceManager deviceManager = getDeviceManager();
        for (String id : new String[] { "Nexus 7 2013", "Nexus 5", "Nexus 10", "Nexus 4", "Nexus 7",
                                        "Galaxy Nexus", "Nexus S", "Nexus One"}) {
            Device device = deviceManager.getDevice(id, "Google");
            assertNotNull(device);
            devices.add(device);
        }
        sortNexusListByRank(devices);
        Collections.reverse(devices);
        List<String> ids = Lists.newArrayList();
        for (Device device : devices) {
            ids.add(device.getId());
        }
        assertEquals(Arrays.asList(
                "Nexus One",
                "Nexus S",
                "Galaxy Nexus",
                "Nexus 7",
                "Nexus 10",
                "Nexus 4",
                "Nexus 7 2013",
                "Nexus 5"
        ), ids);
    }

    public void testScreenSize() {
        List<Device> devices = Lists.newArrayList();
        DeviceManager deviceManager = getDeviceManager();
        for (String id : new String[] { "Nexus 7 2013", "Nexus 5", "Nexus 10"}) {
            Device device = deviceManager.getDevice(id, "Google");
            assertNotNull(device);
            devices.add(device);
        }
        HardwareConfigHelper.sortDevicesByScreenSize(devices);
        List<String> ids = Lists.newArrayList();
        for (Device device : devices) {
            ids.add(device.getId());
        }
        assertEquals(Arrays.asList(
                "Nexus 5",
                "Nexus 7 2013",
                "Nexus 10"
        ), ids);
    }
}<|MERGE_RESOLUTION|>--- conflicted
+++ resolved
@@ -108,12 +108,9 @@
         assertTrue(round.isScreenRound());
         assertFalse(isTv(round));
         assertFalse(isMobile(round));
-<<<<<<< HEAD
-=======
         assertEquals("Android Wear Round (1.7\", 320 \u00d7 320, hdpi)", getNexusLabel(round));
         assertEquals("320 \u00d7 320, hdpi (Round)", getNexusMenuLabel(round));
 
->>>>>>> fdf07a2c
 
         Device tv1080p = deviceManager.getDevice("tv_1080p", "Google");
         assertNotNull(tv1080p);

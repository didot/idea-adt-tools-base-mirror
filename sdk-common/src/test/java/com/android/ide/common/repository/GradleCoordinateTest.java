--- conflicted
+++ resolved
@@ -354,10 +354,7 @@
 
     }
 
-<<<<<<< HEAD
-=======
-    @Test
->>>>>>> d4ff5ef3
+    @Test
     public void testAlphaBeta() throws Exception {
         GradleCoordinate actual = GradleCoordinate.parseCoordinateString("com.android.support:appcompat-v7:24.0.0-alpha1");
         assertNotNull(actual);
@@ -369,8 +366,6 @@
         assertEquals(24, actual.getMajorVersion());
         assertTrue(actual.isPreview());
     }
-<<<<<<< HEAD
-=======
 
     @Test
     public void testMatches() throws Exception {
@@ -413,5 +408,4 @@
         test = new GradleCoordinate("a.b.c", "foo", 1);
         assertTrue(actual.matches(test));
     }
->>>>>>> d4ff5ef3
 }
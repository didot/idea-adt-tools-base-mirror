/*
 * Copyright (C) 2013 The Android Open Source Project
 *
 * Licensed under the Apache License, Version 2.0 (the "License");
 * you may not use this file except in compliance with the License.
 * You may obtain a copy of the License at
 *
 *      http://www.apache.org/licenses/LICENSE-2.0
 *
 * Unless required by applicable law or agreed to in writing, software
 * distributed under the License is distributed on an "AS IS" BASIS,
 * WITHOUT WARRANTIES OR CONDITIONS OF ANY KIND, either express or implied.
 * See the License for the specific language governing permissions and
 * limitations under the License.
 */

package com.android.ide.common.res2;

<<<<<<< HEAD
=======
import static com.android.testutils.truth.MoreTruth.assertThat;
>>>>>>> fdf07a2c
import static com.google.common.truth.Truth.assertThat;
import static org.junit.Assert.assertEquals;
import static org.junit.Assert.assertFalse;
import static org.junit.Assert.assertTrue;

import com.android.SdkConstants;
import com.android.testutils.NoErrorsOrWarningsLogger;
<<<<<<< HEAD
import com.android.testutils.TestUtils;
=======
import com.android.testutils.TestResources;
import com.android.testutils.TestUtils;
import com.android.testutils.truth.MoreTruth;
>>>>>>> fdf07a2c
import com.google.common.base.Charsets;
import com.google.common.collect.ListMultimap;
import com.google.common.io.Files;
import com.google.common.truth.Truth;

import org.junit.Rule;
import org.junit.Test;
import org.junit.rules.TemporaryFolder;

import java.io.BufferedOutputStream;
import java.io.File;
import java.io.IOException;
import java.nio.file.Path;
import java.util.Arrays;
import java.util.List;
import java.util.zip.GZIPOutputStream;

public class AssetMergerTest extends BaseTestCase {

    @Rule
    public final TemporaryFolder mTemporaryFolder = new TemporaryFolder();

    private static AssetMerger sAssetMerger = null;

    @Test
    public void testMergeByCount() throws Exception {
        AssetMerger merger = getAssetMerger();

        assertEquals(5, merger.size());
    }

    @Test
    public void testMergedAssetsByName() throws Exception {
        AssetMerger merger = getAssetMerger();

        verifyResourceExists(merger,
                "foo/icon.png",
                "icon2.png",
                "main.xml",
                "values.xml",
                "foo/foo.dat"
        );
    }

    @Test
    public void testMergeWrite() throws Exception {
        AssetMerger merger = getAssetMerger();

        File folder = getWrittenResources();

        RecordingLogger logger = new RecordingLogger();

        AssetSet writtenSet = new AssetSet("unused");
        writtenSet.addSource(folder);
        writtenSet.loadFromFiles(logger);

        checkLogger(logger);

        // compare the two maps, but not using the full map as the set loaded from the output
        // won't contains all versions of each AssetItem item.
        compareResourceMaps(merger, writtenSet, false /*full compare*/);
    }

    @Test
    public void testExtractGzippedAssets() throws Exception {
        Path assetsSourceDirectory = mTemporaryFolder.newFolder().toPath();

        // Create gzipped asset
        Path gzippedAsset = assetsSourceDirectory.resolve("asset.txt.gz");
        try (GZIPOutputStream out = new GZIPOutputStream(new BufferedOutputStream(
                java.nio.file.Files.newOutputStream(gzippedAsset)))) {
            out.write("test.txt file content".getBytes(Charsets.UTF_8));
        }

        // Load asset set containing gzipped asset
        AssetSet assetSet = new AssetSet("config");
        assetSet.addSource(assetsSourceDirectory.toFile());
        assetSet.loadFromFiles(new NoErrorsOrWarningsLogger());

        AssetMerger merger = new AssetMerger();
        merger.addDataSet(assetSet);

        assertThat(merger.getDataMap()).containsKey("asset.txt");
        assertThat(merger.getDataMap()).doesNotContainKey("asset.txt.gz");

        Path outputFolder = mTemporaryFolder.newFolder().toPath();

        MergedAssetWriter writer = new MergedAssetWriter(outputFolder.toFile());
        merger.mergeData(writer, false /*doCleanUp*/);

<<<<<<< HEAD
        assertTrue(Arrays.equals(
                Files.toByteArray(outputFolder.resolve("asset.txt").toFile()),
                "test.txt file content".getBytes(Charsets.UTF_8)));
=======
        assertThat(outputFolder.resolve("asset.txt").toFile())
                .hasContents("test.txt file content");

>>>>>>> fdf07a2c
    }

    @Test
    public void testMergeBlob() throws Exception {
        AssetMerger merger = getAssetMerger();

        File folder = TestUtils.createTempDirDeletedOnExit();
        merger.writeBlobTo(
                folder, new MergedAssetWriter(TestUtils.createTempDirDeletedOnExit()), false);

        AssetMerger loadedMerger = new AssetMerger();
        loadedMerger.loadFromBlob(folder, true /*incrementalState*/);

        compareResourceMaps(merger, loadedMerger, true /*full compare*/);
    }

    /**
     * Tests the path replacement in the merger.xml file loaded from testData/
     * @throws Exception
     */
    @Test
    public void testLoadingTestPathReplacement() throws Exception {
        File root = TestResources.getDirectory(getClass(), "/testData/assets/baseMerge");
        File fakeRoot = getMergedBlobFolder(root);

        AssetMerger assetMerger = new AssetMerger();
        assetMerger.loadFromBlob(fakeRoot, true /*incrementalState*/);
        checkSourceFolders(assetMerger);

        List<AssetSet> sets = assetMerger.getDataSets();
        for (AssetSet set : sets) {
            List<File> sourceFiles = set.getSourceFiles();

            // there should only be one
            assertEquals(1, sourceFiles.size());

            File sourceFile = sourceFiles.get(0);
            assertTrue(String.format("File %s is located in %s", sourceFile, root),
                    sourceFile.getAbsolutePath().startsWith(root.getAbsolutePath()));
        }
    }

    @Test
    public void testUpdate() throws Exception {
        File root = getIncMergeRoot("basicFiles");
        File fakeRoot = getMergedBlobFolder(root);
        AssetMerger assetMerger = new AssetMerger();
        assetMerger.loadFromBlob(fakeRoot, true /*incrementalState*/);
        checkSourceFolders(assetMerger);

        List<AssetSet> sets = assetMerger.getDataSets();
        assertEquals(2, sets.size());

        RecordingLogger logger = new RecordingLogger();

        // ----------------
        // first set is the main one, no change here
        AssetSet mainSet = sets.get(0);
        File mainFolder = new File(root, "main");

        // touched/removed files:
        File mainTouched = new File(mainFolder, "touched.png");
        mainSet.updateWith(mainFolder, mainTouched, FileStatus.CHANGED, logger);
        checkLogger(logger);

        File mainRemoved = new File(mainFolder, "removed.png");
        mainSet.updateWith(mainFolder, mainRemoved, FileStatus.REMOVED, logger);
        checkLogger(logger);

        File mainAdded = new File(mainFolder, "added.png");
        mainSet.updateWith(mainFolder, mainAdded, FileStatus.NEW, logger);
        checkLogger(logger);

        // ----------------
        // second set is the overlay one
        AssetSet overlaySet = sets.get(1);
        File overlayFolder = new File(root, "overlay");

        // new/removed files:
        File overlayAdded = new File(new File(overlayFolder, "foo"), "overlay_added.png");
        overlaySet.updateWith(overlayFolder, overlayAdded, FileStatus.NEW, logger);
        checkLogger(logger);

        File overlayRemoved = new File(overlayFolder, "overlay_removed.png");
        overlaySet.updateWith(overlayFolder, overlayRemoved, FileStatus.REMOVED, logger);
        checkLogger(logger);

        // validate for duplicates
        assetMerger.validateDataSets();

        // check the content.
        ListMultimap<String, AssetItem> mergedMap = assetMerger.getDataMap();

        // check untouched.png file is WRITTEN
        List<AssetItem> untouchedItem = mergedMap.get("untouched.png");
        assertEquals(1, untouchedItem.size());
        assertTrue(untouchedItem.get(0).isWritten());
        assertFalse(untouchedItem.get(0).isTouched());
        assertFalse(untouchedItem.get(0).isRemoved());

        // check touched.png file is TOUCHED
        List<AssetItem> touchedItem = mergedMap.get("touched.png");
        assertEquals(1, touchedItem.size());
        assertTrue(touchedItem.get(0).isWritten());
        assertTrue(touchedItem.get(0).isTouched());
        assertFalse(touchedItem.get(0).isRemoved());

        // check removed file is REMOVED
        List<AssetItem> removedItem = mergedMap.get("removed.png");
        assertEquals(1, removedItem.size());
        assertTrue(removedItem.get(0).isWritten());
        assertTrue(removedItem.get(0).isRemoved());

        // check new overlay: two objects, last one is TOUCHED
        List<AssetItem> overlayAddedItem = mergedMap.get("foo/overlay_added.png");
        assertEquals(2, overlayAddedItem.size());
        AssetItem newOverlay0 = overlayAddedItem.get(0);
        assertTrue(newOverlay0.isWritten());
        assertFalse(newOverlay0.isTouched());
        AssetItem newOverlay1 = overlayAddedItem.get(1);
        assertEquals(overlayAdded, newOverlay1.getSource().getFile());
        assertFalse(newOverlay1.isWritten());
        assertTrue(newOverlay1.isTouched());

        // check removed overlay: two objects, last one is removed
        List<AssetItem> overlayRemovedItem = mergedMap.get("overlay_removed.png");
        assertEquals(2, overlayRemovedItem.size());
        AssetItem overlayRemovedItem0 = overlayRemovedItem.get(0);
        assertFalse(overlayRemovedItem0.isWritten());
        assertFalse(overlayRemovedItem0.isTouched());
        AssetItem overlayRemovedItem1 = overlayRemovedItem.get(1);
        assertEquals(overlayRemoved, overlayRemovedItem1.getSource().getFile());
        assertTrue(overlayRemovedItem1.isWritten());
        assertTrue(overlayRemovedItem1.isRemoved());

        // write and check the result of writeResourceFolder
        // copy the current resOut which serves as pre incremental update state.
        File resFolder = getFolderCopy(new File(root, "assetOut"));

        // write the content of the resource merger.
        MergedAssetWriter writer = new MergedAssetWriter(resFolder);
        assetMerger.mergeData(writer, false /*doCleanUp*/);

        // Check the content by checking the colors. All files should be green
        checkImageColor(new File(resFolder, "untouched.png"), (int) 0xFF00FF00);
        checkImageColor(new File(resFolder, "touched.png"), (int) 0xFF00FF00);
        checkImageColor(new File(resFolder, "added.png"), (int) 0xFF00FF00);
        checkImageColor(new File(resFolder, "overlay_removed.png"), (int) 0xFF00FF00);
        checkImageColor(new File(new File(resFolder, "foo"), "overlay_added.png"), (int) 0xFF00FF00);

        // also check the removed file is not there.
        assertFalse(new File(resFolder, "removed.png").isFile());
    }

    @Test
    public void testCheckValidUpdate() throws Exception {
        // first merger
        AssetMerger merger1 = createMerger(new String[][] {
                new String[] { "main",    ("/main/res1"), ("/main/res2") },
                new String[] { "overlay", ("/overlay/res1"), ("/overlay/res2") },
        });

        // 2nd merger with different order source files in sets.
        AssetMerger merger2 = createMerger(new String[][] {
                new String[] { "main",    ("/main/res2"), ("/main/res1") },
                new String[] { "overlay", ("/overlay/res1"), ("/overlay/res2") },
        });

        assertTrue(merger1.checkValidUpdate(merger2.getDataSets()));

        // write merger1 on disk to test writing empty AssetSets.
        File folder = TestUtils.createTempDirDeletedOnExit();
        merger1.writeBlobTo(
                folder, new MergedAssetWriter(TestUtils.createTempDirDeletedOnExit()), false);

        // reload it
        AssetMerger loadedMerger = new AssetMerger();
        loadedMerger.loadFromBlob(folder, true /*incrementalState*/);

        String expected = merger1.toString();
        String actual = loadedMerger.toString();
        if (SdkConstants.CURRENT_PLATFORM == SdkConstants.PLATFORM_WINDOWS) {
            expected = expected.replace(File.separatorChar, '/').
                                replaceAll("[A-Z]:/", "/");
            actual = actual.replace(File.separatorChar, '/').
                            replaceAll("[A-Z]:/", "/");
            assertEquals("Actual: " + actual + "\nExpected: " + expected, expected, actual);
        } else {
            assertTrue("Actual: " + actual + "\nExpected: " + expected,
                       loadedMerger.checkValidUpdate(merger1.getDataSets()));
        }
    }

    @Test
    public void testUpdateWithRemovedOverlay() throws Exception {
        // Test with removed overlay
        AssetMerger merger1 = createMerger(new String[][] {
                new String[] { "main",    "/main/res1", "/main/res2" },
                new String[] { "overlay", "/overlay/res1", "/overlay/res2" },
        });

        // 2nd merger with different order source files in sets.
        AssetMerger merger2 = createMerger(new String[][] {
                new String[] { "main",    "/main/res2", "/main/res1" },
        });

        assertFalse(merger1.checkValidUpdate(merger2.getDataSets()));
    }

    @Test
    public void testUpdateWithReplacedOverlays() throws Exception {
        // Test with different overlays
        AssetMerger merger1 = createMerger(new String[][] {
                new String[] { "main",    "/main/res1", "/main/res2" },
                new String[] { "overlay", "/overlay/res1", "/overlay/res2" },
        });

        // 2nd merger with different order source files in sets.
        AssetMerger merger2 = createMerger(new String[][] {
                new String[] { "main",    "/main/res2", "/main/res1" },
                new String[] { "overlay2", "/overlay2/res1", "/overlay2/res2" },
        });

        assertFalse(merger1.checkValidUpdate(merger2.getDataSets()));
    }

    @Test
    public void testUpdateWithReorderedOverlays() throws Exception {
        // Test with different overlays
        AssetMerger merger1 = createMerger(new String[][] {
                new String[] { "main",    "/main/res1", "/main/res2" },
                new String[] { "overlay1", "/overlay1/res1", "/overlay1/res2" },
                new String[] { "overlay2", "/overlay2/res1", "/overlay2/res2" },
        });

        // 2nd merger with different order source files in sets.
        AssetMerger merger2 = createMerger(new String[][] {
                new String[] { "main",    "/main/res2", "/main/res1" },
                new String[] { "overlay2", "/overlay2/res1", "/overlay2/res2" },
                new String[] { "overlay1", "/overlay1/res1", "/overlay1/res2" },
        });

        assertFalse(merger1.checkValidUpdate(merger2.getDataSets()));
    }

    @Test
    public void testUpdateWithRemovedSourceFile() throws Exception {
        // Test with different source files
        AssetMerger merger1 = createMerger(new String[][] {
                new String[] { "main",    "/main/res1", "/main/res2" },
        });

        // 2nd merger with different order source files in sets.
        AssetMerger merger2 = createMerger(new String[][] {
                new String[] { "main",    "/main/res1" },
        });

        assertFalse(merger1.checkValidUpdate(merger2.getDataSets()));
    }

    @Test
    public void testChangedIgnoredFile() throws Exception {
        AssetSet assetSet = AssetSetTest.getBaseAssetSet();

        AssetMerger assetMerger = new AssetMerger();
        assetMerger.addDataSet(assetSet);

        File root = TestResources.getDirectory(getClass(), "/testData/assets/baseSet");
        File changedCVSFoo = new File(root, "CVS/foo.txt");
        FileValidity<AssetSet> fileValidity = assetMerger.findDataSetContaining(changedCVSFoo);

        assertEquals(FileValidity.FileStatus.IGNORED_FILE, fileValidity.status);
    }

    /**
     * Creates a fake merge with given sets.
     *
     * the data is an array of sets.
     *
     * Each set is [ setName, folder1, folder2, ...]
     *
     * @param data
     * @return
     */
    private static AssetMerger createMerger(String[][] data) {
        AssetMerger merger = new AssetMerger();
        for (String[] setData : data) {
            AssetSet set = new AssetSet(setData[0]);
            merger.addDataSet(set);
            for (int i = 1, n = setData.length; i < n; i++) {
                set.addSource(new File(setData[i]));
            }
        }

        return merger;
    }

    private static AssetMerger getAssetMerger()
            throws IOException, MergingException {
        if (sAssetMerger == null) {
            File root = TestResources
                    .getDirectory(AssetMergerTest.class, "/testData/assets/baseMerge");

            AssetSet res = AssetSetTest.getBaseAssetSet();

            RecordingLogger logger = new RecordingLogger();

            AssetSet overlay = new AssetSet("overlay");
            overlay.addSource(new File(root, "overlay"));
            overlay.loadFromFiles(logger);

            checkLogger(logger);

            sAssetMerger = new AssetMerger();
            sAssetMerger.addDataSet(res);
            sAssetMerger.addDataSet(overlay);
        }

        return sAssetMerger;
    }

    private static File getWrittenResources() throws MergingException, IOException {
        AssetMerger assetMerger = getAssetMerger();

        File folder = TestUtils.createTempDirDeletedOnExit();

        MergedAssetWriter writer = new MergedAssetWriter(folder);
        assetMerger.mergeData(writer, false /*doCleanUp*/);

        return folder;
    }

    private File getIncMergeRoot(String name) throws IOException {
        File root = TestResources.getDirectory(getClass(), "/testData/assets/incMergeData")
                .getCanonicalFile();
        return new File(root, name);
    }

    private static File getFolderCopy(File folder) throws IOException {
        File dest = TestUtils.createTempDirDeletedOnExit();
        copyFolder(folder, dest);
        return dest;
    }

    private static void copyFolder(File from, File to) throws IOException {
        if (from.isFile()) {
            Files.copy(from, to);
        } else if (from.isDirectory()) {
            if (!to.exists()) {
                to.mkdirs();
            }

            File[] children = from.listFiles();
            if (children != null) {
                for (File f : children) {
                    copyFolder(f, new File(to, f.getName()));
                }
            }
        }
    }
}<|MERGE_RESOLUTION|>--- conflicted
+++ resolved
@@ -16,10 +16,7 @@
 
 package com.android.ide.common.res2;
 
-<<<<<<< HEAD
-=======
 import static com.android.testutils.truth.MoreTruth.assertThat;
->>>>>>> fdf07a2c
 import static com.google.common.truth.Truth.assertThat;
 import static org.junit.Assert.assertEquals;
 import static org.junit.Assert.assertFalse;
@@ -27,13 +24,9 @@
 
 import com.android.SdkConstants;
 import com.android.testutils.NoErrorsOrWarningsLogger;
-<<<<<<< HEAD
-import com.android.testutils.TestUtils;
-=======
 import com.android.testutils.TestResources;
 import com.android.testutils.TestUtils;
 import com.android.testutils.truth.MoreTruth;
->>>>>>> fdf07a2c
 import com.google.common.base.Charsets;
 import com.google.common.collect.ListMultimap;
 import com.google.common.io.Files;
@@ -124,15 +117,9 @@
         MergedAssetWriter writer = new MergedAssetWriter(outputFolder.toFile());
         merger.mergeData(writer, false /*doCleanUp*/);
 
-<<<<<<< HEAD
-        assertTrue(Arrays.equals(
-                Files.toByteArray(outputFolder.resolve("asset.txt").toFile()),
-                "test.txt file content".getBytes(Charsets.UTF_8)));
-=======
         assertThat(outputFolder.resolve("asset.txt").toFile())
                 .hasContents("test.txt file content");
 
->>>>>>> fdf07a2c
     }
 
     @Test

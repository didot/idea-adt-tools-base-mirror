--- conflicted
+++ resolved
@@ -15,13 +15,6 @@
  */
 package com.android.ide.common.res2;
 
-<<<<<<< HEAD
-import com.android.annotations.NonNull;
-import com.android.annotations.Nullable;
-import com.android.utils.ILogger;
-import static com.android.ide.common.res2.DataSet.isIgnored;
-=======
->>>>>>> fdf07a2c
 import static java.io.File.separator;
 import static org.junit.Assert.assertEquals;
 import static org.junit.Assert.assertFalse;
@@ -31,33 +24,18 @@
 import com.android.annotations.NonNull;
 import com.android.annotations.Nullable;
 import com.android.testutils.TestUtils;
-<<<<<<< HEAD
-
-import java.io.File;
-import org.junit.Assert;
-=======
 import com.android.utils.ILogger;
 import java.io.File;
->>>>>>> fdf07a2c
 import org.junit.Rule;
 import org.junit.Test;
 import org.junit.rules.TemporaryFolder;
 import org.w3c.dom.Node;
-<<<<<<< HEAD
 
 public class DataSetTest {
 
     @Rule
     public TemporaryFolder mTemporaryFolder = new TemporaryFolder();
 
-=======
-
-public class DataSetTest {
-
-    @Rule
-    public TemporaryFolder mTemporaryFolder = new TemporaryFolder();
-
->>>>>>> fdf07a2c
     @Test
     public void testIsIgnored() throws Exception {
         DataSet dataSet = new DataSet("foo", false) {
@@ -180,64 +158,4 @@
         assertNull(dataSet.findMatchingSourceFile(
                 new File(mTemporaryFolder.getRoot(), "funky/shared/layout/foo/bar/activity.xml")));
     }
-
-    @Test
-    public void testLongestPath() {
-        DataSet dataSet = new DataSet("foo", false) {
-
-            @Override
-            protected DataSet createSet(String name) {
-                return null;
-            }
-
-            @Override
-            protected DataFile createFileAndItemsFromXml(@NonNull File file, @NonNull Node fileNode)
-                    throws MergingException {
-                return null;
-            }
-
-            @Override
-            protected void readSourceFolder(File sourceFolder, ILogger logger)
-                    throws MergingException {
-
-            }
-
-            @Nullable
-            @Override
-            protected DataFile createFileAndItems(File sourceFolder, File file, ILogger logger)
-                    throws MergingException {
-                return null;
-            }
-        };
-
-        File res = new File(mTemporaryFolder.getRoot(), "res");
-        assertTrue(res.mkdirs());
-
-        File foo = new File(mTemporaryFolder.getRoot(), "foo");
-        assertTrue(foo.mkdirs());
-
-        File customRes = new File(mTemporaryFolder.getRoot(), "res/layouts/shared");
-        assertTrue(customRes.mkdirs());
-
-        dataSet.addSource(res);
-        dataSet.addSource(foo);
-        dataSet.addSource(customRes);
-
-        assertEquals(res.getAbsolutePath(), dataSet.findMatchingSourceFile(
-                new File(mTemporaryFolder.getRoot(), "res/any.xml")).getPath());
-        assertEquals(res.getAbsolutePath(), dataSet.findMatchingSourceFile(
-                new File(mTemporaryFolder.getRoot(), "res/layout/activity.xml")).getPath());
-        assertEquals(res.getAbsolutePath(), dataSet.findMatchingSourceFile(
-                new File(mTemporaryFolder.getRoot(), "res/layout/foo/bar/activity.xml")).getPath());
-        assertEquals(customRes.getAbsolutePath(), dataSet.findMatchingSourceFile(
-                new File(mTemporaryFolder.getRoot(), "res/layouts/shared/any.xml")).getPath());
-        assertEquals(customRes.getAbsolutePath(), dataSet.findMatchingSourceFile(
-                new File(mTemporaryFolder.getRoot(),
-                        "res/layouts/shared/layout/activity.xml")).getPath());
-        assertEquals(customRes.getAbsolutePath(), dataSet.findMatchingSourceFile(
-                new File(mTemporaryFolder.getRoot(),
-                        "res/layouts/shared/layout/foo/bar/activity.xml")).getPath());
-        assertNull(dataSet.findMatchingSourceFile(
-                new File(mTemporaryFolder.getRoot(), "funky/shared/layout/foo/bar/activity.xml")));
-    }
 }
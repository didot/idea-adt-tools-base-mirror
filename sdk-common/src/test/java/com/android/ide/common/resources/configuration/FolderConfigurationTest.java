--- conflicted
+++ resolved
@@ -18,10 +18,7 @@
 
 import com.android.ide.common.res2.ResourceFile;
 import com.android.ide.common.res2.ResourceItem;
-<<<<<<< HEAD
-=======
 import com.android.resources.Density;
->>>>>>> 878ea9dd
 import com.android.resources.ResourceFolderType;
 import com.android.resources.ResourceType;
 import com.android.resources.ScreenOrientation;
@@ -356,8 +353,6 @@
 
     }
 
-<<<<<<< HEAD
-=======
     public void testCarModeAndLanguage() {
         FolderConfiguration config = FolderConfiguration.getConfigForFolder("values-car");
         assertNotNull(config);
@@ -372,7 +367,6 @@
         assertEquals("car", config.getLocaleQualifier().getLanguage());
     }
 
->>>>>>> 878ea9dd
     public void testIsMatchForBcp47() {
         FolderConfiguration blankFolder = FolderConfiguration.getConfigForFolder("values");
         FolderConfiguration enFolder = FolderConfiguration.getConfigForFolder("values-en");
@@ -455,8 +449,6 @@
                 configBcpEn.findMatchingConfigurables(
                         Arrays.asList(itemBlank, itemBcpEn, itemEn, itemDe)));
     }
-<<<<<<< HEAD
-=======
 
     public void testFromQualifierString() throws Exception {
         FolderConfiguration blankFolder = FolderConfiguration.getConfigForQualifierString("");
@@ -503,5 +495,4 @@
         assertEquals(21, copy.getVersionQualifier().getVersion());
         assertNull(blankFolder.getVersionQualifier());
     }
->>>>>>> 878ea9dd
 }
<?xml version="1.0" encoding="UTF-8"?>
<module type="JAVA_MODULE" version="4">
  <component name="NewModuleRootManager" inherit-compiler-output="true">
    <exclude-output />
    <content url="file://$MODULE_DIR$">
      <sourceFolder url="file://$MODULE_DIR$/src/test/java" isTestSource="true" />
      <sourceFolder url="file://$MODULE_DIR$/src/test/resources" type="java-test-resource" />
    </content>
    <orderEntry type="sourceFolder" forTests="false" />
    <orderEntry type="inheritedJdk" />
    <orderEntry type="library" exported="" name="http-client" level="project" />
    <orderEntry type="library" exported="" name="commons-compress" level="project" />
    <orderEntry type="library" scope="TEST" name="JUnit4" level="project" />
    <orderEntry type="library" scope="TEST" name="truth" level="project" />
    <orderEntry type="library" exported="" name="gson" level="project" />
<<<<<<< HEAD
    <orderEntry type="library" scope="TEST" name="kotlin-stdlib-jdk8" level="project" />
    <orderEntry type="library" name="com.android.tools:annotations" level="project" />
    <orderEntry type="library" name="Guava" level="project" />
    <orderEntry type="library" name="com.android.tools:common" level="project" />
    <orderEntry type="library" scope="TEST" name="com.android.tools:sdklib" level="project" />
    <orderEntry type="library" scope="TEST" name="com.android.tools:repository" level="project" />
    <orderEntry type="library" scope="TEST" name="com.android.tools.layoutlib:layoutlib-api" level="project" />
    <orderEntry type="library" scope="TEST" name="com.android.tools:testutils" level="project" />
    <orderEntry type="library" scope="TEST" name="com.android.tools:dvlib" level="project" />
=======
    <orderEntry type="module" module-name="android.sdktools.repository" exported="" />
    <orderEntry type="module" module-name="android.sdktools.testutils" scope="TEST" />
    <orderEntry type="library" scope="TEST" name="kotlin-stdlib-jdk8" level="project" />
>>>>>>> 86bcd624
  </component>
</module><|MERGE_RESOLUTION|>--- conflicted
+++ resolved
@@ -4,29 +4,21 @@
     <exclude-output />
     <content url="file://$MODULE_DIR$">
       <sourceFolder url="file://$MODULE_DIR$/src/test/java" isTestSource="true" />
+      <sourceFolder url="file://$MODULE_DIR$/src/main/java" isTestSource="false" />
       <sourceFolder url="file://$MODULE_DIR$/src/test/resources" type="java-test-resource" />
     </content>
     <orderEntry type="sourceFolder" forTests="false" />
     <orderEntry type="inheritedJdk" />
+    <orderEntry type="module" module-name="android.sdktools.common" exported="" />
+    <orderEntry type="module" module-name="android.sdktools.dvlib" exported="" />
+    <orderEntry type="module" module-name="android.sdktools.layoutlib-api" exported="" />
     <orderEntry type="library" exported="" name="http-client" level="project" />
     <orderEntry type="library" exported="" name="commons-compress" level="project" />
     <orderEntry type="library" scope="TEST" name="JUnit4" level="project" />
     <orderEntry type="library" scope="TEST" name="truth" level="project" />
     <orderEntry type="library" exported="" name="gson" level="project" />
-<<<<<<< HEAD
-    <orderEntry type="library" scope="TEST" name="kotlin-stdlib-jdk8" level="project" />
-    <orderEntry type="library" name="com.android.tools:annotations" level="project" />
-    <orderEntry type="library" name="Guava" level="project" />
-    <orderEntry type="library" name="com.android.tools:common" level="project" />
-    <orderEntry type="library" scope="TEST" name="com.android.tools:sdklib" level="project" />
-    <orderEntry type="library" scope="TEST" name="com.android.tools:repository" level="project" />
-    <orderEntry type="library" scope="TEST" name="com.android.tools.layoutlib:layoutlib-api" level="project" />
-    <orderEntry type="library" scope="TEST" name="com.android.tools:testutils" level="project" />
-    <orderEntry type="library" scope="TEST" name="com.android.tools:dvlib" level="project" />
-=======
     <orderEntry type="module" module-name="android.sdktools.repository" exported="" />
     <orderEntry type="module" module-name="android.sdktools.testutils" scope="TEST" />
     <orderEntry type="library" scope="TEST" name="kotlin-stdlib-jdk8" level="project" />
->>>>>>> 86bcd624
   </component>
 </module>
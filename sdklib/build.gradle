--- conflicted
+++ resolved
@@ -180,14 +180,8 @@
     args = ['--sdk_root=' + System.getenv("ANDROID_HOME"),
             '--channel=0',
             '--verbose',
-<<<<<<< HEAD
-            'system-images;android-26;default;x86',
-            'system-images;android-24;default;x86',
-            'system-images;android-23;default;x86',
-=======
             'system-images;android-26;google_apis;x86',
             'system-images;android-25;google_apis;x86',
->>>>>>> 9762cc2c
             'system-images;android-19;default;x86',
             'tools',
             'platform-tools',

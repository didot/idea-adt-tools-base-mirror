--- conflicted
+++ resolved
@@ -36,69 +36,6 @@
     test.resources.srcDir 'src/test/java'
 }
 
-<<<<<<< HEAD
-task initSdkForTests(type: JavaExec) {
-    classpath = sourceSets.main.runtimeClasspath
-    main = "com.android.sdklib.tool.SdkDownloader"
-    if (project.hasProperty('downloaderArgs')) {
-        args(downloaderArgs.split(','))
-    } else {
-        def sdk_home = System.getenv("ANDROID_HOME")
-        if (sdk_home == null) {
-            throw new GradleException('Required ANDROID_HOME environment variable not set.')
-        }
-        args = [sdk_home, '--channel=3',
-                'tools', 'platform-tools', //'platform-tools-preview',
-                'build-tools;24.0.1', 'build-tools;23.0.2', 'build-tools;23.0.1',
-                'build-tools;23.0.0', 'build-tools;22.0.0', 'build-tools;22.0.1',
-                'build-tools;21.1.2', 'build-tools;21.1.1',
-                'build-tools;21.1.0', 'build-tools;21.0.0', 'build-tools;20.0.0', 'build-tools;19.1.0',
-                'platforms;android-24', 'platforms;android-23', 'platforms;android-22',
-                'platforms;android-21', 'platforms;android-20', 'platforms;android-19',
-                'platforms;android-18', 'platforms;android-15',
-                'add-ons;addon-google_apis-google-21', 'add-ons;addon-google_apis-google-22',
-                'add-ons;addon-google_apis-google-23',
-                'extras;android;support', 'extras;google;m2repository', 'extras;android;m2repository']
-    }
-}
-
-def offline_repo_files = ["extras;m2repository;com;android;support;constraint;constraint-layout;1.0.0-alpha7",
-                          "extras;m2repository;com;android;support;constraint;constraint-layout-solver;1.0.0-alpha7"]
-def offline_sdk_targets = [["macosx", "64", "darwin-x86_64"],
-                           ["macosx", "32", "darwin-x86"],
-                           ["windows", "64", "windows-x86_64"],
-                           ["windows", "32", "windows"],
-                           ["linux", "64", "linux-x86_64"],
-                           ["linux", "32", "linux-x86"]]
-
-// Parent task to update the packages in prebuilts/tools/*/offline-sdk
-// based on the values of offline_repo_files and offline_sdk_targets above.
-task updateOfflineRepo {}
-
-offline_sdk_targets.each { config ->
-    def os = config[0]
-    def arch = config[1]
-    def dest = "$rootDir/../prebuilts/tools/" + config[2] + "/offline-sdk"
-    task "updateOfflineRepo$os$arch"(type: JavaExec) {
-        print "Update $os $arch"
-        classpath = sourceSets.main.runtimeClasspath
-        main = "com.android.sdklib.tool.OfflineRepoCreator"
-        args = ["--dest", dest] + offline_repo_files
-        environment("REPO_OS_OVERRIDE", os)
-        systemProperties(ImmutableMap.of("os.arch", arch))
-    }
-    updateOfflineRepo.dependsOn "updateOfflineRepo$os$arch"
-}
-
-// TODO: needed?
-task copyXsd(type: Copy) {
-    from sourceSets.main.resources.srcDirs
-    include '**/*.xsd'
-
-    into new File(rootProject.buildDir, "repository-xsd")
-    eachFile { details ->
-        details.path = details.name
-=======
 task sdkManagerStartScripts(type: CreateStartScripts) {
     classpath = project.getTasks().getAt(JavaPlugin.JAR_TASK_NAME).getOutputs().getFiles().plus(
             project.getConfigurations().getByName("runtime"))
@@ -128,7 +65,6 @@
     doLast {
         unixScript.text = unixScript.text.replace('MY_APP_HOME', '\$APP_HOME')
         windowsScript.text = windowsScript.text.replace('MY_APP_HOME', '%~dp0\\..')
->>>>>>> fdf07a2c
     }
 }
 

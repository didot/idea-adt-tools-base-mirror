/*
 * Copyright (C) 2011 The Android Open Source Project
 *
 * Licensed under the Apache License, Version 2.0 (the "License");
 * you may not use this file except in compliance with the License.
 * You may obtain a copy of the License at
 *
 *      http://www.apache.org/licenses/LICENSE-2.0
 *
 * Unless required by applicable law or agreed to in writing, software
 * distributed under the License is distributed on an "AS IS" BASIS,
 * WITHOUT WARRANTIES OR CONDITIONS OF ANY KIND, either express or implied.
 * See the License for the specific language governing permissions and
 * limitations under the License.
 */

package com.android.sdklib;

import com.android.SdkConstants;
import com.android.annotations.NonNull;
import com.android.annotations.Nullable;
import com.android.repository.Revision;
import com.android.sdklib.devices.Abi;
import com.android.sdklib.repository.IdDisplay;

import java.io.File;


/**
 * Describes a system image as used by an {@link IAndroidTarget}.
 * A system image has an installation path, a location type and an ABI type.
 */
public interface ISystemImage extends Comparable<ISystemImage> {

    /** Indicates the type of location for the system image folder in the SDK. */
    enum LocationType {
        /**
         * The system image is located in the legacy platform's {@link SdkConstants#FD_IMAGES}
         * folder.
         * <p>
         * Used by both platform and add-ons.
         */
        IN_LEGACY_FOLDER,

        /**
         * The system image is located in a sub-directory of the platform's
         * {@link SdkConstants#FD_IMAGES} folder, allowing for multiple system
         * images within the platform.
         * <p>
         * Used by both platform and add-ons.
         */
        IN_IMAGES_SUBFOLDER,

        /**
         * The system image is located in the new SDK's {@link SdkConstants#FD_SYSTEM_IMAGES}
         * folder. Supported as of Tools R14 and Repository XSD version 5.
         * <p>
         * Used <em>only</em> by both platform up to Tools R22.6.
         * Supported for add-ons as of Tools R22.8.
         */
        IN_SYSTEM_IMAGE,
    }

    /** Returns the actual location of an installed system image. */
    @NonNull
    File getLocation();

    /** Returns the tag of the system image. */
    @NonNull
    IdDisplay getTag();

    /** Returns the vendor for an add-on's system image, or null for a platform system-image. */
    @Nullable
    IdDisplay getAddonVendor();

    /**
     * Returns the ABI type.
     * See {@link Abi} for a full list.
     * Cannot be null nor empty.
     */
    @NonNull
    String getAbiType();

    /**
     * Returns the skins embedded in the system image. <br>
     * Only supported by system images using {@link LocationType#IN_SYSTEM_IMAGE}. <br>
     * The skins listed here are merged in the {@link IAndroidTarget#getSkins()} list.
     * @return A non-null skin list, possibly empty.
     */
    @NonNull
    File[] getSkins();

    /**
     * Returns the revision of this system image.
     */
    @NonNull
    Revision getRevision();

    /**
     * Returns the {@link AndroidVersion} of this system image.
     */
    @NonNull
    AndroidVersion getAndroidVersion();
<<<<<<< HEAD
=======

    /**
     * Returns true if this system image is obsolete.
     */
    boolean obsolete();
>>>>>>> d4ff5ef3
}<|MERGE_RESOLUTION|>--- conflicted
+++ resolved
@@ -101,12 +101,9 @@
      */
     @NonNull
     AndroidVersion getAndroidVersion();
-<<<<<<< HEAD
-=======
 
     /**
      * Returns true if this system image is obsolete.
      */
     boolean obsolete();
->>>>>>> d4ff5ef3
 }
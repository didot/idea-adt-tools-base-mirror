/*
 * Copyright (C) 2013 The Android Open Source Project
 *
 * Licensed under the Apache License, Version 2.0 (the "License");
 * you may not use this file except in compliance with the License.
 * You may obtain a copy of the License at
 *
 *      http://www.apache.org/licenses/LICENSE-2.0
 *
 * Unless required by applicable law or agreed to in writing, software
 * distributed under the License is distributed on an "AS IS" BASIS,
 * WITHOUT WARRANTIES OR CONDITIONS OF ANY KIND, either express or implied.
 * See the License for the specific language governing permissions and
 * limitations under the License.
 */
package com.android.sdklib;

import com.android.annotations.NonNull;
import com.android.annotations.Nullable;
import com.google.common.base.Strings;
import java.util.Locale;

/** Information about available SDK Versions */
public class SdkVersionInfo {
    /**
     * The highest known API level. Note that the tools may also look at the
     * installed platforms to see if they can find more recently released
     * platforms, e.g. when the tools have not yet been updated for a new
     * release. This number is used as a baseline and any more recent platforms
     * found can be used to increase the highest known number.
     */
    public static final int HIGHEST_KNOWN_API = 25;

    /**
     * Like {@link #HIGHEST_KNOWN_API} but does not include preview platforms
     */
<<<<<<< HEAD
    public static final int HIGHEST_KNOWN_STABLE_API = 24;
=======
    public static final int HIGHEST_KNOWN_STABLE_API = 25;
>>>>>>> fdf07a2c

    /**
     * The lowest active API level in the ecosystem. This number will change over time
     * as the distribution of older platforms decreases.
     */
    public static final int LOWEST_ACTIVE_API = 9;

    /**
     * The highest known API level for Wearables. Note the tools at the
     * downloadable system images for wearables to see if there are more recent
     * versions.
     */
    public static final int HIGHEST_KNOWN_API_WEAR = 23;

    /**
     * The lowest active api for wearables. This number will change over time
     * as the distribution of older platforms decreases.
     */
    public static final int LOWEST_ACTIVE_API_WEAR = 20;

    /**
     * The highest known API level for Android TV. Note the tools at the
     * downloadable system images for TV to see if there are more recent
     * versions.
     */
    public static final int HIGHEST_KNOWN_API_TV = 24;

    /**
     * The lowest active api for TV. This number will change over time
     * as the distribution of older platforms decreases.
     */
    public static final int LOWEST_ACTIVE_API_TV = 21;

    /**
     * The lowest api level we can accept for compileSdkVersion for
     * for a new project. Make sure design and appcompat is supported.
     */
    public static final int LOWEST_COMPILE_SDK_VERSION = 22;

    /**
     * Returns the Android version and code name of the given API level
     * The highest number (inclusive) that is supported
     * is {@link SdkVersionInfo#HIGHEST_KNOWN_API}.
     *
     * @param api the api level
     * @return a suitable version display name
     */
    @NonNull
    public static String getAndroidName(int api) {
        // See http://source.android.com/source/build-numbers.html
        String codeName = getCodeName(api);
        String name = getVersionString(api);
        if (name == null) {
            return String.format("API %1$d", api);
        } else if (codeName == null) {
            return String.format("API %1$d: Android %2$s", api, name);
        } else {
            return String.format("API %1$d: Android %2$s (%3$s)", api, name, codeName);
        }
    }

    @Nullable
    public static String getVersionString(int api) {
        switch (api) {
            case 1:  return "1.0";
            case 2:  return "1.1";
            case 3:  return "1.5";
            case 4:  return "1.6";
            case 5:  return "2.0";
            case 6:  return "2.0.1";
            case 7:  return "2.1";
            case 8:  return "2.2";
            case 9:  return "2.3";
            case 10: return "2.3.3";
            case 11: return "3.0";
            case 12: return "3.1";
            case 13: return "3.2";
            case 14: return "4.0";
            case 15: return "4.0.3";
            case 16: return "4.1";
            case 17: return "4.2";
            case 18: return "4.3";
            case 19: return "4.4";
            case 20: return "4.4W";
            case 21: return "5.0";
            case 22: return "5.1";
            case 23: return "6.0";
            case 24: return "7.0";
            case 25: return "7.1.1";
            // If you add more versions here, also update #getBuildCodes and
            // #HIGHEST_KNOWN_API

            default: return null;
        }
    }

    @Nullable
    public static String getCodeName(int api) {
        switch (api) {
            case 1:
            case 2:
                return null;
            case 3:
                return "Cupcake";
            case 4:
                return "Donut";
            case 5:
            case 6:
            case 7:
                return "Eclair";
            case 8:
                return "Froyo";
            case 9:
            case 10:
                return "Gingerbread";
            case 11:
            case 12:
            case 13:
                return "Honeycomb";
            case 14:
            case 15:
                return "IceCreamSandwich";
            case 16:
            case 17:
            case 18:
                return "Jelly Bean";
            case 19:
                return "KitKat";
            case 20:
                return "KitKat Wear";
            case 21:
            case 22:
                return "Lollipop";
            case 23:
                return "Marshmallow";
            case 24:
            case 25:
                return "Nougat";

            // If you add more versions here, also update #getBuildCodes and
            // #HIGHEST_KNOWN_API

            default: return null;
        }
    }

    /**
     * Returns the applicable build code (for
     * {@code android.os.Build.VERSION_CODES}) for the corresponding API level,
     * or null if it's unknown. The highest number (inclusive) that is supported
     * is {@link SdkVersionInfo#HIGHEST_KNOWN_API}.
     *
     * @param api the API level to look up a version code for
     * @return the corresponding build code field name, or null
     */
    @Nullable
    public static String getBuildCode(int api) {
        // See http://developer.android.com/reference/android/os/Build.VERSION_CODES.html
        switch (api) {
            case 1:  return "BASE"; //$NON-NLS-1$
            case 2:  return "BASE_1_1"; //$NON-NLS-1$
            case 3:  return "CUPCAKE"; //$NON-NLS-1$
            case 4:  return "DONUT"; //$NON-NLS-1$
            case 5:  return "ECLAIR"; //$NON-NLS-1$
            case 6:  return "ECLAIR_0_1"; //$NON-NLS-1$
            case 7:  return "ECLAIR_MR1"; //$NON-NLS-1$
            case 8:  return "FROYO"; //$NON-NLS-1$
            case 9:  return "GINGERBREAD"; //$NON-NLS-1$
            case 10: return "GINGERBREAD_MR1"; //$NON-NLS-1$
            case 11: return "HONEYCOMB"; //$NON-NLS-1$
            case 12: return "HONEYCOMB_MR1"; //$NON-NLS-1$
            case 13: return "HONEYCOMB_MR2"; //$NON-NLS-1$
            case 14: return "ICE_CREAM_SANDWICH"; //$NON-NLS-1$
            case 15: return "ICE_CREAM_SANDWICH_MR1"; //$NON-NLS-1$
            case 16: return "JELLY_BEAN"; //$NON-NLS-1$
            case 17: return "JELLY_BEAN_MR1"; //$NON-NLS-1$
            case 18: return "JELLY_BEAN_MR2"; //$NON-NLS-1$
            case 19: return "KITKAT"; //$NON-NLS-1$
            case 20: return "KITKAT_WATCH"; //$NON-NLS-1$
            case 21: return "LOLLIPOP"; //$NON-NLS-1$
            case 22: return "LOLLIPOP_MR1"; //$NON-NLS-1$
            case 23: return "M"; //$NON-NLS-1$
            case 24: return "N"; //$NON-NLS-1$
            case 25: return "N_MR1"; //$NON-NLS-1$
            // If you add more versions here, also update #getAndroidName and
            // #HIGHEST_KNOWN_API
        }

        return null;
    }

    /**
     * Returns the API level of the given build code (e.g. JELLY_BEAN_MR1 ⇒ 17), or -1 if not
     * recognized
     *
     * @param buildCode         the build code name (not case sensitive)
     * @param recognizeUnknowns if true, treat an unrecognized code name as a newly released
     *                          platform the tools are not yet aware of, and set its API level to
     *                          some higher number than all the currently known API versions
     * @return the API level, or -1 if not recognized (unless recognizeUnknowns is true, in which
     * {@link #HIGHEST_KNOWN_API} plus one is returned
     */
    public static int getApiByBuildCode(@NonNull String buildCode, boolean recognizeUnknowns) {
        for (int api = 1; api <= HIGHEST_KNOWN_API; api++) {
            String code = getBuildCode(api);
            if (code != null && code.equalsIgnoreCase(buildCode)) {
                return api;
            }
        }

        if (buildCode.equalsIgnoreCase("L")) {
            return 21; // For now the Build class also provides this as an alias to Lollipop
        }
        return recognizeUnknowns ? HIGHEST_KNOWN_API + 1 : -1;
    }

    /**
     * Returns the API level of the given preview code name (e.g. JellyBeanMR2 ⇒ 17), or -1 if not
     * recognized
     *
     * @param previewName       the preview name (not case sensitive)
     * @param recognizeUnknowns if true, treat an unrecognized code name as a newly released
     *                          platform the tools are not yet aware of, and set its API level to
     *                          some higher number than all the currently known API versions
     * @return the API level, or -1 if not recognized (unless recognizeUnknowns is true, in which
     * {@link #HIGHEST_KNOWN_API} plus one is returned
     */
    public static int getApiByPreviewName(@NonNull String previewName, boolean recognizeUnknowns) {
        // JellyBean => JELLY_BEAN
        String codeName = camelCaseToUnderlines(previewName).toUpperCase(Locale.US);
        return getApiByBuildCode(codeName, recognizeUnknowns);
    }

    /**
     * Converts a CamelCase word into an underlined_word
     *
     * @param string the CamelCase version of the word
     * @return the underlined version of the word
     */
    @NonNull
    public static String camelCaseToUnderlines(@NonNull String string) {
        if (string.isEmpty()) {
            return string;
        }

        StringBuilder sb = new StringBuilder(2 * string.length());
        int n = string.length();
        boolean lastWasUpperCase = Character.isUpperCase(string.charAt(0));
        for (int i = 0; i < n; i++) {
            char c = string.charAt(i);
            boolean isUpperCase = Character.isUpperCase(c);
            if (isUpperCase && !lastWasUpperCase) {
                sb.append('_');
            }
            lastWasUpperCase = isUpperCase;
            c = Character.toLowerCase(c);
            sb.append(c);
        }

        return sb.toString();
    }

    /**
     * Converts an underlined_word into a CamelCase word
     *
     * @param string the underlined word to convert
     * @return the CamelCase version of the word
     */
    @NonNull
    public static String underlinesToCamelCase(@NonNull String string) {
        StringBuilder sb = new StringBuilder(string.length());
        int n = string.length();

        int i = 0;
        @SuppressWarnings("SpellCheckingInspection")
        boolean upcaseNext = true;
        for (; i < n; i++) {
            char c = string.charAt(i);
            if (c == '_') {
                upcaseNext = true;
            } else {
                if (upcaseNext) {
                    c = Character.toUpperCase(c);
                }
                upcaseNext = false;
                sb.append(c);
            }
        }

        return sb.toString();
    }

    /**
     * Returns the {@link AndroidVersion} for a given version string, which is typically an API
     * level number, but can also be a codename for a <b>preview</b> platform. Note: This should
     * <b>not</b> be used to look up version names for build codes; for that, use {@link
     * #getApiByBuildCode(String, boolean)}. The primary difference between this method is that
     * {@link #getApiByBuildCode(String, boolean)} will return the final API number for a platform
     * (e.g. for "KITKAT" it will return 19) whereas this method will return the API number for the
     * codename as a preview platform (e.g. 18).
     *
     * @param apiOrPreviewName the version string
     * @param targets          an optional array of installed targets, if available. If the version
     *                         string corresponds to a code name, this is used to search for a
     *                         corresponding API level.
     * @return an {@link com.android.sdklib.AndroidVersion}, or null if the version could not be
     * determined (e.g. an empty or invalid API number or an unknown code name)
     */
    @Nullable
    public static AndroidVersion getVersion(
            @Nullable String apiOrPreviewName,
            @Nullable IAndroidTarget[] targets) {
        if (Strings.isNullOrEmpty(apiOrPreviewName)) {
            return null;
        }

        if (Character.isDigit(apiOrPreviewName.charAt(0))) {
            try {
                int api = Integer.parseInt(apiOrPreviewName);
                if (api >= 1) {
                    return new AndroidVersion(api, null);
                }
                return null;
            } catch (NumberFormatException e) {
                // Invalid version string
                return null;
            }
        }

        // Codename
        if (targets != null) {
            for (int i = targets.length - 1; i >= 0; i--) {
                IAndroidTarget target = targets[i];
                if (target.isPlatform()) {
                    AndroidVersion version = target.getVersion();
                    if (version.isPreview() && apiOrPreviewName.equalsIgnoreCase(version.getCodename())) {
                        return new AndroidVersion(version.getApiLevel(), version.getCodename());
                    }
                }
            }
        }

        int api = getApiByPreviewName(apiOrPreviewName, false);
        if (api != -1) {
            return new AndroidVersion(api - 1, apiOrPreviewName);
        }

        // Must be a future SDK platform
        return new AndroidVersion(HIGHEST_KNOWN_API, apiOrPreviewName);
    }

    /**
     * Returns the codename for a given {@link AndroidVersion}'s API level.
     */
    @Nullable
    public static String getAndroidVersionCodeName(@NonNull AndroidVersion version) {
        String codeName = version.getCodename();
        if (codeName == null) {
            codeName = getCodeName(version.getApiLevel());
        }
        return codeName;
    }

    /**
     * Returns a user-friendly description of this version, like "Android 5.1 (Lollipop)",
     * or "Android 6.X (N) Preview".
     */
    public static String getVersionWithCodename(AndroidVersion version) {
        StringBuilder result = new StringBuilder();
        result.append("Android ");
        if (version.isPreview()) {
            result.append(version.getCodename());
            result.append(" Preview");
        } else {
            String versionString = getVersionString(version.getFeatureLevel());
            result.append(versionString == null ? "API " + version.getApiString() : versionString);
            String codeName = version.getCodename();
            if (codeName == null) {
                codeName = getCodeName(version.getFeatureLevel());
            }
            if (codeName != null) {
                result.append(" (");
                result.append(codeName);
                result.append(")");
            }
        }
        return result.toString();
    }
}<|MERGE_RESOLUTION|>--- conflicted
+++ resolved
@@ -34,11 +34,7 @@
     /**
      * Like {@link #HIGHEST_KNOWN_API} but does not include preview platforms
      */
-<<<<<<< HEAD
-    public static final int HIGHEST_KNOWN_STABLE_API = 24;
-=======
     public static final int HIGHEST_KNOWN_STABLE_API = 25;
->>>>>>> fdf07a2c
 
     /**
      * The lowest active API level in the ecosystem. This number will change over time

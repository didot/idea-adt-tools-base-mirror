--- conflicted
+++ resolved
@@ -178,10 +178,7 @@
             case 25:
                 return "Nougat";
             case 26:
-<<<<<<< HEAD
-=======
             case 27:
->>>>>>> 9762cc2c
                 return "Oreo";
 
             // If you add more versions here, also update #getBuildCodes and

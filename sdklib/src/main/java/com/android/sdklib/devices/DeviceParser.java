/*
 * Copyright (C) 2012 The Android Open Source Project
 *
 * Licensed under the Apache License, Version 2.0 (the "License");
 * you may not use this file except in compliance with the License.
 * You may obtain a copy of the License at
 *
 *      http://www.apache.org/licenses/LICENSE-2.0
 *
 * Unless required by applicable law or agreed to in writing, software
 * distributed under the License is distributed on an "AS IS" BASIS,
 * WITHOUT WARRANTIES OR CONDITIONS OF ANY KIND, either express or implied.
 * See the License for the specific language governing permissions and
 * limitations under the License.
 */

package com.android.sdklib.devices;

import static com.android.SdkConstants.VALUE_FALSE;
import static com.android.SdkConstants.VALUE_TRUE;

import com.android.annotations.NonNull;
import com.android.annotations.Nullable;
import com.android.dvlib.DeviceSchema;
import com.android.resources.Density;
import com.android.resources.Keyboard;
import com.android.resources.KeyboardState;
import com.android.resources.Navigation;
import com.android.resources.NavigationState;
import com.android.resources.ScreenOrientation;
import com.android.resources.ScreenRatio;
import com.android.resources.ScreenRound;
import com.android.resources.ScreenSize;
import com.android.resources.TouchScreen;
import com.android.resources.UiMode;
import com.google.common.base.Splitter;

import com.google.common.collect.HashBasedTable;
import com.google.common.collect.Table;
import org.xml.sax.Attributes;
import org.xml.sax.SAXException;
import org.xml.sax.SAXParseException;
import org.xml.sax.helpers.DefaultHandler;

import java.awt.Point;
import java.io.BufferedInputStream;
import java.io.File;
import java.io.FileInputStream;
import java.io.IOException;
import java.io.InputStream;
import java.util.ArrayList;
import java.util.List;

import javax.xml.parsers.ParserConfigurationException;
import javax.xml.parsers.SAXParser;
import javax.xml.parsers.SAXParserFactory;
import javax.xml.validation.Schema;

public class DeviceParser {

    private static class DeviceHandler extends DefaultHandler {
<<<<<<< HEAD
        private static final String sSpaceRegex = "[\\s]+";
        private static final String ROUND_BOOT_PROP = "ro.emulator.circular";

        private final List<Device> mDevices = new ArrayList<Device>();
=======
        private static final Splitter sSpaceSplitter = Splitter.on(' ').omitEmptyStrings();
        private static final String ROUND_BOOT_PROP = "ro.emulator.circular";
        private static final String CHIN_BOOT_PROP = "ro.emu.win_outset_bottom_px";

        private final Table<String, String, Device> mDevices = HashBasedTable.create();
>>>>>>> d0946535
        private final StringBuilder mStringAccumulator = new StringBuilder();
        private final File mParentFolder;
        private Meta mMeta;
        private Hardware mHardware;
        private Software mSoftware;
        private State mState;
        private Device.Builder mBuilder;
        private Camera mCamera;
        private Storage.Unit mUnit;
        private String[] mBootProp;

        public DeviceHandler(@Nullable File parentFolder) {
            mParentFolder = parentFolder;
        }

        @NonNull
        public Table<String, String, Device> getDevices() {
            return mDevices;
        }

        @Override
        public void startElement(String uri, String localName, String name, Attributes attributes)
                throws SAXException {

            if (DeviceSchema.NODE_DEVICE.equals(localName)) {
                // Reset everything
                mMeta = null;
                mHardware = null;
                mSoftware = null;
                mState = null;
                mCamera = null;
                mBuilder = new Device.Builder();
            } else if (DeviceSchema.NODE_META.equals(localName)) {
                mMeta = new Meta();
            } else if (DeviceSchema.NODE_HARDWARE.equals(localName)) {
                mHardware = new Hardware();
            } else if (DeviceSchema.NODE_SOFTWARE.equals(localName)) {
                mSoftware = new Software();
            } else if (DeviceSchema.NODE_STATE.equals(localName)) {
                mState = new State();
                // mState can embed a Hardware instance
                mHardware = mHardware.deepCopy();
                String defaultState = attributes.getValue(DeviceSchema.ATTR_DEFAULT);
                if ("true".equals(defaultState) || "1".equals(defaultState)) {
                    mState.setDefaultState(true);
                }
                mState.setName(attributes.getValue(DeviceSchema.ATTR_NAME).trim());
            } else if (DeviceSchema.NODE_CAMERA.equals(localName)) {
                mCamera = new Camera();
            } else if (DeviceSchema.NODE_RAM.equals(localName)
                    || DeviceSchema.NODE_INTERNAL_STORAGE.equals(localName)
                    || DeviceSchema.NODE_REMOVABLE_STORAGE.equals(localName)) {
                mUnit = Storage.Unit.getEnum(attributes.getValue(DeviceSchema.ATTR_UNIT));
            } else if (DeviceSchema.NODE_FRAME.equals(localName)) {
                mMeta.setFrameOffsetLandscape(new Point());
                mMeta.setFrameOffsetPortrait(new Point());
            } else if (DeviceSchema.NODE_SCREEN.equals(localName)) {
                mHardware.setScreen(new Screen());
            } else if (DeviceSchema.NODE_BOOT_PROP.equals(localName)) {
                mBootProp = new String[2];
            }
            mStringAccumulator.setLength(0);
        }

        @Override
        public void characters(char[] ch, int start, int length) {
            mStringAccumulator.append(ch, start, length);
        }

        @Override
        public void endElement(String uri, String localName, String name) throws SAXException {
            if (DeviceSchema.NODE_DEVICE.equals(localName)) {
                Device device = mBuilder.build();
                mDevices.put(device.getId(), device.getManufacturer(), device);
            } else if (DeviceSchema.NODE_NAME.equals(localName)) {
                mBuilder.setName(getString(mStringAccumulator));
            } else if (DeviceSchema.NODE_ID.equals(localName)) {
                mBuilder.setId(getString(mStringAccumulator));
            } else if (DeviceSchema.NODE_MANUFACTURER.equals(localName)) {
                mBuilder.setManufacturer(getString(mStringAccumulator));
            } else if (DeviceSchema.NODE_META.equals(localName)) {
                mBuilder.setMeta(mMeta);
            } else if (DeviceSchema.NODE_SOFTWARE.equals(localName)) {
                mBuilder.addSoftware(mSoftware);
            } else if (DeviceSchema.NODE_STATE.equals(localName)) {
                mState.setHardware(mHardware);
                mBuilder.addState(mState);
            } else if (DeviceSchema.NODE_SIXTY_FOUR.equals(localName)) {
                mMeta.setIconSixtyFour(new File(mParentFolder, getString(mStringAccumulator)));
            } else if (DeviceSchema.NODE_SIXTEEN.equals(localName)) {
                mMeta.setIconSixteen(new File(mParentFolder, getString(mStringAccumulator)));
            } else if (DeviceSchema.NODE_PATH.equals(localName)) {
                mMeta.setFrame(new File(mParentFolder, mStringAccumulator.toString().trim()));
            } else if (DeviceSchema.NODE_PORTRAIT_X_OFFSET.equals(localName)) {
                mMeta.getFrameOffsetPortrait().x = getInteger(mStringAccumulator);
            } else if (DeviceSchema.NODE_PORTRAIT_Y_OFFSET.equals(localName)) {
                mMeta.getFrameOffsetPortrait().y = getInteger(mStringAccumulator);
            } else if (DeviceSchema.NODE_LANDSCAPE_X_OFFSET.equals(localName)) {
                mMeta.getFrameOffsetLandscape().x = getInteger(mStringAccumulator);
            } else if (DeviceSchema.NODE_LANDSCAPE_Y_OFFSET.equals(localName)) {
                mMeta.getFrameOffsetLandscape().y = getInteger(mStringAccumulator);
            } else if (DeviceSchema.NODE_SCREEN_SIZE.equals(localName)) {
                mHardware.getScreen().setSize(ScreenSize.getEnum(getString(mStringAccumulator)));
            } else if (DeviceSchema.NODE_DIAGONAL_LENGTH.equals(localName)) {
                mHardware.getScreen().setDiagonalLength(getDouble(mStringAccumulator));
            } else if (DeviceSchema.NODE_PIXEL_DENSITY.equals(localName)) {
                mHardware.getScreen().setPixelDensity(
                        Density.getEnum(getString(mStringAccumulator)));
            } else if (DeviceSchema.NODE_SCREEN_RATIO.equals(localName)) {
                mHardware.getScreen().setRatio(
                    ScreenRatio.getEnum(getString(mStringAccumulator)));
            } else if (DeviceSchema.NODE_X_DIMENSION.equals(localName)) {
                mHardware.getScreen().setXDimension(getInteger(mStringAccumulator));
            } else if (DeviceSchema.NODE_Y_DIMENSION.equals(localName)) {
                mHardware.getScreen().setYDimension(getInteger(mStringAccumulator));
            } else if (DeviceSchema.NODE_XDPI.equals(localName)) {
                mHardware.getScreen().setXdpi(getDouble(mStringAccumulator));
            } else if (DeviceSchema.NODE_YDPI.equals(localName)) {
                mHardware.getScreen().setYdpi(getDouble(mStringAccumulator));
            } else if (DeviceSchema.NODE_MULTITOUCH.equals(localName)) {
                mHardware.getScreen().setMultitouch(
                        Multitouch.getEnum(getString(mStringAccumulator)));
            } else if (DeviceSchema.NODE_MECHANISM.equals(localName)) {
                mHardware.getScreen().setMechanism(
                        TouchScreen.getEnum(getString(mStringAccumulator)));
            } else if (DeviceSchema.NODE_SCREEN_TYPE.equals(localName)) {
                mHardware.getScreen().setScreenType(
                        ScreenType.getEnum(getString(mStringAccumulator)));
            } else if (DeviceSchema.NODE_NETWORKING.equals(localName)) {
                for (String n : getStringList(mStringAccumulator)) {
                    Network net = Network.getEnum(n);
                    if (net != null) {
                        mHardware.addNetwork(net);
                    }
                }
            } else if (DeviceSchema.NODE_SENSORS.equals(localName)) {
                for (String s : getStringList(mStringAccumulator)) {
                    Sensor sens = Sensor.getEnum(s);
                    if (sens != null) {
                        mHardware.addSensor(sens);
                    }
                }
            } else if (DeviceSchema.NODE_MIC.equals(localName)) {
                mHardware.setHasMic(getBool(mStringAccumulator));
            } else if (DeviceSchema.NODE_CAMERA.equals(localName)) {
                mHardware.addCamera(mCamera);
                mCamera = null;
            } else if (DeviceSchema.NODE_LOCATION.equals(localName)) {
                CameraLocation location = CameraLocation.getEnum(getString(mStringAccumulator));
                if (location != null) {
                    mCamera.setLocation(location);
                }
            } else if (DeviceSchema.NODE_AUTOFOCUS.equals(localName)) {
                mCamera.setFlash(getBool(mStringAccumulator));
            } else if (DeviceSchema.NODE_FLASH.equals(localName)) {
                mCamera.setFlash(getBool(mStringAccumulator));
            } else if (DeviceSchema.NODE_KEYBOARD.equals(localName)) {
                mHardware.setKeyboard(Keyboard.getEnum(getString(mStringAccumulator)));
            } else if (DeviceSchema.NODE_NAV.equals(localName)) {
                mHardware.setNav(Navigation.getEnum(getString(mStringAccumulator)));
            } else if (DeviceSchema.NODE_RAM.equals(localName)) {
                int val = getInteger(mStringAccumulator);
                mHardware.setRam(new Storage(val, mUnit));
            } else if (DeviceSchema.NODE_BUTTONS.equals(localName)) {
                ButtonType buttonType = ButtonType.getEnum(getString(mStringAccumulator));
                if (buttonType != null) {
                    mHardware.setButtonType(buttonType);
                }
            } else if (DeviceSchema.NODE_INTERNAL_STORAGE.equals(localName)) {
                for (String s : getStringList(mStringAccumulator)) {
                    int val = Integer.parseInt(s);
                    mHardware.addInternalStorage(new Storage(val, mUnit));
                }
            } else if (DeviceSchema.NODE_REMOVABLE_STORAGE.equals(localName)) {
                for (String s : getStringList(mStringAccumulator)) {
                    if (s != null && !s.isEmpty()) {
                        int val = Integer.parseInt(s);
                        mHardware.addRemovableStorage(new Storage(val, mUnit));
                    }
                }
            } else if (DeviceSchema.NODE_CPU.equals(localName)) {
                mHardware.setCpu(getString(mStringAccumulator));
            } else if (DeviceSchema.NODE_GPU.equals(localName)) {
                mHardware.setGpu(getString(mStringAccumulator));
            } else if (DeviceSchema.NODE_ABI.equals(localName)) {
                for (String s : getStringList(mStringAccumulator)) {
                    Abi abi = Abi.getEnum(s);
                    if (abi != null) {
                        mHardware.addSupportedAbi(abi);
                    }
                }
            } else if (DeviceSchema.NODE_DOCK.equals(localName)) {
                for (String s : getStringList(mStringAccumulator)) {
                    UiMode d = UiMode.getEnum(s);
                    if (d != null) {
                        mHardware.addSupportedUiMode(d);
                    }
                }
            } else if (DeviceSchema.NODE_POWER_TYPE.equals(localName)) {
                PowerType type = PowerType.getEnum(getString(mStringAccumulator));
                if (type != null) {
                    mHardware.setChargeType(type);
                }
            } else if (DeviceSchema.NODE_API_LEVEL.equals(localName)) {
                String val = getString(mStringAccumulator);
                // Can be one of 5 forms:
                // 1
                // 1-2
                // 1-
                // -2
                // -
                int index;
                if (val.charAt(0) == '-') {
                    if (val.length() == 1) { // -
                        mSoftware.setMinSdkLevel(0);
                        mSoftware.setMaxSdkLevel(Integer.MAX_VALUE);
                    } else { // -2
                        // Remove the front dash and any whitespace between it
                        // and the upper bound.
                        val = val.substring(1).trim();
                        mSoftware.setMinSdkLevel(0);
                        mSoftware.setMaxSdkLevel(Integer.parseInt(val));
                    }
                } else if ((index = val.indexOf('-')) > 0) {
                    if (index == val.length() - 1) { // 1-
                        // Strip the last dash and any whitespace between it and
                        // the lower bound.
                        val = val.substring(0, val.length() - 1).trim();
                        mSoftware.setMinSdkLevel(Integer.parseInt(val));
                        mSoftware.setMaxSdkLevel(Integer.MAX_VALUE);
                    } else { // 1-2
                        String min = val.substring(0, index).trim();
                        String max = val.substring(index + 1);
                        mSoftware.setMinSdkLevel(Integer.parseInt(min));
                        mSoftware.setMaxSdkLevel(Integer.parseInt(max));
                    }
                } else { // 1
                    int apiLevel = Integer.parseInt(val);
                    mSoftware.setMinSdkLevel(apiLevel);
                    mSoftware.setMaxSdkLevel(apiLevel);
                }
            } else if (DeviceSchema.NODE_LIVE_WALLPAPER_SUPPORT.equals(localName)) {
                mSoftware.setLiveWallpaperSupport(getBool(mStringAccumulator));
            } else if (DeviceSchema.NODE_BLUETOOTH_PROFILES.equals(localName)) {
                for (String s : getStringList(mStringAccumulator)) {
                    BluetoothProfile profile = BluetoothProfile.getEnum(s);
                    if (profile != null) {
                        mSoftware.addBluetoothProfile(profile);
                    }
                }
            } else if (DeviceSchema.NODE_GL_VERSION.equals(localName)) {
                // Guaranteed to be in the form [\d]\.[\d]
                mSoftware.setGlVersion(getString(mStringAccumulator));
            } else if (DeviceSchema.NODE_GL_EXTENSIONS.equals(localName)) {
                mSoftware.addAllGlExtensions(getStringList(mStringAccumulator));
            } else if (DeviceSchema.NODE_DESCRIPTION.equals(localName)) {
                mState.setDescription(getString(mStringAccumulator));
            } else if (DeviceSchema.NODE_SCREEN_ORIENTATION.equals(localName)) {
                mState.setOrientation(ScreenOrientation.getEnum(getString(mStringAccumulator)));
            } else if (DeviceSchema.NODE_KEYBOARD_STATE.equals(localName)) {
                mState.setKeyState(KeyboardState.getEnum(getString(mStringAccumulator)));
            } else if (DeviceSchema.NODE_NAV_STATE.equals(localName)) {
                // We have an extra state in our XML for nonav that
                // NavigationState doesn't contain
                String navState = getString(mStringAccumulator);
                if (navState.equals("nonav")) {
                    mState.setNavState(NavigationState.HIDDEN);
                } else {
                    mState.setNavState(NavigationState.getEnum(getString(mStringAccumulator)));
                }
            } else if (DeviceSchema.NODE_STATUS_BAR.equals(localName)) {
                mSoftware.setStatusBar(getBool(mStringAccumulator));

            } else if (DeviceSchema.NODE_TAG_ID.equals(localName)) {
                mBuilder.setTagId(getString(mStringAccumulator));
            } else if (DeviceSchema.NODE_PROP_NAME.equals(localName)) {
                assert mBootProp != null && mBootProp.length == 2;
                mBootProp[0] = getString(mStringAccumulator);
            } else if (DeviceSchema.NODE_PROP_VALUE.equals(localName)) {
                assert mBootProp != null && mBootProp.length == 2;
                mBootProp[1] = mStringAccumulator.toString();
            } else if (DeviceSchema.NODE_BOOT_PROP.equals(localName)) {
                assert mBootProp != null && mBootProp.length == 2 &&
                       mBootProp[0] != null && mBootProp[1] != null;
                mBuilder.addBootProp(mBootProp[0], mBootProp[1]);
                checkAndSetIfRound(mBootProp[0], mBootProp[1]);
                mBootProp = null;
            } else if (DeviceSchema.NODE_SKIN.equals(localName)) {
                String path = getString(mStringAccumulator).replace('/', File.separatorChar);
                mHardware.setSkinFile(new File(path));
            }
        }

        @Override
        public void error(SAXParseException e) throws SAXParseException {
            throw e;
        }

        private void checkAndSetIfRound(String bootPropKey, String bootPropValue) {
            // This is a ugly hack. To keep the existing devices.xmls working, the roundness of the
            // screen is stored in a boot property.
            ScreenRound roundness = null;
            if (ROUND_BOOT_PROP.equals(bootPropKey)) {
                if (VALUE_TRUE.equals(bootPropValue)) {
                    roundness = ScreenRound.ROUND;
                } else if (VALUE_FALSE.equals(bootPropValue)) {
                    roundness = ScreenRound.NOTROUND;
                }
<<<<<<< HEAD
            }
            for (State state : mBuilder.getAllStates()) {
                state.getHardware().getScreen().setScreenRound(roundness);
            }
        }

        private List<String> getStringList(StringBuilder stringAccumulator) {
=======
                for (State state : mBuilder.getAllStates()) {
                    state.getHardware().getScreen().setScreenRound(roundness);
                }
            }
            if (CHIN_BOOT_PROP.equals(bootPropKey)) {
                int chin = Integer.parseInt(bootPropValue);
                for (State state : mBuilder.getAllStates()) {
                    state.getHardware().getScreen().setChin(chin);
                }
            }
        }

        private static List<String> getStringList(StringBuilder stringAccumulator) {
>>>>>>> d0946535
            List<String> filteredStrings = new ArrayList<String>();
            for (String s : sSpaceSplitter.split(stringAccumulator)) {
                if (s != null && !s.isEmpty()) {
                    filteredStrings.add(s.trim());
                }
            }
            return filteredStrings;
        }

        private static Boolean getBool(StringBuilder s) {
            return equals(s, "true") || equals(s, "1");
        }

        private static double getDouble(StringBuilder stringAccumulator) {
            return Double.parseDouble(getString(stringAccumulator));
        }

        private static String getString(StringBuilder s) {
            return s.toString().trim();
        }

        private static boolean equals(StringBuilder s, String t) {
            int start = 0;
            int length = s.length();
            while (start < length && Character.isWhitespace(s.charAt(start))) {
                start++;
            }
            if (start == length) {
                return t.isEmpty();
            }

            int end = length;
            while (end > start && Character.isWhitespace(s.charAt(end - 1))) {
                end--;
            }

            if (t.length() != (end - start)) {
                return false;
            }

            for (int i = 0, n = t.length(), j = start; i < n; i++, j++) {
                if (Character.toLowerCase(s.charAt(j)) != Character.toLowerCase(t.charAt(i))) {
                    return false;
                }
            }

            return true;
        }

        private static int getInteger(StringBuilder stringAccumulator) {
            return Integer.parseInt(getString(stringAccumulator));
        }
    }

    private static final SAXParserFactory sParserFactory;

    static {
        sParserFactory = SAXParserFactory.newInstance();
        sParserFactory.setNamespaceAware(true);
    }

    @NonNull
    public static Table<String, String, Device> parse(@NonNull File devicesFile)
            throws SAXException, ParserConfigurationException, IOException {
        // stream closed by parseImpl.
        @SuppressWarnings("IOResourceOpenedButNotSafelyClosed")
        InputStream stream = new FileInputStream(devicesFile);
        return parseImpl(stream, devicesFile.getAbsoluteFile().getParentFile());
    }

    /**
     * This method closes the stream.
     */
    @NonNull
    public static Table<String, String, Device> parse(@NonNull InputStream devices)
            throws SAXException, IOException, ParserConfigurationException {
        return parseImpl(devices, null);
    }

    /**
     * After parsing, this method closes the stream.
     */
    @NonNull
    private static Table<String, String, Device> parseImpl(@NonNull InputStream devices, @Nullable File parentDir)
            throws SAXException, IOException, ParserConfigurationException {
        try {
            if (!devices.markSupported()) {
                //noinspection IOResourceOpenedButNotSafelyClosed
                devices = new BufferedInputStream(devices);  // closed in the finally block.
            }
            devices.mark(500000);
            int version = DeviceSchema.getXmlSchemaVersion(devices);
            SAXParser parser = getParser(version);
            DeviceHandler dHandler = new DeviceHandler(parentDir);
            devices.reset();
            parser.parse(devices, dHandler);
            return dHandler.getDevices();
        }
        finally {
            // It's better to close the stream here since we may have created it above.
            devices.close();
        }
    }

    @NonNull
    private static SAXParser getParser(int version) throws ParserConfigurationException, SAXException {
        Schema schema = DeviceSchema.getSchema(version);
        if (schema != null) {
            sParserFactory.setSchema(schema);
        }
        return sParserFactory.newSAXParser();
    }
}<|MERGE_RESOLUTION|>--- conflicted
+++ resolved
@@ -59,18 +59,11 @@
 public class DeviceParser {
 
     private static class DeviceHandler extends DefaultHandler {
-<<<<<<< HEAD
-        private static final String sSpaceRegex = "[\\s]+";
-        private static final String ROUND_BOOT_PROP = "ro.emulator.circular";
-
-        private final List<Device> mDevices = new ArrayList<Device>();
-=======
         private static final Splitter sSpaceSplitter = Splitter.on(' ').omitEmptyStrings();
         private static final String ROUND_BOOT_PROP = "ro.emulator.circular";
         private static final String CHIN_BOOT_PROP = "ro.emu.win_outset_bottom_px";
 
         private final Table<String, String, Device> mDevices = HashBasedTable.create();
->>>>>>> d0946535
         private final StringBuilder mStringAccumulator = new StringBuilder();
         private final File mParentFolder;
         private Meta mMeta;
@@ -379,15 +372,6 @@
                 } else if (VALUE_FALSE.equals(bootPropValue)) {
                     roundness = ScreenRound.NOTROUND;
                 }
-<<<<<<< HEAD
-            }
-            for (State state : mBuilder.getAllStates()) {
-                state.getHardware().getScreen().setScreenRound(roundness);
-            }
-        }
-
-        private List<String> getStringList(StringBuilder stringAccumulator) {
-=======
                 for (State state : mBuilder.getAllStates()) {
                     state.getHardware().getScreen().setScreenRound(roundness);
                 }
@@ -401,7 +385,6 @@
         }
 
         private static List<String> getStringList(StringBuilder stringAccumulator) {
->>>>>>> d0946535
             List<String> filteredStrings = new ArrayList<String>();
             for (String s : sSpaceSplitter.split(stringAccumulator)) {
                 if (s != null && !s.isEmpty()) {

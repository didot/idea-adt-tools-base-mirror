/*
 * Copyright (C) 2008 The Android Open Source Project
 *
 * Licensed under the Apache License, Version 2.0 (the "License");
 * you may not use this file except in compliance with the License.
 * You may obtain a copy of the License at
 *
 *      http://www.apache.org/licenses/LICENSE-2.0
 *
 * Unless required by applicable law or agreed to in writing, software
 * distributed under the License is distributed on an "AS IS" BASIS,
 * WITHOUT WARRANTIES OR CONDITIONS OF ANY KIND, either express or implied.
 * See the License for the specific language governing permissions and
 * limitations under the License.
 */

package com.android.sdklib.internal.avd;

import com.android.SdkConstants;
import com.android.annotations.NonNull;
import com.android.annotations.Nullable;
import com.android.annotations.VisibleForTesting;
import com.android.annotations.VisibleForTesting.Visibility;
import com.android.io.IAbstractFile;
import com.android.io.StreamException;
import com.android.prefs.AndroidLocation;
import com.android.prefs.AndroidLocation.AndroidLocationException;
import com.android.repository.api.ConsoleProgressIndicator;
import com.android.repository.api.LocalPackage;
import com.android.repository.api.ProgressIndicator;
import com.android.repository.io.FileOp;
import com.android.repository.io.FileOpUtils;
import com.android.repository.testframework.MockFileOp;
import com.android.sdklib.AndroidTargetHash;
import com.android.sdklib.AndroidVersion;
import com.android.sdklib.FileOpFileWrapper;
import com.android.sdklib.IAndroidTarget;
import com.android.sdklib.ISystemImage;
import com.android.sdklib.devices.Abi;
import com.android.sdklib.devices.Device;
import com.android.sdklib.devices.DeviceManager;
import com.android.sdklib.devices.DeviceManager.DeviceStatus;
import com.android.sdklib.internal.avd.AvdInfo.AvdStatus;
import com.android.sdklib.internal.project.ProjectProperties;
import com.android.sdklib.repository.AndroidSdkHandler;
import com.android.sdklib.repository.IdDisplay;
import com.android.sdklib.repository.LoggerProgressIndicatorWrapper;
import com.android.utils.GrabProcessOutput;
import com.android.utils.GrabProcessOutput.IProcessOutput;
import com.android.utils.GrabProcessOutput.Wait;
import com.android.utils.ILogger;
import com.google.common.base.Charsets;
import com.google.common.collect.HashBasedTable;
import com.google.common.collect.Maps;
import com.google.common.collect.Table;
import com.google.common.io.Closeables;
import java.io.BufferedReader;
import java.io.File;
import java.io.FileNotFoundException;
import java.io.FileWriter;
import java.io.IOException;
import java.io.InputStream;
import java.io.InputStreamReader;
import java.io.OutputStreamWriter;
import java.lang.ref.WeakReference;
import java.nio.charset.Charset;
import java.util.ArrayList;
import java.util.Arrays;
import java.util.Collection;
import java.util.Collections;
import java.util.HashMap;
import java.util.Map;
import java.util.regex.Matcher;
import java.util.regex.Pattern;

/**
 * Android Virtual Device Manager to manage AVDs.
 */
public class AvdManager {

    private File mBaseAvdFolder;

    /**
     * Exception thrown when something is wrong with a target path.
     */
    private static final class InvalidTargetPathException extends Exception {
        private static final long serialVersionUID = 1L;

        InvalidTargetPathException(String message) {
            super(message);
        }
    }

    private static final Pattern INI_LINE_PATTERN =
        Pattern.compile("^([a-zA-Z0-9._-]+)\\s*=\\s*(.*)\\s*$");        //$NON-NLS-1$

    public static final String AVD_FOLDER_EXTENSION = ".avd";           //$NON-NLS-1$

    /** Charset encoding used by the avd.ini/config.ini. */
    public static final String AVD_INI_ENCODING = "avd.ini.encoding";   //$NON-NLS-1$

    /**
     * The *absolute* path to the AVD folder (which contains the #CONFIG_INI file).
     */
    public static final String AVD_INFO_ABS_PATH = "path";              //$NON-NLS-1$

    /**
     * The path to the AVD folder (which contains the #CONFIG_INI file) relative to
     * the {@link AndroidLocation#FOLDER_DOT_ANDROID}. This information is written
     * in the avd ini <b>only</b> if the AVD folder is located under the .android path
     * (that is the relative that has no backward {@code ..} references).
     */
    public static final String AVD_INFO_REL_PATH = "path.rel";          //$NON-NLS-1$

    /**
     * The {@link IAndroidTarget#hashString()} of the AVD.
     */
    public static final String AVD_INFO_TARGET = "target";     //$NON-NLS-1$

    /**
     * AVD/config.ini key name representing the tag id of the specific avd
     */
    public static final String AVD_INI_TAG_ID = "tag.id"; //$NON-NLS-1$

    /**
     * AVD/config.ini key name representing the tag display of the specific avd
     */
    public static final String AVD_INI_TAG_DISPLAY = "tag.display"; //$NON-NLS-1$

    /**
     * AVD/config.ini key name representing the abi type of the specific avd
     */
    public static final String AVD_INI_ABI_TYPE = "abi.type"; //$NON-NLS-1$

    /**
     * AVD/config.ini key name representing the name of the AVD
     */
    public static final String AVD_INI_AVD_ID = "AvdId";

    /**
     * AVD/config.ini key name representing the name of the AVD
     */
    public static final String AVD_INI_PLAYSTORE_ENABLED = "PlayStore.enabled";

    /**
     * AVD/config.ini key name representing the CPU architecture of the specific avd
     */
    public static final String AVD_INI_CPU_ARCH = "hw.cpu.arch"; //$NON-NLS-1$

    /**
     * AVD/config.ini key name representing the CPU architecture of the specific avd
     */
    public static final String AVD_INI_CPU_MODEL = "hw.cpu.model"; //$NON-NLS-1$

    /**
     * AVD/config.ini key name representing the number of processors to emulate when SMP is supported.
     */
    public static final String AVD_INI_CPU_CORES = "hw.cpu.ncore"; //$NON-NLS-1$

    /**
     * AVD/config.ini key name representing the manufacturer of the device this avd was based on.
     */
    public static final String AVD_INI_DEVICE_MANUFACTURER = "hw.device.manufacturer"; //$NON-NLS-1$

    /**
     * AVD/config.ini key name representing the name of the device this avd was based on.
     */
    public static final String AVD_INI_DEVICE_NAME = "hw.device.name"; //$NON-NLS-1$

    /**
     * AVD/config.ini key name representing the display name of the AVD
     */
    public static final String AVD_INI_DISPLAY_NAME = "avd.ini.displayname";

    /**
     * AVD/config.ini key name representing the SDK-relative path of the skin folder, if any,
     * or a 320x480 like constant for a numeric skin size.
     *
     * @see #NUMERIC_SKIN_SIZE
     */
    public static final String AVD_INI_SKIN_PATH = "skin.path"; //$NON-NLS-1$

    /**
     * AVD/config.ini key name representing the SDK-relative path of the skin folder to be selected if
     * skins for this device become enabled.
     */
    public static final String AVD_INI_BACKUP_SKIN_PATH = "skin.path.backup"; //$NON-NLS-1$

    /**
     * AVD/config.ini key name representing an UI name for the skin.
     * This config key is ignored by the emulator. It is only used by the SDK manager or
     * tools to give a friendlier name to the skin.
     * If missing, use the {@link #AVD_INI_SKIN_PATH} key instead.
     */
    public static final String AVD_INI_SKIN_NAME = "skin.name"; //$NON-NLS-1$

    /**
     * AVD/config.ini key name representing whether a dynamic skin should be displayed.
     */
    public static final String AVD_INI_SKIN_DYNAMIC = "skin.dynamic"; //$NON-NLS-1$

    /**
     * AVD/config.ini key name representing the path to the sdcard file.
     * If missing, the default name "sdcard.img" will be used for the sdcard, if there's such
     * a file.
     *
     * @see #SDCARD_IMG
     */
    public static final String AVD_INI_SDCARD_PATH = "sdcard.path"; //$NON-NLS-1$
    /**
     * AVD/config.ini key name representing the size of the SD card.
     * This property is for UI purposes only. It is not used by the emulator.
     *
     * @see #SDCARD_SIZE_PATTERN
     * @see #parseSdcardSize(String, String[])
     */
    public static final String AVD_INI_SDCARD_SIZE = "sdcard.size"; //$NON-NLS-1$
    /**
     * AVD/config.ini key name representing the first path where the emulator looks
     * for system images. Typically this is the path to the add-on system image or
     * the path to the platform system image if there's no add-on.
     * <p>
     * The emulator looks at {@link #AVD_INI_IMAGES_1} before {@link #AVD_INI_IMAGES_2}.
     */
    public static final String AVD_INI_IMAGES_1 = "image.sysdir.1"; //$NON-NLS-1$
    /**
     * AVD/config.ini key name representing the second path where the emulator looks
     * for system images. Typically this is the path to the platform system image.
     *
     * @see #AVD_INI_IMAGES_1
     */
    public static final String AVD_INI_IMAGES_2 = "image.sysdir.2"; //$NON-NLS-1$
    /**
     * AVD/config.ini key name representing the presence of the snapshots file.
     * This property is for UI purposes only. It is not used by the emulator.
     *
     * @see #SNAPSHOTS_IMG
     */
    public static final String AVD_INI_SNAPSHOT_PRESENT = "snapshot.present"; //$NON-NLS-1$

    /**
     * AVD/config.ini key name representing whether hardware OpenGLES emulation is enabled
     */
    public static final String AVD_INI_GPU_EMULATION = "hw.gpu.enabled"; //$NON-NLS-1$

    /**
     * AVD/config.ini key name representing which software OpenGLES should be used
     */
    public static final String AVD_INI_GPU_MODE = "hw.gpu.mode";

    /**
     * AVD/config.ini key name representing whether to boot from a snapshot
     */
    public static final String AVD_INI_FORCE_COLD_BOOT_MODE = "fastboot.forceColdBoot";
    public static final String AVD_INI_COLD_BOOT_ONCE = "once"; // Key value in addition to "yes" and "no"

    /**
     * AVD/config.ini key name representing how to emulate the front facing camera
     */
    public static final String AVD_INI_CAMERA_FRONT = "hw.camera.front"; //$NON-NLS-1$

    /**
     * AVD/config.ini key name representing how to emulate the rear facing camera
     */
    public static final String AVD_INI_CAMERA_BACK = "hw.camera.back"; //$NON-NLS-1$

    /**
     * AVD/config.ini key name representing the amount of RAM the emulated device should have
     */
    public static final String AVD_INI_RAM_SIZE = "hw.ramSize";

    /**
     * AVD/config.ini key name representing the amount of memory available to applications by default
     */
    public static final String AVD_INI_VM_HEAP_SIZE = "vm.heapSize";

    /**
     * AVD/config.ini key name representing the size of the data partition
     */
    public static final String AVD_INI_DATA_PARTITION_SIZE = "disk.dataPartition.size";

    /**
     * AVD/config.ini key name representing the hash of the device this AVD is based on. <br>
     * This old hash is deprecated and shouldn't be used anymore.
     * It represents the Device.hashCode() and is not stable accross implementations.
     * @see #AVD_INI_DEVICE_HASH_V2
     */
    public static final String AVD_INI_DEVICE_HASH_V1 = "hw.device.hash";

    /**
     * AVD/config.ini key name representing the hash of the device hardware properties
     * actually present in the config.ini. This replaces {@link #AVD_INI_DEVICE_HASH_V1}.
     * <p>
     * To find this hash, use
     * {@code DeviceManager.getHardwareProperties(device).get(AVD_INI_DEVICE_HASH_V2)}.
     */
    public static final String AVD_INI_DEVICE_HASH_V2 = "hw.device.hash2";

    /**
     * The API level of this AVD. Derived from the target hash.
     */
    public static final String AVD_INI_ANDROID_API = "image.androidVersion.api";

    /**
     * The API codename of this AVD. Derived from the target hash.
     */
    public static final String AVD_INI_ANDROID_CODENAME = "image.androidVersion.codename";

    /**
     * Pattern to match pixel-sized skin "names", e.g. "320x480".
     */
    public static final Pattern NUMERIC_SKIN_SIZE = Pattern.compile("([0-9]{2,})x([0-9]{2,})"); //$NON-NLS-1$
    public static final String USERDATA_IMG = "userdata.img";
    public static final String USERDATA_QEMU_IMG = "userdata-qemu.img";

    private static final String BOOT_PROP = "boot.prop"; //$NON-NLS-1$
    static final String CONFIG_INI = "config.ini"; //$NON-NLS-1$
    private static final String SDCARD_IMG = "sdcard.img"; //$NON-NLS-1$
    private static final String SNAPSHOTS_IMG = "snapshots.img"; //$NON-NLS-1$

    static final String INI_EXTENSION = ".ini"; //$NON-NLS-1$
    private static final Pattern INI_NAME_PATTERN = Pattern.compile("(.+)\\" + //$NON-NLS-1$
            INI_EXTENSION + "$",                                               //$NON-NLS-1$
            Pattern.CASE_INSENSITIVE);

    private static final Pattern IMAGE_NAME_PATTERN = Pattern.compile("(.+)\\.img$", //$NON-NLS-1$
            Pattern.CASE_INSENSITIVE);

    /**
     * Pattern for matching SD Card sizes, e.g. "4K" or "16M".
     * Callers should use {@link #parseSdcardSize(String, String[])} instead of using this directly.
     */
    private static final Pattern SDCARD_SIZE_PATTERN = Pattern.compile("(\\d+)([KMG])"); //$NON-NLS-1$

    /**
     * Minimal size of an SDCard image file in bytes. Currently 9 MiB.
     */

    public static final long SDCARD_MIN_BYTE_SIZE = 9<<20;
    /**
     * Maximal size of an SDCard image file in bytes. Currently 1023 GiB.
     */
    public static final long SDCARD_MAX_BYTE_SIZE = 1023L<<30;

    /** The sdcard string represents a valid number but the size is outside of the allowed range. */
    public static final int SDCARD_SIZE_NOT_IN_RANGE = 0;
    /** The sdcard string looks like a size number+suffix but the number failed to decode. */
    public static final int SDCARD_SIZE_INVALID = -1;
    /** The sdcard string doesn't look like a size, it might be a path instead. */
    public static final int SDCARD_NOT_SIZE_PATTERN = -2;

    public static final String HARDWARE_INI = "hardware.ini"; //$NON-NLS-1$

    private class AvdMgrException extends Exception { };

    // A map where the keys are the locations of the SDK and the values are the corresponding
    // AvdManagers. This prevents us from creating multiple AvdManagers for the same SDK and having
    // them get out of sync.
    private static final Table<String, FileOp, WeakReference<AvdManager>> mManagers =
        HashBasedTable.create();

    private final ArrayList<AvdInfo> mAllAvdList = new ArrayList<>();
    private AvdInfo[] mValidAvdList;
    private AvdInfo[] mBrokenAvdList;
    private final AndroidSdkHandler mSdkHandler;
    private final Map<ILogger, DeviceManager> mDeviceManagers =
            new HashMap<>();
    private final FileOp mFop;

    protected AvdManager(
            @NonNull AndroidSdkHandler sdkHandler,
            @NonNull File baseAvdFolder,
            @NonNull ILogger log,
            @NonNull FileOp fop)
            throws AndroidLocationException {
        mSdkHandler = sdkHandler;
        mFop = fop;
        mBaseAvdFolder = baseAvdFolder;
        buildAvdList(mAllAvdList, log);
    }

    /**
     * Returns an AVD Manager for a given SDK represented by {@code sdkHandler}.
     * One AVD Manager instance is created by SDK location and then cached and reused.
     *
     * @param sdkHandler The SDK handler.
     * @param log The log object to receive the log of the initial loading of the AVDs.
     *            This log object is not kept by this instance of AvdManager and each
     *            method takes its own logger. The rationale is that the AvdManager
     *            might be called from a variety of context, each with different
     *            logging needs. Cannot be null.
     * @return The AVD Manager instance.
     * @throws AndroidLocationException if {@code sdkHandler} does not have a local path set.
     */
    @Nullable
    public static AvdManager getInstance(@NonNull AndroidSdkHandler sdkHandler,
            @NonNull ILogger log)
            throws AndroidLocationException {
        return getInstance(sdkHandler, new File(AndroidLocation.getAvdFolder()), log);
    }

    @Nullable
    public static AvdManager getInstance(
            @NonNull AndroidSdkHandler sdkHandler,
            @NonNull File baseAvdFolder,
            @NonNull ILogger log)
            throws AndroidLocationException {
        if (sdkHandler.getLocation() == null) {
            throw new AndroidLocationException("Local SDK path not set!");
        }
        synchronized(mManagers) {
            AvdManager manager;
            FileOp fop = sdkHandler.getFileOp();
            WeakReference<AvdManager> ref = mManagers
                    .get(sdkHandler.getLocation().getPath(), fop);
            if (ref != null && (manager = ref.get()) != null) {
                return manager;
            }
            try {
                manager = new AvdManager(sdkHandler, baseAvdFolder, log, fop);
            }
            catch (AndroidLocationException e){
                throw e;
            }
            catch (Exception e) {
                log.warning("Exception during AvdManager initialization: %1$s", e);
                return null;
            }
            mManagers.put(sdkHandler.getLocation().getPath(), fop,
                    new WeakReference<>(manager));
            return manager;
        }
    }

    /**
     * Returns the base folder where AVDs are created.
     *
     * @throws AndroidLocationException
     */
    @NonNull
    public File getBaseAvdFolder() throws AndroidLocationException {
        return mBaseAvdFolder;
    }

    /**
     * Parse the sdcard string to decode the size.
     * Returns:
     * <ul>
     * <li> The size in bytes > 0 if the sdcard string is a valid size in the allowed range.
     * <li> {@link #SDCARD_SIZE_NOT_IN_RANGE} (0)
     *          if the sdcard string is a valid size NOT in the allowed range.
     * <li> {@link #SDCARD_SIZE_INVALID} (-1)
     *          if the sdcard string is number that fails to parse correctly.
     * <li> {@link #SDCARD_NOT_SIZE_PATTERN} (-2)
     *          if the sdcard string is not a number, in which case it's probably a file path.
     * </ul>
     *
     * @param sdcard The sdcard string, which can be a file path, a size string or something else.
     * @param parsedStrings If non-null, an array of 2 strings. The first string will be
     *  filled with the parsed numeric size and the second one will be filled with the
     *  parsed suffix. This is filled even if the returned size is deemed out of range or
     *  failed to parse. The values are null if the sdcard is not a size pattern.
     * @return A size in byte if > 0, or {@link #SDCARD_SIZE_NOT_IN_RANGE},
     *  {@link #SDCARD_SIZE_INVALID} or {@link #SDCARD_NOT_SIZE_PATTERN} as error codes.
     */
    public static long parseSdcardSize(@NonNull String sdcard, @Nullable String[] parsedStrings) {

        if (parsedStrings != null) {
            assert parsedStrings.length == 2;
            parsedStrings[0] = null;
            parsedStrings[1] = null;
        }

        Matcher m = SDCARD_SIZE_PATTERN.matcher(sdcard);
        if (m.matches()) {
            if (parsedStrings != null) {
                assert parsedStrings.length == 2;
                parsedStrings[0] = m.group(1);
                parsedStrings[1] = m.group(2);
            }

            // get the sdcard values for checks
            try {
                long sdcardSize = Long.parseLong(m.group(1));

                String sdcardSizeModifier = m.group(2);
                if ("K".equals(sdcardSizeModifier)) {           //$NON-NLS-1$
                    sdcardSize <<= 10;
                } else if ("M".equals(sdcardSizeModifier)) {    //$NON-NLS-1$
                    sdcardSize <<= 20;
                } else if ("G".equals(sdcardSizeModifier)) {    //$NON-NLS-1$
                    sdcardSize <<= 30;
                }

                if (sdcardSize < SDCARD_MIN_BYTE_SIZE ||
                        sdcardSize > SDCARD_MAX_BYTE_SIZE) {
                    return SDCARD_SIZE_NOT_IN_RANGE;
                }

                return sdcardSize;
            } catch (NumberFormatException e) {
                // This could happen if the number is too large to fit in a long.
                return SDCARD_SIZE_INVALID;
            }
        }

        return SDCARD_NOT_SIZE_PATTERN;
    }

    /**
     * Returns all the existing AVDs.
     * @return a newly allocated array containing all the AVDs.
     */
    @NonNull
    public AvdInfo[] getAllAvds() {
        synchronized (mAllAvdList) {
            return mAllAvdList.toArray(new AvdInfo[mAllAvdList.size()]);
        }
    }

    /**
     * Returns all the valid AVDs.
     * @return a newly allocated array containing all valid the AVDs.
     */
    @NonNull
    public AvdInfo[] getValidAvds() {
        synchronized (mAllAvdList) {
            if (mValidAvdList == null) {
                ArrayList<AvdInfo> list = new ArrayList<>();
                for (AvdInfo avd : mAllAvdList) {
                    if (avd.getStatus() == AvdStatus.OK) {
                        list.add(avd);
                    }
                }

                mValidAvdList = list.toArray(new AvdInfo[list.size()]);
            }
            return mValidAvdList;
        }
    }

    /**
     * Returns the {@link AvdInfo} matching the given <var>name</var>.
     * <p>
     * The search is case-insensitive.
     *
     * @param name the name of the AVD to return
     * @param validAvdOnly if <code>true</code>, only look through the list of valid AVDs.
     * @return the matching AvdInfo or <code>null</code> if none were found.
     */
    @Nullable
    public AvdInfo getAvd(@Nullable String name, boolean validAvdOnly) {

        boolean ignoreCase = SdkConstants.currentPlatform() == SdkConstants.PLATFORM_WINDOWS;

        if (validAvdOnly) {
            for (AvdInfo info : getValidAvds()) {
                String name2 = info.getName();
                if (name2.equals(name) || (ignoreCase && name2.equalsIgnoreCase(name))) {
                    return info;
                }
            }
        } else {
            synchronized (mAllAvdList) {
                for (AvdInfo info : mAllAvdList) {
                    String name2 = info.getName();
                    if (name2.equals(name) || (ignoreCase && name2.equalsIgnoreCase(name))) {
                        return info;
                    }
                }
            }
        }

        return null;
    }

    /**
     * Returns whether an emulator is currently running the AVD.
     */
    public boolean isAvdRunning(@NonNull AvdInfo info, @NonNull ILogger logger) {
        String pid;
        try {
            pid = getAvdPid(info);
        }
        catch (IOException e) {
            logger.error(e, "IOException while getting PID");
            // To be safe return true
            return true;
        }
        if (pid != null) {
            String command;
            if (SdkConstants.currentPlatform() == SdkConstants.PLATFORM_WINDOWS) {
                command = "cmd /c \"tasklist /FI \"PID eq " + pid + "\" | findstr " + pid
                        + "\"";
            } else {
                command = "kill -0 " + pid;
            }
            try {
                Process p = Runtime.getRuntime().exec(command);
                // If the process ends with non-0 it means the process doesn't exist
                return p.waitFor() == 0;
            } catch (IOException e) {
                logger.warning("Got IOException while checking running processes:\n%s",
                        Arrays.toString(e.getStackTrace()));
                // To be safe return true
                return true;
            } catch (InterruptedException e) {
                logger.warning("Got InterruptedException while checking running processes:\n%s",
                        Arrays.toString(e.getStackTrace()));
                // To be safe return true
                return true;
            }
        }

        return false;
    }

    // Log info about a running AVD.
    // This is intended to help identify why we occasionally get a false report
    // that an AVD instance is already executing.
    public void logRunningAvdInfo(@NonNull AvdInfo info, @NonNull ILogger logger) {
        String pid;
        try {
            pid = getAvdPid(info);
        }
        catch (IOException ex) {
            logger.error(ex, "AVD not launched but got IOException while getting PID");
            return;
        }
        if (pid == null) {
            logger.warning("AVD not launched but PID is null. Should not have indicated that the AVD is running.");
            return;
        }
        logger.warning("AVD not launched because an instance appears to be running on PID " + pid);
        String command;
        int numTermChars;
        if (SdkConstants.currentPlatform() == SdkConstants.PLATFORM_WINDOWS) {
            command = "cmd /c \"tasklist /FI \"PID eq " + pid + "\" /FO csv /V /NH\"";
            numTermChars = 2; // <CR><LF>
        }
        else {
            command = "ps -o pid= -o user= -o pcpu= -o tty= -o stat= -o time= -o etime= -o cmd= -p " + pid;
            numTermChars = 1; // <LF>
        }
        try {
            Process proc = Runtime.getRuntime().exec(command);
            if (proc.waitFor() != 0) {
                logger.warning("Could not get info for that AVD process");
            }
            else {
                InputStream procInfoStream = proc.getInputStream(); // proc's output is our input
                final int strMax = 256;
                byte[] procInfo = new byte[strMax];
                int nRead = procInfoStream.read(procInfo, 0, strMax);
                if (nRead <= numTermChars) {
                    logger.warning("Info for that AVD process is null");
                }
                else {
                    logger.warning("AVD process info: [" + new String(procInfo, 0, nRead - numTermChars) + "]");
                }
            }
        }
        catch (IOException | InterruptedException ex) {
            logger.warning("Got exception when getting info on that AVD process:\n%s",
                           Arrays.toString(ex.getStackTrace()));
        }
    }

    public void stopAvd(@NonNull AvdInfo info) {
        try {
            String pid = getAvdPid(info);
            if (pid != null) {
                String command;
                if (SdkConstants.currentPlatform() == SdkConstants.PLATFORM_WINDOWS) {
                    command = "cmd /c \"taskkill /PID " + pid + "\"";
                } else {
                    command = "kill " + pid;
                }
                try {
                    Process p = Runtime.getRuntime().exec(command);
                    // If the process ends with non-0 it means the process doesn't exist
                    p.waitFor();
                } catch (InterruptedException e) {
                }
            }
        }
        catch (IOException e) {
        }
    }

    private String getAvdPid(@NonNull AvdInfo info) throws IOException {
        // this is a file on Unix, and a directory on Windows.
        File f = new File(info.getDataFolderPath(), "hardware-qemu.ini.lock");   //$NON-NLS-1$
        if (SdkConstants.currentPlatform() == SdkConstants.PLATFORM_WINDOWS) {
            f = new File(f, "pid");
        }
        // This is an alternative identifier for Unix and Windows when the above one is missing.
        File alternative = new File(info.getDataFolderPath(), "userdata-qemu.img.lock");
        if (SdkConstants.currentPlatform() == SdkConstants.PLATFORM_WINDOWS) {
            alternative = new File(alternative, "pid");
        }
        if (mFop.exists(f)) {
            return mFop.toString(f, Charsets.UTF_8).trim();
        }
        if (mFop.exists(alternative)){
            return mFop.toString(alternative, Charsets.UTF_8).trim();
        }
        return null;
    }

    /**
     * Reloads the AVD list.
     * @param log the log object to receive action logs. Cannot be null.
     * @throws AndroidLocationException if there was an error finding the location of the
     * AVD folder.
     */
    public void reloadAvds(@NonNull ILogger log) throws AndroidLocationException {
        // build the list in a temp list first, in case the method throws an exception.
        // It's better than deleting the whole list before reading the new one.
        ArrayList<AvdInfo> allList = new ArrayList<>();
        buildAvdList(allList, log);

        synchronized (mAllAvdList) {
            mAllAvdList.clear();
            mAllAvdList.addAll(allList);
            mValidAvdList = mBrokenAvdList = null;
        }
    }

    /**
     * Reloads a single AVD but does not update the list.
     * @param avdInfo an existing AVD
     * @param log the log object to receive action logs. Cannot be null.
     * @return an updated AVD
     * @throws AndroidLocationException if there was an error finding the location of the
     * AVD folder.
     */
    public AvdInfo reloadAvd(AvdInfo avdInfo, ILogger log) throws AndroidLocationException {
        AvdInfo newInfo = parseAvdInfo(avdInfo.getIniFile(), log);
        synchronized (mAllAvdList) {
            int index = mAllAvdList.indexOf(avdInfo);
            if (index >= 0) {
                // Update the existing list of AVDs
                // Unless the original AVD is not found, in which case someone else may already have updated the list
                replaceAvd(avdInfo, newInfo);
            }
        }
        return newInfo;
    }

    /**
     * Creates a new AVD. It is expected that there is no existing AVD with this name already.
     *
     * @param avdFolder the data folder for the AVD. It will be created as needed.
     *   Unless you want to locate it in a specific directory, the ideal default is
     *   {@code AvdManager.AvdInfo.getAvdFolder}.
     * @param avdName the name of the AVD
     * @param systemImage the system image of the AVD
     * @param skinFolder the skin folder path to use, if specified. Can be null.
     * @param skinName the name of the skin. Can be null. Must have been verified by caller.
     *          Can be a size in the form "NNNxMMM" or a directory name matching skinFolder.
     * @param sdcard the parameter value for the sdCard. Can be null. This is either a path to
     *        an existing sdcard image or a sdcard size (\d+, \d+K, \dM).
     * @param hardwareConfig the hardware setup for the AVD. Can be null to use defaults.
     * @param bootProps the optional boot properties for the AVD. Can be null.
     * @param createSnapshot If true copy a blank snapshot image into the AVD.
     * @param removePrevious If true remove any previous files.
     * @param editExisting If true, edit an existing AVD, changing only the minimum required.
     *          This won't remove files unless required or unless {@code removePrevious} is set.
     * @param log the log object to receive action logs. Cannot be null.
     * @return The new {@link AvdInfo} in case of success (which has just been added to the
     *         internal list) or null in case of failure.
     */
    @Nullable
    public AvdInfo createAvd(
            @NonNull  File avdFolder,
            @NonNull  String avdName,
            @NonNull  ISystemImage systemImage,
            @Nullable File skinFolder,
            @Nullable String skinName,
            @Nullable String sdcard,
            @Nullable Map<String,String> hardwareConfig,
            @Nullable Map<String,String> bootProps,
            boolean deviceHasPlayStore,
            boolean createSnapshot,
            boolean removePrevious,
            boolean editExisting,
            @NonNull ILogger log) {
        if (log == null) {
            throw new IllegalArgumentException("log cannot be null");
        }

        File iniFile = null;
        boolean needCleanup = false;
        try {
            if ( !mFop.exists(avdFolder) ) {
                // create the AVD folder.
                mFop.mkdirs(avdFolder);
                // We're not editing an existing AVD.
                editExisting = false;
            } else if (removePrevious) {
                // AVD already exists and removePrevious is set, try to remove the
                // directory's content first (but not the directory itself).
                try {
                    deleteContentOf(avdFolder);
                } catch (SecurityException e) {
                    log.warning("Failed to delete %1$s: %2$s", avdFolder.getAbsolutePath(), e);
                }
            } else if (!editExisting) {
                // The AVD already exists, we want to keep it, and we're not
                // editing it. We must be making a copy. Duplicate the folder.
                return duplicateAvd(avdFolder, avdName, systemImage, log);
            }

            // actually write the ini file
            iniFile = createAvdIniFile(avdName, avdFolder, removePrevious,
              systemImage.getAndroidVersion());

            needCleanup = true;
            HashMap<String, String> configValues = new HashMap<>();

            createAvdUserdata(systemImage, avdFolder, log);
            createAvdConfigFile(systemImage, configValues, log);
            createAvdSnapshot(createSnapshot, editExisting, configValues, avdFolder, log);

            // Tag and abi type
            IdDisplay tag = systemImage.getTag();
            configValues.put(AVD_INI_TAG_ID, tag.getId());
            configValues.put(AVD_INI_TAG_DISPLAY, tag.getDisplay());
            configValues.put(AVD_INI_ABI_TYPE, systemImage.getAbiType());
            configValues.put(AVD_INI_PLAYSTORE_ENABLED, Boolean.toString(deviceHasPlayStore && systemImage.hasPlayStore()));

            writeCpuArch(systemImage, configValues, log);

            createAvdSkin(skinFolder, skinName, configValues, log);
            createAvdSdCard(sdcard, editExisting, configValues, avdFolder, log);

            addHardwareConfig(systemImage, skinFolder, avdFolder, hardwareConfig, configValues, log);

            if (bootProps != null && !bootProps.isEmpty()) {
                File bootPropsFile = new File(avdFolder, BOOT_PROP);
                writeIniFile(bootPropsFile, bootProps, false);
            }

            AvdInfo oldAvdInfo = getAvd(avdName, false /*validAvdOnly*/);

            AvdInfo newAvdInfo = createAvdInfoObject(systemImage, avdName,
                    removePrevious, editExisting,
                    iniFile, avdFolder, oldAvdInfo, configValues);

            if ((removePrevious || editExisting) &&
                    newAvdInfo != null &&
                    oldAvdInfo != null &&
                    !oldAvdInfo.getDataFolderPath().equals(newAvdInfo.getDataFolderPath())) {
                log.warning("Removing previous AVD directory at %s",
                        oldAvdInfo.getDataFolderPath());
                // Remove the old data directory
                File dir = new File(oldAvdInfo.getDataFolderPath());
                try {
                    deleteContentOf(dir);
                    mFop.delete(dir);
                } catch (SecurityException e) {
                    log.warning("Failed to delete %1$s: %2$s", dir.getAbsolutePath(), e);
                }
            }

            needCleanup = false;
            return newAvdInfo;
        } catch (AvdMgrException e) {
            // Warning has already been logged
        } catch (SecurityException | AndroidLocationException | IOException e) {
            log.warning("%1$s", e);
        } finally {
            if (needCleanup) {
                if (iniFile != null && mFop.exists(iniFile)) {
                    mFop.delete(iniFile);
                }

                try {
                    deleteContentOf(avdFolder);
                    mFop.delete(avdFolder);
                } catch (SecurityException e) {
                    log.warning("Failed to delete %1$s: %2$s", avdFolder.getAbsolutePath(), e);
                }
            }
        }

        return null;
    }

    /**
     * Duplicates an existing AVD.
     *
     * @param origAvd the AVD to be duplicated
     * @param newAvdName name of the new copy
     * @param systemImage system image that the AVD uses
     * @param log error logger
     */
    @Nullable
    private AvdInfo duplicateAvd(
            @NonNull File         origAvd,
            @NonNull String       newAvdName,
            @NonNull ISystemImage systemImage,
            @NonNull ILogger      log) {

        try {
            File destAvdFolder = new File(origAvd.getParent(), newAvdName + AVD_FOLDER_EXTENSION);

            ProgressIndicator progInd = new ConsoleProgressIndicator();
            progInd.setText("Copying files");
            progInd.setIndeterminate(true);
            FileOpUtils.recursiveCopy(origAvd, destAvdFolder, mFop, progInd);

            // Modify the ID and display name in the new config.ini
            File configIni = new File(destAvdFolder, CONFIG_INI);
            Map<String, String> configVals = parseIniFile(
                    new FileOpFileWrapper(configIni, mFop, false),
                    log);
            configVals.put(AVD_INI_AVD_ID, newAvdName);
            configVals.put(AVD_INI_DISPLAY_NAME, newAvdName);

            File destConfigIni = new File(destAvdFolder, CONFIG_INI);
            writeIniFile(destConfigIni, configVals, true);

            // Create <AVD name>.ini
            File iniFile = createAvdIniFile(newAvdName, destAvdFolder, false,
                                            systemImage.getAndroidVersion());

            // Create an AVD object from these files
            return new AvdInfo(
                    newAvdName,
                    iniFile,
                    destAvdFolder.getAbsolutePath(),
                    systemImage,
                    configVals);
        } catch (AndroidLocationException | IOException e) {
            log.warning("Exception while duplicating an AVD: %1$s", e);
            return null;
        }
    }

    /**
     * Returns the path to the target images folder as a relative path to the SDK, if the folder
     * is not empty. If the image folder is empty or does not exist, <code>null</code> is returned.
     * @throws InvalidTargetPathException if the target image folder is not in the current SDK.
     */
    private String getImageRelativePath(@NonNull ISystemImage systemImage)
            throws InvalidTargetPathException {

        File folder = systemImage.getLocation();
        String imageFullPath = folder.getAbsolutePath();

        // make this path relative to the SDK location
        String sdkLocation = mSdkHandler.getLocation().getAbsolutePath();
        if (!imageFullPath.startsWith(sdkLocation)) {
            // this really really should not happen.
            assert false;
            throw new InvalidTargetPathException("Target location is not inside the SDK.");
        }

        if (mFop.isDirectory(folder)) {
            String[] list = mFop.list(folder,
                    (dir, name) -> IMAGE_NAME_PATTERN.matcher(name).matches());

            if (list.length > 0) {
                // Remove the SDK root path, e.g. /sdk/dir1/dir2 ⇒ /dir1/dir2
                imageFullPath = imageFullPath.substring(sdkLocation.length());
                // The path is relative, so it must not start with a file separator
                if (imageFullPath.charAt(0) == File.separatorChar) {
                    imageFullPath = imageFullPath.substring(1);
                }
                // For compatibility with previous versions, we denote folders
                // by ending the path with file separator
                if (!imageFullPath.endsWith(File.separator)) {
                    imageFullPath += File.separator;
                }

                return imageFullPath;
            }
        }

        return null;
    }

    /**
     * Creates the ini file for an AVD.
     *
     * @param name of the AVD.
     * @param avdFolder path for the data folder of the AVD.
     * @param removePrevious True if an existing ini file should be removed.
     * @throws AndroidLocationException if there's a problem getting android root directory.
     * @throws IOException if {@link File#getAbsolutePath()} fails.
     */
    private File createAvdIniFile(@NonNull String name,
      @NonNull File avdFolder,
      boolean removePrevious,
      @NonNull AndroidVersion version)
      throws AndroidLocationException, IOException {
        File iniFile = AvdInfo.getDefaultIniFile(this, name);

        if (removePrevious) {
            if (mFop.isFile(iniFile)) {
                mFop.delete(iniFile);
            } else if (mFop.isDirectory(iniFile)) {
                deleteContentOf(iniFile);
                mFop.delete(iniFile);
            }
        }

        String absPath = avdFolder.getAbsolutePath();
        String relPath = null;
        File androidFolder = mSdkHandler.getAndroidFolder();
        if (androidFolder == null) {
            throw new AndroidLocation.AndroidLocationException(
                    "Can't locate ANDROID_HOME for the AVD .ini file.");
        }
        String androidPath = androidFolder.getAbsolutePath() + File.separator;
        if (absPath.startsWith(androidPath)) {
            // Compute the AVD path relative to the android path.
            assert androidPath.endsWith(File.separator);
            relPath = absPath.substring(androidPath.length());
        }

        HashMap<String, String> values = new HashMap<>();
        if (relPath != null) {
            values.put(AVD_INFO_REL_PATH, relPath);
        }
        values.put(AVD_INFO_ABS_PATH, absPath);
        values.put(AVD_INFO_TARGET, AndroidTargetHash.getPlatformHashString(version));
        writeIniFile(iniFile, values, true);

        return iniFile;
    }

    /**
     * Creates the ini file for an AVD.
     *
     * @param info of the AVD.
     * @throws AndroidLocationException if there's a problem getting android root directory.
     * @throws IOException if {@link File#getAbsolutePath()} fails.
     */
    private File createAvdIniFile(@NonNull AvdInfo info)
            throws AndroidLocationException, IOException {
        return createAvdIniFile(info.getName(),
          new File(info.getDataFolderPath()),
          false, info.getAndroidVersion());
    }

    /**
     * Actually deletes the files of an existing AVD.
     * <p>
     * This also remove it from the manager's list, The caller does not need to
     * call {@link #removeAvd(AvdInfo)} afterwards.
     * <p>
     * This method is designed to somehow work with an unavailable AVD, that is an AVD that
     * could not be loaded due to some error. That means this method still tries to remove
     * the AVD ini file or its folder if it can be found. An error will be output if any of
     * these operations fail.
     *
     * @param avdInfo the information on the AVD to delete
     * @param log the log object to receive action logs. Cannot be null.
     * @return True if the AVD was deleted with no error.
     */
    public boolean deleteAvd(@NonNull AvdInfo avdInfo, @NonNull ILogger log) {
        try {
            boolean error = false;

            File f = avdInfo.getIniFile();
            if (f != null && mFop.exists(f)) {
                log.info("Deleting file %1$s\n", f.getCanonicalPath());
                if (!mFop.delete(f)) {
                    log.warning("Failed to delete %1$s\n", f.getCanonicalPath());
                    error = true;
                }
            }

            String path = avdInfo.getDataFolderPath();
            if (path != null) {
                f = new File(path);
                if (mFop.exists(f)) {
                    log.info("Deleting folder %1$s\n", f.getCanonicalPath());
                    if (deleteContentOf(f) == false || mFop.delete(f) == false) {
                        log.warning("Failed to delete %1$s\n", f.getCanonicalPath());
                        error = true;
                    }
                }
            }

            removeAvd(avdInfo);

            if (error) {
                log.info("\nAVD '%1$s' deleted with errors. See errors above.\n",
                        avdInfo.getName());
            } else {
                log.info("\nAVD '%1$s' deleted.\n", avdInfo.getName());
                return true;
            }

        } catch (IOException | SecurityException e) {
            log.warning("%1$s", e);
        }
        return false;
    }

    /**
     * Moves and/or rename an existing AVD and its files.
     * This also change it in the manager's list.
     * <p>
     * The caller should make sure the name or path given are valid, do not exist and are
     * actually different than current values.
     *
     * @param avdInfo the information on the AVD to move.
     * @param newName the new name of the AVD if non null.
     * @param paramFolderPath the new data folder if non null.
     * @param log the log object to receive action logs. Cannot be null.
     * @return True if the move succeeded or there was nothing to do.
     *         If false, this method will have had already output error in the log.
     */
    public boolean moveAvd(@NonNull  AvdInfo avdInfo,
                           @Nullable String newName,
                           @Nullable String paramFolderPath,
                           @NonNull  ILogger log) {

        try {
            if (paramFolderPath != null) {
                File f = new File(avdInfo.getDataFolderPath());
                log.info("Moving '%1$s' to '%2$s'.\n", avdInfo.getDataFolderPath(), paramFolderPath);
                if (!mFop.renameTo(f, new File(paramFolderPath))) {
                    log.error(null, "Failed to move '%1$s' to '%2$s'.\n",
                            avdInfo.getDataFolderPath(), paramFolderPath);
                    return false;
                }

                // update AVD info
                AvdInfo info = new AvdInfo(
                        avdInfo.getName(),
                        avdInfo.getIniFile(),
                        paramFolderPath,
                        avdInfo.getSystemImage(),
                        avdInfo.getProperties());
                replaceAvd(avdInfo, info);

                // update the ini file
                createAvdIniFile(info);
            }

            if (newName != null) {
                File oldIniFile = avdInfo.getIniFile();
                File newIniFile = AvdInfo.getDefaultIniFile(this, newName);

                log.warning("Moving '%1$s' to '%2$s'.", oldIniFile.getPath(), newIniFile.getPath());
                if (!mFop.renameTo(oldIniFile, newIniFile)) {
                    log.warning(null, "Failed to move '%1$s' to '%2$s'.",
                            oldIniFile.getPath(), newIniFile.getPath());
                    return false;
                }

                // update AVD info
                AvdInfo info = new AvdInfo(
                        newName,
                        avdInfo.getIniFile(),
                        avdInfo.getDataFolderPath(),
                        avdInfo.getSystemImage(),
                        avdInfo.getProperties());
                replaceAvd(avdInfo, info);
            }

            log.info("AVD '%1$s' moved.\n", avdInfo.getName());

        } catch (AndroidLocationException | IOException e) {
            log.warning("$1%s", e);
            return false;
        }

        // nothing to do or succeeded
        return true;
    }

    /**
     * Helper method to recursively delete a folder's content (but not the folder itself).
     *
     * @throws SecurityException like {@link File#delete()} does if file/folder is not writable.
     */
    private boolean deleteContentOf(File folder) throws SecurityException {
        File[] files = mFop.listFiles(folder);
        if (files != null) {
            for (File f : files) {
                if (mFop.isDirectory(f)) {
                    if (deleteContentOf(f) == false) {
                        return false;
                    }
                }
                if (mFop.delete(f) == false) {
                    return false;
                }

            }
        }

        return true;
    }

    /**
     * Returns a list of files that are potential AVD ini files.
     * <p>
     * This lists the $HOME/.android/avd/<name>.ini files.
     * Such files are properties file than then indicate where the AVD folder is located.
     * <p>
     * Note: the method is to be considered private. It is made protected so that
     * unit tests can easily override the AVD root.
     *
     * @return A new {@link File} array or null. The array might be empty.
     * @throws AndroidLocationException if there's a problem getting android root directory.
     */
    private File[] buildAvdFilesList() throws AndroidLocationException {
        // ensure folder validity.
        if (mFop.isFile(mBaseAvdFolder)) {
            throw new AndroidLocationException(
                    String.format("%1$s is not a valid folder.", mBaseAvdFolder.getAbsolutePath()));
        } else if (mFop.exists(mBaseAvdFolder) == false) {
            // folder is not there, we create it and return
            mFop.mkdirs(mBaseAvdFolder);
            return null;
        }

        File[] avds = mFop.listFiles(mBaseAvdFolder, (parent, name) -> {
            if (INI_NAME_PATTERN.matcher(name).matches()) {
                // check it's a file and not a folder
                return mFop.isFile(new File(parent, name));
            }

            return false;
        });

        return avds;
    }

    /**
     * Computes the internal list of available AVDs
     * @param allList the list to contain all the AVDs
     * @param log the log object to receive action logs. Cannot be null.
     *
     * @throws AndroidLocationException if there's a problem getting android root directory.
     */
    private void buildAvdList(ArrayList<AvdInfo> allList, ILogger log)
            throws AndroidLocationException {
        File[] avds = buildAvdFilesList();
        if (avds != null) {
            for (File avd : avds) {
                AvdInfo info = parseAvdInfo(avd, log);
                if (info != null && !allList.contains(info)) {
                    allList.add(info);
                }
            }
        }
    }

    private DeviceManager getDeviceManager(ILogger logger) {
        DeviceManager manager = mDeviceManagers.get(logger);
        if (manager == null) {
            manager = DeviceManager.createInstance(mSdkHandler, logger);
            manager.registerListener(mDeviceManagers::clear);
            mDeviceManagers.put(logger, manager);
        }
        return manager;
    }

    /**
     * Parses an AVD .ini file to create an {@link AvdInfo}.
     *
     * @param iniPath The path to the AVD .ini file
     * @param log the log object to receive action logs. Cannot be null.
     * @return A new {@link AvdInfo} with an {@link AvdStatus} indicating whether this AVD is
     *         valid or not.
     */
    private AvdInfo parseAvdInfo(File iniPath, ILogger log) {
        Map<String, String> map = parseIniFile(
                new FileOpFileWrapper(iniPath, mFop, false),
                log);

        String avdPath = map.get(AVD_INFO_ABS_PATH);

        if (avdPath == null || !(mFop.isDirectory(new File(avdPath)))) {
            // Try to fallback on the relative path, if present.
            String relPath = map.get(AVD_INFO_REL_PATH);
            if (relPath != null) {
                File androidFolder = mSdkHandler.getAndroidFolder();
                File f = new File(androidFolder, relPath);
                if (mFop.isDirectory(f)) {
                    avdPath = f.getAbsolutePath();
                }
            }
        }

        FileOpFileWrapper configIniFile = null;
        Map<String, String> properties = null;
        LoggerProgressIndicatorWrapper progress =
                new LoggerProgressIndicatorWrapper(log) {
                    @Override
                    public void logVerbose(@NonNull String s) {
<<<<<<< HEAD
                        // Skip verbose messages
=======
                        // Skip verbose messages }
>>>>>>> b805f832
                    }
                };

        // load the AVD properties.
        if (avdPath != null) {
            configIniFile = new FileOpFileWrapper(new File(avdPath, CONFIG_INI), mFop, false);
        }

        if (configIniFile != null) {
            if (!configIniFile.exists()) {
                log.warning("Missing file '%1$s'.",  configIniFile.getOsLocation());
            } else {
                properties = parseIniFile(configIniFile, log);
            }
        }

        // get name
        String name = iniPath.getName();
        Matcher matcher = INI_NAME_PATTERN.matcher(iniPath.getName());
        if (matcher.matches()) {
            name = matcher.group(1);
        }

        // check the image.sysdir are valid
        boolean validImageSysdir = true;
        String imageSysDir = null;
        ISystemImage sysImage = null;
        if (properties != null) {
            imageSysDir = properties.get(AVD_INI_IMAGES_1);
            if (imageSysDir != null) {
                sysImage = mSdkHandler.getSystemImageManager(progress)
                  .getImageAt(new File(mSdkHandler.getLocation(), imageSysDir));
            }
        }


        // Get the device status if this AVD is associated with a device
        DeviceStatus deviceStatus = null;
        boolean updateHashV2 = false;
        if (properties != null) {
            String deviceName = properties.get(AVD_INI_DEVICE_NAME);
            String deviceMfctr = properties.get(AVD_INI_DEVICE_MANUFACTURER);

            Device d;

            if (deviceName != null && deviceMfctr != null) {
                DeviceManager devMan = getDeviceManager(log);
                d = devMan.getDevice(deviceName, deviceMfctr);
                deviceStatus = d == null ? DeviceStatus.MISSING : DeviceStatus.EXISTS;

                if (d != null) {
                    updateHashV2 = true;
                    String hashV2 = properties.get(AVD_INI_DEVICE_HASH_V2);
                    if (hashV2 != null) {
                        String newHashV2 = DeviceManager.hasHardwarePropHashChanged(d, hashV2);
                        if (newHashV2 == null) {
                            updateHashV2 = false;
                        } else {
                            properties.put(AVD_INI_DEVICE_HASH_V2, newHashV2);
                        }
                    }

                    String hashV1 = properties.get(AVD_INI_DEVICE_HASH_V1);
                    if (hashV1 != null) {
                        // will recompute a hash v2 and save it below
                        properties.remove(AVD_INI_DEVICE_HASH_V1);
                    }
                }
            }
        }


        // TODO: What about missing sdcard, skins, etc?

        AvdStatus status;

        if (avdPath == null) {
            status = AvdStatus.ERROR_PATH;
        } else if (configIniFile == null) {
            status = AvdStatus.ERROR_CONFIG;
        } else if (properties == null || imageSysDir == null) {
            status = AvdStatus.ERROR_PROPERTIES;
        } else if (!validImageSysdir) {
            status = AvdStatus.ERROR_IMAGE_DIR;
        } else if (deviceStatus == DeviceStatus.CHANGED) {
            status = AvdStatus.ERROR_DEVICE_CHANGED;
        } else if (deviceStatus == DeviceStatus.MISSING) {
            status = AvdStatus.ERROR_DEVICE_MISSING;
        } else if (sysImage == null) {
            status = AvdStatus.ERROR_IMAGE_MISSING;
        } else {
            status = AvdStatus.OK;
        }

        if (properties == null) {
            properties = Maps.newHashMap();
        }

        if (!properties.containsKey(AVD_INI_ANDROID_API) &&
            !properties.containsKey(AVD_INI_ANDROID_CODENAME)) {
            String targetHash = map.get(AVD_INFO_TARGET);
            AndroidVersion version = AndroidTargetHash.getVersionFromHash(targetHash);
            if (version != null) {
                properties.put(AVD_INI_ANDROID_API, Integer.toString(version.getApiLevel()));
                if (version.getCodename() != null) {
                    properties.put(AVD_INI_ANDROID_CODENAME, version.getCodename());
                }
            }
        }

        AvdInfo info = new AvdInfo(
                name,
                iniPath,
                avdPath,
                sysImage,
                properties,
                status);

        if (updateHashV2) {
            try {
                return updateDeviceChanged(info, log);
            } catch (IOException ignore) {}
        }

        return info;
    }

    /**
     * Writes a .ini file from a set of properties, using UTF-8 encoding.
     * The keys are sorted.
     * The file should be read back later by {@link #parseIniFile(IAbstractFile, ILogger)}.
     *
     * @param iniFile The file to generate.
     * @param values The properties to place in the ini file.
     * @param addEncoding When true, add a property {@link #AVD_INI_ENCODING} indicating the
     *                    encoding used to write the file.
     * @throws IOException if {@link FileWriter} fails to open, write or close the file.
     */
    private void writeIniFile(File iniFile, Map<String, String> values, boolean addEncoding)
            throws IOException {

        Charset charset = Charsets.UTF_8;
        try (OutputStreamWriter writer = new OutputStreamWriter(mFop.newFileOutputStream(iniFile),
                charset)){
            if (addEncoding) {
                // Write down the charset we're using in case we want to use it later.
                values.put(AVD_INI_ENCODING, charset.name());
            }

            ArrayList<String> keys = new ArrayList<>(values.keySet());
            // Do not save these values (always recompute)
            keys.remove(AVD_INI_ANDROID_API);
            keys.remove(AVD_INI_ANDROID_CODENAME);
            Collections.sort(keys);

            for (String key : keys) {
                String value = values.get(key);
                if (value != null) {
                    writer.write(String.format("%1$s=%2$s\n", key, value));
                }
            }
        }
    }

    /**
     * Parses a property file and returns a map of the content.
     * <p>
     * If the file is not present, null is returned with no error messages sent to the log.
     * <p>
     * Charset encoding will be either the system's default or the one specified by the
     * {@link #AVD_INI_ENCODING} key if present.
     *
     * @param propFile the property file to parse
     * @param log the ILogger object receiving warning/error from the parsing.
     * @return the map of (key,value) pairs, or null if the parsing failed.
     */
    public static Map<String, String> parseIniFile(
            @NonNull IAbstractFile propFile,
            @Nullable ILogger log) {
        return parseIniFileImpl(propFile, log, null);
    }

    /**
     * Implementation helper for the {@link #parseIniFile(IAbstractFile, ILogger)} method.
     * Don't call this one directly.
     *
     * @param propFile the property file to parse
     * @param log the ILogger object receiving warning/error from the parsing.
     * @param charset When a specific charset is specified, this will be used as-is.
     *   When null, the default charset will first be used and if the key
     *   {@link #AVD_INI_ENCODING} is found the parsing will restart using that specific
     *   charset.
     * @return the map of (key,value) pairs, or null if the parsing failed.
     */
    private static Map<String, String> parseIniFileImpl(
            @NonNull IAbstractFile propFile,
            @Nullable ILogger log,
            @Nullable Charset charset) {

        BufferedReader reader = null;
        try {
            boolean canChangeCharset = false;
            if (charset == null) {
                canChangeCharset = true;
                charset = Charsets.ISO_8859_1;
            }
            reader = new BufferedReader(new InputStreamReader(propFile.getContents(), charset));

            String line = null;
            Map<String, String> map = new HashMap<>();
            while ((line = reader.readLine()) != null) {
                line = line.trim();
                if (!line.isEmpty() && line.charAt(0) != '#') {

                    Matcher m = INI_LINE_PATTERN.matcher(line);
                    if (m.matches()) {
                        // Note: we do NOT escape values.
                        String key = m.group(1);
                        String value = m.group(2);

                        // If we find the charset encoding and it's not the same one and
                        // it's a valid one, re-read the file using that charset.
                        if (canChangeCharset &&
                                AVD_INI_ENCODING.equals(key) &&
                                !charset.name().equals(value) &&
                                Charset.isSupported(value)) {
                            charset = Charset.forName(value);
                            return parseIniFileImpl(propFile, log, charset);
                        }

                        map.put(key, value);
                    } else {
                        if (log != null) {
                            log.warning("Error parsing '%1$s': \"%2$s\" is not a valid syntax",
                                    propFile.getOsLocation(),
                                    line);
                        }
                        return null;
                    }
                }
            }

            return map;
        } catch (FileNotFoundException e) {
            // this should not happen since we usually test the file existence before
            // calling the method.
            // Return null below.
        } catch (IOException | StreamException e) {
            if (log != null) {
                log.warning("Error parsing '%1$s': %2$s.",
                        propFile.getOsLocation(),
                        e.getMessage());
            }
        } finally {
            try {
                Closeables.close(reader, true /* swallowIOException */);
            } catch (IOException e) {
                // cannot happen.
            }
        }

        return null;
    }

    /**
     * Invokes the tool to create a new SD card image file.
     *
     * @param toolLocation The path to the mksdcard tool.
     * @param size The size of the new SD Card, compatible with {@link #SDCARD_SIZE_PATTERN}.
     * @param location The path of the new sdcard image file to generate.
     * @param log the log object to receive action logs. Cannot be null.
     * @return True if the sdcard could be created.
     */
    @VisibleForTesting(visibility=Visibility.PRIVATE)
    protected boolean createSdCard(String toolLocation, String size, String location, ILogger log) {
        try {
            String[] command = new String[3];
            command[0] = toolLocation;
            command[1] = size;
            command[2] = location;
            Process process = Runtime.getRuntime().exec(command);

            final ArrayList<String> errorOutput = new ArrayList<>();
            final ArrayList<String> stdOutput = new ArrayList<>();

            int status = GrabProcessOutput.grabProcessOutput(
                    process,
                    Wait.WAIT_FOR_READERS,
                    new IProcessOutput() {
                        @Override
                        public void out(@Nullable String line) {
                            if (line != null) {
                                stdOutput.add(line);
                            }
                        }

                        @Override
                        public void err(@Nullable String line) {
                            if (line != null) {
                                errorOutput.add(line);
                            }
                        }
                    });

            if (status == 0) {
                return true;
            } else {
                for (String error : errorOutput) {
                    log.warning("%1$s", error);
                }
            }

        } catch (InterruptedException | IOException e) {
            // pass, print error below
        }

        log.warning("Failed to create the SD card.");
        return false;
    }

    /**
     * Removes an {@link AvdInfo} from the internal list.
     *
     * @param avdInfo The {@link AvdInfo} to remove.
     * @return true if this {@link AvdInfo} was present and has been removed.
     */
    public boolean removeAvd(AvdInfo avdInfo) {
        synchronized (mAllAvdList) {
            if (mAllAvdList.remove(avdInfo)) {
                mValidAvdList = mBrokenAvdList = null;
                return true;
            }
        }

        return false;
    }

    public AvdInfo updateAvd(AvdInfo avd,
            Map<String, String> newProperties) throws IOException {
        // now write the config file
        File configIniFile = new File(avd.getDataFolderPath(), CONFIG_INI);
        writeIniFile(configIniFile, newProperties, true);

        // finally create a new AvdInfo for this unbroken avd and add it to the list.
        // instead of creating the AvdInfo object directly we reparse it, to detect other possible
        // errors
        // FIXME: We may want to create this AvdInfo by reparsing the AVD instead. This could detect other errors.
        AvdInfo newAvd = new AvdInfo(
                avd.getName(),
                avd.getIniFile(),
                avd.getDataFolderPath(),
                avd.getSystemImage(),
                newProperties);

        replaceAvd(avd, newAvd);

        return newAvd;
    }

    /**
     * Updates the device-specific part of an AVD ini.
     * @param avd the AVD to update.
     * @param log the log object to receive action logs. Cannot be null.
     * @return The new AVD on success.
     */
    public AvdInfo updateDeviceChanged(AvdInfo avd, ILogger log) throws IOException {

        // Overwrite the properties derived from the device and nothing else
        Map<String, String> properties = new HashMap<>(avd.getProperties());

        DeviceManager devMan = getDeviceManager(log);
        Collection<Device> devices = devMan.getDevices(DeviceManager.ALL_DEVICES);
        String name = properties.get(AvdManager.AVD_INI_DEVICE_NAME);
        String manufacturer = properties.get(AvdManager.AVD_INI_DEVICE_MANUFACTURER);

        if (properties != null && devices != null && name != null && manufacturer != null) {
            for (Device d : devices) {
                if (d.getId().equals(name) && d.getManufacturer().equals(manufacturer)) {
                    properties.putAll(DeviceManager.getHardwareProperties(d));
                    try {
                        return updateAvd(avd, properties);
                    } catch (IOException e) {
                        log.warning("%1$s", e);
                    }
                }
            }
        } else {
            log.warning("Base device information incomplete or missing.");
        }
        return null;
    }

    /**
     * Sets the paths to the system images in a properties map.
     *
     * @param image the system image for this avd.
     * @param properties the properties in which to set the paths.
     * @param log the log object to receive action logs. Cannot be null.
     * @return true if success, false if some path are missing.
     */
    private boolean setImagePathProperties(ISystemImage image,
            Map<String, String> properties,
            ILogger log) {
        properties.remove(AVD_INI_IMAGES_1);
        properties.remove(AVD_INI_IMAGES_2);

        try {
            String property = AVD_INI_IMAGES_1;

            // First the image folders of the target itself
            String imagePath = getImageRelativePath(image);
            if (imagePath != null) {
                properties.put(property, imagePath);
                return true;
            }
        } catch (InvalidTargetPathException e) {
            log.warning("%1$s", e);
        }

        return false;
    }

    /**
     * Replaces an old {@link AvdInfo} with a new one in the lists storing them.
     * @param oldAvd the {@link AvdInfo} to remove.
     * @param newAvd the {@link AvdInfo} to add.
     */
    private void replaceAvd(AvdInfo oldAvd, AvdInfo newAvd) {
        synchronized (mAllAvdList) {
            mAllAvdList.remove(oldAvd);
            mAllAvdList.add(newAvd);
            mValidAvdList = mBrokenAvdList = null;
        }
    }

    /**
     * @deprecated This should only be used by swt code, and should be removed once swt is removed.
     */
    @Deprecated
    public AndroidSdkHandler getSdkHandler() {
        return mSdkHandler;
    }

    /**
     * Create the user data file for an AVD
     * @param systemImage the system image of the AVD
     * @param avdFolder where the AVDs live
     * @param log receives error messages
     */
    private void createAvdUserdata(
            @NonNull ISystemImage systemImage,
            @NonNull File         avdFolder,
            @NonNull ILogger      log)
            throws IOException, AvdMgrException {
        // Copy userdata.img from system-images to the *.avd directory
        File imageFolder = systemImage.getLocation();
        File userdataSrc = new File(imageFolder, USERDATA_IMG);

        String abiType = systemImage.getAbiType();

        if (!mFop.exists(userdataSrc)) {
            log.warning("Unable to find a '%1$s' file for ABI %2$s to copy into the AVD folder.",
                    USERDATA_IMG,
                    abiType);
            throw new AvdMgrException();
        }

        File userdataDest = new File(avdFolder, USERDATA_IMG);

        if (!mFop.exists(userdataDest)) {
            mFop.copyFile(userdataSrc, userdataDest);

            if (!mFop.exists(userdataDest)) {
                log.warning("Unable to create '%1$s' file in the AVD folder.",
                            userdataDest);
                throw new AvdMgrException();
            }
        }
        return;
    }

    /**
     * Create the configuration file for an AVD
     * @param systemImage the system image of the AVD
     * @param values settings for the AVD
     * @param log receives error messages
     */
    private void createAvdConfigFile(
            @NonNull  ISystemImage            systemImage,
            @Nullable HashMap<String, String> values,
            @NonNull  ILogger                 log)
            throws AvdMgrException {

        if (!setImagePathProperties(systemImage, values, log)) {
           log.warning("Failed to set image path properties in the AVD folder.");
           throw new AvdMgrException();
        }
        return;
    }

    /**
     * Create the snapshot file for an AVD
     * @param createSnapshot whether this method should actually do something
     * @param editExisting true if modifying an existing AVD
     * @param values settings for the AVD
     * @param avdFolder where the AVDs live
     * @param log receives error messages
     */
    private void createAvdSnapshot(
                      boolean            createSnapshot,
                      boolean            editExisting,
            @Nullable Map<String,String> values,
            @NonNull  File               avdFolder,
            @NonNull  ILogger            log)
            throws IOException, AvdMgrException {

        if ( !createSnapshot ) {
            return;
        }
        // Create the snapshot file
        File snapshotDest = new File(avdFolder, SNAPSHOTS_IMG);
        if (mFop.isFile(snapshotDest) && editExisting) {
            log.info("Snapshot image already present, was not changed.\n");

        } else {
            File toolsLib = new File(mSdkHandler.getLocation(),
                                     SdkConstants.OS_SDK_TOOLS_LIB_EMULATOR_FOLDER);
            File snapshotBlank = new File(toolsLib, SNAPSHOTS_IMG);
            if (!mFop.exists(snapshotBlank)) {
                log.warning(
                        "Unable to find a '%2$s%1$s' file to copy into the AVD folder.",
                        SNAPSHOTS_IMG, toolsLib);
                throw new AvdMgrException();
            }

            mFop.copyFile(snapshotBlank, snapshotDest);
        }
        values.put(AVD_INI_SNAPSHOT_PRESENT, "true");

        return;
    }

    /**
     * Write the CPU architecture to a new AVD
     * @param systemImage the system image of the AVD
     * @param values settings for the AVD
     * @param log receives error messages
     */
    private void writeCpuArch(
            @NonNull ISystemImage        systemImage,
            @Nullable Map<String,String> values,
            @NonNull  ILogger            log)
            throws AvdMgrException {

        String abiType = systemImage.getAbiType();
        Abi abi = Abi.getEnum(abiType);
        if (abi != null) {
            values.put(AVD_INI_CPU_ARCH, abi.getCpuArch());

            String model = abi.getCpuModel();
            if (model != null) {
                values.put(AVD_INI_CPU_MODEL, model);
            }
        } else {
            log.warning("ABI %1$s is not supported by this version of the SDK Tools", abiType);
            throw new AvdMgrException();
        }
        return;
    }

    /**
     * Link a skin with the new AVD
     * @param skinFolder where the skin is
     * @param skinName the name of the skin
     * @param values settings for the AVD
     * @param log receives error messages
     */
    private void createAvdSkin(
            @Nullable File               skinFolder,
            @Nullable String             skinName,
            @Nullable Map<String,String> values,
            @NonNull  ILogger            log)
            throws AvdMgrException {

        // Now the skin.
        String skinPath = null;

        if (skinFolder == null && skinName != null &&
                NUMERIC_SKIN_SIZE.matcher(skinName).matches()) {
            // Numeric skin size. Set both skinPath and skinName to the same size.
            skinPath = skinName;

        } else if (skinFolder != null && skinName == null) {
            // Skin folder is specified, but not skin name. Adjust it.
            skinName = skinFolder.getName();
        }

        if (skinFolder != null) {
            // skin does not exist!
            if (!mFop.exists(skinFolder)) {
                log.warning("Skin '%1$s' does not exist at %2$s.", skinName, skinFolder.getPath());
                throw new AvdMgrException();
            }

            // if skinFolder is in the sdk, use the relative path
            if (skinFolder.getPath().startsWith(mSdkHandler.getLocation().getPath())) {
                try {
                    skinPath = FileOpUtils.makeRelative(mSdkHandler.getLocation(), skinFolder,
                            mFop);
                } catch (IOException e) {
                    // In case it fails, just use the absolute path
                    skinPath = skinFolder.getAbsolutePath();
                }
            } else {
                // Skin isn't in the sdk. Just use the absolute path.
                skinPath = skinFolder.getAbsolutePath();
            }
        }

        // Set skin.name for display purposes in the AVD manager and
        // set skin.path for use by the emulator.
        if (skinName != null) {
            values.put(AVD_INI_SKIN_NAME, skinName);
        }
        if (skinPath != null) {
            values.put(AVD_INI_SKIN_PATH, skinPath);
        }
    }

    /**
     * Create an SD card for the AVD
     * @param sdcard either a size indicator or the name of a file
     * @param editExisting true if modifying an existing AVD
     * @param values settings for the AVD
     * @param avdFolder where the AVDs live
     * @param log receives error messages
     */
    private void createAvdSdCard(
            @Nullable String             sdcard,
                      boolean            editExisting,
            @Nullable Map<String,String> values,
            @NonNull  File               avdFolder,
            @NonNull  ILogger            log)
            throws AvdMgrException {

        if (sdcard == null || sdcard.isEmpty()) {
            return;
        }

        // Sdcard is possibly a size. In that case we create a file called 'sdcard.img'
        // in the AVD folder, and do not put any value in config.ini.

        long sdcardSize = parseSdcardSize(sdcard, null);

        if (sdcardSize == SDCARD_SIZE_NOT_IN_RANGE) {
            log.warning("SD Card size must be in the range 9 MiB..1023 GiB.");
            throw new AvdMgrException();
        }

        if (sdcardSize == SDCARD_SIZE_INVALID) {
            log.warning("Unable to parse SD Card size");
            throw new AvdMgrException();
        }

        if (sdcardSize == SDCARD_NOT_SIZE_PATTERN) {
            File sdcardFile = new File(sdcard);
            if ( !mFop.isFile(sdcardFile) ) {
                log.warning("'%1$s' is not recognized as a valid sdcard value.\n"
                        + "Value should be:\n" + "1. path to an sdcard.\n"
                        + "2. size of the sdcard to create: <size>[K|M]", sdcard);
                throw new AvdMgrException();
            }
            // sdcard value is an external sdcard, so we put its path into the config.ini
            values.put(AVD_INI_SDCARD_PATH, sdcard);
            return;
        }

        // create the sdcard.
        File sdcardFile = new File(avdFolder, SDCARD_IMG);

        boolean runMkSdcard = true;
        if (mFop.exists(sdcardFile)) {
            if (sdcardFile.length() == sdcardSize && editExisting) {
                // There's already an sdcard file with the right size and we're
                // not overriding it... so don't remove it.
                runMkSdcard = false;
                log.info("SD Card already present with same size, was not changed.\n");
            }
        }
        if (mFop instanceof MockFileOp) {
            // We don't have a real filesystem, so we won't be able to run the tool. Skip.
            runMkSdcard = false;
        }

        if (runMkSdcard) {
            String path = sdcardFile.getAbsolutePath();

            // execute mksdcard with the proper parameters.
            LoggerProgressIndicatorWrapper progress = new LoggerProgressIndicatorWrapper(log);
            LocalPackage p = mSdkHandler.getLocalPackage(SdkConstants.FD_EMULATOR, progress);
            if (p == null) {
                p = mSdkHandler.getLocalPackage(SdkConstants.FD_TOOLS, progress);
            }
            if (p == null) {
                progress.logWarning(String.format(
                        "Unable to find %1$s in the %2$s or %3$s components",
                        SdkConstants.mkSdCardCmdName(), SdkConstants.FD_EMULATOR,
                        SdkConstants.FD_TOOLS));
                throw new AvdMgrException();
            }
            File mkSdCard = new File(p.getLocation(), SdkConstants.mkSdCardCmdName());

            if (!mFop.isFile(mkSdCard)) {
                log.warning("'%1$s' is missing from the SDK tools folder.",
                        mkSdCard.getName());
                throw new AvdMgrException();
            }

            if (!createSdCard(mkSdCard.getAbsolutePath(), sdcard, path, log)) {
                // mksdcard output has already been displayed, no need to
                // output anything else.
                log.warning("Failed to create sdcard in the AVD folder.");
                throw new AvdMgrException();
            }
        }

        // add a property containing the size of the sdcard for display purpose
        // only when the dev does 'android list avd'
        values.put(AVD_INI_SDCARD_SIZE, sdcard);
        return;
    }

    /**
     * Add the hardware configuration to an AVD
     * @param systemImage the system image of the AVD
     * @param skinFolder where the skin is
     * @param avdFolder where the AVDs live
     * @param hardwareConfig map of configuration values
     * @param values settings for the resulting AVD
     * @param log receives error messages
     */
    private void addHardwareConfig(
            @NonNull  ISystemImage       systemImage,
            @Nullable File               skinFolder,
            @NonNull  File               avdFolder,
            @Nullable Map<String,String> hardwareConfig,
            @Nullable Map<String,String> values,
            @NonNull  ILogger            log)
            throws IOException {

        // add the hardware config to the config file.
        // priority order is:
        // - values provided by the user
        // - values provided by the skin
        // - values provided by the sys img
        // In order to follow this priority, we'll add the lowest priority values first and then
        // override by higher priority values.
        // In the case of a platform with override values from the user, the skin value might
        // already be there, but it's ok.

        HashMap<String, String> finalHardwareValues = new HashMap<>();

        FileOpFileWrapper sysImgHardwareFile =
          new FileOpFileWrapper(new File(systemImage.getLocation(), HARDWARE_INI),
            mFop, false);
        if (sysImgHardwareFile.exists()) {
            Map<String, String> imageHardwardConfig = ProjectProperties.parsePropertyFile(
                    sysImgHardwareFile, log);

            if (imageHardwardConfig != null) {
                finalHardwareValues.putAll(imageHardwardConfig);
                values.putAll(imageHardwardConfig);
            }
        }

        // get the hardware properties for this skin
        if (skinFolder != null) {
            FileOpFileWrapper skinHardwareFile = new FileOpFileWrapper(
              new File(skinFolder, HARDWARE_INI), mFop, false);
            if (skinHardwareFile.exists()) {
                Map<String, String> skinHardwareConfig =
                    ProjectProperties.parsePropertyFile(skinHardwareFile, log);

                if (skinHardwareConfig != null) {
                    finalHardwareValues.putAll(skinHardwareConfig);
                    values.putAll(skinHardwareConfig);
                }
            }
        }

        // finally put the hardware provided by the user.
        if (hardwareConfig != null) {
            finalHardwareValues.putAll(hardwareConfig);
            values.putAll(hardwareConfig);
        }

        File configIniFile = new File(avdFolder, CONFIG_INI);
        writeIniFile(configIniFile, values, true);

        return;
    }

    /**
     * Create an AvdInfo object from the new AVD.
     * @param systemImage the system image of the AVD
     * @param avdName the name of the AVD
     * @param removePrevious true if the existing AVD should be deleted
     * @param editExisting true if modifying an existing AVD
     * @param iniFile the .ini file of this AVD
     * @param avdFolder where the AVD resides
     * @param oldAvdInfo configuration of the old AVD
     * @param values a map of the AVD's info
     */
    @NonNull
    private AvdInfo createAvdInfoObject(
            @NonNull  ISystemImage       systemImage,
            @NonNull  String             avdName,
                      boolean            removePrevious,
                      boolean            editExisting,
            @NonNull  File               iniFile,
            @NonNull  File               avdFolder,
            @Nullable AvdInfo            oldAvdInfo,
            @Nullable Map<String,String> values)
            throws AvdMgrException {

        // create the AvdInfo object, and add it to the list
        AvdInfo theAvdInfo = new AvdInfo(
                avdName,
                iniFile,
                avdFolder.getAbsolutePath(),
                systemImage,
                values);

        synchronized (mAllAvdList) {
            if (oldAvdInfo != null && (removePrevious || editExisting)) {
                mAllAvdList.remove(oldAvdInfo);
            }
            mAllAvdList.add(theAvdInfo);
            mValidAvdList = mBrokenAvdList = null;
        }
        return theAvdInfo;
    }

}<|MERGE_RESOLUTION|>--- conflicted
+++ resolved
@@ -1298,11 +1298,7 @@
                 new LoggerProgressIndicatorWrapper(log) {
                     @Override
                     public void logVerbose(@NonNull String s) {
-<<<<<<< HEAD
-                        // Skip verbose messages
-=======
                         // Skip verbose messages }
->>>>>>> b805f832
                     }
                 };
 

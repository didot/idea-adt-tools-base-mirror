--- conflicted
+++ resolved
@@ -421,13 +421,8 @@
      * @throws AndroidLocationException
      */
     @NonNull
-<<<<<<< HEAD
-    public String getBaseAvdFolder() throws AndroidLocationException {
-        return AndroidLocation.getAvdFolder();
-=======
     public File getBaseAvdFolder() throws AndroidLocationException {
         return mBaseAvdFolder;
->>>>>>> fdf07a2c
     }
 
     /**

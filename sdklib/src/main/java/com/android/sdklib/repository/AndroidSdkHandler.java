/*
 * Copyright (C) 2016 The Android Open Source Project
 *
 * Licensed under the Apache License, Version 2.0 (the "License");
 * you may not use this file except in compliance with the License.
 * You may obtain a copy of the License at
 *
 *      http://www.apache.org/licenses/LICENSE-2.0
 *
 * Unless required by applicable law or agreed to in writing, software
 * distributed under the License is distributed on an "AS IS" BASIS,
 * WITHOUT WARRANTIES OR CONDITIONS OF ANY KIND, either express or implied.
 * See the License for the specific language governing permissions and
 * limitations under the License.
 */
package com.android.sdklib.repository;

import static com.google.common.base.Preconditions.checkNotNull;

import com.android.SdkConstants;
import com.android.annotations.NonNull;
import com.android.annotations.Nullable;
import com.android.prefs.AndroidLocation;
import com.android.repository.Revision;
import com.android.repository.api.ConstantSourceProvider;
import com.android.repository.api.LocalPackage;
import com.android.repository.api.ProgressIndicator;
import com.android.repository.api.RemoteListSourceProvider;
import com.android.repository.api.RemotePackage;
import com.android.repository.api.RepoManager;
import com.android.repository.api.RepoPackage;
import com.android.repository.api.Repository;
import com.android.repository.api.RepositorySource;
import com.android.repository.api.RepositorySourceProvider;
import com.android.repository.api.SchemaModule;
import com.android.repository.impl.meta.RepositoryPackages;
import com.android.repository.impl.sources.LocalSourceProvider;
import com.android.repository.io.FileOp;
import com.android.repository.io.FileOpUtils;
import com.android.sdklib.BuildToolInfo;
import com.android.sdklib.IAndroidTarget;
import com.android.sdklib.repository.legacy.LegacyLocalRepoLoader;
import com.android.sdklib.repository.legacy.LegacyRemoteRepoLoader;
import com.android.sdklib.repository.meta.AddonFactory;
import com.android.sdklib.repository.meta.DetailsTypes;
import com.android.sdklib.repository.meta.RepoFactory;
import com.android.sdklib.repository.meta.SdkCommonFactory;
import com.android.sdklib.repository.meta.SysImgFactory;
import com.android.sdklib.repository.sources.RemoteSiteType;
import com.android.sdklib.repository.targets.AndroidTargetManager;
import com.android.sdklib.repository.targets.SystemImage;
import com.android.sdklib.repository.targets.SystemImageManager;
import com.google.common.annotations.VisibleForTesting;
import com.google.common.collect.ImmutableList;
import com.google.common.collect.ImmutableMap;
import com.google.common.collect.ImmutableSet;
import com.google.common.collect.Maps;
import com.google.common.collect.Range;

import java.io.File;
import java.net.URISyntaxException;
import java.util.Collection;
import java.util.Comparator;
import java.util.HashSet;
import java.util.List;
import java.util.Map;
import java.util.Optional;
import java.util.Set;
import java.util.function.Function;


/**
 * Android SDK interface to {@link RepoManager}. Ensures that the proper android sdk-specific
 * schemas and source providers are registered, and provides android sdk-specific package logic
 * (pending as adoption continues).
 */
public final class AndroidSdkHandler {
    /**
     * Schema module containing the package type information to be used in addon repos.
     */
    private static final SchemaModule<AddonFactory> ADDON_MODULE = new SchemaModule<>(
            "com.android.sdklib.repository.generated.addon.v%d.ObjectFactory",
            "sdk-addon-%02d.xsd", AndroidSdkHandler.class);

    /**
     * Schema module containing the package type information to be used in the primary repo.
     */
    private static final SchemaModule<RepoFactory> REPOSITORY_MODULE = new SchemaModule<>(
            "com.android.sdklib.repository.generated.repository.v%d.ObjectFactory",
            "sdk-repository-%02d.xsd", AndroidSdkHandler.class);

    /**
     * Schema module containing the package type information to be used in system image repos.
     */
    private static final SchemaModule<SysImgFactory> SYS_IMG_MODULE = new SchemaModule<>(
            "com.android.sdklib.repository.generated.sysimg.v%d.ObjectFactory",
            "sdk-sys-img-%02d.xsd", AndroidSdkHandler.class);

    /**
     * Common schema module used by the other sdk-specific modules.
     */
    private static final SchemaModule<SdkCommonFactory> COMMON_MODULE = new SchemaModule<>(
            "com.android.sdklib.repository.generated.common.v%d.ObjectFactory",
            "sdk-common-%02d.xsd", AndroidSdkHandler.class);

    /**
     * The URL of the official Google sdk-repository site. The URL ends with a /, allowing easy
     * concatenation.
     */
    private static final String URL_GOOGLE_SDK_SITE = "https://dl.google.com/android/repository/";

    /**
     * A system property than can be used to add an extra fully-privileged update site.
     */
    private static final String CUSTOM_SOURCE_PROPERTY = "android.sdk.custom.url";

    /**
     * The name of the environment variable used to override the url of the primary repository, for
     * testing.
     */
    public static final String SDK_TEST_BASE_URL_ENV_VAR = "SDK_TEST_BASE_URL";

    /**
     * The name of the system property used to override the url of the primary repository, for
     * testing.
     */
    public static final String SDK_TEST_BASE_URL_PROPERTY = "sdk.test.base.url";

    /**
     * The latest version of legacy remote packages we should expect to receive from a server. If
     * you think you need to change this value you should create a new-style package instead.
     */
    public static final int LATEST_LEGACY_VERSION = 12;

    /**
     * The name of the file containing user-specified remote repositories.
     */
    @VisibleForTesting
    static final String LOCAL_ADDONS_FILENAME = "repositories.cfg";

    /**
     * Pattern for the name of a (remote) file containing a list of urls to check for repositories.
     *
     * @see RemoteListSourceProvider
     */
    private static final String DEFAULT_SITE_LIST_FILENAME_PATTERN = "addons_list-%d.xml";

    /**
     * Lock for synchronizing changes to the our {@link RepoManager}.
     */
    private static final Object MANAGER_LOCK = new Object();

    /**
     * Pattern for the URL pointing to the repository xml (as defined by sdk-repository-01.xsd in
     * repository).
     */
    private static final String REPO_URL_PATTERN = "%srepository2-%d.xml";

    /**
     * The {@link RepoManager} initialized with our {@link SchemaModule}s, {@link
     * RepositorySource}s, and local SDK path.
     */
    private RepoManager mRepoManager;

    /**
     * Finds all {@link SystemImage}s in packages known to {@link #mRepoManager};
     */
    private SystemImageManager mSystemImageManager;

    /**
     * Creates {@link IAndroidTarget}s based on the platforms and addons known to
     * {@link #mRepoManager}.
     */
    private AndroidTargetManager mAndroidTargetManager;

    /**
     * Reference to our latest build tool package.
     */
    private BuildToolInfo mLatestBuildTool = null;

    /**
     * {@link FileOp} to use for local file operations. For normal operation should be
     * {@link FileOpUtils#create()}.
     */
    private final FileOp mFop;

    /**
     * Singleton instance of this class.
     */
    private static final Map<File, AndroidSdkHandler> sInstances = Maps.newConcurrentMap();

    /**
     * Location of the local SDK.
     */
    private final File mLocation;

    /**
     * @see AndroidLocation#getFolder()
     */
    @Nullable
    private final File mAndroidFolder;

    /**
     * Provider for user-specified {@link RepositorySource}s.
     */
    private LocalSourceProvider mUserSourceProvider;

    /**
     * Lazily-initialized class containing our static repository configuration, shared between
     * AndroidSdkHandler instances.
     */
    private static RepoConfig sRepoConfig;

    /**
     * Get a {@code AndroidSdkHandler} instance.
     *
     * @param localPath The path to the local SDK. If {@code null} this handler will only be used
     *                  for remote operations.
     */
    @NonNull
    public static AndroidSdkHandler getInstance(@Nullable File localPath) {
        File key = localPath == null ? new File("") : localPath;
        synchronized (sInstances) {
<<<<<<< HEAD
            AndroidSdkHandler instance = sInstances.get(key);
            if (instance == null) {
                instance = new AndroidSdkHandler(localPath, FileOpUtils.create());
                sInstances.put(key, instance);
            }
            return instance;
=======
            return sInstances.computeIfAbsent(
                    key,
                    k -> {
                        File androidFolder;
                        try {
                            androidFolder = new File(AndroidLocation.getFolder());
                        } catch (AndroidLocation.AndroidLocationException e) {
                            androidFolder = null;
                        }
                        return new AndroidSdkHandler(
                                localPath,
                                androidFolder,
                                FileOpUtils.create());
                    });
        }
    }

    /**
     * Force removal of a cached {@code AndroidSdkHandler} instance.
     * This will force a reparsing of the SDK next time a component is looked up.
     *
     * @param localPath The path to the local SDK.
     */
    public static void resetInstance(@NonNull File localPath) {
        synchronized (sInstances) {
            sInstances.remove(localPath);
>>>>>>> fdf07a2c
        }
    }

    /**
     * Force removal of a cached {@code AndroidSdkHandler} instance.
     * This will force a reparsing of the SDK next time a component is looked up.
     *
     * @param localPath The path to the local SDK.
     */
    public static void resetInstance(@NonNull File localPath) {
        synchronized (sInstances) {
            sInstances.remove(localPath);
        }
    }
    /**
     * Don't use this, use {@link #getInstance(File)}, unless you're in a unit test and need to
     * specify a custom {@link FileOp} and/or {@code androidFolder}.
     */
    @VisibleForTesting
    public AndroidSdkHandler(
            @Nullable File localPath, @Nullable File androidFolder, @NonNull FileOp fop) {
        mLocation = localPath;
        mAndroidFolder = androidFolder;
        mFop = checkNotNull(fop);
    }

    /**
     * Don't use this either, unless you're in a unit test and need to specify a custom
     * {@link RepoManager}.
<<<<<<< HEAD
     * @see #AndroidSdkHandler(File, FileOp)
     */
    @VisibleForTesting
    public AndroidSdkHandler(@Nullable File localPath, @NonNull FileOp fop,
            @NonNull RepoManager repoManager) {
        this(localPath, fop);
=======
     * @see #AndroidSdkHandler(File, File, FileOp)
     */
    @VisibleForTesting
    public AndroidSdkHandler(
            @Nullable File localPath,
            @Nullable File androidFolder,
            @NonNull FileOp fop,
            @NonNull RepoManager repoManager) {
        this(localPath, androidFolder, fop);
>>>>>>> fdf07a2c
        mRepoManager = repoManager;
    }

    /**
     * Fetches {@link RepoManager} set up to interact with android SDK repositories. It should not
     * cached by callers of this method, since any changes to the fundamental properties of the
     * manager (fallback loaders, local path) will cause a new instance to be created.
     */
    @NonNull
    public RepoManager getSdkManager(@NonNull ProgressIndicator progress) {
        RepoManager result = mRepoManager;
        synchronized (MANAGER_LOCK) {
            if (result == null) {
                mSystemImageManager = null;
                mAndroidTargetManager = null;
                mLatestBuildTool = null;

                result = getRepoConfig(progress)
                        .createRepoManager(progress, mLocation, getUserSourceProvider(progress),
                                mFop);
                // Invalidate system images, targets, the latest build tool, and the legacy local
                // package manager when local packages change
                result.registerLocalChangeListener(packages -> {
                    mSystemImageManager = null;
                    mAndroidTargetManager = null;
                    mLatestBuildTool = null;
                });
                mRepoManager = result;
            }
        }
        return mRepoManager;
    }

    /**
     * Gets (and creates if necessary) a {@link SystemImageManager} based on our local sdk packages.
     */
    @NonNull
    public SystemImageManager getSystemImageManager(@NonNull ProgressIndicator progress) {
        if (mSystemImageManager == null) {
            getSdkManager(progress);
            mSystemImageManager = new SystemImageManager(mRepoManager,
                    getSysImgModule().createLatestFactory(), mFop);
        }
        return mSystemImageManager;
    }

    /**
     * Gets (and creates if necessary) an {@link AndroidTargetManager} based on our local sdk
     * packages.
     */
    @NonNull
    public AndroidTargetManager getAndroidTargetManager(@NonNull ProgressIndicator progress) {
        if (mAndroidTargetManager == null) {
            getSdkManager(progress);
            mAndroidTargetManager = new AndroidTargetManager(this, mFop);
        }
        return mAndroidTargetManager;
    }

    /**
     * Gets the path of the local SDK, if set.
     */
    @Nullable
    public File getLocation() {
        return mLocation;
    }

    @Nullable
    public File getAndroidFolder() {
        return mAndroidFolder;
    }

    /**
     * Convenience to get a package from the local repo.
     */
    @Nullable
    public LocalPackage getLocalPackage(@NonNull String path, @NonNull ProgressIndicator progress) {
        return getSdkManager(progress).getPackages().getLocalPackages().get(path);
    }

    /**
     * @param packages a {@link Collection} of packages which share a common {@code prefix},
     *                 from which we wish to extract the "Latest" package,
     *                 as sorted with {@code mapper} and {@code comparator} on the suffixes.
     * @param allowPreview whether we allow returning a preview package.
     * @param mapper maps from path suffix to a {@link Comparable},
     *               so that we can sort the packages by suffix.
     * @param comparator how to sort suffixes after mapping them.
     * @param <P> {@link LocalPackage} or {@link RemotePackage}
     * @param <T> {@link Comparable} that we map the suffix to.
     * @return the "Latest" package from the {@link Collection},
     *         as sorted with {@code mapper} and {@code comparator} on the last path component.
     */
    @Nullable
    @VisibleForTesting
    static <P extends RepoPackage, T> P getLatestPackageFromPrefixCollection(
            @NonNull Collection<P> packages,
            boolean allowPreview,
            @NonNull Function<String, T> mapper,
            @NonNull Comparator<T> comparator) {
        Function<P, T> keyGen = p -> mapper.apply(p.getPath().substring(
                p.getPath().lastIndexOf(RepoPackage.PATH_SEPARATOR) + 1));
        return packages.stream()
                .filter(p -> allowPreview || !p.getVersion().isPreview())
                .max((p1, p2) -> comparator.compare(keyGen.apply(p1), keyGen.apply(p2)))
                .orElse(null);
    }

    /**
     * Suppose that {@code prefix} is {@code p}, and we have these local packages:
     * {@code p;1.1}, {@code p;1.2}, {@code p;2.1}
     * What this should return is the package {@code p;2.1}.
     * We operate on the path suffix since we have no guarantee that the package revision is the
     * same as used in the path. We also have no guarantee that the format of the path even matches,
     * so we ignore the packages that don't fit the format.
     *
     * @see #getLatestLocalPackageForPrefix(String, boolean, Function, ProgressIndicator) , where
     * {@link Function} is just converting path suffix to {@link Revision}. Suffixes that are not
     * valid {@link Revision}s are assumed to be {@link Revision#NOT_SPECIFIED},
     * and would be the lowest.
     * @see Revision#safeParseRevision(String) for how the conversion is done.
     */
    @Nullable
    public LocalPackage getLatestLocalPackageForPrefix(@NonNull String prefix, boolean allowPreview,
            @NonNull ProgressIndicator progress) {
        return getLatestLocalPackageForPrefix(prefix, allowPreview, Revision::safeParseRevision,
                progress);
    }

    /**
     * @see #getLatestLocalPackageForPrefix(String, boolean, Function, Comparator,
     * ProgressIndicator) , where {@link Comparator} is just the default order. Highest is latest.
     */
    @Nullable
    public LocalPackage getLatestLocalPackageForPrefix(
            @NonNull String prefix, boolean allowPreview,
            @NonNull Function<String, ? extends Comparable> mapper,
            @NonNull ProgressIndicator progress) {
        return getLatestLocalPackageForPrefix(prefix, allowPreview, mapper,
                Comparator.naturalOrder(), progress);
    }

    /**
     * This grabs the {@link Collection} of {@link LocalPackage}s from {@link RepoManager} with the
     * same prefix using
     * {@link RepositoryPackages#getLocalPackagesForPrefix(String)}
     * and forwards it to
     * {@link #getLatestPackageFromPrefixCollection(Collection, boolean, Function, Comparator)}
     */
    @Nullable
    public <T> LocalPackage getLatestLocalPackageForPrefix(@NonNull String prefix,
            boolean allowPreview,
            @NonNull Function<String, T> mapper, @NonNull Comparator<T> comparator,
            @NonNull ProgressIndicator progress) {
        return getLatestPackageFromPrefixCollection(
                getSdkManager(progress).getPackages().getLocalPackagesForPrefix(prefix),
                allowPreview, mapper, comparator);
    }

    /**
     * @see #getLatestLocalPackageForPrefix(String, boolean, ProgressIndicator) ,
     * but for {@link RemotePackage}s instead.
     */
    @Nullable
    public RemotePackage getLatestRemotePackageForPrefix(@NonNull String prefix,
            boolean allowPreview, @NonNull ProgressIndicator progress) {
        return getLatestRemotePackageForPrefix(prefix, allowPreview, Revision::safeParseRevision,
                progress);
    }

    /**
     * @see #getLatestLocalPackageForPrefix(String, boolean, Function, ProgressIndicator) ,
     * but for {@link RemotePackage}s instead.
     */
    @Nullable
    public RemotePackage getLatestRemotePackageForPrefix(
            @NonNull String prefix, boolean allowPreview,
            @NonNull Function<String, ? extends Comparable> mapper,
            @NonNull ProgressIndicator progress) {
        return getLatestRemotePackageForPrefix(prefix, allowPreview, mapper,
                Comparator.naturalOrder(), progress);
    }

    /**
     * @see #getLatestLocalPackageForPrefix(String, boolean, Function, Comparator,
     * ProgressIndicator) , but for {@link RemotePackage}s instead.
     */
    @Nullable
    public <T> RemotePackage getLatestRemotePackageForPrefix(@NonNull String prefix,
            boolean allowPreview, @NonNull Function<String, T> mapper,
            @NonNull Comparator<T> comparator, @NonNull ProgressIndicator progress) {
        return getLatestPackageFromPrefixCollection(
                getSdkManager(progress).getPackages().getRemotePackagesForPrefix(prefix),
                allowPreview, mapper, comparator);
    }

    /**
     * Resets the {@link RepoManager}s of all cached {@link AndroidSdkHandler}s.
     */
    private static void invalidateAll() {
        for (AndroidSdkHandler handler : sInstances.values()) {
            handler.mRepoManager = null;
        }
    }

    /**
     * @return The {@link SchemaModule} containing the common sdk-specific metadata. See
     * sdk-common-XX.xsd.
     */
    @NonNull
    public static SchemaModule<SdkCommonFactory> getCommonModule() {
        return COMMON_MODULE;
    }

    /**
     * @return The {@link SchemaModule} containing the metadata for addon-type {@link Repository}s.
     * See sdk-addon-XX.xsd.
     */
    @NonNull
    public static SchemaModule<AddonFactory> getAddonModule() {
        return ADDON_MODULE;
    }

    /**
     * @return The {@link SchemaModule} containing the metadata for the primary android SDK {@link
     * Repository} (containin platforms etc.). See sdk-repository-XX.xsd.
     */
    @NonNull
    public static SchemaModule<RepoFactory> getRepositoryModule() {
        return REPOSITORY_MODULE;
    }

    /**
     * @return The {@link SchemaModule} containing the metadata for system image-type {@link
     * Repository}s. See sdk-sys-img-XX.xsd.
     */
    @NonNull
    public static SchemaModule<SysImgFactory> getSysImgModule() {
        return SYS_IMG_MODULE;
    }

    /**
     * @return A list of all the known {@link SchemaModule}s
     */
    @NonNull
<<<<<<< HEAD
    public static List<SchemaModule> getAllModules() {
=======
    public static List<SchemaModule<?>> getAllModules() {
>>>>>>> fdf07a2c
        return ImmutableList.of(AndroidSdkHandler.getRepositoryModule(),
                AndroidSdkHandler.getAddonModule(),
                AndroidSdkHandler.getSysImgModule(),
                RepoManager.getCommonModule(),
                RepoManager.getGenericModule());
    }

    @NonNull
    @VisibleForTesting
    RemoteListSourceProvider getRemoteListSourceProvider(@NonNull ProgressIndicator progress) {
        return getRepoConfig(progress).getRemoteListSourceProvider();
    }

    /**
     * Gets the customizable {@link RepositorySourceProvider}. Can be null if there's a problem
     * with the user's environment.
     */
    @Nullable
    public LocalSourceProvider getUserSourceProvider(@NonNull ProgressIndicator progress) {
        if (mUserSourceProvider == null && mAndroidFolder != null) {
            mUserSourceProvider = RepoConfig.createUserSourceProvider(mFop, mAndroidFolder);
            synchronized (MANAGER_LOCK) {
                if (mRepoManager != null) {
                    // If the repo already exists cause it to be reloaded, so the userSourceProvider
                    // can be added to the config.
                    mRepoManager = null;
                    getSdkManager(progress);
                }
            }
        }
        return mUserSourceProvider;
    }

    /**
     * Add another {@link RepositorySourceProvider}. All existing {@link AndroidSdkHandler}s and
     * {@link RepoManager}s are invalidated, and all future instances will include the new
     * provider.
     */
    public static void addCustomSourceProvider(@NonNull RepositorySourceProvider provider,
            @NonNull ProgressIndicator progress) {
        getRepoConfig(progress).addCustomSourceProvider(provider);
        invalidateAll();
    }

    @NonNull
    private static RepoConfig getRepoConfig(@NonNull ProgressIndicator progress) {
        if (sRepoConfig == null) {
            sRepoConfig = new RepoConfig(progress);
        }
        return sRepoConfig;
    }

    /**
     * Class containing the repository configuration we can (lazily) create statically, as well
     * as a method to create a new {@link RepoManager} based on that configuration.
     *
     * Instances of this class may be shared between {@link AndroidSdkHandler} instances.
     */
    private static class RepoConfig {

        /**
         * Provider for a list of {@link RepositorySource}s fetched from the google.
         */
        private RemoteListSourceProvider mAddonsListSourceProvider;

        /**
         * Provider for the main new-style {@link RepositorySource}
         */
        private ConstantSourceProvider mRepositorySourceProvider;

        /**
         * Extra source providers that were added externally.
         */
        private Set<RepositorySourceProvider> mCustomSourceProviders = new HashSet<>();

        /**
         * Sets up our {@link SchemaModule}s and {@link RepositorySourceProvider}s if they haven't
         * been yet.
         *
         * @param progress Used for error logging.
         */
        public RepoConfig(@NonNull ProgressIndicator progress) {
            // Schema module for the list of update sites we download
            SchemaModule<?> addonListModule = new SchemaModule<>(
                    "com.android.sdklib.repository.sources.generated.v%d.ObjectFactory",
                    "sdk-sites-list-%d.xsd", RemoteSiteType.class);

            try {
                // Specify what modules are allowed to be used by what sites.
                Map<Class<? extends RepositorySource>, Collection<SchemaModule<?>>> siteTypes =
                        ImmutableMap.<Class<? extends RepositorySource>,
                                Collection<SchemaModule<?>>>builder()
                                .put(RemoteSiteType.AddonSiteType.class, ImmutableSet.of(ADDON_MODULE))
                                .put(RemoteSiteType.SysImgSiteType.class,
                                        ImmutableSet.of(SYS_IMG_MODULE)).build();
                mAddonsListSourceProvider = RemoteListSourceProvider
                        .create(getAddonListUrl(progress), addonListModule, siteTypes);
            } catch (URISyntaxException e) {
                progress.logError("Failed to set up addons source provider", e);
            }

            String url = String.format(REPO_URL_PATTERN, getBaseUrl(progress),
                    REPOSITORY_MODULE.getNamespaceVersionMap().size());
            mRepositorySourceProvider = new ConstantSourceProvider(url, "Android Repository",
                    ImmutableSet.of(REPOSITORY_MODULE, RepoManager.getGenericModule()));
        }

        /**
         * Creates a customizable {@link RepositorySourceProvider}.
         */
        @NonNull
        public static LocalSourceProvider createUserSourceProvider(
                @NonNull FileOp fileOp, @NonNull File androidFolder) {
            return new LocalSourceProvider(
                    new File(androidFolder, LOCAL_ADDONS_FILENAME),
                    ImmutableList.of(SYS_IMG_MODULE, ADDON_MODULE),
                    fileOp);
        }

        @NonNull
        private static String getAddonListUrl(@NonNull ProgressIndicator progress) {
            return getBaseUrl(progress) + DEFAULT_SITE_LIST_FILENAME_PATTERN;
        }

        /**
         * Gets the default url (without the actual filename or specific final part of the path
         * (e.g. sys-img). This will be either the value of {@link #SDK_TEST_BASE_URL_ENV_VAR},
         * {@link #URL_GOOGLE_SDK_SITE} or {@link #SDK_TEST_BASE_URL_PROPERTY} JVM property.
         */
        @NonNull
        private static String getBaseUrl(@NonNull ProgressIndicator progress) {
            String baseUrl =
                    Optional.ofNullable(System.getenv(SDK_TEST_BASE_URL_ENV_VAR))
                            .orElse(System.getProperty(SDK_TEST_BASE_URL_PROPERTY));
            if (baseUrl != null) {
                if (!baseUrl.isEmpty() && baseUrl.endsWith("/")) {
                    return baseUrl;
                } else {
                    progress.logWarning("Ignoring invalid SDK_TEST_BASE_URL: " + baseUrl);
                }
            }
            return URL_GOOGLE_SDK_SITE;
        }

        @NonNull
        public RemoteListSourceProvider getRemoteListSourceProvider() {
            return mAddonsListSourceProvider;
        }

        /**
         * Add a {@link RepositorySourceProvider} to this config. It will be added to any {@link
         * RepoManager} created by {@link #createRepoManager(ProgressIndicator, File,
         * LocalSourceProvider, FileOp)}
         */
        public void addCustomSourceProvider(@NonNull RepositorySourceProvider provider) {
            mCustomSourceProviders.add(provider);
        }

        @NonNull
        public RepoManager createRepoManager(@NonNull ProgressIndicator progress,
                @Nullable File localLocation,
                @Nullable LocalSourceProvider userProvider, @NonNull FileOp fop) {
            RepoManager result = RepoManager.create(fop);

            // Create the schema modules etc. if they haven't been already.
            result.registerSchemaModule(ADDON_MODULE);
            result.registerSchemaModule(REPOSITORY_MODULE);
            result.registerSchemaModule(SYS_IMG_MODULE);
            result.registerSchemaModule(COMMON_MODULE);

            result.registerSourceProvider(mRepositorySourceProvider);
            mCustomSourceProviders.forEach(result::registerSourceProvider);
            String customSourceUrl = System.getProperty(CUSTOM_SOURCE_PROPERTY);
            if (customSourceUrl != null && !customSourceUrl.isEmpty()) {
                result.registerSourceProvider(
                        new ConstantSourceProvider(customSourceUrl, "Custom Provider",
                                result.getSchemaModules()));
            }
            result.registerSourceProvider(mAddonsListSourceProvider);
            if (userProvider != null) {
                result.registerSourceProvider(userProvider);
                // The customizable source provider needs a handle on the repo manager, so it can
                // mark the cached packages invalid if the sources change.
                userProvider.setRepoManager(result);
            }

            result.setLocalPath(localLocation);

            if (localLocation != null) {
                // If we have a local sdk path set, set up the old-style loader so we can parse
                // any legacy packages.
                result.setFallbackLocalRepoLoader(new LegacyLocalRepoLoader(localLocation, fop));

                // If a location is set we'll always want at least the local packages loaded, so
                // load them now.
                result.loadSynchronously(0, progress, null, null);
            }

            result.setFallbackRemoteRepoLoader(new LegacyRemoteRepoLoader());
            return result;
        }
    }

    /**
     * Returns the highest available version of the given package that is contained by the given
     * range, or null if no such version was found.
     */
    @Nullable
    public LocalPackage getPackageInRange(
            @NonNull String prefix,
            @NonNull Range<Revision> range,
            @NonNull ProgressIndicator progressIndicator) {

        Collection<LocalPackage> allBuildTools =
                getSdkManager(progressIndicator)
                        .getPackages()
                        .getLocalPackagesForPrefix(prefix);

        return allBuildTools
                .stream()
                .filter(p -> range.contains(p.getVersion()))
                // Consider highest versions first:
                .sorted(Comparator.comparing(LocalPackage::getVersion).reversed())
                .findFirst()
                .orElse(null);
    }

    /**
     * Gets a {@link BuildToolInfo} corresponding to the newest installed build tool
     * {@link RepoPackage}, or {@code null} if none are installed (or if the {@code allowPreview}
     * parameter is false and there was non-preview version available)
     *
     * @param progress     a progress indicator
     * @param allowPreview ignore preview build tools version unless this parameter is true
     */
    @Nullable
    public BuildToolInfo getLatestBuildTool(@NonNull ProgressIndicator progress,
            boolean allowPreview) {
        if (!allowPreview && mLatestBuildTool != null) {
            return mLatestBuildTool;
        }

        LocalPackage latestBuildToolPackage = getLatestLocalPackageForPrefix(
                SdkConstants.FD_BUILD_TOOLS, allowPreview, progress);

        if (latestBuildToolPackage == null) {
            return null;
        }

        BuildToolInfo latestBuildTool = BuildToolInfo.fromLocalPackage(latestBuildToolPackage);

        // Don't cache if preview.
        if (!latestBuildToolPackage.getVersion().isPreview()) {
            mLatestBuildTool = latestBuildTool;
        }

        return latestBuildTool;
    }

    /**
     * Creates a the {@link BuildToolInfo} for the specificed build tools revision, if available.
     *
     * @param revision The build tools revision requested
     * @param progress {@link ProgressIndicator} for logging.
     * @return The {@link BuildToolInfo} corresponding to the specified build tools package, or
     * {@code} null if that revision is not installed.
     */
    @Nullable
    public BuildToolInfo getBuildToolInfo(@NonNull Revision revision,
            @NonNull ProgressIndicator progress) {
        RepositoryPackages packages = getSdkManager(progress).getPackages();
        LocalPackage p = packages.getLocalPackages()
                .get(DetailsTypes.getBuildToolsPath(revision));

        if (p == null) {
            return null;
        }
        return BuildToolInfo.fromLocalPackage(p);
    }

    /**
     * Gets our {@link FileOp}. Useful so both the sdk handler and file op don't both have to be
     * injected everywhere.
     */
    @NonNull
    public FileOp getFileOp() {
        return mFop;
    }
}<|MERGE_RESOLUTION|>--- conflicted
+++ resolved
@@ -221,14 +221,6 @@
     public static AndroidSdkHandler getInstance(@Nullable File localPath) {
         File key = localPath == null ? new File("") : localPath;
         synchronized (sInstances) {
-<<<<<<< HEAD
-            AndroidSdkHandler instance = sInstances.get(key);
-            if (instance == null) {
-                instance = new AndroidSdkHandler(localPath, FileOpUtils.create());
-                sInstances.put(key, instance);
-            }
-            return instance;
-=======
             return sInstances.computeIfAbsent(
                     key,
                     k -> {
@@ -255,21 +247,9 @@
     public static void resetInstance(@NonNull File localPath) {
         synchronized (sInstances) {
             sInstances.remove(localPath);
->>>>>>> fdf07a2c
-        }
-    }
-
-    /**
-     * Force removal of a cached {@code AndroidSdkHandler} instance.
-     * This will force a reparsing of the SDK next time a component is looked up.
-     *
-     * @param localPath The path to the local SDK.
-     */
-    public static void resetInstance(@NonNull File localPath) {
-        synchronized (sInstances) {
-            sInstances.remove(localPath);
-        }
-    }
+        }
+    }
+
     /**
      * Don't use this, use {@link #getInstance(File)}, unless you're in a unit test and need to
      * specify a custom {@link FileOp} and/or {@code androidFolder}.
@@ -285,14 +265,6 @@
     /**
      * Don't use this either, unless you're in a unit test and need to specify a custom
      * {@link RepoManager}.
-<<<<<<< HEAD
-     * @see #AndroidSdkHandler(File, FileOp)
-     */
-    @VisibleForTesting
-    public AndroidSdkHandler(@Nullable File localPath, @NonNull FileOp fop,
-            @NonNull RepoManager repoManager) {
-        this(localPath, fop);
-=======
      * @see #AndroidSdkHandler(File, File, FileOp)
      */
     @VisibleForTesting
@@ -302,7 +274,6 @@
             @NonNull FileOp fop,
             @NonNull RepoManager repoManager) {
         this(localPath, androidFolder, fop);
->>>>>>> fdf07a2c
         mRepoManager = repoManager;
     }
 
@@ -548,11 +519,7 @@
      * @return A list of all the known {@link SchemaModule}s
      */
     @NonNull
-<<<<<<< HEAD
-    public static List<SchemaModule> getAllModules() {
-=======
     public static List<SchemaModule<?>> getAllModules() {
->>>>>>> fdf07a2c
         return ImmutableList.of(AndroidSdkHandler.getRepositoryModule(),
                 AndroidSdkHandler.getAddonModule(),
                 AndroidSdkHandler.getSysImgModule(),

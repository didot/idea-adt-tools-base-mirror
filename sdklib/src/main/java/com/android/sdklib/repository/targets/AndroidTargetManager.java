--- conflicted
+++ resolved
@@ -118,11 +118,7 @@
                     PlatformTarget baseTarget = platformTargets.get(addonVersion);
                     if (baseTarget != null) {
                         tempTargetToPackage.put(new AddonTarget(p, baseTarget,
-<<<<<<< HEAD
-                                mSdkHandler.getSystemImageManager(progress), progress, mFop), p);
-=======
                           mSdkHandler.getSystemImageManager(progress), progress, mFop), p);
->>>>>>> fdf07a2c
                     }
                 }
             }

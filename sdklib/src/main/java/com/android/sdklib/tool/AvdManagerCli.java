/*
 * Copyright (C) 2016 The Android Open Source Project
 *
 * Licensed under the Apache License, Version 2.0 (the "License");
 * you may not use this file except in compliance with the License.
 * You may obtain a copy of the License at
 *
 *      http://www.apache.org/licenses/LICENSE-2.0
 *
 * Unless required by applicable law or agreed to in writing, software
 * distributed under the License is distributed on an "AS IS" BASIS,
 * WITHOUT WARRANTIES OR CONDITIONS OF ANY KIND, either express or implied.
 * See the License for the specific language governing permissions and
 * limitations under the License.
 */

package com.android.sdklib.tool;

import static com.google.common.base.Verify.verifyNotNull;

import com.android.SdkConstants;
import com.android.annotations.NonNull;
import com.android.annotations.Nullable;
import com.android.annotations.VisibleForTesting;
import com.android.prefs.AndroidLocation;
import com.android.repository.api.ConsoleProgressIndicator;
import com.android.repository.api.LocalPackage;
import com.android.repository.api.ProgressIndicator;
import com.android.repository.api.ProgressIndicatorAdapter;
<<<<<<< HEAD
import com.android.repository.io.FileOpUtils;
=======
import com.android.sdklib.IAndroidTarget;
>>>>>>> b805f832
import com.android.sdklib.ISystemImage;
import com.android.sdklib.SdkVersionInfo;
import com.android.sdklib.devices.Device;
import com.android.sdklib.devices.DeviceManager;
import com.android.sdklib.internal.avd.AvdInfo;
import com.android.sdklib.internal.avd.AvdManager;
import com.android.sdklib.internal.avd.HardwareProperties;
import com.android.sdklib.repository.AndroidSdkHandler;
import com.android.sdklib.repository.IdDisplay;
import com.android.sdklib.repository.meta.DetailsTypes;
import com.android.sdklib.repository.targets.SystemImage;
import com.android.sdklib.util.CommandLineParser;
import com.android.utils.ILogger;
import com.android.utils.IReaderLogger;
<<<<<<< HEAD
=======
import com.google.common.base.Joiner;
import com.google.common.collect.ImmutableList;
>>>>>>> b805f832
import java.io.File;
import java.io.IOException;
import java.io.InputStream;
import java.util.ArrayList;
import java.util.Arrays;
import java.util.Collection;
import java.util.Collections;
import java.util.HashMap;
import java.util.HashSet;
import java.util.List;
import java.util.Map;
import java.util.Set;
import java.util.TreeMap;
import java.util.concurrent.atomic.AtomicBoolean;
import java.util.concurrent.atomic.AtomicReference;
import java.util.regex.Pattern;
import java.util.stream.Collectors;

/**
 * Specific command-line flags for the AVD Manager CLI
 */
class AvdManagerCli extends CommandLineParser {

    /*
     * Steps needed to add a new action:
     * - Each action is defined as a "verb object" followed by parameters.
     * - Either reuse a VERB_ constant or define a new one.
     * - Either reuse an OBJECT_ constant or define a new one.
     * - Add a new entry to mAction with a one-line help summary.
     * - In the constructor, add a define() call for each parameter (either mandatory
     *   or optional) for the given action.
     */

    private static final String VERB_LIST = "list";

    private static final String VERB_CREATE = "create";

    private static final String VERB_MOVE = "move";

    private static final String VERB_DELETE = "delete";

    private static final String OBJECT_AVDS = "avds";

    private static final String OBJECT_AVD = "avd";

    private static final String OBJECT_TARGET = "target";

    private static final String OBJECT_TARGETS = "targets";

    private static final String OBJECT_DEVICE = "device";

    private static final String OBJECT_DEVICES = "devices";

    private static final String KEY_IMAGE_PACKAGE = "package";

    private static final String KEY_NAME = "name";

    private static final String KEY_PATH = "path";

    private static final String KEY_SDCARD = "sdcard";

    private static final String KEY_FORCE = "force";

    private static final String KEY_RENAME = "rename";

    private static final String KEY_SNAPSHOT = "snapshot";

    private static final String KEY_COMPACT = "compact";

    private static final String KEY_EOL_NULL = "null";

    private static final String KEY_TAG = "tag";

    private static final String KEY_ABI = "abi";

    private static final String KEY_CLEAR_CACHE = "clear-cache";

    private static final String KEY_DEVICE = "device";

    /** Java property that defines the location of the sdk/tools directory. */
    private static final String TOOLSDIR = "com.android.sdkmanager.toolsdir";

    /**
     * Java property that defines the working directory. On Windows the current working directory is
     * actually the tools dir, in which case this is used to get the original CWD.
     */
    private static final String WORKDIR = "com.android.sdkmanager.workdir";

    private static final String[] BOOLEAN_YES_REPLIES = new String[] {"yes", "y"};

    private static final String[] BOOLEAN_NO_REPLIES = new String[] {"no", "n"};

    /**
     * Regex used to validate characters that compose an AVD name.
     */
    private static final Pattern RE_AVD_NAME = Pattern.compile("[a-zA-Z0-9._-]+"); //$NON-NLS-1$

    /**
     * List of valid characters for an AVD name. Used for display purposes.
     */
    private static final String CHARS_AVD_NAME = "a-z A-Z 0-9 . _ -"; //$NON-NLS-1$
    private InputStream mInput;

    /**
     * Path to the SDK folder. This is the parent of {@link #TOOLSDIR}.
     */
    private String mOsSdkFolder;

    /**
     * Logger object. Use this to print normal output, warnings or errors.
     */
    private final ILogger mSdkLog;

    /**
     * The SDK manager parses the SDK folder and gives access to the content.
     */
    private AndroidSdkHandler mSdkHandler;

    private AvdManager mAvdManager;
    private String mAvdFolder;

    /**
     * Action definitions for AvdManager command line.
     *
     * <p>This list serves two purposes: first it is used to know which verb/object actions are
     * acceptable on the command-line; second it provides a summary for each action that is printed
     * in the help.
     *
     * <p>Each entry is a string array with:
     *
     * <ul>
     *   <li> the verb.
     *   <li> an object (use #NO_VERB_OBJECT if there's no object).
     *   <li> a description.
     *   <li> an alternate form for the object (e.g. plural).
     * </ul>
     */
    private static final String[][] ACTIONS = {
        {VERB_LIST, NO_VERB_OBJECT, "Lists existing targets or virtual devices."},
        {VERB_LIST, OBJECT_AVD, "Lists existing Android Virtual Devices.", OBJECT_AVDS},
        {VERB_LIST, OBJECT_TARGET, "Lists existing targets.", OBJECT_TARGETS},
        {VERB_LIST, OBJECT_DEVICE, "Lists existing devices.", OBJECT_DEVICES},
        {VERB_CREATE, OBJECT_AVD, "Creates a new Android Virtual Device."},
        {VERB_MOVE, OBJECT_AVD, "Moves or renames an Android Virtual Device."},
        {VERB_DELETE, OBJECT_AVD, "Deletes an Android Virtual Device."},
    };

    public static void main(String[] args) {
        try {
            AtomicReference<AvdManagerCli> reference = new AtomicReference<>();
            ILogger logger = createLogger(reference);
            AvdManagerCli instance = new AvdManagerCli(logger);
            reference.set(instance);
            instance.run(args);
        } catch (Exception e) {
            System.err.println(e.getMessage());
            System.exit(1);
        }
    }

    /** Runs the sdk manager app */
    @VisibleForTesting
    void run(String[] args) {
        init();
        parseArgs(args);
        if (mSdkHandler == null) {
            mSdkHandler = AndroidSdkHandler.getInstance(new File(mOsSdkFolder));
        }
        doAction();
    }

    /**
     * Creates the {@link #mSdkLog} object. This must be done before {@link #init()} as it will be
     * used to report errors. This logger prints to the attached console.
     */
    @NonNull
    private static ILogger createLogger(@NonNull AtomicReference<AvdManagerCli> cli) {
        return new IReaderLogger() {
            @Override
            public void error(Throwable t, String errorFormat, Object... args) {
                if (errorFormat != null) {
                    System.err.printf("Error: " + errorFormat, args);
                    if (!errorFormat.endsWith("\n")) {
                        System.err.printf("\n");
                    }
                }
                if (t != null) {
                    System.err.printf("Error: %s\n", t.getMessage());
                }
            }

            @Override
            public void warning(@NonNull String warningFormat, Object... args) {
                if (cli.get().isVerbose()) {
                    System.out.printf("Warning: " + warningFormat, args);
                    if (!warningFormat.endsWith("\n")) {
                        System.out.printf("\n");
                    }
                }
            }

            @Override
            public void info(@NonNull String msgFormat, Object... args) {
                System.out.printf(msgFormat, args);
            }

            @Override
            public void verbose(@NonNull String msgFormat, Object... args) {
                System.out.printf(msgFormat, args);
            }

            /**
             * Used by UpdaterData.acceptLicense() to prompt for license acceptance
             * when updating the SDK from the command-line.
             * <p/>
             * {@inheritDoc}
             */
            @Override
            public int readLine(@NonNull byte[] inputBuffer) throws IOException {
                return System.in.read(inputBuffer);
            }
        };
    }

    /**
     * Init the application by making sure the SDK path is available and doing basic parsing of the
     * SDK.
     */
    private void init() {
        if (mAvdFolder == null) {
            try {
                mAvdFolder = AndroidLocation.getAvdFolder();
            } catch (AndroidLocation.AndroidLocationException e) {
                // We'll print an error out later since the folder isn't defined.
            }
        }
        if (mOsSdkFolder == null) {
            // We get passed a property for the tools dir
            String toolsDirProp = System.getProperty(TOOLSDIR);
            if (toolsDirProp == null) {
                // for debugging, it's easier to override using the process environment
                toolsDirProp = System.getenv(TOOLSDIR);
            }

<<<<<<< HEAD
        if (toolsDirProp != null) {
            // got back a level for the SDK folder
            File tools;
            if (toolsDirProp.length() > 0) {
                try {
                    tools = new File(toolsDirProp).getCanonicalFile();
                    mOsSdkFolder = tools.getParent();
                }
                catch (IOException e) {
                    // try using "." below
                }
            }
            if (mOsSdkFolder == null) {
                try {
                    tools = new File(".").getCanonicalFile();
                    mOsSdkFolder = tools.getParent();
                } catch (IOException e) {
                    // Will print an error below since mSdkFolder is not defined
=======
            if (toolsDirProp != null) {
                // got back a level for the SDK folder
                File tools;
                if (!toolsDirProp.isEmpty()) {
                    try {
                        tools = new File(toolsDirProp).getCanonicalFile();
                        mOsSdkFolder = tools.getParent();
                    } catch (IOException e) {
                        // try using "." below
                    }
                }
                if (mOsSdkFolder == null) {
                    try {
                        tools = new File(".").getCanonicalFile();
                        mOsSdkFolder = tools.getParent();
                    } catch (IOException e) {
                        // Will print an error below since mSdkFolder is not defined
                    }
>>>>>>> b805f832
                }
            }

<<<<<<< HEAD
        if (mOsSdkFolder == null) {
            String cmdName = "avdmanager" + (FileOpUtils.create().isWindows() ? ".bat" : "");
=======
            if (mOsSdkFolder == null) {
                String cmdName = "avdmanager" + (mSdkHandler.getFileOp().isWindows() ? ".bat" : "");
>>>>>>> b805f832

                errorAndExit(
                        "The tools directory property is not set, please make sure you are "
                                + "executing %1$s",
                        cmdName);
            }
        }
        if (mInput == null) {
            mInput = System.in;
        }

        // We might get passed a property for the working directory
        // Either it is a valid directory and mWorkDir is set to it's absolute canonical value
        // or mWorkDir remains null.
        String workDirProp = System.getProperty(WORKDIR);
        if (workDirProp == null) {
            workDirProp = System.getenv(WORKDIR);
        }
        if (workDirProp != null) {
            // This should be a valid directory
            /* The working directory, either null or set to an existing absolute canonical directory. */
            File workDir = new File(workDirProp);
            try {
                workDir = workDir.getCanonicalFile().getAbsoluteFile();
            } catch (IOException e) {
                workDir = null;
            }
            if (workDir == null || !workDir.isDirectory()) {
                errorAndExit("The working directory does not seem to be valid: '%1$s", workDirProp);
            }
        }
    }

    /**
     * Lazily creates and returns an instance of the AVD Manager. The same instance is reused
     * later.
     *
     * @return A non-null AVD Manager instance.
     */
    @NonNull
    private AvdManager getAvdManager() throws AndroidLocation.AndroidLocationException {
        if (mAvdManager == null) {
            mAvdManager =
                    verifyNotNull(
                            AvdManager.getInstance(mSdkHandler, new File(mAvdFolder), mSdkLog));
        }
        return mAvdManager;
    }

    /**
     * Actually do an action...
     */
    private void doAction() {

        String verb = getVerb();
        String directObject = getDirectObject();

        if (AvdManagerCli.VERB_LIST.equals(verb)) {
            // list action.
            if (AvdManagerCli.OBJECT_AVD.equals(directObject)) {
                displayAvdList();
            } else if (AvdManagerCli.OBJECT_DEVICE.equals(directObject)) {
                displayDeviceList();
            } else if (AvdManagerCli.OBJECT_TARGET.equals(directObject)) {
                displayTargetList();
            } else {
                displayAvdList();
                displayDeviceList();
                displayTargetList();
            }
        } else if (AvdManagerCli.VERB_CREATE.equals(verb)) {
            if (AvdManagerCli.OBJECT_AVD.equals(directObject)) {
                createAvd();
            }
        } else if (AvdManagerCli.VERB_DELETE.equals(verb) &&
                AvdManagerCli.OBJECT_AVD.equals(directObject)) {
            deleteAvd();
        } else if (AvdManagerCli.VERB_MOVE.equals(verb) &&
                AvdManagerCli.OBJECT_AVD.equals(directObject)) {
            moveAvd();
        } else {
            printHelpAndExit(null);
        }
    }

    /**
     * Displays the tags & ABIs valid for the given images.
     */
    private void displayTagAbiList(@NonNull Collection<? extends ISystemImage> systemImages, @NonNull String message) {
        mSdkLog.info(message);
        if (!systemImages.isEmpty()) {
            boolean first = true;
            for (ISystemImage si : systemImages) {
                if (!first) {
                    mSdkLog.info(", ");
                } else {
                    first = false;
                }
                mSdkLog.info("%s/%s", si.getTag().getId(), si.getAbiType());
            }
            mSdkLog.info("\n");
        } else {
            mSdkLog.info("no ABIs.\n");
        }
    }

    /**
     * Displays the list of available AVDs for the given AvdManager.
     */
    private void displayAvdList(AvdManager avdManager) {

        AvdInfo[] avds = avdManager.getValidAvds();

        // Sort the AVD list by name, to make it stable on different operating systems.
        Arrays.sort(avds, (a1, a2) -> a1.getName().compareToIgnoreCase(a2.getName()));

        // Compact output, suitable for scripts.
        if (getFlagCompact()) {
            char eol = getFlagEolNull() ? '\0' : '\n';

            for (AvdInfo info : avds) {
                mSdkLog.info("%1$s%2$c", info.getName(), eol);
            }

            return;
        }

        mSdkLog.info("Available Android Virtual Devices:\n");

        for (int index = 0; index < avds.length; index++) {
            AvdInfo info = avds[index];
            if (index > 0) {
                mSdkLog.info("---------\n");
            }
            mSdkLog.info("    Name: %s\n", info.getName());

            String deviceName = info.getProperties().get(AvdManager.AVD_INI_DEVICE_NAME);
            String deviceMfctr = info.getProperties().get(AvdManager.AVD_INI_DEVICE_MANUFACTURER);
            if (deviceName != null) {
                mSdkLog.info("  Device: %s", deviceName);
                if (deviceMfctr != null) {
                    mSdkLog.info(" (%s)", deviceMfctr);
                }
                mSdkLog.info("\n");
            }

            mSdkLog.info("    Path: %s\n", info.getDataFolderPath());

            SystemImage img = (SystemImage) info.getSystemImage();
            DetailsTypes.ApiDetailsType details =
                    (DetailsTypes.ApiDetailsType) img.getPackage().getTypeDetails();
            String versionWithCodename = SdkVersionInfo
                    .getVersionWithCodename(details.getAndroidVersion());
            if (details instanceof DetailsTypes.PlatformDetailsType) {
                mSdkLog.info("  API: %s",
                        versionWithCodename);
            } else if (details instanceof DetailsTypes.SysImgDetailsType) {
                IdDisplay vendor = ((DetailsTypes.SysImgDetailsType) details).getVendor();
                String vendorStr = "";
                if (vendor != null) {
                    vendorStr = " (" + vendor.getDisplay() + ")";
                }
                mSdkLog.info("  Target: %s%s\n", img.getTag().getDisplay(), vendorStr);
                mSdkLog.info("          Based on: %s", versionWithCodename);
            } else if (details instanceof DetailsTypes.AddonDetailsType) {
                mSdkLog.info("  Target: %s (%s)\n", img.getPackage().getDisplayName(),
                        ((DetailsTypes.AddonDetailsType) details).getVendor().getDisplay());
                mSdkLog.info("          Based on: %s\n", versionWithCodename);
            }
            mSdkLog.info(" Tag/ABI: %s/%s\n", info.getTag().getId(), info.getAbiType());

            // display some extra values.
            Map<String, String> properties = info.getProperties();
            String skin = properties.get(AvdManager.AVD_INI_SKIN_NAME);
            if (skin != null) {
                mSdkLog.info("    Skin: %s\n", skin);
            }
            String sdcard = properties.get(AvdManager.AVD_INI_SDCARD_SIZE);
            if (sdcard == null) {
                sdcard = properties.get(AvdManager.AVD_INI_SDCARD_PATH);
            }
            if (sdcard != null) {
                mSdkLog.info("  Sdcard: %s\n", sdcard);
            }
            String snapshot = properties.get(AvdManager.AVD_INI_SNAPSHOT_PRESENT);
            if (snapshot != null) {
                mSdkLog.info("Snapshot: %s\n", snapshot);
            }
        }

        // Are there some unused AVDs?
        List<AvdInfo> badAvds = Arrays.asList(avdManager.getAllAvds()).stream().filter(
                avd -> avd.getStatus() != AvdInfo.AvdStatus.OK).collect(Collectors.toList());

        if (badAvds.isEmpty()) {
            return;
        }

        mSdkLog.info("\nThe following Android Virtual Devices could not be loaded:\n");
        boolean needSeparator = false;
        for (AvdInfo info : badAvds) {
            if (needSeparator) {
                mSdkLog.info("---------\n");
            }
            mSdkLog.info("    Name: %s\n", info.getName());
            mSdkLog.info("    Path: %s\n", info.getDataFolderPath());

            String error = info.getErrorMessage();
            mSdkLog.info("   Error: %s\n", error == null ? "Uknown error" : error);
            needSeparator = true;
        }
    }

    /**
     * Displays the list of available AVDs.
     */
    private void displayAvdList() {
        try {
            AvdManager avdManager = getAvdManager();
            displayAvdList(avdManager);
        } catch (AndroidLocation.AndroidLocationException e) {
            errorAndExit(e.getMessage());
        }
    }

    /**
     * Displays the list of available Targets (Platforms and Add-ons)
     */
    void displayTargetList() {
        ProgressIndicator progress = new ConsoleProgressIndicator() {
            @Override
            public void logVerbose(@NonNull String s) {
                // don't log verbose messages
            }
        };

        Collection<IAndroidTarget> targets = mSdkHandler.getAndroidTargetManager(progress)
                .getTargets(progress);

        // Compact output, suitable for scripts.
        if (getFlagCompact()) {
            char eol = getFlagEolNull() ? '\0' : '\n';
            for (IAndroidTarget target : targets) {
                mSdkLog.info("%1$s%2$c", target.hashString(), eol);
            }
            return;
        }
        mSdkLog.info("Available Android targets:\n");
        int index = 1;
        for (IAndroidTarget target : targets) {
            mSdkLog.info("----------\n");
            mSdkLog.info("id: %1$d or \"%2$s\"\n", index, target.hashString());
            mSdkLog.info("     Name: %s\n", target.getName());
            if (target.isPlatform()) {
                mSdkLog.info("     Type: Platform\n");
                mSdkLog.info("     API level: %s\n", target.getVersion().getApiString());
                mSdkLog.info("     Revision: %d\n", target.getRevision());
            } else {
                mSdkLog.info("     Type: Add-On\n");
                mSdkLog.info("     Vendor: %s\n", target.getVendor());
                mSdkLog.info("     Revision: %d\n", target.getRevision());
                if (target.getDescription() != null) {
                    mSdkLog.info("     Description: %s\n", target.getDescription());
                }
                mSdkLog.info("     Based on Android %s (API level %s)\n",
                        target.getVersionName(), target.getVersion().getApiString());
                // display the optional libraries.
                List<IAndroidTarget.OptionalLibrary> libraries = target.getAdditionalLibraries();
                if (!libraries.isEmpty()) {
                    mSdkLog.info("     Libraries:\n");
                    for (IAndroidTarget.OptionalLibrary library : libraries) {
                        mSdkLog.info("      * %1$s (%2$s)\n",
                                library.getName(), library.getJar().getName());
                        mSdkLog.info("          %1$s\n", library.getDescription());
                    }
                }
            }
            // get the target tags & ABIs
            File targetLocation = new File(target.getLocation());
            ISystemImage image =
                    mSdkHandler.getSystemImageManager(progress).getImageAt(targetLocation);
            if (image != null) {
                displayTagAbiList(ImmutableList.of(image), " Tag/ABIs : ");
            }
            index++;
        }
    }
    /**
     * Displays the list of available devices.
     */
    private void displayDeviceList() {
        List<Device> devices =
                new ArrayList<>(createDeviceManager().getDevices(DeviceManager.ALL_DEVICES));
        Collections.sort(devices, Device.getDisplayComparator());

        // Compact output, suitable for scripts.
        if (getFlagCompact()) {
            char eol = getFlagEolNull() ? '\0' : '\n';

            for (Device device : devices) {
                mSdkLog.info("%1$s%2$c", device.getId(), eol);
            }

            return;
        }

        // Longer more human-readable output

        mSdkLog.info("Available devices definitions:\n");

        for (int index = 0; index < devices.size(); index++) {
            Device device = devices.get(index);
            if (index > 0) {
                mSdkLog.info("---------\n");
            }
            mSdkLog.info("id: %1$d or \"%2$s\"\n", index, device.getId());
            mSdkLog.info("    Name: %s\n", device.getDisplayName());
            mSdkLog.info("    OEM : %s\n", device.getManufacturer());
            String tag = device.getTagId();
            if (tag != null) {
                mSdkLog.info("    Tag : %s\n", tag);
            }
        }
    }

    @NonNull
    private DeviceManager createDeviceManager() {
        File androidFolder;
        try {
            androidFolder = new File(AndroidLocation.getFolder());
        } catch (AndroidLocation.AndroidLocationException e) {
            mSdkLog.warning(e.getMessage());
            androidFolder = null;
        }
        return DeviceManager.createInstance(mSdkHandler, mSdkLog);
    }

    private String getValidImagePaths() {
        return mSdkHandler.getSystemImageManager(new ProgressIndicatorAdapter() {
            // don't log anything
        }).getImages().stream()
          .map(image -> image.getPackage().getPath())
          .collect(Collectors.joining("\n"));
    }

    private String getValidImagePaths() {
        return mSdkHandler.getSystemImageManager(new ProgressIndicatorAdapter() {
            // don't log anything
        }).getImages().stream()
          .map(image -> image.getPackage().getPath())
          .collect(Collectors.joining("\n"));
    }

    /**
     * Creates a new AVD. This is a text based creation with command line prompt.
     */
    private void createAvd() {
        ProgressIndicator progress = new ConsoleProgressIndicator() {
            @Override
            public void logVerbose(@NonNull String s) {
                // don't log verbose messages
            }
        };
        String packagePath = getParamPkgPath();
        if (packagePath == null) {
            errorAndExit(
                    "Package path (-k) not specified. Valid system image paths are:\n"
                            + getValidImagePaths());
        }
        LocalPackage imagePkg = mSdkHandler.getLocalPackage(packagePath, progress);

        if (imagePkg == null) {
            errorAndExit("Package path is not valid. Valid system image paths are:\n" + getValidImagePaths());
        }
        assert imagePkg != null;

        Collection<SystemImage> sysImgs = mSdkHandler.getSystemImageManager(progress)
                .getImageMap().get(imagePkg);

        if (sysImgs.isEmpty()) {
            errorAndExit("Package %1$s (%2$s) contains no system images. Valid system image paths are:\n%3$s",
                    imagePkg.getDisplayName(), imagePkg.getPath(), getValidImagePaths());
        }

        try {
            boolean removePrevious = getFlagForce();
            AvdManager avdManager = getAvdManager();

            String avdName = getParamName();

            if (!RE_AVD_NAME.matcher(avdName).matches()) {
                errorAndExit(
                        "AVD name '%1$s' contains invalid characters.\nAllowed characters are: %2$s",
                        avdName, CHARS_AVD_NAME);
                return;
            }

            AvdInfo info = avdManager.getAvd(avdName, false /*validAvdOnly*/);
            if (info != null) {
                if (removePrevious) {
                    mSdkLog.warning(
                            "Android Virtual Device '%s' already exists and will be replaced.",
                            avdName);
                } else {
                    errorAndExit("Android Virtual Device '%s' already exists.\n" +
                                    "Use --force if you want to replace it.",
                            avdName);
                    return;
                }
            }

            String paramFolderPath = getParamLocationPath();
            File avdFolder;
            if (paramFolderPath != null) {
                avdFolder = new File(paramFolderPath);
            } else {
                avdFolder =
                        AvdInfo.getDefaultAvdFolder(
                                avdManager, avdName, mSdkHandler.getFileOp(), false);
            }

            IdDisplay tag = SystemImage.DEFAULT_TAG;
            String abiType = getParamAbi();
            String cmdTag = getParamTag();
            if (cmdTag == null) {
                DetailsTypes.SysImgDetailsType details =
                        (DetailsTypes.SysImgDetailsType) imagePkg.getTypeDetails();
                tag = details.getTag();
            }

            if (abiType != null && abiType.indexOf('/') != -1) {
                String[] segments = abiType.split("/");
                if (segments.length == 2) {
                    if (cmdTag == null) {
                        cmdTag = segments[0];
                    } else if (!cmdTag.equals(segments[0])) {
                        errorAndExit("--%1$s %2$s conflicts with --%3$s %4$s.",
                                AvdManagerCli.KEY_TAG,
                                cmdTag,
                                AvdManagerCli.KEY_ABI,
                                abiType);
                    }
                    abiType = segments[1];
                } else {
                    errorAndExit("Invalid --%1$s %2$s: expected format 'abi' or 'tag/abi'.",
                            AvdManagerCli.KEY_ABI,
                            abiType);
                }
            }

            // if no tag was specified, "default" is implied
            if (cmdTag == null || cmdTag.isEmpty()) {
                cmdTag = tag.getId();
            }

            // Collect all possible tags for the selected target
            Set<String> tags = new HashSet<>();
            for (ISystemImage systemImage : sysImgs) {
                tags.add(systemImage.getTag().getId());
            }

            if (!tags.contains(cmdTag)) {
                errorAndExit(
                        "Invalid --%1$s %2$s for the selected package. Valid tags are:\n%3$s",
                        AvdManagerCli.KEY_TAG, cmdTag, Joiner.on("\n").join(tags));
            }

            SystemImage img = null;

            if (abiType == null || abiType.isEmpty()) {
                if (sysImgs.size() == 1) {
                    // Auto-select the single ABI available
                    abiType = sysImgs.iterator().next().getAbiType();
                    img = sysImgs.iterator().next();
                    mSdkLog.info("Auto-selecting single ABI %1$s\n", abiType);
                } else {
                    displayTagAbiList(sysImgs, "Valid ABIs: ");
                    errorAndExit(
                            "This package has more than one ABI. Please specify one using --%1$s.",
                            AvdManagerCli.KEY_ABI);
                }
            } else {
                for (SystemImage systemImage : sysImgs) {
                    if (systemImage.getAbiType().equals(abiType)) {
                        img = systemImage;
                        break;
                    }
                }
                if (img == null) {
                    displayTagAbiList(sysImgs, "Valid ABIs: ");
                    errorAndExit("Invalid --%1$s %2$s for the selected package.",
                            AvdManagerCli.KEY_ABI,
                            abiType);
                }
            }
            assert img != null;

            Device device = null;
            String deviceParam = getParamDevice();
            if (deviceParam != null) {
                List<Device> devices = new ArrayList<>(
                        createDeviceManager().getDevices(DeviceManager.ALL_DEVICES));
                Collections.sort(devices, Device.getDisplayComparator());

                int index = -1;
                try {
                    index = Integer.parseInt(deviceParam);
                } catch (NumberFormatException ignore) {
                }

                if (index >= 0 && index < devices.size()) {
                    device = devices.get(index);
                } else {
                    for (Device d : devices) {
                        if (deviceParam.equals(d.getId())) {
                            device = d;
                            break;
                        }
                    }
                }

                if (device == null) {
                    errorAndExit("No device found matching --%1$s %2$s.",
                            AvdManagerCli.KEY_DEVICE,
                            deviceParam);
                }
            }

            Map<String, String> hardwareConfig = new TreeMap<>();
            if (device != null) {
                // Don't ask user for customized hardware config if a device was selected
                hardwareConfig = DeviceManager.getHardwareProperties(device);
            } else {
                try {
                    Map<String, String> prompted = promptForHardware();
                    if (prompted != null) {
                        hardwareConfig.putAll(prompted);
                    }
                } catch (IOException e) {
                    errorAndExit(e.getMessage());
                }
            }

            if (getParamSdCard() != null) {
                hardwareConfig.put(HardwareProperties.HW_SDCARD, HardwareProperties.BOOLEAN_YES);
            }

            @SuppressWarnings("unused") // newAvdInfo is never read, yet useful for debugging
                    AvdInfo newAvdInfo = avdManager.createAvd(avdFolder,
                    avdName,
                    img,
                    null,
                    null,
                    getParamSdCard(),
                    hardwareConfig,
                    device == null ? null : device.getBootProps(),
                    false,
                    getFlagSnapshot(),
                    removePrevious,
                    false,
                    mSdkLog);

            if (newAvdInfo == null) {
                errorAndExit("AVD not created.");
            }

        } catch (AndroidLocation.AndroidLocationException e) {
            errorAndExit(e.getMessage());
        }
    }

    /**
     * Delete an AVD. If the AVD name is not part of the available ones look for an invalid AVD (one
     * not loaded due to some error) to remove it too.
     */
    private void deleteAvd() {
        try {
            String avdName = getParamName();
            AvdManager avdManager = getAvdManager();
            AvdInfo info = avdManager.getAvd(avdName, false);

            if (info == null) {
                errorAndExit("There is no Android Virtual Device named '%s'.", avdName);
                return;
            }

            avdManager.deleteAvd(info, mSdkLog);
        } catch (AndroidLocation.AndroidLocationException e) {
            errorAndExit(e.getMessage());
        }
    }

    /**
     * Moves an AVD.
     */
    private void moveAvd() {
        try {
            String avdName = getParamName();
            AvdManager avdManager = getAvdManager();
            AvdInfo info = avdManager.getAvd(avdName, true);

            if (info == null) {
                errorAndExit("There is no valid Android Virtual Device named '%s'.", avdName);
                return;
            }

            // This is a rename if there's a new name for the AVD
            String newName = getParamMoveNewName();
            if (newName != null && newName.equals(info.getName())) {
                // same name, not actually a rename operation
                newName = null;
            }

            // This is a move (of the data files) if there's a new location path
            String paramFolderPath = getParamLocationPath();
            if (paramFolderPath != null) {
                // check if paths are the same. Use File methods to account for OS idiosyncrasies.
                try {
                    File f1 = new File(paramFolderPath).getCanonicalFile();
                    File f2 = new File(info.getDataFolderPath()).getCanonicalFile();
                    if (f1.equals(f2)) {
                        // same canonical path, so not actually a move
                        paramFolderPath = null;
                    }
                } catch (IOException e) {
                    // Fail to resolve canonical path. Fail now since a move operation might fail
                    // later and be harder to recover from.
                    errorAndExit(e.getMessage());
                    return;
                }
            }

            if (newName == null && paramFolderPath == null) {
                mSdkLog.warning("Move operation aborted: same AVD name, same canonical data path");
                return;
            }

            // If a rename was requested and no data move was requested, check if the original
            // data path is our default constructed from the AVD name. In this case we still want
            // to rename that folder too.
            if (newName != null && paramFolderPath == null) {
                // Compute the original data path
                File originalFolder = new File(
                        AndroidLocation.getFolder() + AndroidLocation.FOLDER_AVD,
                        info.getName() + AvdManager.AVD_FOLDER_EXTENSION);
                if (originalFolder.equals(new File(info.getDataFolderPath()))) {
                    try {
                        // The AVD is using the default data folder path based on the AVD name.
                        // That folder needs to be adjusted to use the new name.
                        File f = new File(AndroidLocation.getFolder() + AndroidLocation.FOLDER_AVD,
                                newName + AvdManager.AVD_FOLDER_EXTENSION);
                        paramFolderPath = f.getCanonicalPath();
                    } catch (IOException e) {
                        // Fail to resolve canonical path. Fail now rather than later.
                        errorAndExit(e.getMessage());
                    }
                }
            }

            // Check for conflicts
            if (newName != null) {
                if (avdManager.getAvd(newName, false /*validAvdOnly*/) != null) {
                    errorAndExit("There is already an AVD named '%s'.", newName);
                    return;
                }

                File ini = info.getIniFile();
                if (ini.equals(AvdInfo.getDefaultIniFile(avdManager, newName))) {
                    errorAndExit("The AVD file '%s' is in the way.", ini.getCanonicalPath());
                    return;
                }
            }

            if (paramFolderPath != null && new File(paramFolderPath).exists()) {
                errorAndExit(
                        "There is already a file or directory at '%s'.\nUse --path to specify a different data folder.",
                        paramFolderPath);
            }

            if (newName != null) {
                Map<String, String> properties = new HashMap<>(info.getProperties());
                properties.put(AvdManager.AVD_INI_DISPLAY_NAME, newName);
                avdManager.updateAvd(info, properties);
            }
            avdManager.moveAvd(info, newName, paramFolderPath, mSdkLog);
        } catch (AndroidLocation.AndroidLocationException | IOException e) {
            errorAndExit(e.getMessage());
        }
    }

    /**
     * Prompts the user to setup a hardware config for a Platform-based AVD.
     */
    @Nullable
    private Map<String, String> promptForHardware() throws IOException {
        byte[] readLineBuffer = new byte[256];
        String result;
        String defaultAnswer = "no";

        mSdkLog.info("Do you wish to create a custom hardware profile? [%s] ", defaultAnswer);

        result = readLine(readLineBuffer).trim();
        // handle default:
        if (result.isEmpty()) {
            result = defaultAnswer;
        }

        if (!getBooleanReply(result)) {
            // no custom config, return the skin hardware config in case there is one.
            return null;
        }

        mSdkLog.info("\n"); // empty line

        // get the list of possible hardware properties
        // The file is in the emulator component
        LocalPackage emulatorPackage =
                mSdkHandler.getLocalPackage(
                        SdkConstants.FD_EMULATOR,
                        new ProgressIndicatorAdapter() {
                            // don't log anything
                        });
        if (emulatorPackage == null) {
            errorAndExit("\"emulator\" package must be installed!");
        }
        File libDir = new File(emulatorPackage.getLocation(), SdkConstants.FD_LIB);
        File hardwareDefs = new File(libDir, SdkConstants.FN_HARDWARE_INI);
        Map<String, HardwareProperties.HardwareProperty> hwMap = HardwareProperties
                .parseHardwareDefinitions(
                        hardwareDefs, null /*sdkLog*/);

        HashMap<String, String> map = new HashMap<>();

        // we just want to loop on the HardwareProperties
        HardwareProperties.HardwareProperty[] hwProperties = hwMap.values().toArray(
                new HardwareProperties.HardwareProperty[hwMap.size()]);
        for (int i = 0; i < hwProperties.length; ) {
            HardwareProperties.HardwareProperty property = hwProperties[i];

            String description = property.getDescription();
            if (description != null) {
                mSdkLog.info("%s: %s\n", property.getAbstract(), description);
            } else {
                mSdkLog.info("%s\n", property.getAbstract());
            }

            String defaultValue = property.getDefault();
            if (defaultValue != null) {
                mSdkLog.info("%s [%s]:", property.getName(), defaultValue);
            } else {
                mSdkLog.info("%s (%s):", property.getName(), property.getType());
            }

            result = readLine(readLineBuffer);
            if (result.isEmpty()) {
                if (defaultValue != null) {
                    mSdkLog.info("\n"); // empty line
                    i++; // go to the next property if we have a valid default value.
                    // if there's no default, we'll redo this property
                }
                continue;
            }

            switch (property.getType()) {
                case BOOLEAN:
                    try {
                        if (getBooleanReply(result)) {
                            map.put(property.getName(), "yes");
                            i++; // valid reply, move to next property
                        } else {
                            map.put(property.getName(), "no");
                            i++; // valid reply, move to next property
                        }
                    } catch (IOException e) {
                        // display error, and do not increment i to redo this property
                        mSdkLog.info("\n%s\n", e.getMessage());
                    }
                    break;
                case INTEGER:
                    try {
                        Integer.parseInt(result);
                        map.put(property.getName(), result);
                        i++; // valid reply, move to next property
                    } catch (NumberFormatException e) {
                        // display error, and do not increment i to redo this property
                        mSdkLog.info("\n%s\n", e.getMessage());
                    }
                    break;
                case STRING:
                    map.put(property.getName(), result);
                    i++; // valid reply, move to next property
                    break;
                case DISKSIZE:
                    // TODO check validity
                    map.put(property.getName(), result);
                    i++; // valid reply, move to next property
                    break;
                case INTEGER_ENUM:
                    // We will need to implement this if an INTEGER_ENUM field is
                    // added to SdkConstants.FN_HARDWARE_INI
                    errorAndExit("Program error: INTEGER_ENUM is not supported");
                    break;
                case STRING_ENUM:
                    // We will need to implement this if a STRING_ENUM field is
                    // added to SdkConstants.FN_HARDWARE_INI
                    errorAndExit("Program error: STRING_ENUM is not supported");
                    break;
            }

            mSdkLog.info("\n"); // empty line
        }

        return map;
    }

    /** Reads a line from the input stream. */
    private String readLine(byte[] buffer) throws IOException {
        int count = mInput.read(buffer);

        // is the input longer than the buffer?
        if (count == buffer.length && buffer[count - 1] != 10) {
            // create a new temp buffer
            byte[] tempBuffer = new byte[256];

            // and read the rest
            String secondHalf = readLine(tempBuffer);

            // return a concat of both
            return new String(buffer, 0, count) + secondHalf;
        }

        // ignore end whitespace
        while (count > 0 && (buffer[count - 1] == '\r' || buffer[count - 1] == '\n')) {
            count--;
        }

        return new String(buffer, 0, count);
    }

    /** Reads a line from the input stream, masking it as much as possible. */
    @SuppressWarnings("unused")
    private String promptPassword(String prompt) throws IOException {

        // Setup a thread that tries to overwrite any input by
        // masking the last character with a space. This is quite
        // crude but is a documented workaround to the lack of a
        // proper password getter.
        final AtomicBoolean keepErasing = new AtomicBoolean(true);

        Thread eraser = new Thread(() -> {
            while (keepErasing.get()) {
                System.err.print("\b ");    //$NON-NLS-1$. \b=Backspace
                try {
                    Thread.sleep(10 /*millis*/);
                } catch (InterruptedException e) {
                    // Ignore
                }
            }
        }, "eraser");                           //$NON-NLS-1$

        try {
            System.err.print(prompt);
            eraser.start();
            byte[] buffer = new byte[256];
            return readLine(buffer);
        } finally {
            keepErasing.set(false);
            try {
                eraser.join();
            } catch (InterruptedException e) {
                // Ignore
            }
        }
    }

    /**
     * Returns the boolean value represented by the string.
     *
     * @throws IOException If the value is not a boolean string.
     */
    private static boolean getBooleanReply(String reply) throws IOException {

        for (String valid : BOOLEAN_YES_REPLIES) {
            if (valid.equalsIgnoreCase(reply)) {
                return true;
            }
        }

        for (String valid : BOOLEAN_NO_REPLIES) {
            if (valid.equalsIgnoreCase(reply)) {
                return false;
            }
        }

        throw new IOException(String.format("%s is not a valid reply", reply));
    }

    private void errorAndExit(String format, Object... args) {
        mSdkLog.error(null, format, args);
        throw new RuntimeException();
    }

    @VisibleForTesting
    AvdManagerCli(
            ILogger logger,
            @Nullable AndroidSdkHandler sdkHandler,
            @Nullable String sdkRoot,
            @Nullable String avdRoot,
            @Nullable InputStream input) {
        this(logger);
        mSdkHandler = sdkHandler;
        mOsSdkFolder = sdkRoot;
        mInput = input;
        mAvdFolder = avdRoot;
    }

    private AvdManagerCli(ILogger logger) {
        super(logger, ACTIONS);

        mSdkLog = logger;
        // The following defines the parameters of the actions defined in mAction.

        // --- generic actions that can work on any verb ---

        define(Mode.BOOLEAN, false,
                GLOBAL_FLAG_VERB, NO_VERB_OBJECT, ""/*shortName*/, KEY_CLEAR_CACHE,
                "Clear the SDK Manager repository manifest cache.", false);

        // --- list avds ---

        define(Mode.BOOLEAN, false,
                VERB_LIST, OBJECT_AVD, "c", KEY_COMPACT,
                "Compact output (suitable for scripts)", false);

        define(Mode.BOOLEAN, false,
                VERB_LIST, OBJECT_AVD, "0", KEY_EOL_NULL,
                "Terminates lines with \\0 instead of \\n (e.g. for xargs -0). Only used by --" +
                        KEY_COMPACT + ".",
                false);

        // --- list targets ---

        define(Mode.BOOLEAN, false,
                VERB_LIST, OBJECT_TARGET, "c", KEY_COMPACT,
                "Compact output (suitable for scripts)", false);

        define(Mode.BOOLEAN, false,
                VERB_LIST, OBJECT_TARGET, "0", KEY_EOL_NULL,
                "Terminates lines with \\0 instead of \\n (e.g. for xargs -0) Only used by --" +
                        KEY_COMPACT + ".",
                false);

        // --- list devices ---

        define(Mode.BOOLEAN, false,
                VERB_LIST, OBJECT_DEVICE, "c", KEY_COMPACT,
                "Compact output (suitable for scripts)", false);

        define(Mode.BOOLEAN, false,
                VERB_LIST, OBJECT_DEVICE, "0", KEY_EOL_NULL,
                "Terminates lines with \\0 instead of \\n (e.g. for xargs -0) Only used by --" +
                        KEY_COMPACT + ".",
                false);

        // --- create avd ---

        define(Mode.STRING, false,
                VERB_CREATE, OBJECT_AVD, "p", KEY_PATH,
                "Directory where the new AVD will be created.", null);
        define(Mode.STRING, true,
                VERB_CREATE, OBJECT_AVD, "n", KEY_NAME,
                "Name of the new AVD.", null);
<<<<<<< HEAD
        define(Mode.STRING, true,
                VERB_CREATE, OBJECT_AVD, "k", KEY_IMAGE_PACKAGE,
                "Package path of the system image for this AVD (e.g. 'system-images;android-19;google_apis;x86').", null);
=======
        define(
                Mode.STRING,
                false, // Not mandatory so we can print a custom message
                VERB_CREATE,
                OBJECT_AVD,
                "k",
                KEY_IMAGE_PACKAGE,
                "Package path of the system image for this AVD (e.g. 'system-images;android-19;google_apis;x86').",
                null);
>>>>>>> b805f832
        define(Mode.STRING, false,
                VERB_CREATE, OBJECT_AVD, "c", KEY_SDCARD,
                "Path to a shared SD card image, or size of a new sdcard for the new AVD.", null);
        define(Mode.BOOLEAN, false,
                VERB_CREATE, OBJECT_AVD, "f", KEY_FORCE,
                "Forces creation (overwrites an existing AVD)", false);
        define(Mode.BOOLEAN, false,
                VERB_CREATE, OBJECT_AVD, "a", KEY_SNAPSHOT,
                "Place a snapshots file in the AVD, to enable persistence.", false);
        define(Mode.STRING, false,
                VERB_CREATE, OBJECT_AVD, "b", KEY_ABI,
                "The ABI to use for the AVD. The default is to auto-select the ABI if the platform has only one ABI for its system images.",
                null);
        define(Mode.STRING, false,
                VERB_CREATE, OBJECT_AVD, "g", KEY_TAG,
                "The sys-img tag to use for the AVD. The default is to auto-select if the platform has only one tag for its system images.",
                null);
        define(Mode.STRING, false,
                VERB_CREATE, OBJECT_AVD, "d", KEY_DEVICE,
                "The optional device definition to use. Can be a device index or id.",
                null);

        // --- delete avd ---

        define(Mode.STRING, true,
                VERB_DELETE, OBJECT_AVD, "n", KEY_NAME,
                "Name of the AVD to delete.", null);

        // --- move avd ---

        define(Mode.STRING, true,
                VERB_MOVE, OBJECT_AVD, "n", KEY_NAME,
                "Name of the AVD to move or rename.", null);
        define(Mode.STRING, false,
                VERB_MOVE, OBJECT_AVD, "r", KEY_RENAME,
                "New name of the AVD.", null);
        define(Mode.STRING, false,
                VERB_MOVE, OBJECT_AVD, "p", KEY_PATH,
                "Path to the AVD's new directory.", null);

    }

    @Override
    public boolean acceptLackOfVerb() {
        return true;
    }

    // -- some helpers for generic action flags

    /**
     * Helper to retrieve the --path value.
     */
    private String getParamLocationPath() {
        return (String) getValue(null, null, KEY_PATH);
    }

    /**
     * Helper to retrieve the --target id value. The id is a string. It can be one of: - an integer,
     * in which case it's the index of the target (cf "android list targets") - a symbolic name such
     * as android-N for platforn API N - a symbolic add-on name such as written in the avd/*.ini
     * files, e.g. "Google Inc.:Google APIs:3"
     */
    private String getParamPkgPath() {
        return (String) getValue(null, null, KEY_IMAGE_PACKAGE);
    }

    /**
     * Helper to retrieve the --name value.
     */
    private String getParamName() {
        return (String) getValue(null, null, KEY_NAME);
    }

    /**
     * Helper to retrieve the --sdcard value.
     */
    private String getParamSdCard() {
        return (String) getValue(null, null, KEY_SDCARD);
    }

    /**
     * Helper to retrieve the --force flag.
     */
    private boolean getFlagForce() {
        return (Boolean) getValue(null, null, KEY_FORCE);
    }

    /**
     * Helper to retrieve the --snapshot flag.
     */
    private boolean getFlagSnapshot() {
        return (Boolean) getValue(null, null, KEY_SNAPSHOT);
    }

    // -- some helpers for avd action flags

    /**
     * Helper to retrieve the --rename value for a move verb.
     */
    private String getParamMoveNewName() {
        return (String) getValue(VERB_MOVE, null, KEY_RENAME);
    }

    /**
     * Helper to retrieve the --abi value.
     */
    private String getParamAbi() {
        return ((String) getValue(null, null, KEY_ABI));
    }

    /**
     * Helper to retrieve the --tag value.
     */
    private String getParamTag() {
        return ((String) getValue(null, null, KEY_TAG));
    }

    /**
     * Helper to retrieve the --device value.
     */
    private String getParamDevice() {
        return ((String) getValue(null, null, KEY_DEVICE));
    }

    // -- some helpers for list avds and list targets flags

    /**
     * Helper to retrieve the --compact value.
     */
    private boolean getFlagCompact() {
        return (Boolean) getValue(null, null, KEY_COMPACT);
    }

    /**
     * Helper to retrieve the --null value.
     */
    private boolean getFlagEolNull() {
        return (Boolean) getValue(null, null, KEY_EOL_NULL);
    }
}<|MERGE_RESOLUTION|>--- conflicted
+++ resolved
@@ -27,11 +27,7 @@
 import com.android.repository.api.LocalPackage;
 import com.android.repository.api.ProgressIndicator;
 import com.android.repository.api.ProgressIndicatorAdapter;
-<<<<<<< HEAD
-import com.android.repository.io.FileOpUtils;
-=======
 import com.android.sdklib.IAndroidTarget;
->>>>>>> b805f832
 import com.android.sdklib.ISystemImage;
 import com.android.sdklib.SdkVersionInfo;
 import com.android.sdklib.devices.Device;
@@ -46,11 +42,8 @@
 import com.android.sdklib.util.CommandLineParser;
 import com.android.utils.ILogger;
 import com.android.utils.IReaderLogger;
-<<<<<<< HEAD
-=======
 import com.google.common.base.Joiner;
 import com.google.common.collect.ImmutableList;
->>>>>>> b805f832
 import java.io.File;
 import java.io.IOException;
 import java.io.InputStream;
@@ -295,26 +288,6 @@
                 toolsDirProp = System.getenv(TOOLSDIR);
             }
 
-<<<<<<< HEAD
-        if (toolsDirProp != null) {
-            // got back a level for the SDK folder
-            File tools;
-            if (toolsDirProp.length() > 0) {
-                try {
-                    tools = new File(toolsDirProp).getCanonicalFile();
-                    mOsSdkFolder = tools.getParent();
-                }
-                catch (IOException e) {
-                    // try using "." below
-                }
-            }
-            if (mOsSdkFolder == null) {
-                try {
-                    tools = new File(".").getCanonicalFile();
-                    mOsSdkFolder = tools.getParent();
-                } catch (IOException e) {
-                    // Will print an error below since mSdkFolder is not defined
-=======
             if (toolsDirProp != null) {
                 // got back a level for the SDK folder
                 File tools;
@@ -333,17 +306,11 @@
                     } catch (IOException e) {
                         // Will print an error below since mSdkFolder is not defined
                     }
->>>>>>> b805f832
-                }
-            }
-
-<<<<<<< HEAD
-        if (mOsSdkFolder == null) {
-            String cmdName = "avdmanager" + (FileOpUtils.create().isWindows() ? ".bat" : "");
-=======
+                }
+            }
+
             if (mOsSdkFolder == null) {
                 String cmdName = "avdmanager" + (mSdkHandler.getFileOp().isWindows() ? ".bat" : "");
->>>>>>> b805f832
 
                 errorAndExit(
                         "The tools directory property is not set, please make sure you are "
@@ -679,14 +646,6 @@
             androidFolder = null;
         }
         return DeviceManager.createInstance(mSdkHandler, mSdkLog);
-    }
-
-    private String getValidImagePaths() {
-        return mSdkHandler.getSystemImageManager(new ProgressIndicatorAdapter() {
-            // don't log anything
-        }).getImages().stream()
-          .map(image -> image.getPackage().getPath())
-          .collect(Collectors.joining("\n"));
     }
 
     private String getValidImagePaths() {
@@ -1316,11 +1275,6 @@
         define(Mode.STRING, true,
                 VERB_CREATE, OBJECT_AVD, "n", KEY_NAME,
                 "Name of the new AVD.", null);
-<<<<<<< HEAD
-        define(Mode.STRING, true,
-                VERB_CREATE, OBJECT_AVD, "k", KEY_IMAGE_PACKAGE,
-                "Package path of the system image for this AVD (e.g. 'system-images;android-19;google_apis;x86').", null);
-=======
         define(
                 Mode.STRING,
                 false, // Not mandatory so we can print a custom message
@@ -1330,7 +1284,6 @@
                 KEY_IMAGE_PACKAGE,
                 "Package path of the system image for this AVD (e.g. 'system-images;android-19;google_apis;x86').",
                 null);
->>>>>>> b805f832
         define(Mode.STRING, false,
                 VERB_CREATE, OBJECT_AVD, "c", KEY_SDCARD,
                 "Path to a shared SD card image, or size of a new sdcard for the new AVD.", null);

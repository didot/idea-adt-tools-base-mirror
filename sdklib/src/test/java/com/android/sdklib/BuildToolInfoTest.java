<<<<<<< HEAD
/*
 * Copyright (C) 2014 The Android Open Source Project
 *
 * Licensed under the Apache License, Version 2.0 (the "License");
 * you may not use this file except in compliance with the License.
 * You may obtain a copy of the License at
 *
 *      http://www.apache.org/licenses/LICENSE-2.0
 *
 * Unless required by applicable law or agreed to in writing, software
 * distributed under the License is distributed on an "AS IS" BASIS,
 * WITHOUT WARRANTIES OR CONDITIONS OF ANY KIND, either express or implied.
 * See the License for the specific language governing permissions and
 * limitations under the License.
 */

package com.android.sdklib;

import com.android.repository.Revision;
import com.android.repository.testframework.FakeProgressIndicator;
import com.android.repository.testframework.MockFileOp;
import com.android.sdklib.repository.AndroidSdkHandler;

import junit.framework.TestCase;

import java.io.File;

public class BuildToolInfoTest extends TestCase {

    public void testGetCurrentJvmVersion() {
        MockFileOp fop = new MockFileOp();
        recordBuildTool23(fop);
        AndroidSdkHandler sdkHandler =
                new AndroidSdkHandler(new File("/sdk"), null, fop);
        FakeProgressIndicator progress = new FakeProgressIndicator();
        BuildToolInfo bt = sdkHandler.getBuildToolInfo(new Revision(23, 0, 2), progress);
        progress.assertNoErrorsOrWarnings();
        assertNotNull(bt);

        // Check the actual JVM running this test.
        Revision curr = BuildToolInfo.getCurrentJvmVersion();
        // We can reasonably expect this to at least run with JVM 1.5 or more
        assertTrue(curr.compareTo(new Revision(1, 5, 0)) > 0);
        // and we can reasonably expect to not be running with JVM 42.0.0
        assertTrue(curr.compareTo(new Revision(42, 0, 0)) < 0);
    }

    private static void recordBuildTool23(MockFileOp fop) {
        fop.recordExistingFile("/sdk/build-tools/23.0.2/package.xml",
                "<?xml version=\"1.0\" encoding=\"UTF-8\" standalone=\"yes\"?>"
                        + "<ns2:sdk-repository "
                        + "xmlns:ns2=\"http://schemas.android.com/sdk/android/repo/repository2/01\" "
                        + "xmlns:ns3=\"http://schemas.android.com/sdk/android/repo/sys-img2/01\" "
                        + "xmlns:ns4=\"http://schemas.android.com/repository/android/generic/01\" "
                        + "xmlns:ns5=\"http://schemas.android.com/sdk/android/repo/addon2/01\">"
                        + "<license id=\"license-19E6313A\" type=\"text\">License text\n"
                        + "</license><localPackage path=\"build-tools;23.0.2\" obsolete=\"false\">"
                        + "<type-details xmlns:xsi=\"http://www.w3.org/2001/XMLSchema-instance\" "
                        + "xsi:type=\"ns4:genericDetailsType\"/>"
                        + "<revision><major>23</major><minor>0</minor><micro>2</micro></revision>"
                        + "<display-name>Android SDK Build-Tools 23.0.2</display-name>"
                        + "<uses-license ref=\"license-19E6313A\"/></localPackage>"
                        + "</ns2:sdk-repository>\n");
    }

}
=======
/*
 * Copyright (C) 2014 The Android Open Source Project
 *
 * Licensed under the Apache License, Version 2.0 (the "License");
 * you may not use this file except in compliance with the License.
 * You may obtain a copy of the License at
 *
 *      http://www.apache.org/licenses/LICENSE-2.0
 *
 * Unless required by applicable law or agreed to in writing, software
 * distributed under the License is distributed on an "AS IS" BASIS,
 * WITHOUT WARRANTIES OR CONDITIONS OF ANY KIND, either express or implied.
 * See the License for the specific language governing permissions and
 * limitations under the License.
 */

package com.android.sdklib;

import com.android.repository.Revision;
import com.android.repository.testframework.FakeProgressIndicator;
import com.android.repository.testframework.MockFileOp;
import com.android.sdklib.repository.AndroidSdkHandler;
import java.io.File;
import junit.framework.TestCase;

public class BuildToolInfoTest extends TestCase {

    public void testGetCurrentJvmVersion() {
        MockFileOp fop = new MockFileOp();
        recordBuildTool23(fop);
        AndroidSdkHandler sdkHandler =
                new AndroidSdkHandler(new File("/sdk"), null, fop);
        FakeProgressIndicator progress = new FakeProgressIndicator();
        BuildToolInfo bt = sdkHandler.getBuildToolInfo(new Revision(23, 0, 2), progress);
        progress.assertNoErrorsOrWarnings();
        assertNotNull(bt);

        // Check the actual JVM running this test.
        Revision curr = BuildToolInfo.getCurrentJvmVersion();
        // We can reasonably expect this to at least run with JVM 1.5 or more
        assertTrue(curr.compareTo(new Revision(1, 5, 0)) > 0);
        // and we can reasonably expect to not be running with JVM 42.0.0
        assertTrue(curr.compareTo(new Revision(42, 0, 0)) < 0);
    }

    public void testIsPresentIn_removedComponent() {
        // Jack and Jill were introduced in 21.1.0 and removed in 28
        Revision rev21_0_0 = new Revision(21, 0, 0);
        assertFalse(BuildToolInfo.PathId.JACK.isPresentIn(rev21_0_0));
        assertFalse(BuildToolInfo.PathId.JILL.isPresentIn(rev21_0_0));

        Revision rev21_1_0 = new Revision(21, 1, 0);
        assertTrue(BuildToolInfo.PathId.JACK.isPresentIn(rev21_1_0));
        assertTrue(BuildToolInfo.PathId.JILL.isPresentIn(rev21_1_0));

        Revision rev23_0_0 = new Revision(23, 0, 0);
        assertTrue(BuildToolInfo.PathId.JACK.isPresentIn(rev23_0_0));
        assertTrue(BuildToolInfo.PathId.JILL.isPresentIn(rev23_0_0));

        Revision rev28_0_0rc1 = new Revision(28, 0, 0, 1);
        assertFalse(BuildToolInfo.PathId.JACK.isPresentIn(rev28_0_0rc1));
        assertFalse(BuildToolInfo.PathId.JILL.isPresentIn(rev28_0_0rc1));

        Revision rev28_0_0 = new Revision(28, 0, 0);
        assertFalse(BuildToolInfo.PathId.JACK.isPresentIn(rev28_0_0));
        assertFalse(BuildToolInfo.PathId.JILL.isPresentIn(rev28_0_0));
    }

    public void testIsPresentIn_componentWithNoRemovedRevision() {
        // Daemon AAPT2 was introduced in 26.0.2
        Revision rev25_0_0 = new Revision(25, 0, 0);
        assertFalse(BuildToolInfo.PathId.DAEMON_AAPT2.isPresentIn(rev25_0_0));

        Revision rev26_0_0 = new Revision(26, 0, 0);
        assertFalse(BuildToolInfo.PathId.DAEMON_AAPT2.isPresentIn(rev26_0_0));

        Revision rev26_0_2 = new Revision(26, 0, 2);
        assertTrue(BuildToolInfo.PathId.DAEMON_AAPT2.isPresentIn(rev26_0_2));

        Revision rev28 = new Revision(28, 0, 0);
        assertTrue(BuildToolInfo.PathId.DAEMON_AAPT2.isPresentIn(rev28));
    }

    private static void recordBuildTool23(MockFileOp fop) {
        fop.recordExistingFile("/sdk/build-tools/23.0.2/package.xml",
                "<?xml version=\"1.0\" encoding=\"UTF-8\" standalone=\"yes\"?>"
                        + "<ns2:sdk-repository "
                        + "xmlns:ns2=\"http://schemas.android.com/sdk/android/repo/repository2/01\" "
                        + "xmlns:ns3=\"http://schemas.android.com/sdk/android/repo/sys-img2/01\" "
                        + "xmlns:ns4=\"http://schemas.android.com/repository/android/generic/01\" "
                        + "xmlns:ns5=\"http://schemas.android.com/sdk/android/repo/addon2/01\">"
                        + "<license id=\"license-19E6313A\" type=\"text\">License text\n"
                        + "</license><localPackage path=\"build-tools;23.0.2\" obsolete=\"false\">"
                        + "<type-details xmlns:xsi=\"http://www.w3.org/2001/XMLSchema-instance\" "
                        + "xsi:type=\"ns4:genericDetailsType\"/>"
                        + "<revision><major>23</major><minor>0</minor><micro>2</micro></revision>"
                        + "<display-name>Android SDK Build-Tools 23.0.2</display-name>"
                        + "<uses-license ref=\"license-19E6313A\"/></localPackage>"
                        + "</ns2:sdk-repository>\n");
    }

}
>>>>>>> 86bcd624
<|MERGE_RESOLUTION|>--- conflicted
+++ resolved
@@ -1,171 +1,102 @@
-<<<<<<< HEAD
-/*
- * Copyright (C) 2014 The Android Open Source Project
- *
- * Licensed under the Apache License, Version 2.0 (the "License");
- * you may not use this file except in compliance with the License.
- * You may obtain a copy of the License at
- *
- *      http://www.apache.org/licenses/LICENSE-2.0
- *
- * Unless required by applicable law or agreed to in writing, software
- * distributed under the License is distributed on an "AS IS" BASIS,
- * WITHOUT WARRANTIES OR CONDITIONS OF ANY KIND, either express or implied.
- * See the License for the specific language governing permissions and
- * limitations under the License.
- */
-
-package com.android.sdklib;
-
-import com.android.repository.Revision;
-import com.android.repository.testframework.FakeProgressIndicator;
-import com.android.repository.testframework.MockFileOp;
-import com.android.sdklib.repository.AndroidSdkHandler;
-
-import junit.framework.TestCase;
-
-import java.io.File;
-
-public class BuildToolInfoTest extends TestCase {
-
-    public void testGetCurrentJvmVersion() {
-        MockFileOp fop = new MockFileOp();
-        recordBuildTool23(fop);
-        AndroidSdkHandler sdkHandler =
-                new AndroidSdkHandler(new File("/sdk"), null, fop);
-        FakeProgressIndicator progress = new FakeProgressIndicator();
-        BuildToolInfo bt = sdkHandler.getBuildToolInfo(new Revision(23, 0, 2), progress);
-        progress.assertNoErrorsOrWarnings();
-        assertNotNull(bt);
-
-        // Check the actual JVM running this test.
-        Revision curr = BuildToolInfo.getCurrentJvmVersion();
-        // We can reasonably expect this to at least run with JVM 1.5 or more
-        assertTrue(curr.compareTo(new Revision(1, 5, 0)) > 0);
-        // and we can reasonably expect to not be running with JVM 42.0.0
-        assertTrue(curr.compareTo(new Revision(42, 0, 0)) < 0);
-    }
-
-    private static void recordBuildTool23(MockFileOp fop) {
-        fop.recordExistingFile("/sdk/build-tools/23.0.2/package.xml",
-                "<?xml version=\"1.0\" encoding=\"UTF-8\" standalone=\"yes\"?>"
-                        + "<ns2:sdk-repository "
-                        + "xmlns:ns2=\"http://schemas.android.com/sdk/android/repo/repository2/01\" "
-                        + "xmlns:ns3=\"http://schemas.android.com/sdk/android/repo/sys-img2/01\" "
-                        + "xmlns:ns4=\"http://schemas.android.com/repository/android/generic/01\" "
-                        + "xmlns:ns5=\"http://schemas.android.com/sdk/android/repo/addon2/01\">"
-                        + "<license id=\"license-19E6313A\" type=\"text\">License text\n"
-                        + "</license><localPackage path=\"build-tools;23.0.2\" obsolete=\"false\">"
-                        + "<type-details xmlns:xsi=\"http://www.w3.org/2001/XMLSchema-instance\" "
-                        + "xsi:type=\"ns4:genericDetailsType\"/>"
-                        + "<revision><major>23</major><minor>0</minor><micro>2</micro></revision>"
-                        + "<display-name>Android SDK Build-Tools 23.0.2</display-name>"
-                        + "<uses-license ref=\"license-19E6313A\"/></localPackage>"
-                        + "</ns2:sdk-repository>\n");
-    }
-
-}
-=======
-/*
- * Copyright (C) 2014 The Android Open Source Project
- *
- * Licensed under the Apache License, Version 2.0 (the "License");
- * you may not use this file except in compliance with the License.
- * You may obtain a copy of the License at
- *
- *      http://www.apache.org/licenses/LICENSE-2.0
- *
- * Unless required by applicable law or agreed to in writing, software
- * distributed under the License is distributed on an "AS IS" BASIS,
- * WITHOUT WARRANTIES OR CONDITIONS OF ANY KIND, either express or implied.
- * See the License for the specific language governing permissions and
- * limitations under the License.
- */
-
-package com.android.sdklib;
-
-import com.android.repository.Revision;
-import com.android.repository.testframework.FakeProgressIndicator;
-import com.android.repository.testframework.MockFileOp;
-import com.android.sdklib.repository.AndroidSdkHandler;
-import java.io.File;
-import junit.framework.TestCase;
-
-public class BuildToolInfoTest extends TestCase {
-
-    public void testGetCurrentJvmVersion() {
-        MockFileOp fop = new MockFileOp();
-        recordBuildTool23(fop);
-        AndroidSdkHandler sdkHandler =
-                new AndroidSdkHandler(new File("/sdk"), null, fop);
-        FakeProgressIndicator progress = new FakeProgressIndicator();
-        BuildToolInfo bt = sdkHandler.getBuildToolInfo(new Revision(23, 0, 2), progress);
-        progress.assertNoErrorsOrWarnings();
-        assertNotNull(bt);
-
-        // Check the actual JVM running this test.
-        Revision curr = BuildToolInfo.getCurrentJvmVersion();
-        // We can reasonably expect this to at least run with JVM 1.5 or more
-        assertTrue(curr.compareTo(new Revision(1, 5, 0)) > 0);
-        // and we can reasonably expect to not be running with JVM 42.0.0
-        assertTrue(curr.compareTo(new Revision(42, 0, 0)) < 0);
-    }
-
-    public void testIsPresentIn_removedComponent() {
-        // Jack and Jill were introduced in 21.1.0 and removed in 28
-        Revision rev21_0_0 = new Revision(21, 0, 0);
-        assertFalse(BuildToolInfo.PathId.JACK.isPresentIn(rev21_0_0));
-        assertFalse(BuildToolInfo.PathId.JILL.isPresentIn(rev21_0_0));
-
-        Revision rev21_1_0 = new Revision(21, 1, 0);
-        assertTrue(BuildToolInfo.PathId.JACK.isPresentIn(rev21_1_0));
-        assertTrue(BuildToolInfo.PathId.JILL.isPresentIn(rev21_1_0));
-
-        Revision rev23_0_0 = new Revision(23, 0, 0);
-        assertTrue(BuildToolInfo.PathId.JACK.isPresentIn(rev23_0_0));
-        assertTrue(BuildToolInfo.PathId.JILL.isPresentIn(rev23_0_0));
-
-        Revision rev28_0_0rc1 = new Revision(28, 0, 0, 1);
-        assertFalse(BuildToolInfo.PathId.JACK.isPresentIn(rev28_0_0rc1));
-        assertFalse(BuildToolInfo.PathId.JILL.isPresentIn(rev28_0_0rc1));
-
-        Revision rev28_0_0 = new Revision(28, 0, 0);
-        assertFalse(BuildToolInfo.PathId.JACK.isPresentIn(rev28_0_0));
-        assertFalse(BuildToolInfo.PathId.JILL.isPresentIn(rev28_0_0));
-    }
-
-    public void testIsPresentIn_componentWithNoRemovedRevision() {
-        // Daemon AAPT2 was introduced in 26.0.2
-        Revision rev25_0_0 = new Revision(25, 0, 0);
-        assertFalse(BuildToolInfo.PathId.DAEMON_AAPT2.isPresentIn(rev25_0_0));
-
-        Revision rev26_0_0 = new Revision(26, 0, 0);
-        assertFalse(BuildToolInfo.PathId.DAEMON_AAPT2.isPresentIn(rev26_0_0));
-
-        Revision rev26_0_2 = new Revision(26, 0, 2);
-        assertTrue(BuildToolInfo.PathId.DAEMON_AAPT2.isPresentIn(rev26_0_2));
-
-        Revision rev28 = new Revision(28, 0, 0);
-        assertTrue(BuildToolInfo.PathId.DAEMON_AAPT2.isPresentIn(rev28));
-    }
-
-    private static void recordBuildTool23(MockFileOp fop) {
-        fop.recordExistingFile("/sdk/build-tools/23.0.2/package.xml",
-                "<?xml version=\"1.0\" encoding=\"UTF-8\" standalone=\"yes\"?>"
-                        + "<ns2:sdk-repository "
-                        + "xmlns:ns2=\"http://schemas.android.com/sdk/android/repo/repository2/01\" "
-                        + "xmlns:ns3=\"http://schemas.android.com/sdk/android/repo/sys-img2/01\" "
-                        + "xmlns:ns4=\"http://schemas.android.com/repository/android/generic/01\" "
-                        + "xmlns:ns5=\"http://schemas.android.com/sdk/android/repo/addon2/01\">"
-                        + "<license id=\"license-19E6313A\" type=\"text\">License text\n"
-                        + "</license><localPackage path=\"build-tools;23.0.2\" obsolete=\"false\">"
-                        + "<type-details xmlns:xsi=\"http://www.w3.org/2001/XMLSchema-instance\" "
-                        + "xsi:type=\"ns4:genericDetailsType\"/>"
-                        + "<revision><major>23</major><minor>0</minor><micro>2</micro></revision>"
-                        + "<display-name>Android SDK Build-Tools 23.0.2</display-name>"
-                        + "<uses-license ref=\"license-19E6313A\"/></localPackage>"
-                        + "</ns2:sdk-repository>\n");
-    }
-
-}
->>>>>>> 86bcd624
+/*
+ * Copyright (C) 2014 The Android Open Source Project
+ *
+ * Licensed under the Apache License, Version 2.0 (the "License");
+ * you may not use this file except in compliance with the License.
+ * You may obtain a copy of the License at
+ *
+ *      http://www.apache.org/licenses/LICENSE-2.0
+ *
+ * Unless required by applicable law or agreed to in writing, software
+ * distributed under the License is distributed on an "AS IS" BASIS,
+ * WITHOUT WARRANTIES OR CONDITIONS OF ANY KIND, either express or implied.
+ * See the License for the specific language governing permissions and
+ * limitations under the License.
+ */
+
+package com.android.sdklib;
+
+import com.android.repository.Revision;
+import com.android.repository.testframework.FakeProgressIndicator;
+import com.android.repository.testframework.MockFileOp;
+import com.android.sdklib.repository.AndroidSdkHandler;
+import java.io.File;
+import junit.framework.TestCase;
+
+public class BuildToolInfoTest extends TestCase {
+
+    public void testGetCurrentJvmVersion() {
+        MockFileOp fop = new MockFileOp();
+        recordBuildTool23(fop);
+        AndroidSdkHandler sdkHandler =
+                new AndroidSdkHandler(new File("/sdk"), null, fop);
+        FakeProgressIndicator progress = new FakeProgressIndicator();
+        BuildToolInfo bt = sdkHandler.getBuildToolInfo(new Revision(23, 0, 2), progress);
+        progress.assertNoErrorsOrWarnings();
+        assertNotNull(bt);
+
+        // Check the actual JVM running this test.
+        Revision curr = BuildToolInfo.getCurrentJvmVersion();
+        // We can reasonably expect this to at least run with JVM 1.5 or more
+        assertTrue(curr.compareTo(new Revision(1, 5, 0)) > 0);
+        // and we can reasonably expect to not be running with JVM 42.0.0
+        assertTrue(curr.compareTo(new Revision(42, 0, 0)) < 0);
+    }
+
+    public void testIsPresentIn_removedComponent() {
+        // Jack and Jill were introduced in 21.1.0 and removed in 28
+        Revision rev21_0_0 = new Revision(21, 0, 0);
+        assertFalse(BuildToolInfo.PathId.JACK.isPresentIn(rev21_0_0));
+        assertFalse(BuildToolInfo.PathId.JILL.isPresentIn(rev21_0_0));
+
+        Revision rev21_1_0 = new Revision(21, 1, 0);
+        assertTrue(BuildToolInfo.PathId.JACK.isPresentIn(rev21_1_0));
+        assertTrue(BuildToolInfo.PathId.JILL.isPresentIn(rev21_1_0));
+
+        Revision rev23_0_0 = new Revision(23, 0, 0);
+        assertTrue(BuildToolInfo.PathId.JACK.isPresentIn(rev23_0_0));
+        assertTrue(BuildToolInfo.PathId.JILL.isPresentIn(rev23_0_0));
+
+        Revision rev28_0_0rc1 = new Revision(28, 0, 0, 1);
+        assertFalse(BuildToolInfo.PathId.JACK.isPresentIn(rev28_0_0rc1));
+        assertFalse(BuildToolInfo.PathId.JILL.isPresentIn(rev28_0_0rc1));
+
+        Revision rev28_0_0 = new Revision(28, 0, 0);
+        assertFalse(BuildToolInfo.PathId.JACK.isPresentIn(rev28_0_0));
+        assertFalse(BuildToolInfo.PathId.JILL.isPresentIn(rev28_0_0));
+    }
+
+    public void testIsPresentIn_componentWithNoRemovedRevision() {
+        // Daemon AAPT2 was introduced in 26.0.2
+        Revision rev25_0_0 = new Revision(25, 0, 0);
+        assertFalse(BuildToolInfo.PathId.DAEMON_AAPT2.isPresentIn(rev25_0_0));
+
+        Revision rev26_0_0 = new Revision(26, 0, 0);
+        assertFalse(BuildToolInfo.PathId.DAEMON_AAPT2.isPresentIn(rev26_0_0));
+
+        Revision rev26_0_2 = new Revision(26, 0, 2);
+        assertTrue(BuildToolInfo.PathId.DAEMON_AAPT2.isPresentIn(rev26_0_2));
+
+        Revision rev28 = new Revision(28, 0, 0);
+        assertTrue(BuildToolInfo.PathId.DAEMON_AAPT2.isPresentIn(rev28));
+    }
+
+    private static void recordBuildTool23(MockFileOp fop) {
+        fop.recordExistingFile("/sdk/build-tools/23.0.2/package.xml",
+                "<?xml version=\"1.0\" encoding=\"UTF-8\" standalone=\"yes\"?>"
+                        + "<ns2:sdk-repository "
+                        + "xmlns:ns2=\"http://schemas.android.com/sdk/android/repo/repository2/01\" "
+                        + "xmlns:ns3=\"http://schemas.android.com/sdk/android/repo/sys-img2/01\" "
+                        + "xmlns:ns4=\"http://schemas.android.com/repository/android/generic/01\" "
+                        + "xmlns:ns5=\"http://schemas.android.com/sdk/android/repo/addon2/01\">"
+                        + "<license id=\"license-19E6313A\" type=\"text\">License text\n"
+                        + "</license><localPackage path=\"build-tools;23.0.2\" obsolete=\"false\">"
+                        + "<type-details xmlns:xsi=\"http://www.w3.org/2001/XMLSchema-instance\" "
+                        + "xsi:type=\"ns4:genericDetailsType\"/>"
+                        + "<revision><major>23</major><minor>0</minor><micro>2</micro></revision>"
+                        + "<display-name>Android SDK Build-Tools 23.0.2</display-name>"
+                        + "<uses-license ref=\"license-19E6313A\"/></localPackage>"
+                        + "</ns2:sdk-repository>\n");
+    }
+
+}
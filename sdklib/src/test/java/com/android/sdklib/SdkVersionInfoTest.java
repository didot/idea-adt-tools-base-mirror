/*
 * Copyright (C) 2013 The Android Open Source Project
 *
 * Licensed under the Apache License, Version 2.0 (the "License");
 * you may not use this file except in compliance with the License.
 * You may obtain a copy of the License at
 *
 *      http://www.apache.org/licenses/LICENSE-2.0
 *
 * Unless required by applicable law or agreed to in writing, software
 * distributed under the License is distributed on an "AS IS" BASIS,
 * WITHOUT WARRANTIES OR CONDITIONS OF ANY KIND, either express or implied.
 * See the License for the specific language governing permissions and
 * limitations under the License.
 */
package com.android.sdklib;

import static com.android.sdklib.SdkVersionInfo.HIGHEST_KNOWN_API;
import static com.android.sdklib.SdkVersionInfo.HIGHEST_KNOWN_STABLE_API;
import static com.android.sdklib.SdkVersionInfo.camelCaseToUnderlines;
import static com.android.sdklib.SdkVersionInfo.getApiByBuildCode;
import static com.android.sdklib.SdkVersionInfo.getApiByPreviewName;
import static com.android.sdklib.SdkVersionInfo.getBuildCode;
import static com.android.sdklib.SdkVersionInfo.getCodeName;
import static com.android.sdklib.SdkVersionInfo.getVersion;
import static com.android.sdklib.SdkVersionInfo.underlinesToCamelCase;

import com.android.testutils.TestUtils;
import junit.framework.TestCase;

public class SdkVersionInfoTest extends TestCase {

    public void testGetAndroidName() {
        assertEquals("API 16: Android 4.1 (Jelly Bean)", SdkVersionInfo.getAndroidName(16));
        assertEquals("API 20: Android 4.4W (KitKat Wear)", SdkVersionInfo.getAndroidName(20));
        assertEquals("API 25: Android 7.1.1 (Nougat)", SdkVersionInfo.getAndroidName(25));
        assertEquals("API 27: Android 8.1 (Oreo)", SdkVersionInfo.getAndroidName(27));
        // Future: if we don't have a name, don't include "null" as a name
        assertEquals("API 500", SdkVersionInfo.getAndroidName(500));
    }

    public void testGetBuildCode() {
        assertEquals("JELLY_BEAN", getBuildCode(16));
    }

    public void testGetApiByPreviewName() {
        assertEquals(5, getApiByPreviewName("Eclair", false));
        assertEquals(18, getApiByPreviewName("JellyBeanMR2", false));
        assertEquals(21, getApiByPreviewName("Lollipop", false));
        assertEquals(21, getApiByPreviewName("L", false));
<<<<<<< HEAD
        assertEquals(26, getApiByPreviewName("O", false));
=======
        assertEquals(21, getApiByPreviewName("Lollipop", false));
        assertEquals(26, getApiByPreviewName("O", false));
        assertEquals(10, getApiByPreviewName("GINGERBREAD_MR1", false));
        assertEquals(26, getApiByPreviewName("Oreo", false));
>>>>>>> 9762cc2c
        assertEquals(-1, getApiByPreviewName("UnknownName", false));
        assertEquals(HIGHEST_KNOWN_API + 1, getApiByPreviewName("UnknownName", true));
    }

    public void testGetApiByBuildCode() {
        assertEquals(7, getApiByBuildCode("ECLAIR_MR1", false));
        assertEquals(16, getApiByBuildCode("JELLY_BEAN", false));
        assertEquals(24, getApiByBuildCode("N", false));
        assertEquals(26, getApiByBuildCode("O", false));
<<<<<<< HEAD
=======
        assertEquals(27, getApiByBuildCode("O_MR1", false));
>>>>>>> 9762cc2c

        for (int api = 1; api <= HIGHEST_KNOWN_API; api++) {
            assertEquals(api, getApiByBuildCode(getBuildCode(api), false));
        }

        assertEquals(-1, getApiByBuildCode("K_SURPRISE_SURPRISE", false));
        assertEquals(HIGHEST_KNOWN_API + 1, getApiByBuildCode("K_SURPRISE_SURPRISE", true));
    }

    public void testGetCodeName() {
        assertNull(getCodeName(1));
        assertNull(getCodeName(2));
        assertEquals("Cupcake", getCodeName(3));
        assertEquals("KitKat", getCodeName(19));
        assertEquals("Lollipop", getCodeName(21));
        assertEquals("Nougat", getCodeName(24));
        assertEquals("Oreo", getCodeName(26));
<<<<<<< HEAD
=======
        assertEquals("Oreo", getCodeName(27));
>>>>>>> 9762cc2c
    }

    public void testCamelCaseToUnderlines() {
        assertEquals("", camelCaseToUnderlines(""));
        assertEquals("foo", camelCaseToUnderlines("foo"));
        assertEquals("foo", camelCaseToUnderlines("Foo"));
        assertEquals("foo_bar", camelCaseToUnderlines("FooBar"));
        assertEquals("test_xml", camelCaseToUnderlines("testXML"));
        assertEquals("test_foo", camelCaseToUnderlines("testFoo"));
        assertEquals("jelly_bean_mr2", camelCaseToUnderlines("JellyBeanMR2"));
    }

    public void testUnderlinesToCamelCase() {
        assertEquals("", underlinesToCamelCase(""));
        assertEquals("", underlinesToCamelCase("_"));
        assertEquals("Foo", underlinesToCamelCase("foo"));
        assertEquals("FooBar", underlinesToCamelCase("foo_bar"));
        assertEquals("FooBar", underlinesToCamelCase("foo__bar"));
        assertEquals("Foo", underlinesToCamelCase("foo_"));
        assertEquals("JellyBeanMr2", underlinesToCamelCase("jelly_bean_mr2"));
    }

    @SuppressWarnings("ConstantConditions")
    public void testGetAndroidVersion() {
        assertNull(getVersion("", null));
        assertNull(getVersion("4H", null));
        assertEquals(4, getVersion("4", null).getApiLevel());
        assertNull(getVersion("4", null).getCodename());
        assertEquals("4", getVersion("4", null).getApiString());
        assertEquals(19, getVersion("19", null).getApiLevel());
        // ICS is API 14, but when expressed as a preview platform, it's not yet 14
        assertEquals(13, getVersion("IceCreamSandwich", null).getApiLevel());
        assertEquals("IceCreamSandwich", getVersion("IceCreamSandwich", null).getCodename());
        assertEquals(HIGHEST_KNOWN_API, getVersion("BackToTheFuture", null).getApiLevel());
        assertEquals("BackToTheFuture", getVersion("BackToTheFuture", null).getCodename());
    }

    public void testHighestStableApiInTestUtils() throws Exception {
        assertEquals("android-" + HIGHEST_KNOWN_STABLE_API, TestUtils.getLatestAndroidPlatform());
    }
}<|MERGE_RESOLUTION|>--- conflicted
+++ resolved
@@ -48,14 +48,10 @@
         assertEquals(18, getApiByPreviewName("JellyBeanMR2", false));
         assertEquals(21, getApiByPreviewName("Lollipop", false));
         assertEquals(21, getApiByPreviewName("L", false));
-<<<<<<< HEAD
-        assertEquals(26, getApiByPreviewName("O", false));
-=======
         assertEquals(21, getApiByPreviewName("Lollipop", false));
         assertEquals(26, getApiByPreviewName("O", false));
         assertEquals(10, getApiByPreviewName("GINGERBREAD_MR1", false));
         assertEquals(26, getApiByPreviewName("Oreo", false));
->>>>>>> 9762cc2c
         assertEquals(-1, getApiByPreviewName("UnknownName", false));
         assertEquals(HIGHEST_KNOWN_API + 1, getApiByPreviewName("UnknownName", true));
     }
@@ -65,10 +61,7 @@
         assertEquals(16, getApiByBuildCode("JELLY_BEAN", false));
         assertEquals(24, getApiByBuildCode("N", false));
         assertEquals(26, getApiByBuildCode("O", false));
-<<<<<<< HEAD
-=======
         assertEquals(27, getApiByBuildCode("O_MR1", false));
->>>>>>> 9762cc2c
 
         for (int api = 1; api <= HIGHEST_KNOWN_API; api++) {
             assertEquals(api, getApiByBuildCode(getBuildCode(api), false));
@@ -86,10 +79,7 @@
         assertEquals("Lollipop", getCodeName(21));
         assertEquals("Nougat", getCodeName(24));
         assertEquals("Oreo", getCodeName(26));
-<<<<<<< HEAD
-=======
         assertEquals("Oreo", getCodeName(27));
->>>>>>> 9762cc2c
     }
 
     public void testCamelCaseToUnderlines() {

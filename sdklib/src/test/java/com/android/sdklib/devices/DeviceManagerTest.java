/*
 * Copyright (C) 2014 The Android Open Source Project
 *
 * Licensed under the Apache License, Version 2.0 (the "License");
 * you may not use this file except in compliance with the License.
 * You may obtain a copy of the License at
 *
 *      http://www.apache.org/licenses/LICENSE-2.0
 *
 * Unless required by applicable law or agreed to in writing, software
 * distributed under the License is distributed on an "AS IS" BASIS,
 * WITHOUT WARRANTIES OR CONDITIONS OF ANY KIND, either express or implied.
 * See the License for the specific language governing permissions and
 * limitations under the License.
 */

package com.android.sdklib.devices;

import static com.google.common.truth.Truth.assertThat;

import com.android.repository.impl.meta.TypeDetails;
import com.android.repository.io.FileOpUtils;
import com.android.repository.testframework.FakePackage;
import com.android.resources.Keyboard;
import com.android.resources.Navigation;
import com.android.sdklib.TempSdkManager;
import com.android.sdklib.devices.Device.Builder;
import com.android.sdklib.devices.DeviceManager.DeviceFilter;
import com.android.sdklib.devices.DeviceManager.DeviceStatus;
import com.android.sdklib.repository.AndroidSdkHandler;
import com.android.sdklib.repository.IdDisplay;
import com.android.sdklib.repository.meta.DetailsTypes;
import com.android.sdklib.repository.targets.SystemImage;
import com.android.testutils.MockLog;
import java.io.File;
import java.util.Collection;
import java.util.EnumSet;
import java.util.List;
import java.util.stream.Collectors;
import org.junit.Before;
import org.junit.Rule;
import org.junit.Test;
import org.junit.runner.RunWith;
import org.junit.runners.JUnit4;

@RunWith(JUnit4.class)
public class DeviceManagerTest {

    @Rule public final TempSdkManager sdkManager =
            new TempSdkManager("sdk_" + getClass().getSimpleName());

    private DeviceManager dm;

    private MockLog log;

    @Before
    public void setUp() {
        dm = createDeviceManager();
    }

    private DeviceManager createDeviceManager() {
        log = sdkManager.getLog();
        AndroidSdkHandler sdkHandler = sdkManager.getSdkHandler();
        return DeviceManager.createInstance(
                sdkHandler.getLocation(),
                sdkHandler.getAndroidFolder(),
                log,
                FileOpUtils.create());
    }

    /**
     * Returns a list of just the devices' display names, for unit test comparisons.
     */
    private static List<String> listDisplayNames(Collection<Device> devices) {
        return devices.stream().map(Device::getDisplayName).collect(Collectors.toList());
    }

    @Test
    public final void testGetDevices_Default() {
        // no user devices defined in the test's custom .android home folder
        assertThat(dm.getDevices(DeviceFilter.USER)).isEmpty();
        assertThat(log.getMessages()).isEmpty();

        // no system-images devices defined in the SDK by default
        assertThat(dm.getDevices(DeviceFilter.SYSTEM_IMAGES)).isEmpty();
        assertThat(log.getMessages()).isEmpty();

        // this list comes from devices.xml bundled in the JAR
        // cf /sdklib/src/main/java/com/android/sdklib/devices/devices.xml
        assertThat(listDisplayNames(dm.getDevices(DeviceFilter.DEFAULT))).containsExactly(
                "10.1\" WXGA (Tablet)", "2.7\" QVGA", "2.7\" QVGA slider",
                "3.2\" HVGA slider (ADP1)", "3.2\" QVGA (ADP2)", "3.3\" WQVGA", "3.4\" WQVGA",
                "3.7\" FWVGA slider", "3.7\" WVGA (Nexus One)", "4\" WVGA (Nexus S)",
                "4.65\" 720p (Galaxy Nexus)", "4.7\" WXGA", "5.1\" WVGA", "5.4\" FWVGA",
                "7\" WSVGA (Tablet)");
        assertThat(log.getMessages()).isEmpty();

        assertThat(dm.getDevice("2.7in QVGA", "Generic").getDisplayName()).isEqualTo("2.7\" QVGA");

        // this list comes from the nexus.xml bundled in the JAR
        // cf /sdklib/src/main/java/com/android/sdklib/devices/nexus.xml
<<<<<<< HEAD
        assertEquals("[Android TV (1080p), Android TV (720p), Android Wear Round, " +
                        "Android Wear Round Chin, Android Wear Square, " +
                        "Galaxy Nexus, Nexus 10, Nexus 4, Nexus 5, Nexus 5X, Nexus 6, Nexus 6P, Nexus 7, " +
                        "Nexus 7 (2012), Nexus 9, Nexus One, Nexus S, Pixel C]",
                listDisplayNames(dm.getDevices(DeviceFilter.VENDOR)).toString());
        assertEquals("", log.toString());

        assertEquals("Nexus One",
                listDisplayName(dm.getDevice("Nexus One", "Google")));

        assertEquals(
                "[10.1\" WXGA (Tablet), 2.7\" QVGA, 2.7\" QVGA slider, 3.2\" HVGA slider (ADP1), " +
                        "3.2\" QVGA (ADP2), 3.3\" WQVGA, 3.4\" WQVGA, 3.7\" FWVGA slider, " +
                        "3.7\" WVGA (Nexus One), 4\" WVGA (Nexus S), 4.65\" 720p (Galaxy Nexus), " +
                        "4.7\" WXGA, 5.1\" WVGA, 5.4\" FWVGA, 7\" WSVGA (Tablet), Android TV (1080p), "
                        +
                        "Android TV (720p), Android Wear Round, Android Wear Round Chin, " +
                        "Android Wear Square, Galaxy Nexus, Nexus 10, Nexus 4, Nexus 5, " +
                        "Nexus 5X, Nexus 6, Nexus 6P, Nexus 7, Nexus 7 (2012), Nexus 9, Nexus One, Nexus S, Pixel C]",
                listDisplayNames(dm.getDevices(DeviceManager.ALL_DEVICES)).toString());
        assertEquals("", log.toString());
=======
        assertThat(listDisplayNames(dm.getDevices(DeviceFilter.VENDOR))).containsExactly(
                "Android TV (1080p)", "Android TV (720p)", "Android Wear Round",
                "Android Wear Round Chin", "Android Wear Square", "Galaxy Nexus", "Nexus 10",
                "Nexus 4", "Nexus 5", "Nexus 5X", "Nexus 6", "Nexus 6P", "Nexus 7",
                "Nexus 7 (2012)", "Nexus 9", "Nexus One", "Nexus S", "Pixel C",
                "Pixel", "Pixel XL");
        assertThat(log.getMessages()).isEmpty();

        assertThat(dm.getDevice("Nexus One", "Google").getDisplayName()).isEqualTo("Nexus One");

        assertThat(listDisplayNames(dm.getDevices(DeviceManager.ALL_DEVICES))).containsExactly(
                "10.1\" WXGA (Tablet)", "2.7\" QVGA", "2.7\" QVGA slider",
                "3.2\" HVGA slider (ADP1)", "3.2\" QVGA (ADP2)", "3.3\" WQVGA", "3.4\" WQVGA",
                "3.7\" FWVGA slider", "3.7\" WVGA (Nexus One)", "4\" WVGA (Nexus S)",
                "4.65\" 720p (Galaxy Nexus)", "4.7\" WXGA", "5.1\" WVGA", "5.4\" FWVGA",
                "7\" WSVGA (Tablet)", "Android TV (1080p)", "Android TV (720p)",
                "Android Wear Round", "Android Wear Round Chin", "Android Wear Square",
                "Galaxy Nexus", "Nexus 10", "Nexus 4", "Nexus 5", "Nexus 5X", "Nexus 6", "Nexus 6P",
                "Nexus 7", "Nexus 7 (2012)", "Nexus 9", "Nexus One", "Nexus S", "Pixel C",
                "Pixel", "Pixel XL");
        assertThat(log.getMessages()).isEmpty();
>>>>>>> fdf07a2c
    }

    @Test
    public final void testGetDevice() {
        // get a definition from the bundled devices.xml file
        Device d1 = dm.getDevice("7in WSVGA (Tablet)", "Generic");
        assertThat(d1.getDisplayName()).isEqualTo("7\" WSVGA (Tablet)");
        assertThat(log.getMessages()).isEmpty();

        // get a definition from the bundled nexus.xml file
        Device d2 = dm.getDevice("Nexus One", "Google");
        assertThat(d2.getDisplayName()).isEqualTo("Nexus One");
        assertThat(log.getMessages()).isEmpty();
    }

    @Test
    public final void testGetDevices_UserDevice() {

        Device d1 = dm.getDevice("7in WSVGA (Tablet)", "Generic");

        Builder b = new Device.Builder(d1);
        b.setId("MyCustomTablet");
        b.setName("My Custom Tablet");
        b.setManufacturer("OEM");

        Device d2 = b.build();

        dm.addUserDevice(d2);
        dm.saveUserDevices();

        assertThat(dm.getDevice("MyCustomTablet", "OEM").getDisplayName())
                .isEqualTo("My Custom Tablet");
        assertThat(log.getMessages()).isEmpty();

        // create a new device manager, forcing it reload all files
        dm = null;
        DeviceManager dm2 = createDeviceManager();

        assertThat(dm2.getDevice("MyCustomTablet", "OEM").getDisplayName())
                .isEqualTo("My Custom Tablet");
        assertThat(log.getMessages()).isEmpty();

        // 1 user device defined in the test's custom .android home folder
        assertThat(listDisplayNames(dm2.getDevices(DeviceFilter.USER)))
                .containsExactly("My Custom Tablet");
        assertThat(log.getMessages()).isEmpty();

        // no system-images devices defined in the SDK by default
        assertThat(dm2.getDevices(DeviceFilter.SYSTEM_IMAGES)).isEmpty();
        assertThat(log.getMessages()).isEmpty();

        // this list comes from devices.xml bundled in the JAR
        // cf /sdklib/src/main/java/com/android/sdklib/devices/devices.xml
        assertThat(listDisplayNames(dm2.getDevices(DeviceFilter.DEFAULT))).containsExactly(
                "10.1\" WXGA (Tablet)", "2.7\" QVGA", "2.7\" QVGA slider",
                "3.2\" HVGA slider (ADP1)", "3.2\" QVGA (ADP2)", "3.3\" WQVGA", "3.4\" WQVGA",
                "3.7\" FWVGA slider", "3.7\" WVGA (Nexus One)", "4\" WVGA (Nexus S)",
                "4.65\" 720p (Galaxy Nexus)", "4.7\" WXGA", "5.1\" WVGA", "5.4\" FWVGA",
                "7\" WSVGA (Tablet)");
        assertThat(log.getMessages()).isEmpty();

        // this list comes from the nexus.xml bundled in the JAR
        // cf /sdklib/src/main/java/com/android/sdklib/devices/nexus.xml
<<<<<<< HEAD
        assertEquals("[Android TV (1080p), Android TV (720p), Android Wear Round, " +
                        "Android Wear Round Chin, Android Wear Square, Galaxy Nexus, " +
                        "Nexus 10, Nexus 4, Nexus 5, Nexus 5X, Nexus 6, Nexus 6P, Nexus 7, Nexus 7 (2012), " +
                        "Nexus 9, Nexus One, Nexus S, Pixel C]",
                listDisplayNames(dm2.getDevices(DeviceFilter.VENDOR)).toString());
        assertEquals("", log.toString());

        assertEquals(
                "[10.1\" WXGA (Tablet), 2.7\" QVGA, 2.7\" QVGA slider, 3.2\" HVGA slider (ADP1), " +
                        "3.2\" QVGA (ADP2), 3.3\" WQVGA, 3.4\" WQVGA, 3.7\" FWVGA slider, " +
                        "3.7\" WVGA (Nexus One), 4\" WVGA (Nexus S), 4.65\" 720p (Galaxy Nexus), " +
                        "4.7\" WXGA, 5.1\" WVGA, 5.4\" FWVGA, 7\" WSVGA (Tablet), Android TV (1080p), "
                        +
                        "Android TV (720p), Android Wear Round, Android Wear Round Chin, " +
                        "Android Wear Square, Galaxy Nexus, My Custom Tablet, Nexus 10, " +
                        "Nexus 4, Nexus 5, Nexus 5X, Nexus 6, Nexus 6P, Nexus 7, Nexus 7 (2012), Nexus 9, Nexus One, Nexus S, Pixel C]",
                listDisplayNames(dm2.getDevices(DeviceManager.ALL_DEVICES)).toString());
        assertEquals("", log.toString());
=======
        assertThat(listDisplayNames(dm2.getDevices(DeviceFilter.VENDOR))).containsExactly(
                "Android TV (1080p)", "Android TV (720p)", "Android Wear Round",
                "Android Wear Round Chin", "Android Wear Square", "Galaxy Nexus", "Nexus 10",
                "Nexus 4", "Nexus 5", "Nexus 5X", "Nexus 6", "Nexus 6P", "Nexus 7",
                "Nexus 7 (2012)", "Nexus 9", "Nexus One", "Nexus S", "Pixel C",
                "Pixel", "Pixel XL");
        assertThat(log.getMessages()).isEmpty();

        assertThat(listDisplayNames(dm2.getDevices(DeviceManager.ALL_DEVICES))).containsExactly(
                "10.1\" WXGA (Tablet)", "2.7\" QVGA", "2.7\" QVGA slider",
                "3.2\" HVGA slider (ADP1)", "3.2\" QVGA (ADP2)", "3.3\" WQVGA", "3.4\" WQVGA",
                "3.7\" FWVGA slider", "3.7\" WVGA (Nexus One)", "4\" WVGA (Nexus S)",
                "4.65\" 720p (Galaxy Nexus)", "4.7\" WXGA", "5.1\" WVGA", "5.4\" FWVGA",
                "7\" WSVGA (Tablet)", "Android TV (1080p)", "Android TV (720p)",
                "Android Wear Round", "Android Wear Round Chin", "Android Wear Square",
                "Galaxy Nexus", "My Custom Tablet", "Nexus 10", "Nexus 4", "Nexus 5", "Nexus 5X",
                "Nexus 6", "Nexus 6P", "Nexus 7", "Nexus 7 (2012)", "Nexus 9", "Nexus One",
                "Nexus S", "Pixel C", "Pixel", "Pixel XL");

        assertThat(log.getMessages()).isEmpty();
>>>>>>> fdf07a2c
    }

    @Test
    public final void testGetDevices_SysImgDevice() throws Exception {
        // this adds a devices.xml with one device
        sdkManager.makeSystemImageFolder("tag-1", "x86");

        // no user devices defined in the test's custom .android home folder
        assertThat(dm.getDevices(DeviceFilter.USER)).isEmpty();
        assertThat(log.getMessages()).isEmpty();

        // find the system-images specific device added by makeSystemImageFolder above
        // using both the getDevices() API and the device-specific getDevice() API.
        assertThat(listDisplayNames(dm.getDevices(DeviceFilter.SYSTEM_IMAGES)))
                .containsExactly("Mock Tag 1 Device Name");
        assertThat(log.getMessages()).isEmpty();

        assertThat(dm.getDevice("MockDevice-tag-1", "Mock Tag 1 OEM").getDisplayName())
                .isEqualTo("Mock Tag 1 Device Name");

        // this list comes from devices.xml bundled in the JAR
        // cf /sdklib/src/main/java/com/android/sdklib/devices/devices.xml
        assertThat(listDisplayNames(dm.getDevices(DeviceFilter.DEFAULT))).containsExactly(
                "10.1\" WXGA (Tablet)", "2.7\" QVGA", "2.7\" QVGA slider",
                "3.2\" HVGA slider (ADP1)", "3.2\" QVGA (ADP2)", "3.3\" WQVGA", "3.4\" WQVGA",
                "3.7\" FWVGA slider", "3.7\" WVGA (Nexus One)", "4\" WVGA (Nexus S)",
                "4.65\" 720p (Galaxy Nexus)", "4.7\" WXGA", "5.1\" WVGA", "5.4\" FWVGA",
                "7\" WSVGA (Tablet)");
        assertThat(log.getMessages()).isEmpty();

        // this list comes from the nexus.xml bundled in the JAR
        // cf /sdklib/src/main/java/com/android/sdklib/devices/nexus.xml
<<<<<<< HEAD
        assertEquals(
                "[Android TV (1080p), Android TV (720p), Android Wear Round, Android Wear Round Chin, "
                        +
                        "Android Wear Square, Galaxy Nexus, Nexus 10, Nexus 4, Nexus 5, Nexus 5X, Nexus 6, Nexus 6P, Nexus 7, "
                        +
                        "Nexus 7 (2012), Nexus 9, Nexus One, Nexus S, Pixel C]",
                listDisplayNames(dm.getDevices(DeviceFilter.VENDOR)).toString());
        assertEquals("", log.toString());

        assertEquals(
                "[10.1\" WXGA (Tablet), 2.7\" QVGA, 2.7\" QVGA slider, 3.2\" HVGA slider (ADP1), " +
                        "3.2\" QVGA (ADP2), 3.3\" WQVGA, 3.4\" WQVGA, 3.7\" FWVGA slider, " +
                        "3.7\" WVGA (Nexus One), 4\" WVGA (Nexus S), 4.65\" 720p (Galaxy Nexus), " +
                        "4.7\" WXGA, 5.1\" WVGA, 5.4\" FWVGA, 7\" WSVGA (Tablet), Android TV (1080p), "
                        +
                        "Android TV (720p), Android Wear Round, Android Wear Round Chin, " +
                        "Android Wear Square, Galaxy Nexus, Mock Tag 1 Device Name, Nexus 10, Nexus 4, "
                        +
                        "Nexus 5, Nexus 5X, Nexus 6, Nexus 6P, Nexus 7, Nexus 7 (2012), Nexus 9, Nexus One, Nexus S, Pixel C]",
                listDisplayNames(dm.getDevices(DeviceManager.ALL_DEVICES)).toString());
        assertEquals("", log.toString());
=======
        assertThat(listDisplayNames(dm.getDevices(DeviceFilter.VENDOR))).containsExactly(
                "Android TV (1080p)", "Android TV (720p)", "Android Wear Round",
                "Android Wear Round Chin", "Android Wear Square", "Galaxy Nexus", "Nexus 10",
                "Nexus 4", "Nexus 5", "Nexus 5X", "Nexus 6", "Nexus 6P", "Nexus 7",
                "Nexus 7 (2012)", "Nexus 9", "Nexus One", "Nexus S", "Pixel C",
                "Pixel", "Pixel XL");
        assertThat(log.getMessages()).isEmpty();

        assertThat(listDisplayNames(dm.getDevices(DeviceManager.ALL_DEVICES))).containsExactly(
                "10.1\" WXGA (Tablet)", "2.7\" QVGA", "2.7\" QVGA slider",
                "3.2\" HVGA slider (ADP1)", "3.2\" QVGA (ADP2)", "3.3\" WQVGA", "3.4\" WQVGA",
                "3.7\" FWVGA slider", "3.7\" WVGA (Nexus One)", "4\" WVGA (Nexus S)",
                "4.65\" 720p (Galaxy Nexus)", "4.7\" WXGA", "5.1\" WVGA", "5.4\" FWVGA",
                "7\" WSVGA (Tablet)", "Android TV (1080p)", "Android TV (720p)",
                "Android Wear Round", "Android Wear Round Chin", "Android Wear Square",
                "Galaxy Nexus", "Mock Tag 1 Device Name", "Nexus 10", "Nexus 4", "Nexus 5",
                "Nexus 5X", "Nexus 6", "Nexus 6P", "Nexus 7", "Nexus 7 (2012)", "Nexus 9",
                "Nexus One", "Nexus S", "Pixel C", "Pixel", "Pixel XL");
        assertThat(log.getMessages()).isEmpty();
>>>>>>> fdf07a2c
    }

    @Test
    public final void testGetDeviceStatus() {
        // get a definition from the bundled devices.xml file
        assertThat(dm.getDeviceStatus("7in WSVGA (Tablet)", "Generic"))
                .isEqualTo(DeviceStatus.EXISTS);

        // get a definition from the bundled oem file
        assertThat(dm.getDeviceStatus("Nexus One", "Google")).isEqualTo(DeviceStatus.EXISTS);

        // try a device that does not exist
        assertThat(dm.getDeviceStatus("My Device", "Custom OEM")).isEqualTo(DeviceStatus.MISSING);
    }

    @Test
    public final void testHasHardwarePropHashChanged_Generic() {
        final Device d1 = dm.getDevice("7in WSVGA (Tablet)", "Generic");

        assertThat(DeviceManager.hasHardwarePropHashChanged(d1, "invalid"))
                .isEqualTo("MD5:750a657019b49e621c42ce9a20c2cc30");

        assertThat(DeviceManager.hasHardwarePropHashChanged(
                d1, "MD5:750a657019b49e621c42ce9a20c2cc30"))
                .isNull();

        // change the device hardware props, this should change the hash
        d1.getDefaultHardware().setNav(Navigation.TRACKBALL);

        assertThat(DeviceManager.hasHardwarePropHashChanged(
                d1, "MD5:750a657019b49e621c42ce9a20c2cc30"))
                .isEqualTo("MD5:9c4dd5018987da51f7166f139f4361a2");

        // change the property back, should revert its hash to the previous one
        d1.getDefaultHardware().setNav(Navigation.NONAV);

        assertThat(DeviceManager.hasHardwarePropHashChanged(
                d1, "MD5:750a657019b49e621c42ce9a20c2cc30"))
                .isNull();
    }

    @Test
    public final void testHasHardwarePropHashChanged_Oem() {
        final Device d2 = dm.getDevice("Nexus One", "Google");

        assertThat(DeviceManager.hasHardwarePropHashChanged(d2, "invalid"))
                .isEqualTo("MD5:36362a51e6c830c2ab515a312c9ecbff");

        assertThat(DeviceManager.hasHardwarePropHashChanged(
                d2, "MD5:36362a51e6c830c2ab515a312c9ecbff"))
                .isNull();

        // change the device hardware props, this should change the hash
        d2.getDefaultHardware().setKeyboard(Keyboard.QWERTY);

        assertThat(DeviceManager.hasHardwarePropHashChanged(
                d2, "MD5:36362a51e6c830c2ab515a312c9ecbff"))
                .isEqualTo("MD5:f8f4b390755f2f58dfeb7d3020cd87db");

        // change the property back, should revert its hash to the previous one
        d2.getDefaultHardware().setKeyboard(Keyboard.NOKEY);

        assertThat(DeviceManager.hasHardwarePropHashChanged(
                d2, "MD5:36362a51e6c830c2ab515a312c9ecbff"))
                .isNull();
    }

    @Test
    public final void testDeviceOverrides() throws Exception {
        File location = sdkManager.getSdkHandler().getLocation();
        FakePackage.FakeLocalPackage p = new FakePackage.FakeLocalPackage("dummy");
        DetailsTypes.AddonDetailsType details = AndroidSdkHandler.getAddonModule()
                .createLatestFactory().createAddonDetailsType();
        details.setApiLevel(22);
        details.setVendor(SystemImage.DEFAULT_TAG);
        p.setTypeDetails((TypeDetails) details);
        SystemImage imageWithDevice = new SystemImage(
                new File(location, "system-images/android-22/android-wear/x86"),
                IdDisplay.create("android-wear", "android-wear"),
                IdDisplay.create("Google", "Google1"),
                "x86", new File[]{}, p);
        DeviceManager manager = createDeviceManager();
        int count = manager.getDevices(EnumSet.allOf(DeviceFilter.class)).size();
        Device d = manager.getDevice("wear_round", "Google");
        assertThat(d.getDisplayName()).isEqualTo("Android Wear Round");

        sdkManager.makeSystemImageFolder(imageWithDevice, "wear_round");
        manager = createDeviceManager();

        d = manager.getDevice("wear_round", "Google");
        assertThat(d.getDisplayName()).isEqualTo("Mock Android wear Device Name");

        Device d1 = dm.getDevice("wear_round", "Google");

        Builder b = new Device.Builder(d1);
        b.setName("Custom");

        Device d2 = b.build();

        manager.addUserDevice(d2);
        manager.saveUserDevices();

        d = manager.getDevice("wear_round", "Google");
        assertThat(d.getDisplayName()).isEqualTo("Custom");
        assertThat(manager.getDevices(EnumSet.allOf(DeviceFilter.class)).size()).isEqualTo(count);
    }
}<|MERGE_RESOLUTION|>--- conflicted
+++ resolved
@@ -99,29 +99,6 @@
 
         // this list comes from the nexus.xml bundled in the JAR
         // cf /sdklib/src/main/java/com/android/sdklib/devices/nexus.xml
-<<<<<<< HEAD
-        assertEquals("[Android TV (1080p), Android TV (720p), Android Wear Round, " +
-                        "Android Wear Round Chin, Android Wear Square, " +
-                        "Galaxy Nexus, Nexus 10, Nexus 4, Nexus 5, Nexus 5X, Nexus 6, Nexus 6P, Nexus 7, " +
-                        "Nexus 7 (2012), Nexus 9, Nexus One, Nexus S, Pixel C]",
-                listDisplayNames(dm.getDevices(DeviceFilter.VENDOR)).toString());
-        assertEquals("", log.toString());
-
-        assertEquals("Nexus One",
-                listDisplayName(dm.getDevice("Nexus One", "Google")));
-
-        assertEquals(
-                "[10.1\" WXGA (Tablet), 2.7\" QVGA, 2.7\" QVGA slider, 3.2\" HVGA slider (ADP1), " +
-                        "3.2\" QVGA (ADP2), 3.3\" WQVGA, 3.4\" WQVGA, 3.7\" FWVGA slider, " +
-                        "3.7\" WVGA (Nexus One), 4\" WVGA (Nexus S), 4.65\" 720p (Galaxy Nexus), " +
-                        "4.7\" WXGA, 5.1\" WVGA, 5.4\" FWVGA, 7\" WSVGA (Tablet), Android TV (1080p), "
-                        +
-                        "Android TV (720p), Android Wear Round, Android Wear Round Chin, " +
-                        "Android Wear Square, Galaxy Nexus, Nexus 10, Nexus 4, Nexus 5, " +
-                        "Nexus 5X, Nexus 6, Nexus 6P, Nexus 7, Nexus 7 (2012), Nexus 9, Nexus One, Nexus S, Pixel C]",
-                listDisplayNames(dm.getDevices(DeviceManager.ALL_DEVICES)).toString());
-        assertEquals("", log.toString());
-=======
         assertThat(listDisplayNames(dm.getDevices(DeviceFilter.VENDOR))).containsExactly(
                 "Android TV (1080p)", "Android TV (720p)", "Android Wear Round",
                 "Android Wear Round Chin", "Android Wear Square", "Galaxy Nexus", "Nexus 10",
@@ -143,7 +120,6 @@
                 "Nexus 7", "Nexus 7 (2012)", "Nexus 9", "Nexus One", "Nexus S", "Pixel C",
                 "Pixel", "Pixel XL");
         assertThat(log.getMessages()).isEmpty();
->>>>>>> fdf07a2c
     }
 
     @Test
@@ -207,26 +183,6 @@
 
         // this list comes from the nexus.xml bundled in the JAR
         // cf /sdklib/src/main/java/com/android/sdklib/devices/nexus.xml
-<<<<<<< HEAD
-        assertEquals("[Android TV (1080p), Android TV (720p), Android Wear Round, " +
-                        "Android Wear Round Chin, Android Wear Square, Galaxy Nexus, " +
-                        "Nexus 10, Nexus 4, Nexus 5, Nexus 5X, Nexus 6, Nexus 6P, Nexus 7, Nexus 7 (2012), " +
-                        "Nexus 9, Nexus One, Nexus S, Pixel C]",
-                listDisplayNames(dm2.getDevices(DeviceFilter.VENDOR)).toString());
-        assertEquals("", log.toString());
-
-        assertEquals(
-                "[10.1\" WXGA (Tablet), 2.7\" QVGA, 2.7\" QVGA slider, 3.2\" HVGA slider (ADP1), " +
-                        "3.2\" QVGA (ADP2), 3.3\" WQVGA, 3.4\" WQVGA, 3.7\" FWVGA slider, " +
-                        "3.7\" WVGA (Nexus One), 4\" WVGA (Nexus S), 4.65\" 720p (Galaxy Nexus), " +
-                        "4.7\" WXGA, 5.1\" WVGA, 5.4\" FWVGA, 7\" WSVGA (Tablet), Android TV (1080p), "
-                        +
-                        "Android TV (720p), Android Wear Round, Android Wear Round Chin, " +
-                        "Android Wear Square, Galaxy Nexus, My Custom Tablet, Nexus 10, " +
-                        "Nexus 4, Nexus 5, Nexus 5X, Nexus 6, Nexus 6P, Nexus 7, Nexus 7 (2012), Nexus 9, Nexus One, Nexus S, Pixel C]",
-                listDisplayNames(dm2.getDevices(DeviceManager.ALL_DEVICES)).toString());
-        assertEquals("", log.toString());
-=======
         assertThat(listDisplayNames(dm2.getDevices(DeviceFilter.VENDOR))).containsExactly(
                 "Android TV (1080p)", "Android TV (720p)", "Android Wear Round",
                 "Android Wear Round Chin", "Android Wear Square", "Galaxy Nexus", "Nexus 10",
@@ -247,7 +203,6 @@
                 "Nexus S", "Pixel C", "Pixel", "Pixel XL");
 
         assertThat(log.getMessages()).isEmpty();
->>>>>>> fdf07a2c
     }
 
     @Test
@@ -280,29 +235,6 @@
 
         // this list comes from the nexus.xml bundled in the JAR
         // cf /sdklib/src/main/java/com/android/sdklib/devices/nexus.xml
-<<<<<<< HEAD
-        assertEquals(
-                "[Android TV (1080p), Android TV (720p), Android Wear Round, Android Wear Round Chin, "
-                        +
-                        "Android Wear Square, Galaxy Nexus, Nexus 10, Nexus 4, Nexus 5, Nexus 5X, Nexus 6, Nexus 6P, Nexus 7, "
-                        +
-                        "Nexus 7 (2012), Nexus 9, Nexus One, Nexus S, Pixel C]",
-                listDisplayNames(dm.getDevices(DeviceFilter.VENDOR)).toString());
-        assertEquals("", log.toString());
-
-        assertEquals(
-                "[10.1\" WXGA (Tablet), 2.7\" QVGA, 2.7\" QVGA slider, 3.2\" HVGA slider (ADP1), " +
-                        "3.2\" QVGA (ADP2), 3.3\" WQVGA, 3.4\" WQVGA, 3.7\" FWVGA slider, " +
-                        "3.7\" WVGA (Nexus One), 4\" WVGA (Nexus S), 4.65\" 720p (Galaxy Nexus), " +
-                        "4.7\" WXGA, 5.1\" WVGA, 5.4\" FWVGA, 7\" WSVGA (Tablet), Android TV (1080p), "
-                        +
-                        "Android TV (720p), Android Wear Round, Android Wear Round Chin, " +
-                        "Android Wear Square, Galaxy Nexus, Mock Tag 1 Device Name, Nexus 10, Nexus 4, "
-                        +
-                        "Nexus 5, Nexus 5X, Nexus 6, Nexus 6P, Nexus 7, Nexus 7 (2012), Nexus 9, Nexus One, Nexus S, Pixel C]",
-                listDisplayNames(dm.getDevices(DeviceManager.ALL_DEVICES)).toString());
-        assertEquals("", log.toString());
-=======
         assertThat(listDisplayNames(dm.getDevices(DeviceFilter.VENDOR))).containsExactly(
                 "Android TV (1080p)", "Android TV (720p)", "Android Wear Round",
                 "Android Wear Round Chin", "Android Wear Square", "Galaxy Nexus", "Nexus 10",
@@ -322,7 +254,6 @@
                 "Nexus 5X", "Nexus 6", "Nexus 6P", "Nexus 7", "Nexus 7 (2012)", "Nexus 9",
                 "Nexus One", "Nexus S", "Pixel C", "Pixel", "Pixel XL");
         assertThat(log.getMessages()).isEmpty();
->>>>>>> fdf07a2c
     }
 
     @Test

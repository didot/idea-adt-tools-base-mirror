/*
 * Copyright (C) 2009 The Android Open Source Project
 *
 * Licensed under the Eclipse Public License, Version 1.0 (the "License");
 * you may not use this file except in compliance with the License.
 * You may obtain a copy of the License at
 *
 *      http://www.eclipse.org/org/documents/epl-v10.php
 *
 * Unless required by applicable law or agreed to in writing, software
 * distributed under the License is distributed on an "AS IS" BASIS,
 * WITHOUT WARRANTIES OR CONDITIONS OF ANY KIND, either express or implied.
 * See the License for the specific language governing permissions and
 * limitations under the License.
 */

package com.android.sdklib.repository;

import com.android.annotations.Nullable;
import junit.framework.TestCase;
import org.xml.sax.SAXException;
import org.xml.sax.SAXParseException;

import javax.xml.XMLConstants;
import javax.xml.transform.Source;
import javax.xml.transform.stream.StreamSource;
import javax.xml.validation.Schema;
import javax.xml.validation.SchemaFactory;
import javax.xml.validation.Validator;
<<<<<<< HEAD
import java.io.InputStream;
import java.io.StringReader;
=======
>>>>>>> a3a3d213

/**
 * Tests local validation of an SDK Repository sample XMLs using an XML Schema validator.
 *
 * References:
 * http://www.ibm.com/developerworks/xml/library/x-javaxmlvalidapi.html
 */
public class ValidateRepositoryXmlTest extends ValidateTestCase {

    private static final String OPEN_TAG_REPO =
        "<r:sdk-repository xmlns:r=\"http://schemas.android.com/sdk/android/repository/" +
        Integer.toString(SdkRepoConstants.NS_LATEST_VERSION) +
        "\">";
    private static final String CLOSE_TAG_REPO = "</r:sdk-repository>";

    // --- Tests ------------

    /** Validates that NS_LATEST_VERSION points to the max available XSD schema. */
    public void testRepoLatestVersionNumber() throws Exception {
        CaptureErrorHandler handler = new CaptureErrorHandler();

        // There should be a schema matching NS_LATEST_VERSION
        assertNotNull(getRepoValidator(SdkRepoConstants.NS_LATEST_VERSION, handler));

        // There should NOT be a schema with NS_LATEST_VERSION+1
        assertNull(
                String.format(
                        "There's a REPO XSD at version %d but SdkRepoConstants.NS_LATEST_VERSION is still set to %d.",
                        SdkRepoConstants.NS_LATEST_VERSION + 1,
                        SdkRepoConstants.NS_LATEST_VERSION),
                getRepoValidator(SdkRepoConstants.NS_LATEST_VERSION + 1, handler));
    }

    /** Validate the XSD version 1 */
    public void testValidateRepositoryXsd1() throws Exception {
        validateXsd(SdkRepoConstants.getXsdStream(1));
    }

    /** Validate a valid sample using namespace version 1 using an InputStream */
    public void testValidateLocalRepositoryFile1() throws Exception {
        InputStream xmlStream = this.getClass().getResourceAsStream(
                    "/com/android/sdklib/testdata/repository_sample_01.xml");
        Source source = new StreamSource(xmlStream);

        CaptureErrorHandler handler = new CaptureErrorHandler();
        Validator validator = getRepoValidator(1, handler);
        validator.validate(source);
        handler.verify();
    }

    /** Validate the XSD version 2 */
    public void testValidateRepositoryXsd2() throws Exception {
        validateXsd(SdkRepoConstants.getXsdStream(2));
    }

    /** Validate a valid sample using namespace version 2 using an InputStream */
    public void testValidateLocalRepositoryFile2() throws Exception {
        InputStream xmlStream = this.getClass().getResourceAsStream(
                    "/com/android/sdklib/testdata/repository_sample_02.xml");
        Source source = new StreamSource(xmlStream);

        CaptureErrorHandler handler = new CaptureErrorHandler();
        Validator validator = getRepoValidator(2, handler);
        validator.validate(source);
        handler.verify();
    }

    /** Validate the XSD version 3 */
    public void testValidateRepositoryXsd3() throws Exception {
        validateXsd(SdkRepoConstants.getXsdStream(3));
    }

    /** Validate a valid sample using namespace version 3 using an InputStream */
    public void testValidateLocalRepositoryFile3() throws Exception {
        InputStream xmlStream = this.getClass().getResourceAsStream(
                    "/com/android/sdklib/testdata/repository_sample_03.xml");
        Source source = new StreamSource(xmlStream);

        CaptureErrorHandler handler = new CaptureErrorHandler();
        Validator validator = getRepoValidator(3, handler);
        validator.validate(source);
        handler.verify();
    }

    /** Validate the XSD version 4 */
    public void testValidateRepositoryXsd4() throws Exception {
        validateXsd(SdkRepoConstants.getXsdStream(4));
    }

    /** Validate a valid sample using namespace version 4 using an InputStream */
    public void testValidateLocalRepositoryFile4() throws Exception {
        InputStream xmlStream = this.getClass().getResourceAsStream(
                    "/com/android/sdklib/testdata/repository_sample_04.xml");
        Source source = new StreamSource(xmlStream);

        CaptureErrorHandler handler = new CaptureErrorHandler();
        Validator validator = getRepoValidator(4, handler);
        validator.validate(source);
        handler.verify();
    }

    /** Validate the XSD version 5 */
    public void testValidateRepositoryXsd5() throws Exception {
        validateXsd(SdkRepoConstants.getXsdStream(5));
    }

    /** Validate a valid sample using namespace version 5 using an InputStream */
    public void testValidateLocalRepositoryFile5() throws Exception {
        InputStream xmlStream = this.getClass().getResourceAsStream(
                    "/com/android/sdklib/testdata/repository_sample_05.xml");
        Source source = new StreamSource(xmlStream);

        CaptureErrorHandler handler = new CaptureErrorHandler();
        Validator validator = getRepoValidator(5, handler);
        validator.validate(source);
        handler.verify();
    }

    /** Validate the XSD version 6 */
    public void testValidateRepositoryXsd6() throws Exception {
        validateXsd(SdkRepoConstants.getXsdStream(6));
    }

    /** Validate a valid sample using namespace version 6 using an InputStream */
    public void testValidateLocalRepositoryFile6() throws Exception {
        InputStream xmlStream = this.getClass().getResourceAsStream(
                    "/com/android/sdklib/testdata/repository_sample_06.xml");
        Source source = new StreamSource(xmlStream);

        CaptureErrorHandler handler = new CaptureErrorHandler();
        Validator validator = getRepoValidator(6, handler);
        validator.validate(source);
        handler.verify();
    }

    /** Validate the XSD version 7 */
    public void testValidateRepositoryXsd7() throws Exception {
        validateXsd(SdkRepoConstants.getXsdStream(7));
    }

    /** Validate a valid sample using namespace version 7 using an InputStream */
    public void testValidateLocalRepositoryFile7() throws Exception {
        InputStream xmlStream = this.getClass().getResourceAsStream(
                    "/com/android/sdklib/testdata/repository_sample_07.xml");
        Source source = new StreamSource(xmlStream);

        CaptureErrorHandler handler = new CaptureErrorHandler();
        Validator validator = getRepoValidator(7, handler);
        validator.validate(source);
        handler.verify();
    }

    /** Validate the XSD version 8 */
    public void testValidateRepositoryXsd8() throws Exception {
        validateXsd(SdkRepoConstants.getXsdStream(8));
    }

    /** Validate a valid sample using namespace version 8 using an InputStream */
    public void testValidateLocalRepositoryFile8() throws Exception {
        InputStream xmlStream = this.getClass().getResourceAsStream(
                    "/com/android/sdklib/testdata/repository_sample_08.xml");
        Source source = new StreamSource(xmlStream);

        CaptureErrorHandler handler = new CaptureErrorHandler();
        Validator validator = getRepoValidator(8, handler);
        validator.validate(source);
        handler.verify();
    }

    /** Validate the XSD version 9 */
    public void testValidateRepositoryXsd9() throws Exception {
        validateXsd(SdkRepoConstants.getXsdStream(9));
    }

    /** Validate a valid sample using namespace version 9 using an InputStream */
    public void testValidateLocalRepositoryFile9() throws Exception {
        InputStream xmlStream = this.getClass().getResourceAsStream(
                    "/com/android/sdklib/testdata/repository_sample_09.xml");
        Source source = new StreamSource(xmlStream);

        CaptureErrorHandler handler = new CaptureErrorHandler();
        Validator validator = getRepoValidator(9, handler);
        validator.validate(source);
        handler.verify();
    }

    /** Validate the XSD version 10 */
    public void testValidateRepositoryXsd10() throws Exception {
        validateXsd(SdkRepoConstants.getXsdStream(10));
    }

    /** Validate a valid sample using namespace version 10 using an InputStream */
    public void testValidateLocalRepositoryFile10() throws Exception {
        InputStream xmlStream = this.getClass().getResourceAsStream(
                    "/com/android/sdklib/testdata/repository_sample_10.xml");
        Source source = new StreamSource(xmlStream);

        CaptureErrorHandler handler = new CaptureErrorHandler();
        Validator validator = getRepoValidator(10, handler);
        validator.validate(source);
        handler.verify();
    }

    /** Make sure we don't have a next-version sample that is not validated yet */
    public void testValidateLocalRepositoryFile11() throws Exception {
        InputStream xmlStream = this.getClass().getResourceAsStream(
                    "/com/android/sdklib/testdata/repository_sample_11.xml");
        assertNull(xmlStream);
    }

    // IMPORTANT: each time you add a test here, you should add a corresponding
    // test in SdkRepoSourceTest to validate the XML content is parsed correctly.


    // ---

    /** A document should at least have a root to be valid */
    public void testEmptyXml() throws Exception {
        String document = "<?xml version=\"1.0\"?>";

        Source source = new StreamSource(new StringReader(document));

        CaptureErrorHandler handler = new CaptureErrorHandler();
        Validator validator = getRepoValidator(SdkRepoConstants.NS_LATEST_VERSION, handler);

        try {
            validator.validate(source);
        } catch (SAXParseException e) {
            // We expect to get this specific exception message
            assertRegex("Premature end of file.*", e.getMessage());
            return;
        }
        // We shouldn't get here
        handler.verify();
        fail();
    }

    /** A document with a root element containing no platform, addon, etc., is valid. */
    public void testEmptyRootXml() throws Exception {
        String document = "<?xml version=\"1.0\"?>" +
            OPEN_TAG_REPO +
            CLOSE_TAG_REPO;

        Source source = new StreamSource(new StringReader(document));

        CaptureErrorHandler handler = new CaptureErrorHandler();
        Validator validator = getRepoValidator(SdkRepoConstants.NS_LATEST_VERSION, handler);
        validator.validate(source);
        handler.verify();
    }

    /** A document with an unknown element. */
    public void testUnknownContentXml() throws Exception {
        String document = "<?xml version=\"1.0\"?>" +
            OPEN_TAG_REPO +
            "<r:unknown />" +
            CLOSE_TAG_REPO;

        Source source = new StreamSource(new StringReader(document));

        // don't capture the validator errors, we want it to fail and catch the exception
        Validator validator = getRepoValidator(SdkRepoConstants.NS_LATEST_VERSION, null);
        try {
            validator.validate(source);
        } catch (SAXParseException e) {
            // We expect a parse expression referring to this grammar rule
            assertRegex("cvc-complex-type.2.4.a: Invalid content was found.*", e.getMessage());
            return;
        }
        // If we get here, the validator has not failed as we expected it to.
        fail();
    }

    /** A document with an incomplete element. */
    public void testIncompleteContentXml() throws Exception {
        String document = "<?xml version=\"1.0\"?>" +
            OPEN_TAG_REPO +
            "<r:platform> <r:api-level>1</r:api-level> <r:libs /> </r:platform>" +
            CLOSE_TAG_REPO;

        Source source = new StreamSource(new StringReader(document));

        // don't capture the validator errors, we want it to fail and catch the exception
        Validator validator = getRepoValidator(SdkRepoConstants.NS_LATEST_VERSION, null);
        try {
            validator.validate(source);
        } catch (SAXParseException e) {
            // We expect a parse error referring to this grammar rule
            assertRegex("cvc-complex-type.2.4.a: Invalid content was found.*", e.getMessage());
            return;
        }
        // If we get here, the validator has not failed as we expected it to.
        fail();
    }

    /** A document with a wrong type element. */
    public void testWrongTypeContentXml() throws Exception {
        String document = "<?xml version=\"1.0\"?>" +
            OPEN_TAG_REPO +
            "<r:platform> <r:api-level>NotAnInteger</r:api-level> <r:libs /> </r:platform>" +
            CLOSE_TAG_REPO;

        Source source = new StreamSource(new StringReader(document));

        // don't capture the validator errors, we want it to fail and catch the exception
        Validator validator = getRepoValidator(SdkRepoConstants.NS_LATEST_VERSION, null);
        try {
            validator.validate(source);
        } catch (SAXParseException e) {
            // We expect a parse error referring to this grammar rule
            assertRegex("cvc-datatype-valid.1.2.1: 'NotAnInteger' is not a valid value.*",
                    e.getMessage());
            return;
        }
        // If we get here, the validator has not failed as we expected it to.
        fail();
    }

    /** A document with an unknown license id. */
    public void testLicenseIdNotFound() throws Exception {
        // we define a license named "lic1" and then reference "lic2" instead
        String document = "<?xml version=\"1.0\"?>" +
            OPEN_TAG_REPO +
            "<r:license id=\"lic1\"> some license </r:license> " +
            "<r:tool> <r:uses-license ref=\"lic2\" /> <r:revision> <r:major>1</r:major> </r:revision> " +
            "<r:min-platform-tools-rev> <r:major>1</r:major> </r:min-platform-tools-rev> " +
            "<r:archives> <r:archive> <r:size>1</r:size> <r:checksum>2822ae37115ebf13412bbef91339ee0d9454525e</r:checksum> " +
            "<r:url>url</r:url> </r:archive> </r:archives> </r:tool>" +
            CLOSE_TAG_REPO;

        Source source = new StreamSource(new StringReader(document));

        // don't capture the validator errors, we want it to fail and catch the exception
        Validator validator = getRepoValidator(SdkRepoConstants.NS_LATEST_VERSION, null);
        try {
            validator.validate(source);
        } catch (SAXParseException e) {
            // We expect a parse error referring to this grammar rule
            assertRegex("cvc-id.1: There is no ID/IDREF binding for IDREF 'lic2'.*",
                    e.getMessage());
            return;
        }
        // If we get here, the validator has not failed as we expected it to.
        fail();
    }

    /** The latest XSD repository-6 should fail when an 'extra' is present. */
    public void testExtraPathWithSlash() throws Exception {
        String document = "<?xml version=\"1.0\"?>" +
            OPEN_TAG_REPO +
            "<r:extra> <r:revision>1</r:revision> <r:path>path</r:path> " +
            "<r:archives> <r:archive> <r:size>1</r:size> <r:checksum>2822ae37115ebf13412bbef91339ee0d9454525e</r:checksum> " +
            "<r:url>url</r:url> </r:archive> </r:archives> </r:extra>" +
            CLOSE_TAG_REPO;

        Source source = new StreamSource(new StringReader(document));

        // don't capture the validator errors, we want it to fail and catch the exception
        Validator validator = getRepoValidator(SdkRepoConstants.NS_LATEST_VERSION, null);
        try {
            validator.validate(source);
        } catch (SAXParseException e) {
            // We expect a parse error referring to this grammar rule
            assertRegex("cvc-complex-type.2.4.a: Invalid content was found starting with element 'r:extra'.*",
                    e.getMessage());
            return;
        }
        // If we get here, the validator has not failed as we expected it to.
        fail();
    }

    // --- Helpers ------------

    /**
     * Helper method that returns a validator for our Repository XSD
     *
     * @param version The version number, in range {@code 1..NS_LATEST_VERSION}
     * @param handler A {@link CaptureErrorHandler}. If null the default will be used,
     *   which will most likely print errors to stderr.
     */
    private Validator getRepoValidator(int version, @Nullable CaptureErrorHandler handler)
            throws SAXException {
        Validator validator = null;
        InputStream xsdStream = SdkRepoConstants.getXsdStream(version);
        if (xsdStream != null) {
            SchemaFactory factory = SchemaFactory.newInstance(XMLConstants.W3C_XML_SCHEMA_NS_URI);
            Schema schema = factory.newSchema(new StreamSource(xsdStream));
            validator = schema.newValidator();

            if (handler != null) {
                validator.setErrorHandler(handler);
            }
        }

        return validator;
    }
}<|MERGE_RESOLUTION|>--- conflicted
+++ resolved
@@ -17,9 +17,12 @@
 package com.android.sdklib.repository;
 
 import com.android.annotations.Nullable;
-import junit.framework.TestCase;
+
 import org.xml.sax.SAXException;
 import org.xml.sax.SAXParseException;
+
+import java.io.InputStream;
+import java.io.StringReader;
 
 import javax.xml.XMLConstants;
 import javax.xml.transform.Source;
@@ -27,11 +30,6 @@
 import javax.xml.validation.Schema;
 import javax.xml.validation.SchemaFactory;
 import javax.xml.validation.Validator;
-<<<<<<< HEAD
-import java.io.InputStream;
-import java.io.StringReader;
-=======
->>>>>>> a3a3d213
 
 /**
  * Tests local validation of an SDK Repository sample XMLs using an XML Schema validator.
@@ -41,11 +39,11 @@
  */
 public class ValidateRepositoryXmlTest extends ValidateTestCase {
 
-    private static final String OPEN_TAG_REPO =
+    private static String OPEN_TAG_REPO =
         "<r:sdk-repository xmlns:r=\"http://schemas.android.com/sdk/android/repository/" +
         Integer.toString(SdkRepoConstants.NS_LATEST_VERSION) +
         "\">";
-    private static final String CLOSE_TAG_REPO = "</r:sdk-repository>";
+    private static String CLOSE_TAG_REPO = "</r:sdk-repository>";
 
     // --- Tests ------------
 

/*
 * Copyright (C) 2016 The Android Open Source Project
 *
 * Licensed under the Apache License, Version 2.0 (the "License");
 * you may not use this file except in compliance with the License.
 * You may obtain a copy of the License at
 *
 *      http://www.apache.org/licenses/LICENSE-2.0
 *
 * Unless required by applicable law or agreed to in writing, software
 * distributed under the License is distributed on an "AS IS" BASIS,
 * WITHOUT WARRANTIES OR CONDITIONS OF ANY KIND, either express or implied.
 * See the License for the specific language governing permissions and
 * limitations under the License.
 */

package com.android.sdklib.repository.legacy;

import com.android.SdkConstants;
import com.android.repository.Revision;
import com.android.repository.api.LocalPackage;
import com.android.repository.api.RepoManager;
import com.android.repository.api.Repository;
import com.android.repository.api.SchemaModule;
import com.android.repository.impl.manager.LocalRepoLoader;
import com.android.repository.impl.manager.LocalRepoLoaderImpl;
import com.android.repository.impl.meta.SchemaModuleUtil;
import com.android.repository.impl.meta.TypeDetails;
import com.android.repository.testframework.FakeProgressIndicator;
import com.android.repository.testframework.MockFileOp;
import com.android.sdklib.OptionalLibrary;
import com.android.sdklib.repository.AndroidSdkHandler;
import com.android.sdklib.repository.legacy.local.LocalSdk;
import com.android.sdklib.repository.meta.DetailsTypes;
import com.android.sdklib.repository.meta.SdkCommonFactory;
import com.google.common.collect.ImmutableList;
import com.google.common.collect.Sets;
import junit.framework.TestCase;

import java.io.File;
import java.io.FileNotFoundException;
import java.net.URISyntaxException;
import java.util.Collection;
import java.util.Map;
import java.util.Set;

import static com.google.common.truth.Truth.assertThat;

/**
 * Tests parsing and rewriting legacy local packages.
 */
public class LegacyLocalRepoTest extends TestCase {

    public void testParseLegacy() throws URISyntaxException, FileNotFoundException {
        MockFileOp mockFop = new MockFileOp();
        mockFop.recordExistingFolder("/sdk/tools");
        mockFop.recordExistingFile("/sdk/tools/source.properties",
                "Pkg.License=Terms and Conditions\n" +
                        "Archive.Os=WINDOWS\n" +
                        "Pkg.Revision=22.3.4\n" +
                        "Platform.MinPlatformToolsRev=18\n" +
                        "Pkg.LicenseRef=android-sdk-license\n" +
                        "Archive.Arch=ANY\n" +
                        "Pkg.SourceUrl=https\\://example.com/repository-8.xml");
        mockFop.recordExistingFile("/sdk/tools/" + LocalSdk.androidCmdName(), "placeholder");
        mockFop.recordExistingFile("/sdk/tools/" + SdkConstants.FN_EMULATOR, "placeholder");

        File root = new File("/sdk");
        FakeProgressIndicator progress = new FakeProgressIndicator();
        RepoManager mgr =
                new AndroidSdkHandler(root, null, mockFop).getSdkManager(progress);
        progress.assertNoErrorsOrWarnings();

        LocalRepoLoader sdk = new LocalRepoLoaderImpl(root, mgr,
                                                      new LegacyLocalRepoLoader(root, mockFop), mockFop);
        Map<String, LocalPackage> packages = sdk.getPackages(progress);
        progress.assertNoErrorsOrWarnings();
        assertEquals(1, packages.size());
        LocalPackage local = packages.get("tools");
        assertTrue(local.getPath().startsWith(SdkConstants.FD_TOOLS));
        assertEquals("Terms and Conditions", local.getLicense().getValue());
        assertEquals(new Revision(22, 3, 4), local.getVersion());
    }

    public void testRewriteLegacyTools() throws Exception {
        MockFileOp mockFop = new MockFileOp();
        mockFop.recordExistingFolder("/sdk/tools");
        mockFop.recordExistingFile("/sdk/tools/source.properties",
                "Pkg.License=Terms and Conditions\n" +
                        "Archive.Os=WINDOWS\n" +
                        "Pkg.Revision=22.3\n" +
                        "Platform.MinPlatformToolsRev=18\n" +
                        "Pkg.LicenseRef=android-sdk-license\n" +
                        "Archive.Arch=ANY\n" +
                        "Pkg.SourceUrl=https\\://example.com/repository-8.xml");

        LocalPackage local = loadLocalPackage(mockFop, "/sdk", "tools/package.xml");

        assertTrue(local.getPath().startsWith(SdkConstants.FD_TOOLS));
        assertEquals("Terms and Conditions", local.getLicense().getValue());
        int[] revision = local.getVersion().toIntArray(false);
        assertEquals(3, revision.length);
        assertEquals(22, revision[0]);
        assertEquals(3, revision[1]);
        assertEquals(0, revision[2]);
    }

    public void testRewriteLegacyAddon() throws Exception {
        MockFileOp mockFop = new MockFileOp();
        recordLegacyGoogleApis23(mockFop);

        LocalPackage local = loadLocalPackage(mockFop, "/sdk", "add-ons/addon-google_apis-google-23/package.xml");
        SdkCommonFactory factory = AndroidSdkHandler.getCommonModule().createLatestFactory();

        assertTrue(local.getPath().startsWith(SdkConstants.FD_ADDONS));
        assertEquals(new Revision(1, 0, 0), local.getVersion());
        TypeDetails typeDetails = local.getTypeDetails();
        assertTrue(typeDetails instanceof DetailsTypes.AddonDetailsType);
        DetailsTypes.AddonDetailsType details = (DetailsTypes.AddonDetailsType) typeDetails;
<<<<<<< HEAD
        Set<IAndroidTarget.OptionalLibrary> desired
                = Sets.newHashSet(
                factory.createLibraryType("com.google.android.maps",
                        "maps.jar",
                        "API for Google Maps",
                        new File("/sdk/add-ons/addon-google_apis-google-23/"),
                        false),
                factory.createLibraryType("com.android.future.usb.accessory",
                        "usb.jar",
                        "API for USB Accessories",
                        new File("/sdk/add-ons/addon-google_apis-google-23/"),
                        false),
                factory.createLibraryType("com.google.android.media.effects",
                        "effects.jar",
                        "Collection of video effects",
                        new File("/sdk/add-ons/addon-google_apis-google-23/"),
                        false));

        Set<IAndroidTarget.OptionalLibrary> libraries
                = Sets.newHashSet(
                details.getLibraries().getLibrary());
=======
        Set<OptionalLibrary> desired =
                Sets.newHashSet(
                        factory.createLibraryType(
                                "com.google.android.maps",
                                "maps.jar",
                                "API for Google Maps",
                                new File("/sdk/add-ons/addon-google_apis-google-23/"),
                                false),
                        factory.createLibraryType(
                                "com.android.future.usb.accessory",
                                "usb.jar",
                                "API for USB Accessories",
                                new File("/sdk/add-ons/addon-google_apis-google-23/"),
                                false),
                        factory.createLibraryType(
                                "com.google.android.media.effects",
                                "effects.jar",
                                "Collection of video effects",
                                new File("/sdk/add-ons/addon-google_apis-google-23/"),
                                false));

        Set<OptionalLibrary> libraries = Sets.newHashSet(details.getLibraries().getLibrary());
>>>>>>> 86bcd624
        assertEquals(desired, libraries);

    }

    public void testRewriteLegacyAddonWithMinimalSourceProperties() throws Exception {
        MockFileOp mockFop = new MockFileOp();
        mockFop.recordExistingFile("/sdk/add-ons/addon-google_apis-google-23/source.properties",
                                   "AndroidVersion.ApiLevel=23\n"
                                   + "Pkg.Desc=Android + Google APIs\n"
                                   + "Pkg.Revision=1\n");
        mockFop.recordExistingFile("/sdk/add-ons/addon-google_apis-google-23/manifest.ini",
                                   "name=Google APIs Test\n"
                                   + "name-id=google_apis\n"
                                   + "vendor=Google Inc.\n"
                                   + "vendor-id=google\n"
                                   + "description=Android + Google APIs\n");

        LocalPackage local = loadLocalPackage(mockFop, "/sdk", "add-ons/addon-google_apis-google-23/package.xml");

        assertTrue(local.getPath().startsWith(SdkConstants.FD_ADDONS));
        assertThat(local.getDisplayName()).startsWith("Google APIs Test,");
    }

    public void testRewriteLegacyAddonGetNameFromManifest() throws Exception {
        MockFileOp mockFop = new MockFileOp();
        mockFop.recordExistingFile("/sdk/add-ons/addon-google_apis-google-23/source.properties",
                                   "AndroidVersion.ApiLevel=23\n"
                                   + "Pkg.Desc=Android + Google APIs\n"
                                   + "Pkg.Revision=1\n");
        mockFop.recordExistingFile("/sdk/add-ons/addon-google_apis-google-23/manifest.ini",
                                   "name=Google Apis\n"
                                   + "vendor=Google Inc.\n"
                                   + "vendor-id=google\n"
                                   + "description=Android + Google APIs\n");

        LocalPackage local = loadLocalPackage(mockFop, "/sdk", "add-ons/addon-google_apis-google-23/package.xml");

        assertTrue(local.getPath().startsWith(SdkConstants.FD_ADDONS));
        assertThat(local.getDisplayName()).startsWith("Google Apis,");
    }

    public void testRewriteLegacyAddonGetNameIdFromManifest() throws Exception {
        MockFileOp mockFop = new MockFileOp();
        mockFop.recordExistingFile("/sdk/add-ons/addon-google_apis-google-23/source.properties",
                                   "AndroidVersion.ApiLevel=23\n"
                                   + "Pkg.Desc=Android + Google APIs\n"
                                   + "Pkg.Revision=1\n");
        mockFop.recordExistingFile("/sdk/add-ons/addon-google_apis-google-23/manifest.ini",
                                   "name-id=google_apis\n"
                                   + "vendor=Google Inc.\n"
                                   + "vendor-id=google\n"
                                   + "description=Android + Google APIs\n");

        LocalPackage local = loadLocalPackage(mockFop, "/sdk", "add-ons/addon-google_apis-google-23/package.xml");

        assertTrue(local.getPath().startsWith(SdkConstants.FD_ADDONS));
        assertThat(local.getDisplayName()).startsWith("Google Apis,");
    }

    private static void recordLegacyGoogleApis23(MockFileOp fop) {
        fop.recordExistingFile("/sdk/add-ons/addon-google_apis-google-23/source.properties",
                "Addon.NameDisplay=Google APIs\n"
                        + "Addon.NameId=google_apis\n"
                        + "Addon.VendorDisplay=Google Inc.\n"
                        + "Addon.VendorId=google\n"
                        + "AndroidVersion.ApiLevel=23\n"
                        + "Pkg.Desc=Android + Google APIs\n"
                        + "Pkg.Revision=1\n"
                        + "Pkg.SourceUrl=https\\://dl.google.com/android/repository/addon.xml\n");
        fop.recordExistingFile("/sdk/add-ons/addon-google_apis-google-23/manifest.ini",
                "name=Google APIs\n"
                        + "name-id=google_apis\n"
                        + "vendor=Google Inc.\n"
                        + "vendor-id=google\n"
                        + "description=Android + Google APIs\n"
                        + "\n"
                        + "# version of the Android platform on which this add-on is built.\n"
                        + "api=23\n"
                        + "\n"
                        + "# revision of the add-on\n"
                        + "revision=1\n"
                        + "\n"
                        + "# list of libraries, separated by a semi-colon.\n"
                        + "libraries=com.google.android.maps;com.android.future.usb.accessory;com.google.android.media.effects\n"
                        + "\n"
                        + "# details for each library\n"
                        + "com.google.android.maps=maps.jar;API for Google Maps\n"
                        + "com.android.future.usb.accessory=usb.jar;API for USB Accessories\n"
                        + "com.google.android.media.effects=effects.jar;Collection of video effects\n"
                        + "\n"
                        + "SystemImage.GpuSupport=true\n");
        fop.recordExistingFile("/sdk/add-ons/addon-google_apis-google-23/libs/effects.jar");
        fop.recordExistingFile("/sdk/add-ons/addon-google_apis-google-23/libs/maps.jar");
        fop.recordExistingFile("/sdk/add-ons/addon-google_apis-google-23/libs/usb.jar");
    }

    private static LocalPackage loadLocalPackage(MockFileOp mockFop, String rootPath, String packagePath) throws Exception {
        FakeProgressIndicator progress = new FakeProgressIndicator();
        File root = new File(rootPath);
        RepoManager mgr = new AndroidSdkHandler(root, null, mockFop).getSdkManager(progress);

        progress.assertNoErrorsOrWarnings();

        Collection<SchemaModule<?>> extensions = ImmutableList
          .of(RepoManager.getCommonModule(), RepoManager.getGenericModule(), AndroidSdkHandler.getAddonModule());

        // Now read the new package
        Repository repo =
                (Repository)
                        SchemaModuleUtil.unmarshal(
                                mockFop.newFileInputStream(new File(rootPath, packagePath)),
                                extensions,
                                true,
                                progress);
        progress.assertNoErrorsOrWarnings();
        LocalPackage local = repo.getLocalPackage();
        local.setInstalledPath(mgr.getLocalPath());

        return local;
    }
}<|MERGE_RESOLUTION|>--- conflicted
+++ resolved
@@ -15,6 +15,8 @@
  */
 
 package com.android.sdklib.repository.legacy;
+
+import static com.google.common.truth.Truth.assertThat;
 
 import com.android.SdkConstants;
 import com.android.repository.Revision;
@@ -35,16 +37,13 @@
 import com.android.sdklib.repository.meta.SdkCommonFactory;
 import com.google.common.collect.ImmutableList;
 import com.google.common.collect.Sets;
-import junit.framework.TestCase;
-
 import java.io.File;
 import java.io.FileNotFoundException;
 import java.net.URISyntaxException;
 import java.util.Collection;
 import java.util.Map;
 import java.util.Set;
-
-import static com.google.common.truth.Truth.assertThat;
+import junit.framework.TestCase;
 
 /**
  * Tests parsing and rewriting legacy local packages.
@@ -117,29 +116,6 @@
         TypeDetails typeDetails = local.getTypeDetails();
         assertTrue(typeDetails instanceof DetailsTypes.AddonDetailsType);
         DetailsTypes.AddonDetailsType details = (DetailsTypes.AddonDetailsType) typeDetails;
-<<<<<<< HEAD
-        Set<IAndroidTarget.OptionalLibrary> desired
-                = Sets.newHashSet(
-                factory.createLibraryType("com.google.android.maps",
-                        "maps.jar",
-                        "API for Google Maps",
-                        new File("/sdk/add-ons/addon-google_apis-google-23/"),
-                        false),
-                factory.createLibraryType("com.android.future.usb.accessory",
-                        "usb.jar",
-                        "API for USB Accessories",
-                        new File("/sdk/add-ons/addon-google_apis-google-23/"),
-                        false),
-                factory.createLibraryType("com.google.android.media.effects",
-                        "effects.jar",
-                        "Collection of video effects",
-                        new File("/sdk/add-ons/addon-google_apis-google-23/"),
-                        false));
-
-        Set<IAndroidTarget.OptionalLibrary> libraries
-                = Sets.newHashSet(
-                details.getLibraries().getLibrary());
-=======
         Set<OptionalLibrary> desired =
                 Sets.newHashSet(
                         factory.createLibraryType(
@@ -162,7 +138,6 @@
                                 false));
 
         Set<OptionalLibrary> libraries = Sets.newHashSet(details.getLibraries().getLibrary());
->>>>>>> 86bcd624
         assertEquals(desired, libraries);
 
     }

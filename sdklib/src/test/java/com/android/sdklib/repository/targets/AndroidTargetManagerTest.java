/*
 * Copyright (C) 2015 The Android Open Source Project
 *
 * Licensed under the Apache License, Version 2.0 (the "License");
 * you may not use this file except in compliance with the License.
 * You may obtain a copy of the License at
 *
 *      http://www.apache.org/licenses/LICENSE-2.0
 *
 * Unless required by applicable law or agreed to in writing, software
 * distributed under the License is distributed on an "AS IS" BASIS,
 * WITHOUT WARRANTIES OR CONDITIONS OF ANY KIND, either express or implied.
 * See the License for the specific language governing permissions and
 * limitations under the License.
 */
package com.android.sdklib.repository.targets;

import com.android.SdkConstants;
import com.android.annotations.NonNull;
<<<<<<< HEAD
import com.android.repository.Revision;
import com.android.repository.api.LocalPackage;
import com.android.repository.api.RepoManager;
import com.android.repository.api.RepoPackage;
import com.android.repository.impl.manager.RepoManagerImpl;
=======
import com.android.repository.api.LocalPackage;
import com.android.repository.api.RepoManager;
>>>>>>> fdf07a2c
import com.android.repository.impl.meta.RepositoryPackages;
import com.android.repository.impl.meta.TypeDetails;
import com.android.repository.testframework.FakePackage;
import com.android.repository.testframework.FakeProgressIndicator;
import com.android.repository.testframework.FakeRepoManager;
import com.android.repository.testframework.MockFileOp;
import com.android.sdklib.AndroidVersion;
import com.android.sdklib.IAndroidTarget;
import com.android.sdklib.repository.AndroidSdkHandler;
import com.android.sdklib.repository.meta.DetailsTypes;
<<<<<<< HEAD
import com.android.sdklib.repository.meta.RepoFactory;
=======
>>>>>>> fdf07a2c
import com.google.common.collect.ImmutableList;
import com.google.common.collect.ImmutableSet;
import com.google.common.collect.Lists;
import com.google.common.collect.Maps;
import com.google.common.collect.Sets;
import java.io.File;
import java.util.Arrays;
import java.util.Collection;
import java.util.HashMap;
import java.util.Iterator;
import java.util.List;
import java.util.Set;
import java.util.stream.Collectors;
import junit.framework.TestCase;

/**
 * Tests for {@link AndroidTargetManager}.
 */
public class AndroidTargetManagerTest extends TestCase {

    public void testNew() throws Exception {
        MockFileOp fop = new MockFileOp();
        recordPlatform13(fop);
        recordPlatform23(fop);
        recordGoogleApisAddon23(fop);
        recordGoogleTvAddon13(fop);
        recordBuildTool23(fop);
        recordSysImg13(fop);
        recordGoogleApisSysImg23(fop);

        AndroidSdkHandler handler =
                new AndroidSdkHandler(new File("/sdk"), null, fop);
        FakeProgressIndicator progress = new FakeProgressIndicator();

        AndroidTargetManager mgr = handler.getAndroidTargetManager(progress);
        Collection<IAndroidTarget> targets = mgr.getTargets(progress);
        progress.assertNoErrorsOrWarnings();
        assertEquals(4, targets.size());
        Iterator<IAndroidTarget> iter = targets.iterator();

        IAndroidTarget addon13 = iter.next();
        IAndroidTarget platform13 = iter.next();
        verifyPlatform13(platform13, fop);
        verifyAddon13(addon13, platform13, fop);
        IAndroidTarget addon23 = iter.next();
        IAndroidTarget platform23 = iter.next();
        verifyPlatform23(platform23, fop);
        verifyAddon23(addon23, platform23, fop);
    }

    public void testLegacyAddon() throws Exception {
        MockFileOp fop = new MockFileOp();
        recordPlatform23(fop);
        recordLegacyGoogleApis23(fop);
        recordBuildTool23(fop);
        recordGoogleApisSysImg23(fop);

        AndroidSdkHandler handler =
                new AndroidSdkHandler(new File("/sdk"), null, fop);
        FakeProgressIndicator progress = new FakeProgressIndicator();
        AndroidTargetManager mgr = handler.getAndroidTargetManager(progress);
        Collection<IAndroidTarget> targets = mgr.getTargets(progress);
        progress.assertNoErrorsOrWarnings();
        assertEquals(2, targets.size());
        Iterator<IAndroidTarget> iter = targets.iterator();

        IAndroidTarget addon23 = iter.next();
        IAndroidTarget platform23 = iter.next();
        verifyPlatform23(platform23, fop);
        verifyAddon23(addon23, platform23, fop);
    }

    public void testInstalledLegacyAddon() throws Exception {
        MockFileOp fop = new MockFileOp();
        recordPlatform23(fop);
        recordInstalledLegacyGoogleApis23(fop);
        recordBuildTool23(fop);
        recordGoogleApisSysImg23(fop);

        AndroidSdkHandler handler =
                new AndroidSdkHandler(new File("/sdk"), null, fop);
        FakeProgressIndicator progress = new FakeProgressIndicator();
        AndroidTargetManager mgr = handler.getAndroidTargetManager(progress);
        Collection<IAndroidTarget> targets = mgr.getTargets(progress);
        progress.assertNoErrorsOrWarnings();
        assertEquals(2, targets.size());
        Iterator<IAndroidTarget> iter = targets.iterator();

        IAndroidTarget addon23 = iter.next();
        IAndroidTarget platform23 = iter.next();
        verifyAddon23(addon23, platform23, fop);
        verifyPlatform23(platform23, fop);
    }

    public void testSources() throws Exception {
        MockFileOp fop = new MockFileOp();
        recordPlatform23(fop);

        AndroidSdkHandler handler =
                new AndroidSdkHandler(new File("/sdk"), null, fop);
        FakeProgressIndicator progress = new FakeProgressIndicator();
        AndroidTargetManager mgr = handler.getAndroidTargetManager(progress);
        IAndroidTarget target = mgr.getTargets(progress).iterator().next();
        progress.assertNoErrorsOrWarnings();
        String sourcesPath = target.getPath(IAndroidTarget.SOURCES);
        assertEquals("/sdk/platforms/android-23/sources", fop.getAgnosticAbsPath(sourcesPath));

        recordSources23(fop);
        handler.getSdkManager(progress).loadSynchronously(0, progress, null, null);
        mgr = handler.getAndroidTargetManager(progress);
        target = mgr.getTargets(progress).iterator().next();
        progress.assertNoErrorsOrWarnings();
        sourcesPath = target.getPath(IAndroidTarget.SOURCES);
        assertEquals("/sdk/sources/android-23", fop.getAgnosticAbsPath(sourcesPath));
    }

    private static void verifyPlatform13(IAndroidTarget target, MockFileOp fop) {
        assertEquals(new AndroidVersion(13, null), target.getVersion());
        assertEquals("Android Open Source Project", target.getVendor());
        assertEquals("/sdk/platforms/android-13/", fop.getAgnosticAbsPath(target.getLocation()));
        assertNull(target.getParent());

        assertEquals(ImmutableSet.of(new File("/sdk/platforms/android-13/skins/HVGA"),
                new File("/sdk/platforms/android-13/skins/WVGA800")),
                ImmutableSet.copyOf(target.getSkins()));
        assertEquals(ImmutableList.of("/sdk/platforms/android-13/android.jar"),
                target.getBootClasspath().stream().map(fop::getAgnosticAbsPath)
                        .collect(Collectors.toList()));
        assertEquals(new File("/sdk/build-tools/23.0.2"), target.getBuildToolInfo().getLocation());
        assertEquals(new File("/sdk/platforms/android-13/skins/WXGA"), target.getDefaultSkin());
    }

    private static void verifyPlatform23(IAndroidTarget target, MockFileOp fop) {
        assertEquals(new AndroidVersion(23, null), target.getVersion());
        assertEquals("Android Open Source Project", target.getVendor());
        assertEquals("/sdk/platforms/android-23/", fop.getAgnosticAbsPath(target.getLocation()));
        assertNull(target.getParent());
        assertTrue(Arrays.deepEquals(new File[]{new File("/sdk/platforms/android-23/skins/HVGA"),
                        new File("/sdk/platforms/android-23/skins/WVGA800")},
                target.getSkins()));
        assertEquals(ImmutableList.of("/sdk/platforms/android-23/android.jar"),
                target.getBootClasspath().stream().map(fop::getAgnosticAbsPath)
                        .collect(Collectors.toList()));
        assertEquals(new File("/sdk/build-tools/23.0.2"), target.getBuildToolInfo().getLocation());
        assertEquals(new File("/sdk/platforms/android-23/skins/WVGA800"), target.getDefaultSkin());
    }

    private static void verifyAddon13(IAndroidTarget target, IAndroidTarget platform13,
            MockFileOp fop) {
        assertEquals(new AndroidVersion(13, null), target.getVersion());
        assertEquals("Google Inc.", target.getVendor());
        assertEquals("/sdk/add-ons/addon-google_tv_addon-google-13/",
                fop.getAgnosticAbsPath(target.getLocation()));
        assertEquals(platform13, target.getParent());
        assertEquals(ImmutableSet.of(
                new File("/sdk/platforms/android-13/skins/HVGA"),
                new File("/sdk/add-ons/addon-google_tv_addon-google-13/skins/1080p"),
                new File("/sdk/add-ons/addon-google_tv_addon-google-13/skins/720p-overscan"),
                new File("/sdk/platforms/android-13/skins/WVGA800")),
                ImmutableSet.copyOf(target.getSkins()));
        assertEquals(ImmutableList.of("/sdk/platforms/android-13/android.jar"),
                target.getBootClasspath().stream().map(fop::getAgnosticAbsPath)
                        .collect(Collectors.toList()));
        assertEquals(new File("/sdk/build-tools/23.0.2"), target.getBuildToolInfo().getLocation());
        assertEquals(new File("/sdk/add-ons/addon-google_tv_addon-google-13/skins/720p"),
                target.getDefaultSkin());
    }

    private static void verifyAddon23(IAndroidTarget target, IAndroidTarget platform23,
            MockFileOp fop) {
        assertEquals(new AndroidVersion(23, null), target.getVersion());
        assertEquals("Google Inc.", target.getVendor());
        assertEquals("/sdk/add-ons/addon-google_apis-google-23/",
                fop.getAgnosticAbsPath(target.getLocation()));
        assertEquals(platform23, target.getParent());
        assertEquals(ImmutableSet.of(new File("/sdk/platforms/android-23/skins/HVGA"),
                new File("/sdk/platforms/android-23/skins/WVGA800")),
                ImmutableSet.copyOf(target.getSkins()));
        assertEquals(ImmutableList.of("/sdk/platforms/android-23/android.jar"),
                target.getBootClasspath().stream().map(fop::getAgnosticAbsPath).collect(
                        Collectors.toList()));
        assertEquals(new File("/sdk/build-tools/23.0.2"), target.getBuildToolInfo().getLocation());
        assertEquals(new File("/sdk/platforms/android-23/skins/WVGA800"), target.getDefaultSkin());

        Set<IAndroidTarget.OptionalLibrary> desired
                = Sets.newHashSet(
                new OptionalLibraryImpl("com.google.android.maps",
                                        new File("/sdk/add-ons/addon-google_apis-google-23/libs/maps.jar"), "",
                                        false),
                new OptionalLibraryImpl("com.android.future.usb.accessory",
                        new File("/sdk/add-ons/addon-google_apis-google-23/libs/usb.jar"), "",
                        false),
                new OptionalLibraryImpl("com.google.android.media.effects",
                        new File("/sdk/add-ons/addon-google_apis-google-23/libs/effects.jar"), "",
                        false));

        Set<IAndroidTarget.OptionalLibrary> libraries = Sets
                .newHashSet(target.getAdditionalLibraries());
        assertEquals(desired, libraries);
    }

    private static void recordBuildTool23(MockFileOp fop) {
        fop.recordExistingFile("/sdk/build-tools/23.0.2/package.xml",
                "<?xml version=\"1.0\" encoding=\"UTF-8\" standalone=\"yes\"?>"
                        + "<ns2:sdk-repository "
                        + "xmlns:ns2=\"http://schemas.android.com/sdk/android/repo/repository2/01\" "
                        + "xmlns:ns3=\"http://schemas.android.com/sdk/android/repo/sys-img2/01\" "
                        + "xmlns:ns4=\"http://schemas.android.com/repository/android/generic/01\" "
                        + "xmlns:ns5=\"http://schemas.android.com/sdk/android/repo/addon2/01\">"
                        + "<license id=\"license-19E6313A\" type=\"text\">License text\n"
                        + "</license><localPackage path=\"build-tools;23.0.2\" obsolete=\"false\">"
                        + "<type-details xmlns:xsi=\"http://www.w3.org/2001/XMLSchema-instance\" "
                        + "xsi:type=\"ns4:genericDetailsType\"/>"
                        + "<revision><major>23</major><minor>0</minor><micro>2</micro></revision>"
                        + "<display-name>Android SDK Build-Tools 23.0.2</display-name>"
                        + "<uses-license ref=\"license-19E6313A\"/></localPackage>"
                        + "</ns2:sdk-repository>\n");
    }

    private static void recordBuildTool24Preview1(MockFileOp fop) {
        fop.recordExistingFile("/sdk/build-tools/24.0.0-rc1/package.xml",
                "<?xml version=\"1.0\" encoding=\"UTF-8\" standalone=\"yes\"?>"
                        + "<ns2:sdk-repository "
                        + "xmlns:ns2=\"http://schemas.android.com/sdk/android/repo/repository2/01\" "
                        + "xmlns:ns3=\"http://schemas.android.com/sdk/android/repo/sys-img2/01\" "
                        + "xmlns:ns4=\"http://schemas.android.com/repository/android/generic/01\" "
                        + "xmlns:ns5=\"http://schemas.android.com/sdk/android/repo/addon2/01\">"
                        + "<license id=\"license-19E6313A\" type=\"text\">License text\n"
                        + "</license><localPackage path=\"build-tools;24.0.0-rc1\" obsolete=\"false\">"
                        + "<type-details xmlns:xsi=\"http://www.w3.org/2001/XMLSchema-instance\" "
                        + "xsi:type=\"ns4:genericDetailsType\"/>"
                        + "<revision><major>24</major><minor>0</minor><micro>0</micro><preview>1</preview></revision>"
                        + "<display-name>Android SDK Build-Tools 23.0.2</display-name>"
                        + "<uses-license ref=\"license-19E6313A\"/></localPackage>"
                        + "</ns2:sdk-repository>\n");
    }

    private static void recordBuildTool24(MockFileOp fop) {
        fop.recordExistingFile("/sdk/build-tools/24.0.0/package.xml",
                "<?xml version=\"1.0\" encoding=\"UTF-8\" standalone=\"yes\"?>"
                        + "<ns2:sdk-repository "
                        + "xmlns:ns2=\"http://schemas.android.com/sdk/android/repo/repository2/01\" "
                        + "xmlns:ns3=\"http://schemas.android.com/sdk/android/repo/sys-img2/01\" "
                        + "xmlns:ns4=\"http://schemas.android.com/repository/android/generic/01\" "
                        + "xmlns:ns5=\"http://schemas.android.com/sdk/android/repo/addon2/01\">"
                        + "<license id=\"license-19E6313A\" type=\"text\">License text\n"
                        + "</license><localPackage path=\"build-tools;24.0.0\" obsolete=\"false\">"
                        + "<type-details xmlns:xsi=\"http://www.w3.org/2001/XMLSchema-instance\" "
                        + "xsi:type=\"ns4:genericDetailsType\"/>"
                        + "<revision><major>24</major><minor>0</minor><micro>0</micro></revision>"
                        + "<display-name>Android SDK Build-Tools 23.0.2</display-name>"
                        + "<uses-license ref=\"license-19E6313A\"/></localPackage>"
                        + "</ns2:sdk-repository>\n");
    }

    private static void recordPlatform13(MockFileOp fop) {
        fop.recordExistingFile("/sdk/platforms/android-13/images/system.img");
        fop.recordExistingFile("/sdk/platforms/android-13/android.jar");
        fop.recordExistingFile("/sdk/platforms/android-13/framework.aidl");
        fop.recordExistingFile("/sdk/platforms/android-13/skins/HVGA/layout");
        fop.recordExistingFile("/sdk/platforms/android-13/skins/dummy.txt");
        fop.recordExistingFile("/sdk/platforms/android-13/skins/WVGA800/layout");
        fop.recordExistingFile("/sdk/platforms/android-13/sdk.properties",
                "sdk.ant.templates.revision=1\n" +
                        "sdk.skin.default=WXGA\n");
        fop.recordExistingFile("/sdk/platforms/android-13/build.prop",
                "ro.build.id=HTJ85B\n"
                        + "ro.build.display.id=sdk-eng 3.2 HTJ85B 140714 test-keys\n"
                        + "ro.build.version.incremental=140714\n"
                        + "ro.build.version.sdk=13\n"
                        + "ro.build.version.codename=REL\n"
                        + "ro.build.version.release=3.2\n"
                        + "ro.build.date=Wed Jul  6 17:51:50 PDT 2011\n"
                        + "ro.build.date.utc=1309999910\n"
                        + "ro.build.type=eng\n"
                        + "ro.build.tags=test-keys\n"
                        + "ro.product.model=sdk\n"
                        + "ro.product.name=sdk\n"
                        + "ro.product.board=\n"
                        + "ro.product.cpu.abi=armeabi\n"
                        + "ro.product.locale.language=ldpi\n"
                        + "ro.wifi.channels=\n"
                        + "ro.board.platform=\n"
                        + "# ro.build.product is obsolete; use ro.product.device\n"
                        + "# Do not try to parse ro.build.description or .fingerprint\n"
                        + "ro.build.description=sdk-eng 3.2 HTJ85B 140714 test-keys\n"
                        + "ro.build.fingerprint=generic/sdk/generic:3.2/HTJ85B/140714:eng/test-keys\n"
                        + "ro.build.characteristics=default\n"
                        + "# end build properties\n"
                        + "#\n"
                        + "# system.prop for generic sdk \n"
                        + "#\n"
                        + "\n"
                        + "rild.libpath=/system/lib/libreference-ril.so\n"
                        + "rild.libargs=-d /dev/ttyS0\n"
                        + "\n"
                        + "#\n"
                        + "# ADDITIONAL_BUILD_PROPERTIES\n"
                        + "#\n"
                        + "ro.config.notification_sound=OnTheHunt.ogg\n"
                        + "ro.config.alarm_alert=Alarm_Classic.ogg\n"
                        + "ro.kernel.android.checkjni=1\n"
                        + "ro.setupwizard.mode=OPTIONAL\n"
                        + "xmpp.auto-presence=true\n"
                        + "ro.config.nocheckin=yes\n"
                        + "net.bt.name=Android\n"
                        + "dalvik.vm.stack-trace-file=/data/anr/traces.txt\n"
                        + "ro.build.user=generic\n"
                        + "ro.build.host=generic\n"
                        + "ro.product.brand=generic\n"
                        + "ro.product.manufacturer=generic\n"
                        + "ro.product.device=generic\n"
                        + "ro.build.product=generic\n");
        fop.recordExistingFile("/sdk/platforms/android-13/package.xml",
                "<?xml version=\"1.0\" encoding=\"UTF-8\" standalone=\"yes\"?>"
                        + "<ns2:sdk-repository "
                        + "xmlns:ns2=\"http://schemas.android.com/sdk/android/repo/repository2/01\" "
                        + "xmlns:ns3=\"http://schemas.android.com/sdk/android/repo/sys-img2/01\" "
                        + "xmlns:ns4=\"http://schemas.android.com/repository/android/common/01\" "
                        + "xmlns:ns5=\"http://schemas.android.com/sdk/android/repo/addon2/01\">"
                        + "<license id=\"license-2A86BE32\" type=\"text\">License Text\n</license>"
                        + "<localPackage path=\"platforms;android-13\" obsolete=\"false\">"
                        + "<type-details xmlns:xsi=\"http://www.w3.org/2001/XMLSchema-instance\" "
                        + "xsi:type=\"ns2:platformDetailsType\"><api-level>13</api-level>"
                        + "<layoutlib api=\"4\"/></type-details><revision><major>1</major>"
                        + "</revision><display-name>API 13: Android 3.2 (Honeycomb)</display-name>"
                        + "<uses-license ref=\"license-2A86BE32\"/><dependencies>"
                        + "<dependency path=\"tools\"><min-revision><major>12</major></min-revision>"
                        + "</dependency></dependencies></localPackage></ns2:sdk-repository>");
    }

    private static void recordSources23(MockFileOp fop) {
        fop.recordExistingFile("/sdk/sources/android-23/package.xml",
                "<?xml version=\"1.0\" encoding=\"UTF-8\" standalone=\"yes\"?><ns2:sdk-repository "
                        + "xmlns:ns2=\"http://schemas.android.com/sdk/android/repo/repository2/01\" "
                        + "xmlns:ns4=\"http://schemas.android.com/repository/android/common/01\">"
                        + "<localPackage path=\"sources;android-23\" "
                        + "obsolete=\"false\"><type-details "
                        + "xmlns:xsi=\"http://www.w3.org/2001/XMLSchema-instance\" "
                        + "xsi:type=\"ns2:sourceDetailsType\"><api-level>23</api-level>"
                        + "</type-details><revision><major>1</major>"
                        + "</revision><display-name>sources 23"
                        + "</display-name></localPackage>"
                        + "</ns2:sdk-repository>\n");
        }

    private static void recordPlatform23(MockFileOp fop) {
        fop.recordExistingFile("/sdk/platforms/android-23/package.xml",
                "<?xml version=\"1.0\" encoding=\"UTF-8\" standalone=\"yes\"?><ns2:sdk-repository "
                        + "xmlns:ns2=\"http://schemas.android.com/sdk/android/repo/repository2/01\" "
                        + "xmlns:ns3=\"http://schemas.android.com/sdk/android/repo/sys-img2/01\" "
                        + "xmlns:ns4=\"http://schemas.android.com/repository/android/common/01\" "
                        + "xmlns:ns5=\"http://schemas.android.com/sdk/android/repo/addon2/01\">"
                        + "<license id=\"license-9A220565\" type=\"text\">Terms and Conditions\n"
                        + "</license><localPackage path=\"platforms;android-23\" "
                        + "obsolete=\"false\"><type-details "
                        + "xmlns:xsi=\"http://www.w3.org/2001/XMLSchema-instance\" "
                        + "xsi:type=\"ns2:platformDetailsType\"><api-level>23</api-level>"
                        + "<layoutlib api=\"15\"/></type-details><revision><major>1</major>"
                        + "</revision><display-name>API 23: Android 6.0 (Marshmallow)"
                        + "</display-name><uses-license ref=\"license-9A220565\"/><dependencies>"
                        + "<dependency path=\"tools\"><min-revision><major>22</major>"
                        + "</min-revision></dependency></dependencies></localPackage>"
                        + "</ns2:sdk-repository>\n");
        fop.recordExistingFile("/sdk/platforms/android-23/android.jar");
        fop.recordExistingFile("/sdk/platforms/android-23/framework.aidl");
        fop.recordExistingFile("/sdk/platforms/android-23/skins/HVGA/layout");
        fop.recordExistingFile("/sdk/platforms/android-23/skins/dummy.txt");
        fop.recordExistingFile("/sdk/platforms/android-23/skins/WVGA800/layout");
        fop.recordExistingFile("/sdk/platforms/android-23/build.prop",
                "# autogenerated by buildinfo.sh\n"
                        + "ro.build.id=MRA44C\n"
                        + "ro.build.display.id=sdk_phone_armv7-eng 6.0 MRA44C 2166767 test-keys\n"
                        + "ro.build.version.incremental=2166767\n"
                        + "ro.build.version.sdk=23\n"
                        + "ro.build.version.preview_sdk=0\n"
                        + "ro.build.version.codename=REL\n"
                        + "ro.build.version.all_codenames=REL\n"
                        + "ro.build.version.release=6.0\n"
                        + "ro.build.version.security_patch=\n"
                        + "ro.build.version.base_os=\n"
                        + "ro.build.date=Thu Aug 13 23:46:41 UTC 2015\n"
                        + "ro.build.date.utc=1439509601\n"
                        + "ro.build.type=eng\n"
                        + "ro.build.tags=test-keys\n"
                        + "ro.build.flavor=sdk_phone_armv7-eng\n"
                        + "ro.product.model=sdk_phone_armv7\n"
                        + "ro.product.name=sdk_phone_armv7\n"
                        + "ro.product.board=\n"
                        + "# ro.product.cpu.abi and ro.product.cpu.abi2 are obsolete,\n"
                        + "# use ro.product.cpu.abilist instead.\n"
                        + "ro.product.cpu.abi=armeabi-v7a\n"
                        + "ro.product.cpu.abi2=armeabi\n"
                        + "ro.product.cpu.abilist=armeabi-v7a,armeabi\n"
                        + "ro.product.cpu.abilist32=armeabi-v7a,armeabi\n"
                        + "ro.product.cpu.abilist64=\n"
                        + "ro.product.locale=en-US\n"
                        + "ro.wifi.channels=\n"
                        + "ro.board.platform=\n"
                        + "# ro.build.product is obsolete; use ro.product.device\n"
                        + "# Do not try to parse description, fingerprint, or thumbprint\n"
                        + "ro.build.description=sdk_phone_armv7-eng 6.0 MRA44C 2166767 test-keys\n"
                        + "ro.build.fingerprint=generic/sdk_phone_armv7/generic:6.0/MRA44C/2166767:eng/test-keys\n"
                        + "ro.build.characteristics=default\n"
                        + "# end build properties\n"
                        + "#\n"
                        + "# from build/target/board/generic/system.prop\n"
                        + "#\n"
                        + "#\n"
                        + "# system.prop for generic sdk\n"
                        + "#\n"
                        + "\n"
                        + "rild.libpath=/system/lib/libreference-ril.so\n"
                        + "rild.libargs=-d /dev/ttyS0\n"
                        + "\n"
                        + "#\n"
                        + "# ADDITIONAL_BUILD_PROPERTIES\n"
                        + "#\n"
                        + "ro.config.notification_sound=OnTheHunt.ogg\n"
                        + "ro.config.alarm_alert=Alarm_Classic.ogg\n"
                        + "persist.sys.dalvik.vm.lib.2=libart\n"
                        + "dalvik.vm.isa.arm.variant=generic\n"
                        + "dalvik.vm.isa.arm.features=default\n"
                        + "ro.kernel.android.checkjni=1\n"
                        + "dalvik.vm.lockprof.threshold=500\n"
                        + "dalvik.vm.usejit=true\n"
                        + "xmpp.auto-presence=true\n"
                        + "ro.config.nocheckin=yes\n"
                        + "net.bt.name=Android\n"
                        + "dalvik.vm.stack-trace-file=/data/anr/traces.txt\n"
                        + "ro.build.user=generic\n"
                        + "ro.build.host=generic\n"
                        + "ro.product.brand=generic\n"
                        + "ro.product.manufacturer=generic\n"
                        + "ro.product.device=generic\n"
                        + "ro.build.product=generic\n");
    }

    private static void recordGoogleApisAddon23(MockFileOp fop) {
        fop.recordExistingFile("/sdk/add-ons/addon-google_apis-google-23/package.xml",
                "<?xml version=\"1.0\" encoding=\"UTF-8\" standalone=\"yes\"?>"
                        + "<ns5:sdk-addon "
                        + "xmlns:ns2=\"http://schemas.android.com/sdk/android/repo/repository2/01\" "
                        + "xmlns:ns3=\"http://schemas.android.com/sdk/android/repo/sys-img2/01\" "
                        + "xmlns:ns4=\"http://schemas.android.com/repository/android/common/01\" "
                        + "xmlns:ns5=\"http://schemas.android.com/sdk/android/repo/addon2/01\">"
                        + "<license id=\"license-1E15FA4A\" type=\"text\">"
                        + "    Terms and Conditions\n"
                        + "</license>"
                        + "<localPackage path=\"add-ons;addon-google_apis-google-23\" "
                        + "obsolete=\"false\">"
                        + "  <type-details xmlns:xsi=\"http://www.w3.org/2001/XMLSchema-instance\" "
                        + "                xsi:type=\"ns5:addonDetailsType\">"
                        + "    <api-level>23</api-level>"
                        + "    <vendor><id>google</id><display>Google Inc.</display></vendor>"
                        + "    <tag><id>google_apis</id><display>Google APIs</display></tag>"
                        + "    <libraries>"
                        + "      <library name=\"com.google.android.maps\" localJarPath=\"maps.jar\">"
                        + "        <description>API for Google Maps</description>"
                        + "      </library>"
                        + "      <library name=\"com.android.future.usb.accessory\" localJarPath=\"usb.jar\">"
                        + "        <description>API for USB Accessories</description>"
                        + "      </library>"
                        + "      <library name=\"com.google.android.media.effects\" localJarPath=\"effects.jar\">"
                        + "        <description>Collection of video effects</description>"
                        + "      </library>"
                        + "    </libraries>"
                        + "  </type-details>"
                        + "  <revision>"
                        + "    <major>1</major>"
                        + "    <minor>0</minor>"
                        + "    <micro>0</micro>"
                        + "  </revision>"
                        + "  <display-name>Google APIs, Android 23</display-name>"
                        + "  <uses-license ref=\"license-1E15FA4A\"/>"
                        + "</localPackage></ns5:sdk-addon>\n");
    }

    private static void recordGoogleTvAddon13(MockFileOp fop) {
        fop.recordExistingFile("/sdk/add-ons/addon-google_tv_addon-google-13/package.xml",
                "<?xml version=\"1.0\" encoding=\"UTF-8\" standalone=\"yes\"?>" +
                        "<ns5:sdk-addon xmlns:ns2=\"http://schemas.android.com/sdk/android/repo/repository2/01\" "
                        +
                        "xmlns:ns3=\"http://schemas.android.com/sdk/android/repo/sys-img2/01\" " +
                        "xmlns:ns4=\"http://schemas.android.com/repository/android/common/01\" " +
                        "xmlns:ns5=\"http://schemas.android.com/sdk/android/repo/addon2/01\">" +
                        "<license id=\"license-A06C75BE\" type=\"text\">Terms and Conditions\n" +
                        "</license><localPackage " +
                        "path=\"add-ons;addon-google_tv_addon-google-13\" obsolete=\"false\">" +
                        "<type-details xmlns:xsi=\"http://www.w3.org/2001/XMLSchema-instance\" " +
                        "xsi:type=\"ns5:addonDetailsType\"><api-level>13</api-level>" +
                        "<vendor><id>google</id><display>Google Inc.</display></vendor>" +
                        "<tag><id>google_tv_addon</id><display>Google TV Addon</display></tag>" +
                        "<default-skin>720p</default-skin>" +
                        "</type-details><revision><major>1</major><minor>0</minor>" +
                        "<micro>0</micro></revision>" +
                        "<display-name>Google TV Addon, Android 13</display-name>" +
                        "<uses-license ref=\"license-A06C75BE\"/></localPackage>" +
                        "</ns5:sdk-addon>\n");
        fop.recordExistingFile("/sdk/add-ons/addon-google_tv_addon-google-13/skins/1080p/layout");
        fop.recordExistingFile("/sdk/add-ons/addon-google_tv_addon-google-13/skins/dummy.txt");
        fop.recordExistingFile(
                "/sdk/add-ons/addon-google_tv_addon-google-13/skins/720p-overscan/layout");
        fop.recordExistingFile(
                "/sdk/add-ons/addon-google_tv_addon-google-13/images/x86/system.img");
    }

    private static void recordSysImg13(MockFileOp fop) {
        fop.recordExistingFile("/sdk/system-images/android-13/default/x86/system.img");
        fop.recordExistingFile("/sdk/system-images/android-13/default/x86/skins/res1/layout");
        fop.recordExistingFile("/sdk/system-images/android-13/default/x86/skins/dummy");
        fop.recordExistingFile("/sdk/system-images/android-13/default/x86/skins/res2/layout");
        fop.recordExistingFile("/sdk/system-images/android-13/default/x86/package.xml",
                "<?xml version=\"1.0\" encoding=\"UTF-8\" standalone=\"yes\"?>"
                        + "<ns3:sdk-sys-img "
                        + "xmlns:ns2=\"http://schemas.android.com/sdk/android/repo/repository2/01\" "
                        + "xmlns:ns3=\"http://schemas.android.com/sdk/android/repo/sys-img2/01\" "
                        + "xmlns:ns4=\"http://schemas.android.com/repository/android/common/01\" "
                        + "xmlns:ns5=\"http://schemas.android.com/sdk/android/repo/addon2/01\">"
                        + "<license id=\"license-A78C4257\" type=\"text\">Terms and Conditions\n"
                        + "</license><localPackage path=\"system-images;android-13;default;x86\" "
                        + "obsolete=\"false\">"
                        + "<type-details xmlns:xsi=\"http://www.w3.org/2001/XMLSchema-instance\" "
                        + "xsi:type=\"ns3:sysImgDetailsType\"><api-level>13</api-level>"
                        + "<tag><id>default</id><display>Default</display></tag><abi>x86</abi>"
                        + "</type-details><revision><major>5</major></revision>"
                        + "<display-name>Intel x86 Atom System Image</display-name>"
                        + "<uses-license ref=\"license-A78C4257\"/></localPackage>"
                        + "</ns3:sdk-sys-img>\n");
    }

    private static void recordGoogleApisSysImg23(MockFileOp fop) {
        fop.recordExistingFile("/sdk/system-images/android-23/google_apis/x86_64/system.img");
        fop.recordExistingFile("/sdk/system-images/android-23/google_apis/x86_64/package.xml",
                "<?xml version=\"1.0\" encoding=\"UTF-8\" standalone=\"yes\"?>"
                        + "<ns3:sdk-sys-img "
                        + "xmlns:ns2=\"http://schemas.android.com/sdk/android/repo/repository2/01\" "
                        + "xmlns:ns3=\"http://schemas.android.com/sdk/android/repo/sys-img2/01\" "
                        + "xmlns:ns4=\"http://schemas.android.com/repository/android/common/01\" "
                        + "xmlns:ns5=\"http://schemas.android.com/sdk/android/repo/addon2/01\">"
                        + "<license id=\"license-9A5C00D5\" type=\"text\">Terms and Conditions\n"
                        + "</license><localPackage "
                        + "path=\"system-images;android-23;google_apis;x86_64\" "
                        + "obsolete=\"false\"><type-details "
                        + "xmlns:xsi=\"http://www.w3.org/2001/XMLSchema-instance\" "
                        + "xsi:type=\"ns3:sysImgDetailsType\"><api-level>23</api-level>"
                        + "<tag><id>google_apis</id><display>Google APIs</display></tag>"
                        + "<vendor><id>google</id><display>Google Inc.</display></vendor>"
                        + "<abi>x86_64</abi></type-details><revision><major>9</major></revision>"
                        + "<display-name>Google APIs Intel x86 Atom_64 System Image</display-name>"
                        + "<uses-license ref=\"license-9A5C00D5\"/></localPackage>"
                        + "</ns3:sdk-sys-img>\n");
    }

    private static void recordLegacyGoogleApis23(MockFileOp fop) {
        fop.recordExistingFile("/sdk/add-ons/addon-google_apis-google-23/source.properties",
                "Addon.NameDisplay=Google APIs\n"
                        + "Addon.NameId=google_apis\n"
                        + "Addon.VendorDisplay=Google Inc.\n"
                        + "Addon.VendorId=google\n"
                        + "AndroidVersion.ApiLevel=23\n"
                        + "Pkg.Desc=Android + Google APIs\n"
                        + "Pkg.Revision=1\n"
                        + "Pkg.SourceUrl=https\\://dl.google.com/android/repository/addon.xml\n");
        fop.recordExistingFile("/sdk/add-ons/addon-google_apis-google-23/manifest.ini",
                "name=Google APIs\n"
                        + "name-id=google_apis\n"
                        + "vendor=Google Inc.\n"
                        + "vendor-id=google\n"
                        + "description=Android + Google APIs\n"
                        + "\n"
                        + "# version of the Android platform on which this add-on is built.\n"
                        + "api=23\n"
                        + "\n"
                        + "# revision of the add-on\n"
                        + "revision=1\n"
                        + "\n"
                        + "# list of libraries, separated by a semi-colon.\n"
                        + "libraries=com.google.android.maps;com.android.future.usb.accessory;com.google.android.media.effects\n"
                        + "\n"
                        + "# details for each library\n"
                        + "com.google.android.maps=maps.jar;API for Google Maps\n"
                        + "com.android.future.usb.accessory=usb.jar;API for USB Accessories\n"
                        + "com.google.android.media.effects=effects.jar;Collection of video effects\n"
                        + "\n"
                        + "SystemImage.GpuSupport=true\n");
    }

    private static void recordInstalledLegacyGoogleApis23(MockFileOp fop) {
        fop.recordExistingFile("/sdk/add-ons/addon-google_apis-google-23/package.xml",
                "<?xml version=\"1.0\" encoding=\"UTF-8\" standalone=\"yes\"?>"
                        + "<ns5:sdk-addon "
                        + "xmlns:ns2=\"http://schemas.android.com/sdk/android/repo/repository2/01\" "
                        + "xmlns:ns3=\"http://schemas.android.com/sdk/android/repo/sys-img2/01\" "
                        + "xmlns:ns4=\"http://schemas.android.com/repository/android/common/01\" "
                        + "xmlns:ns5=\"http://schemas.android.com/sdk/android/repo/addon2/01\">"
                        + "<license id=\"license-1E15FA4A\" type=\"text\">"
                        + "    Terms and Conditions\n"
                        + "</license>"
                        + "<localPackage path=\"add-ons;addon-google_apis-google-23\" "
                        + "obsolete=\"false\">"
                        + "  <type-details xmlns:xsi=\"http://www.w3.org/2001/XMLSchema-instance\" "
                        + "                xsi:type=\"ns5:addonDetailsType\">"
                        + "    <api-level>23</api-level>"
                        + "    <vendor><id>google</id><display>Google Inc.</display></vendor>"
                        + "    <tag><id>google_apis</id><display>Google APIs</display></tag>"
                        + "    <libraries>"
                        + "      <library name=\"com.google.android.maps\">"
                        + "        <description>API for Google Maps</description>"
                        + "      </library>"
                        + "      <library name=\"com.android.future.usb.accessory\">"
                        + "        <description>API for USB Accessories</description>"
                        + "      </library>"
                        + "      <library name=\"com.google.android.media.effects\">"
                        + "        <description>Collection of video effects</description>"
                        + "      </library>"
                        + "    </libraries>"
                        + "  </type-details>"
                        + "  <revision>"
                        + "    <major>1</major>"
                        + "    <minor>0</minor>"
                        + "    <micro>0</micro>"
                        + "  </revision>"
                        + "  <display-name>Google APIs, Android 23</display-name>"
                        + "  <uses-license ref=\"license-1E15FA4A\"/>"
                        + "</localPackage></ns5:sdk-addon>\n");
        fop.recordExistingFile("/sdk/add-ons/addon-google_apis-google-23/manifest.ini",
                "name=Google APIs\n"
                        + "name-id=google_apis\n"
                        + "vendor=Google Inc.\n"
                        + "vendor-id=google\n"
                        + "description=Android + Google APIs\n"
                        + "\n"
                        + "# version of the Android platform on which this add-on is built.\n"
                        + "api=23\n"
                        + "\n"
                        + "# revision of the add-on\n"
                        + "revision=1\n"
                        + "\n"
                        + "# list of libraries, separated by a semi-colon.\n"
                        + "libraries=com.google.android.maps;com.android.future.usb.accessory;com.google.android.media.effects\n"
                        + "\n"
                        + "# details for each library\n"
                        + "com.google.android.maps=maps.jar;API for Google Maps\n"
                        + "com.android.future.usb.accessory=usb.jar;API for USB Accessories\n"
                        + "com.google.android.media.effects=effects.jar;Collection of video effects\n"
                        + "\n"
                        + "SystemImage.GpuSupport=true\n");
    }

    @SuppressWarnings("ConstantConditions")
    public void testBuildTools() throws Exception {
        MockFileOp fop = new MockFileOp();
        recordPlatform13(fop);
        recordPlatform23(fop);
        recordBuildTool23(fop);
        recordBuildTool24Preview1(fop);

        AndroidSdkHandler handler =
                new AndroidSdkHandler(new File("/sdk"), null, fop);
        FakeProgressIndicator progress = new FakeProgressIndicator();

        assertEquals("23.0.2", handler.getLatestBuildTool(progress, false).getRevision().toString());
        assertEquals("24.0.0 rc1", handler.getLatestBuildTool(progress, true).getRevision().toString());
    }

    @SuppressWarnings("ConstantConditions")
    public void testBuildToolsWithPreviewOlderThanStable() throws Exception {
        MockFileOp fop = new MockFileOp();
        recordPlatform13(fop);
        recordPlatform23(fop);
        recordBuildTool23(fop);
        recordBuildTool24Preview1(fop);
        // This test like testBuildTools but also adds in a final version of 24
        recordBuildTool24(fop);

        AndroidSdkHandler handler =
                new AndroidSdkHandler(new File("/sdk"), null, fop);
        FakeProgressIndicator progress = new FakeProgressIndicator();

        assertEquals("24.0.0", handler.getLatestBuildTool(progress, false).getRevision().toString());
        assertEquals("24.0.0", handler.getLatestBuildTool(progress, true).getRevision().toString());
    }

    public void testDuplicatePlatform() throws Exception {
        MockFileOp fop = new MockFileOp();
        File bogus1Location = new File("/sdk", "foo");
        File bogus2Location = new File("/sdk", "bar");
        File real1Location = new File("/sdk", "platforms/android-20");
        File real2Location = new File("/sdk", "platforms/android-19");
        fop.recordExistingFile(new File(bogus1Location, SdkConstants.FN_BUILD_PROP));
        fop.recordExistingFile(new File(bogus2Location, SdkConstants.FN_BUILD_PROP));
        fop.recordExistingFile(new File(real1Location, SdkConstants.FN_BUILD_PROP));
        fop.recordExistingFile(new File(real2Location, SdkConstants.FN_BUILD_PROP));
        LocalPackage bogus1 = new FakePlatformPackage("foo", bogus1Location, 20);
        LocalPackage bogus2 = new FakePlatformPackage("bar", bogus2Location, 20);
        LocalPackage real1 = new FakePlatformPackage(
                DetailsTypes.getPlatformPath(new AndroidVersion(20, null)), real1Location, 20);
        LocalPackage real2 = new FakePlatformPackage("19", real2Location, 19);
        List<LocalPackage> locals = ImmutableList.of(bogus1, bogus2, real1, real2);
<<<<<<< HEAD
        RepositoryPackages packages = new RepositoryPackages(
                Maps.uniqueIndex(locals, RepoPackage::getPath),
                new HashMap<>());
        RepoManager mgr = new FakeRepoManager(packages);
        AndroidSdkHandler handler = new AndroidSdkHandler(new File("/sdk"), fop, mgr);
=======
        RepositoryPackages packages = new RepositoryPackages(locals, ImmutableList.of());
        RepoManager mgr = new FakeRepoManager(packages);
        AndroidSdkHandler handler =
                new AndroidSdkHandler(new File("/sdk"), null, fop, mgr);
>>>>>>> fdf07a2c
        FakeProgressIndicator progress = new FakeProgressIndicator();
        AndroidTargetManager targetMgr =
                handler.getAndroidTargetManager(progress);
        Iterator<IAndroidTarget> targetIter = targetMgr.getTargets(progress).iterator();

        IAndroidTarget target19 = targetIter.next();
        assertEquals(new AndroidVersion(19, null),  target19.getVersion());
        IAndroidTarget target20 = targetIter.next();
        assertEquals(new AndroidVersion(20, null), target20.getVersion());
        assertFalse(targetIter.hasNext());

        assertNull(targetMgr.getTargetFromPackage(bogus1, progress));
        assertNull(targetMgr.getTargetFromPackage(bogus2, progress));
        assertEquals(target20, targetMgr.getTargetFromPackage(real1, progress));
        assertEquals(target19, targetMgr.getTargetFromPackage(real2, progress));
    }

<<<<<<< HEAD
    private static class FakePlatformPackage extends FakePackage {
=======
    private static class FakePlatformPackage extends FakePackage.FakeLocalPackage {
>>>>>>> fdf07a2c
        private final DetailsTypes.PlatformDetailsType mDetails;
        private final File mLocation;

        public FakePlatformPackage(@NonNull String path, @NonNull File location, int apiLevel) {
<<<<<<< HEAD
            super(path, new Revision(1), null);
            mDetails = ((RepoFactory)AndroidSdkHandler.getRepositoryModule().createLatestFactory())
=======
            super(path);
            mDetails = AndroidSdkHandler.getRepositoryModule().createLatestFactory()
>>>>>>> fdf07a2c
                    .createPlatformDetailsType();
            mDetails.setApiLevel(apiLevel);
            mLocation = location;
        }

        @NonNull
        @Override
        public TypeDetails getTypeDetails() {
            return (TypeDetails)mDetails;
        }

        @NonNull
        @Override
        public File getLocation() {
            return mLocation;
        }
    }
}<|MERGE_RESOLUTION|>--- conflicted
+++ resolved
@@ -17,16 +17,8 @@
 
 import com.android.SdkConstants;
 import com.android.annotations.NonNull;
-<<<<<<< HEAD
-import com.android.repository.Revision;
 import com.android.repository.api.LocalPackage;
 import com.android.repository.api.RepoManager;
-import com.android.repository.api.RepoPackage;
-import com.android.repository.impl.manager.RepoManagerImpl;
-=======
-import com.android.repository.api.LocalPackage;
-import com.android.repository.api.RepoManager;
->>>>>>> fdf07a2c
 import com.android.repository.impl.meta.RepositoryPackages;
 import com.android.repository.impl.meta.TypeDetails;
 import com.android.repository.testframework.FakePackage;
@@ -37,19 +29,12 @@
 import com.android.sdklib.IAndroidTarget;
 import com.android.sdklib.repository.AndroidSdkHandler;
 import com.android.sdklib.repository.meta.DetailsTypes;
-<<<<<<< HEAD
-import com.android.sdklib.repository.meta.RepoFactory;
-=======
->>>>>>> fdf07a2c
 import com.google.common.collect.ImmutableList;
 import com.google.common.collect.ImmutableSet;
-import com.google.common.collect.Lists;
-import com.google.common.collect.Maps;
 import com.google.common.collect.Sets;
 import java.io.File;
 import java.util.Arrays;
 import java.util.Collection;
-import java.util.HashMap;
 import java.util.Iterator;
 import java.util.List;
 import java.util.Set;
@@ -741,18 +726,10 @@
                 DetailsTypes.getPlatformPath(new AndroidVersion(20, null)), real1Location, 20);
         LocalPackage real2 = new FakePlatformPackage("19", real2Location, 19);
         List<LocalPackage> locals = ImmutableList.of(bogus1, bogus2, real1, real2);
-<<<<<<< HEAD
-        RepositoryPackages packages = new RepositoryPackages(
-                Maps.uniqueIndex(locals, RepoPackage::getPath),
-                new HashMap<>());
-        RepoManager mgr = new FakeRepoManager(packages);
-        AndroidSdkHandler handler = new AndroidSdkHandler(new File("/sdk"), fop, mgr);
-=======
         RepositoryPackages packages = new RepositoryPackages(locals, ImmutableList.of());
         RepoManager mgr = new FakeRepoManager(packages);
         AndroidSdkHandler handler =
                 new AndroidSdkHandler(new File("/sdk"), null, fop, mgr);
->>>>>>> fdf07a2c
         FakeProgressIndicator progress = new FakeProgressIndicator();
         AndroidTargetManager targetMgr =
                 handler.getAndroidTargetManager(progress);
@@ -770,22 +747,13 @@
         assertEquals(target19, targetMgr.getTargetFromPackage(real2, progress));
     }
 
-<<<<<<< HEAD
-    private static class FakePlatformPackage extends FakePackage {
-=======
     private static class FakePlatformPackage extends FakePackage.FakeLocalPackage {
->>>>>>> fdf07a2c
         private final DetailsTypes.PlatformDetailsType mDetails;
         private final File mLocation;
 
         public FakePlatformPackage(@NonNull String path, @NonNull File location, int apiLevel) {
-<<<<<<< HEAD
-            super(path, new Revision(1), null);
-            mDetails = ((RepoFactory)AndroidSdkHandler.getRepositoryModule().createLatestFactory())
-=======
             super(path);
             mDetails = AndroidSdkHandler.getRepositoryModule().createLatestFactory()
->>>>>>> fdf07a2c
                     .createPlatformDetailsType();
             mDetails.setApiLevel(apiLevel);
             mLocation = location;

--- conflicted
+++ resolved
@@ -26,18 +26,6 @@
 <#if buildApi gte 26>
     <instantiate from="root/res/layout/blank_activity.xml.ftl"
             to="${escapeXmlAttribute(resOut)}/layout/${layoutName}.xml" />
-<<<<<<< HEAD
-<#else>
-    <instantiate from="root/res/layout/blank_activity_prev.xml.ftl"
-            to="${escapeXmlAttribute(resOut)}/layout/${layoutName}.xml" />
-</#if>
-
-<#if generateKotlin>
-    <instantiate from="root/src/app_package/BlankActivity.kt.ftl"
-                   to="${escapeXmlAttribute(srcOut)}/${activityClass}.kt" />
-    <open file="${escapeXmlAttribute(srcOut)}/${activityClass}.kt" />
-=======
->>>>>>> 9762cc2c
 <#else>
     <instantiate from="root/res/layout/blank_activity_prev.xml.ftl"
             to="${escapeXmlAttribute(resOut)}/layout/${layoutName}.xml" />

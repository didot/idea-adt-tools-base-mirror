<?xml version="1.0"?>
<#import "root://activities/common/kotlin_macros.ftl" as kt>
<recipe>
    <@kt.addAllKotlinDependencies />
    <dependency mavenUrl="com.android.support:support-v4:${buildApi}.+" />
    <dependency mavenUrl="com.android.support:recyclerview-v7:${buildApi}.+" />

    <#if hasAppBar>
      <dependency mavenUrl="com.android.support:design:${buildApi}.+"/>
    </#if>

    <#include "../common/recipe_theme.xml.ftl" />

    <merge from="root/AndroidManifest.xml.ftl"
             to="${escapeXmlAttribute(manifestOut)}/AndroidManifest.xml" />

    <#if minApiLevel lt 13>
      <merge from="root/res/values-w900dp/refs.xml.ftl"
               to="${escapeXmlAttribute(resOut)}/values-w900dp/refs.xml" />
    </#if>

    <#if isInstantApp!false>
      <merge from="root/res/values/strings.xml.ftl"
               to="${escapeXmlAttribute(baseFeatureResOut)}/values/strings.xml" />
    <#else>
      <merge from="root/res/values/strings.xml.ftl"
               to="${escapeXmlAttribute(resOut)}/values/strings.xml" />
    </#if>

    <merge from="root/res/values/dimens.xml.ftl"
             to="${escapeXmlAttribute(resOut)}/values/dimens.xml" />
    <#if hasAppBar>
      <#include "../common/recipe_no_actionbar.xml.ftl" />
    </#if>

    <instantiate from="root/res/layout/activity_item_detail.xml.ftl"
                   to="${escapeXmlAttribute(resOut)}/layout/activity_${detail_name}.xml" />
    <instantiate from="root/res/layout/fragment_item_list.xml.ftl"
                   to="${escapeXmlAttribute(resOut)}/layout/${item_list_layout}.xml" />
    <#if minApiLevel lt 13>
      <instantiate from="root/res/layout/fragment_item_list_twopane.xml.ftl"
                     to="${escapeXmlAttribute(resOut)}/layout/${item_list_layout}_twopane.xml" />
    <#else>
      <instantiate from="root/res/layout/fragment_item_list_twopane.xml.ftl"
                     to="${escapeXmlAttribute(resOut)}/layout-w900dp/${item_list_layout}.xml" />
    </#if>
    <instantiate from="root/res/layout/item_list_content.xml.ftl"
                   to="${escapeXmlAttribute(resOut)}/layout/${item_list_content_layout}.xml" />
    <instantiate from="root/res/layout/fragment_item_detail.xml.ftl"
                   to="${escapeXmlAttribute(resOut)}/layout/${detail_name}.xml" />
    <#if hasAppBar>
      <instantiate from="root/res/layout/activity_item_list_app_bar.xml.ftl"
                     to="${escapeXmlAttribute(resOut)}/layout/activity_${item_list_layout}.xml" />
    </#if>

<<<<<<< HEAD
    <#assign ext=generateKotlin?string('kt', 'java')>

    <instantiate from="root/src/app_package/ContentDetailActivity.${ext}.ftl"
                   to="${escapeXmlAttribute(srcOut)}/${DetailName}Activity.${ext}" />
    <instantiate from="root/src/app_package/ContentDetailFragment.${ext}.ftl"
                   to="${escapeXmlAttribute(srcOut)}/${DetailName}Fragment.${ext}" />
    <instantiate from="root/src/app_package/ContentListActivity.${ext}.ftl"
                   to="${escapeXmlAttribute(srcOut)}/${CollectionName}Activity.${ext}" />
    <#include "../common/recipe_dummy_content.xml.ftl" />

    <open file="${escapeXmlAttribute(srcOut)}/${DetailName}Fragment.${ext}" />
=======
    <instantiate from="root/src/app_package/ContentDetailActivity.${ktOrJavaExt}.ftl"
                   to="${escapeXmlAttribute(srcOut)}/${DetailName}Activity.${ktOrJavaExt}" />
    <instantiate from="root/src/app_package/ContentDetailFragment.${ktOrJavaExt}.ftl"
                   to="${escapeXmlAttribute(srcOut)}/${DetailName}Fragment.${ktOrJavaExt}" />
    <instantiate from="root/src/app_package/ContentListActivity.${ktOrJavaExt}.ftl"
                   to="${escapeXmlAttribute(srcOut)}/${CollectionName}Activity.${ktOrJavaExt}" />
    <#include "../common/recipe_dummy_content.xml.ftl" />

    <open file="${escapeXmlAttribute(srcOut)}/${DetailName}Fragment.${ktOrJavaExt}" />
>>>>>>> 9762cc2c
    <open file="${escapeXmlAttribute(resOut)}/layout/fragment_${detail_name}.xml" />
</recipe><|MERGE_RESOLUTION|>--- conflicted
+++ resolved
@@ -53,19 +53,6 @@
                      to="${escapeXmlAttribute(resOut)}/layout/activity_${item_list_layout}.xml" />
     </#if>
 
-<<<<<<< HEAD
-    <#assign ext=generateKotlin?string('kt', 'java')>
-
-    <instantiate from="root/src/app_package/ContentDetailActivity.${ext}.ftl"
-                   to="${escapeXmlAttribute(srcOut)}/${DetailName}Activity.${ext}" />
-    <instantiate from="root/src/app_package/ContentDetailFragment.${ext}.ftl"
-                   to="${escapeXmlAttribute(srcOut)}/${DetailName}Fragment.${ext}" />
-    <instantiate from="root/src/app_package/ContentListActivity.${ext}.ftl"
-                   to="${escapeXmlAttribute(srcOut)}/${CollectionName}Activity.${ext}" />
-    <#include "../common/recipe_dummy_content.xml.ftl" />
-
-    <open file="${escapeXmlAttribute(srcOut)}/${DetailName}Fragment.${ext}" />
-=======
     <instantiate from="root/src/app_package/ContentDetailActivity.${ktOrJavaExt}.ftl"
                    to="${escapeXmlAttribute(srcOut)}/${DetailName}Activity.${ktOrJavaExt}" />
     <instantiate from="root/src/app_package/ContentDetailFragment.${ktOrJavaExt}.ftl"
@@ -75,6 +62,5 @@
     <#include "../common/recipe_dummy_content.xml.ftl" />
 
     <open file="${escapeXmlAttribute(srcOut)}/${DetailName}Fragment.${ktOrJavaExt}" />
->>>>>>> 9762cc2c
     <open file="${escapeXmlAttribute(resOut)}/layout/fragment_${detail_name}.xml" />
 </recipe>
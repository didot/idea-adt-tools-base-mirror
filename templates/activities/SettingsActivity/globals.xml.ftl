--- conflicted
+++ resolved
@@ -1,9 +1,6 @@
 <?xml version="1.0"?>
 <globals>
     <global id="hasNoActionBar" type="boolean" value="false" />
-<<<<<<< HEAD
-    <globals file="../common/common_globals.xml.ftl" />
-=======
     <#include "../common/common_globals.xml.ftl" />
     <global id="isLauncher" type="boolean" value="${isNewProject?string}" />
     <global id="includeImageDrawables" type="boolean" value="${(minApi?number lt 21)?string}" />
@@ -16,5 +13,4 @@
     <global id="PreferenceSupport" type = "string" value="" />
     <global id="PreferenceActionBarClassFqcn" type = "string" value="android.app.ActionBar" />
 </#if>
->>>>>>> b6251bdf
 </globals>
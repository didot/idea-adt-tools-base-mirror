--- conflicted
+++ resolved
@@ -1,11 +1,4 @@
 <recipe folder="root://activities/common">
-<<<<<<< HEAD
-    <#assign ext=(generateKotlin!false)?string('kt', 'java')>
-
-    <instantiate from="root/src/app_package/dummy/DummyContent.${ext}.ftl"
-                   to="${escapeXmlAttribute(srcOut)}/dummy/DummyContent.${ext}" />
-=======
     <instantiate from="root/src/app_package/dummy/DummyContent.${ktOrJavaExt}.ftl"
                    to="${escapeXmlAttribute(srcOut)}/dummy/DummyContent.${ktOrJavaExt}" />
->>>>>>> 9762cc2c
 </recipe>
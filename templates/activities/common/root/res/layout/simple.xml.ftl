--- conflicted
+++ resolved
@@ -1,20 +1,10 @@
 <?xml version="1.0" encoding="utf-8"?>
-<RelativeLayout
+<android.support.constraint.ConstraintLayout
     xmlns:android="http://schemas.android.com/apk/res/android"
     xmlns:tools="http://schemas.android.com/tools"
-<#if hasAppBar && appBarLayoutName??>
     xmlns:app="http://schemas.android.com/apk/res-auto"
-<<<<<<< HEAD
-</#if>
-    android:id="@+id/${simpleLayoutName}"
-=======
->>>>>>> fdf07a2c
     android:layout_width="match_parent"
     android:layout_height="match_parent"
-    android:paddingLeft="@dimen/activity_horizontal_margin"
-    android:paddingRight="@dimen/activity_horizontal_margin"
-    android:paddingTop="@dimen/activity_vertical_margin"
-    android:paddingBottom="@dimen/activity_vertical_margin"
 <#if hasAppBar && appBarLayoutName??>
     app:layout_behavior="@string/appbar_scrolling_view_behavior"
     tools:showIn="@layout/${appBarLayoutName}"
@@ -28,15 +18,11 @@
 </#if>
         android:layout_width="wrap_content"
         android:layout_height="wrap_content"
-<<<<<<< HEAD
-        android:text="Hello World!" />
-=======
         android:text="Hello World!"
         app:layout_constraintBottom_toBottomOf="parent"
         app:layout_constraintLeft_toLeftOf="parent"
         app:layout_constraintRight_toRightOf="parent"
         app:layout_constraintTop_toTopOf="parent" />
 
->>>>>>> fdf07a2c
 </#if>
-</RelativeLayout>+</android.support.constraint.ConstraintLayout>
--- conflicted
+++ resolved
@@ -1,22 +1,5 @@
 <?xml version="1.0"?>
 <globals>
-<<<<<<< HEAD
-    <global id="topOut" value="." />
-    <global id="projectOut" value="." />
-    <global id="manifestOut" value="${manifestDir}" />
-    <global id="srcOut" value="${srcDir}/${slashedPackageName(packageName)}" />
-    <global id="nativeSrcOut" value="${escapeXmlAttribute(projectOut)}/src/main/cpp" />
-    <global id="testOut" value="androidTest/${slashedPackageName(packageName)}" />
-    <global id="unitTestOut" value="${escapeXmlAttribute(projectOut)}/src/test/java/${slashedPackageName(packageName)}" />
-    <global id="resOut" value="${resDir}" />
-    <global id="mavenUrl" value="mavenCentral" />
-    <global id="buildToolsVersion" value="18.0.1" />
-    <global id="gradlePluginVersion" value="0.6.+" />
-    <global id="unitTestsSupported" type="boolean" value="${(compareVersions(gradlePluginVersion, '1.1.0') >= 0)?string}" />
-    <global id="whSupportLibRewriteAttrs" value="${whSdkPath!""}/rewriteAttrs" />
-    <global id="whSupportLibApk" value="${whSdkPath!""}/com.android.support/com.android.support_support-shared-lib_23.1.1.apk" />
-    <global id="whSupportLibJars" value="${whSdkPath!""}/com.android.support/support-lib-jars" />
-=======
     <#include "root://gradle-projects/common/globals.xml.ftl" />
     <#include "root://gradle-projects/common/globals_android_module.xml.ftl" />
 
@@ -39,5 +22,4 @@
     <global id="baseFeatureOut" type="string" value="${escapeXmlAttribute(baseFeatureDir!'./base')}" />
     <global id="baseFeatureResOut" type="string" value="${escapeXmlAttribute(baseFeatureResDir!'./base/src/main/res')}" />
     <#include "root://activities/common/kotlin_globals.xml.ftl" />
->>>>>>> b805f832
 </globals>
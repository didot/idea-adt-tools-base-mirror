--- conflicted
+++ resolved
@@ -19,35 +19,6 @@
                    to="${escapeXmlAttribute(resOut)}/values/strings.xml" />
 </#if>
 
-<<<<<<< HEAD
-<#if !(isInstantApp!false) || (isBaseAtom!false)>
-    <mkdir at="${escapeXmlAttribute(resOut)}/drawable" />
-    <#if copyIcons && !isLibraryProject>
-        <#if buildApi gte 25 && targetApi gte 25>
-            <copy from="root/res/mipmap-hdpi/"
-                    to="${escapeXmlAttribute(resOut)}/mipmap-hdpi/" />
-            <copy from="root/res/mipmap-mdpi"
-                    to="${escapeXmlAttribute(resOut)}/mipmap-mdpi/" />
-            <copy from="root/res/mipmap-xhdpi"
-                    to="${escapeXmlAttribute(resOut)}/mipmap-xhdpi/" />
-            <copy from="root/res/mipmap-xxhdpi"
-                    to="${escapeXmlAttribute(resOut)}/mipmap-xxhdpi/" />
-            <copy from="root/res/mipmap-xxxhdpi"
-                    to="${escapeXmlAttribute(resOut)}/mipmap-xxxhdpi/" />
-        <#else>
-            <copy from="root/res/mipmap-hdpi/ic_launcher.png"
-                    to="${escapeXmlAttribute(resOut)}/mipmap-hdpi/ic_launcher.png" />
-            <copy from="root/res/mipmap-mdpi/ic_launcher.png"
-                    to="${escapeXmlAttribute(resOut)}/mipmap-mdpi/ic_launcher.png" />
-            <copy from="root/res/mipmap-xhdpi/ic_launcher.png"
-                    to="${escapeXmlAttribute(resOut)}/mipmap-xhdpi/ic_launcher.png" />
-            <copy from="root/res/mipmap-xxhdpi/ic_launcher.png"
-                    to="${escapeXmlAttribute(resOut)}/mipmap-xxhdpi/ic_launcher.png" />
-            <copy from="root/res/mipmap-xxxhdpi/ic_launcher.png"
-                    to="${escapeXmlAttribute(resOut)}/mipmap-xxxhdpi/ic_launcher.png" />
-        </#if>
-    </#if>
-=======
 <#if generateKotlin>
     <instantiate from="root/test/app_package/ExampleInstrumentedTest.kt.ftl"
                    to="${escapeXmlAttribute(testOut)}/ExampleInstrumentedTest.kt" />
@@ -78,7 +49,6 @@
 
 <#if backwardsCompatibility!true>
     <dependency mavenUrl="com.android.support:appcompat-v7:${buildApi}.+" />
->>>>>>> b805f832
 </#if>
 
 <#if makeIgnore>

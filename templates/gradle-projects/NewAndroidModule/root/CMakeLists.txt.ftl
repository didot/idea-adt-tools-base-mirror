--- conflicted
+++ resolved
@@ -1,23 +1,13 @@
-<<<<<<< HEAD
-# Sets the minimum version of CMake required to build the native
-# library. You should either keep the default value or only pass a
-# value of 3.4.0 or lower.
-=======
 # For more information about using CMake with Android Studio, read the
 # documentation: https://d.android.com/studio/projects/add-native-code.html
 
 # Sets the minimum version of CMake required to build the native library.
->>>>>>> fdf07a2c
 
 cmake_minimum_required(VERSION 3.4.1)
 
 # Creates and names a library, sets it as either STATIC
 # or SHARED, and provides the relative paths to its source code.
-<<<<<<< HEAD
-# You can define multiple libraries, and CMake builds it for you.
-=======
 # You can define multiple libraries, and CMake builds them for you.
->>>>>>> fdf07a2c
 # Gradle automatically packages shared libraries with your APK.
 
 add_library( # Sets the name of the library.
@@ -27,19 +17,10 @@
              SHARED
 
              # Provides a relative path to your source file(s).
-<<<<<<< HEAD
-             # Associated headers in the same location as their source
-             # file are automatically included.
-             src/main/cpp/native-lib.cpp )
-
-# Searches for a specified prebuilt library and stores the path as a
-# variable. Because system libraries are included in the search path by
-=======
              src/main/cpp/native-lib.cpp )
 
 # Searches for a specified prebuilt library and stores the path as a
 # variable. Because CMake includes system libraries in the search path by
->>>>>>> fdf07a2c
 # default, you only need to specify the name of the public NDK library
 # you want to add. CMake verifies that the library exists before
 # completing its build.
@@ -52,11 +33,7 @@
               log )
 
 # Specifies libraries CMake should link to your target library. You
-<<<<<<< HEAD
-# can link multiple libraries, such as libraries you define in the
-=======
 # can link multiple libraries, such as libraries you define in this
->>>>>>> fdf07a2c
 # build script, prebuilt third-party libraries, or system libraries.
 
 target_link_libraries( # Specifies the target library.

--- conflicted
+++ resolved
@@ -47,13 +47,10 @@
         }
     }
 </#if>
-<<<<<<< HEAD
-=======
 
     lintOptions {
         disable ('AllowBackup', 'GoogleAppIndexingWarning', 'MissingApplicationIcon')
     }
->>>>>>> 86bcd624
 }
 
 dependencies {

--- conflicted
+++ resolved
@@ -18,18 +18,25 @@
 import com.android.SdkConstants;
 import com.android.annotations.NonNull;
 import com.android.annotations.Nullable;
+import com.google.common.base.Charsets;
 import com.google.common.collect.Sets;
 import com.google.common.io.ByteStreams;
 import com.google.common.io.Closeables;
 import com.google.common.io.Files;
+import com.google.common.io.InputSupplier;
+
 import junit.framework.TestCase;
 
 import java.io.ByteArrayInputStream;
 import java.io.File;
 import java.io.IOException;
 import java.io.InputStream;
-import java.nio.charset.StandardCharsets;
-import java.util.*;
+import java.util.ArrayList;
+import java.util.Calendar;
+import java.util.Collections;
+import java.util.Comparator;
+import java.util.List;
+import java.util.Set;
 
 /**
  * Common test case for SDK unit tests. Contains a number of general utility methods
@@ -170,7 +177,7 @@
             return null;
         }
 
-        String xml = new String(ByteStreams.toByteArray(stream), StandardCharsets.UTF_8);
+        String xml = new String(ByteStreams.toByteArray(stream), Charsets.UTF_8);
         try {
             Closeables.close(stream, true /* swallowIOException */);
         } catch (IOException e) {
@@ -211,7 +218,7 @@
         if (expected == null) {
             File expectedPath = new File(
                     UPDATE_MISSING_FILES ? getTargetDir() : getTempDir(), expectedName);
-            Files.write(actual, expectedPath, StandardCharsets.UTF_8);
+            Files.write(actual, expectedPath, Charsets.UTF_8);
             System.out.println("Expected - written to " + expectedPath + ":\n");
             System.out.println(actual);
             fail("Did not find golden file (" + expectedName + "): Wrote contents as "
@@ -221,11 +228,11 @@
                 File expectedPath = new File(getTempDir(), expectedName);
                 File actualPath = new File(getTempDir(),
                         expectedName.replace("expected", "actual"));
-                Files.write(expected, expectedPath, StandardCharsets.UTF_8);
-                Files.write(actual, actualPath, StandardCharsets.UTF_8);
+                Files.write(expected, expectedPath, Charsets.UTF_8);
+                Files.write(actual, actualPath, Charsets.UTF_8);
                 // Also update data dir with the current value
                 if (UPDATE_DIFFERENT_FILES) {
-                    Files.write(actual, new File(getTargetDir(), expectedName), StandardCharsets.UTF_8);
+                    Files.write(actual, new File(getTargetDir(), expectedName), Charsets.UTF_8);
                 }
                 System.out.println("The files differ: diff " + expectedPath + " "
                         + actualPath);
@@ -261,17 +268,8 @@
             tempFile.delete();
         }
 
-<<<<<<< HEAD
-        try {
-            Files.asByteSink(tempFile).writeFrom(contents);
-        }
-        finally {
-            contents.close();
-        }
-=======
         java.nio.file.Files.copy(contents, tempFile.toPath());
 
->>>>>>> d4ff5ef3
         return tempFile;
     }
 
@@ -323,7 +321,7 @@
         public File createFile(@NonNull File targetDir) throws IOException {
             InputStream stream;
             if (contents != null) {
-                stream = new ByteArrayInputStream(contents.getBytes(StandardCharsets.UTF_8));
+                stream = new ByteArrayInputStream(contents.getBytes(Charsets.UTF_8));
             } else {
                 stream = getTestResource(sourceRelativePath, true);
                 assertNotNull(sourceRelativePath + " does not exist", stream);
@@ -347,7 +345,7 @@
                 InputStream stream = getTestResource(sourceRelativePath, true);
                 if (stream != null) {
                     try {
-                        return new String(ByteStreams.toByteArray(stream), StandardCharsets.UTF_8);
+                        return new String(ByteStreams.toByteArray(stream), Charsets.UTF_8);
                     } catch (IOException ignore) {
                         return "<couldn't open test file " + sourceRelativePath + ">";
                     }

/*
 * Copyright (C) 2012 The Android Open Source Project
 *
 * Licensed under the Apache License, Version 2.0 (the "License");
 * you may not use this file except in compliance with the License.
 * You may obtain a copy of the License at
 *
 *      http://www.apache.org/licenses/LICENSE-2.0
 *
 * Unless required by applicable law or agreed to in writing, software
 * distributed under the License is distributed on an "AS IS" BASIS,
 * WITHOUT WARRANTIES OR CONDITIONS OF ANY KIND, either express or implied.
 * See the License for the specific language governing permissions and
 * limitations under the License.
 */

package com.android.testutils;

import com.android.SdkConstants;
import com.android.annotations.NonNull;
import com.android.annotations.concurrency.GuardedBy;
import com.android.utils.FileUtils;
import com.android.utils.PathUtils;
import com.google.common.base.Charsets;
import com.google.common.io.Files;
import junit.framework.TestCase;

import java.io.File;
import java.io.IOException;
import java.nio.file.Path;
import java.time.Duration;
import java.time.Instant;
<<<<<<< HEAD

import static org.junit.Assert.assertTrue;
=======
import java.util.Arrays;
import java.util.LinkedList;
import java.util.List;
import junit.framework.TestCase;
>>>>>>> 9762cc2c

/**
 * Utility methods to deal with loading the test data.
 */
public class TestUtils {
    /** Default timeout for the {@link #eventually(Runnable)} check. */
    private static final Duration DEFAULT_EVENTUALLY_TIMEOUT = Duration.ofSeconds(10);

    /** Time to wait between checks to obtain the value of an eventually supplier. */
    private static final long EVENTUALLY_CHECK_CYCLE_TIME_MS = 10;

    @GuardedBy("TestUtils.class")
    private static File workspaceRoot = null;

    /**
     * Returns Kotlin version that is used in new project templates and integration tests.
     *
     * <p>This version is determined based on the checked-in kotlin-plugin prebuilt, and should be
     * in sync with the version in:
     *
     * <ul>
     *   <li>buildSrc/base/dependencies.properties
     *   <li>tools/base/third_party/BUILD (this is generated from dependencies.properties)
     *   <li>tools/base/build-system/integration-test/application/BUILD
     *   <li>tools/base/build-system/integration-test/databinding/BUILD.bazel
     *   <li>tools/adt/idea/android/BUILD
     *   <li>tools/base/.idea/libraries definition for kotlin-stdlib-jre8
     *   <li>tools/idea/.idea/libraries definition for kotlin-stdlib-jre8
     * </ul>
     */
    @NonNull
    public static String getKotlinVersionForTests() {
        try {
            return Files.readLines(
                            getWorkspaceFile(
                                    "prebuilts/tools/common/kotlin-plugin/Kotlin/kotlinc/build.txt"),
                            Charsets.UTF_8)
                    .get(0);
        } catch (IOException ex) {
            throw new IllegalStateException("Could not determine Kotlin plugin version", ex);
        }
    }

    /**
     * Returns a File for the subfolder of the test resource data.
     *
     * @deprecated Use {@link #getWorkspaceRoot()} or {@link #getWorkspaceFile(String)} instead.
     */
    @Deprecated
    @NonNull
    public static File getRoot(String... names) {
        File root = new File("src/test/resources/testData/");

        for (String name : names) {
            root = new File(root, name);

            // Hack: The sdk-common tests are not configured properly; running tests
            // works correctly from Gradle but not from within the IDE. The following
            // hack works around this quirk:
            if (!root.isDirectory() && !root.getPath().contains("sdk-common")) {
                File r = new File("sdk-common", root.getPath()).getAbsoluteFile();
                if (r.isDirectory()) {
                    root = r;
                }
            }

            TestCase.assertTrue("Test folder '" + name + "' does not exist! "
                    + "(Tip: Check unit test launch config pwd)",
                    root.isDirectory());

        }

        return root;
    }

    public static void deleteFile(File dir) {
        if (dir.isDirectory()) {
            File[] files = dir.listFiles();
            if (files != null) {
                for (File f : files) {
                    deleteFile(f);
                }
            }
        } else if (dir.isFile()) {
            assertTrue(dir.getPath(), dir.delete());
        }
    }

    public static File createTempDirDeletedOnExit() {
        final File tempDir = Files.createTempDir();
        PathUtils.addRemovePathHook(tempDir.toPath());
        return tempDir;
    }

    /**
     * Returns the root of the entire Android Studio codebase.
     *
     * <p>From this path, you should be able to access any file in the workspace via its full path,
     * e.g.
     *
     * <p>new File(TestUtils.getWorkspaceRoot(), "tools/adt/idea/android/testSrc"); new
     * File(TestUtils.getWorkspaceRoot(), "prebuilts/studio/jdk");
     *
     * <p>If this method is called by code run via IntelliJ / Gradle, it will simply walk its
     * ancestor tree looking for the WORKSPACE file at its root; if called from Bazel, it will
     * simply return the runfiles directory (which should be a mirror of the WORKSPACE root except
     * only populated with explicitly declared dependencies).
     *
     * <p>Instead of calling this directly, prefer calling {@link #getWorkspaceFile(String)} as it
     * is more resilient to cross-platform testing.
     *
     * @throws IllegalStateException if the current directory of the test is not a subdirectory of
     *     the workspace directory when this method is called. This shouldn't happen if the test is
     *     run by Bazel or run by IntelliJ with default configuration settings (where the working
     *     directory is initialized to the module root).
     */
    @NonNull
    public static synchronized File getWorkspaceRoot() {
        // The logic below depends on the current working directory, so we save the results and hope the first call
        // is early enough for the user.dir property to be unchanged.
        if (workspaceRoot == null) {
            // If we are using Bazel (which defines the following env vars), simply use the sandboxed
            // root they provide us.
            String workspace = System.getenv("TEST_WORKSPACE");
            String workspaceParent = System.getenv("TEST_SRCDIR");
            File currDir = new File("");
            if (workspace != null && workspaceParent != null) {
                currDir = new File(workspaceParent, workspace);
                workspaceRoot = currDir;
            }
            File initialDir = currDir;

            // If we're using a non-Bazel build system. At this point, assume our working
            // directory is located underneath our codebase's root folder, so keep navigating up until
            // we find it. If we're using Bazel, we should still look to see if there's a larger
            // outermost workspace since we might be within a nested workspace.
            while (currDir != null) {
                currDir = currDir.getAbsoluteFile();
                if (new File(currDir, "WORKSPACE").exists()) {
                    workspaceRoot = currDir;
                }
                currDir = currDir.getParentFile();
            }

            if (workspaceRoot == null) {
                throw new IllegalStateException(
                        "Could not find WORKSPACE root. Is the original working directory a "
                                + "subdirectory of the Android Studio codebase?\n\n"
                                + "pwd = "
                                + initialDir.getAbsolutePath());
            }
        }

        return workspaceRoot;
    }

    /**
     * Given a full path to a file from the base of the current workspace, return the file.
     *
     * e.g.
     * TestUtils.getWorkspaceFile("tools/adt/idea/android/testSrc");
     * TestUtils.getWorkspaceFile("prebuilts/studio/jdk");
     *
     * This method guarantees the file exists, throwing an exception if not found, so tests can
     * safely use the file immediately after receiving it.
     *
     * In order to have the same method call work on both Windows and non-Windows machines, if the
     * current OS is Windows and the target path is found with a common windows extension on it,
     * then it will automatically be returned, e.g. "/path/to/binary" -> "/path/to/binary.exe".
     *
     * @throws IllegalArgumentException if the path results in a file that's not found.
     */
    @NonNull
    public static File getWorkspaceFile(@NonNull String path) {
        File f = new File(getWorkspaceRoot(), path);

        if (!f.exists() && OsType.getHostOs() == OsType.WINDOWS) {
            // This file may be a binary with a .exe extension
            // TODO: Confirm this works on Windows
            f = new File(f.getPath() + ".exe");
        }

        if (!f.exists()) {
<<<<<<< HEAD
            throw new IllegalArgumentException("File \"" + f.getAbsolutePath() + "\" not found.");
=======
            throw new IllegalArgumentException("File \"" + path + "\" not found at \"" + getWorkspaceRoot() + "\"");
>>>>>>> 9762cc2c
        }

        return f;
    }

    /**
     * @return a directory which tests can output data to. If running through Bazel's test runner,
     *     this returns the directory as specified by the TEST_UNDECLARED_OUTPUT_DIR environment
     *     variable. Data written to this directory will be zipped and made available under the
     *     WORKSPACE_ROOT/bazel-testlogs/ after the test completes. For non-Bazel runs, this
     *     currently returns a tmp directory that is deleted on exit.
     */
    @NonNull
    public static File getTestOutputDir() {
        // If running via bazel, returns the sandboxed test output dir.
        String testOutputDir = System.getenv("TEST_UNDECLARED_OUTPUTS_DIR");
        if (testOutputDir != null) {
            return new File(testOutputDir);
        }

        return createTempDirDeletedOnExit();
    }

    /**
     * Returns a file at {@code path} relative to the root for {@link #getLatestAndroidPlatform}.
     *
     * @throws IllegalStateException if the current OS is not supported.
     * @throws IllegalArgumentException if the path results in a file not found.
     */
    @NonNull
    public static File getPlatformFile(String path) {
        String latestAndroidPlatform = getLatestAndroidPlatform();
        File file =
                FileUtils.join(getSdk(), SdkConstants.FD_PLATFORMS, latestAndroidPlatform, path);
        if (!file.exists()) {
            throw new IllegalArgumentException(
                    "File \"" + path + "\" not found in platform " + latestAndroidPlatform);
        }
        return file;
    }

    /** Checks if tests were started by Bazel. */
    public static boolean runningFromBazel() {
        return System.getenv().containsKey("TEST_WORKSPACE");
    }

    /**
     * Returns the SDK directory relative to the workspace.
     *
     * @throws IllegalStateException if the current OS is not supported.
     * @throws IllegalArgumentException if the path results in a file not found.
     * @return a valid File object pointing at the SDK directory.
     */
    @NonNull
    public static String getRelativeSdk() {
        OsType osType = OsType.getHostOs();
        if (osType == OsType.UNKNOWN) {
            throw new IllegalStateException(
                    "SDK test not supported on unknown platform: " + OsType.getOsName());
        }

        String hostDir = osType.getFolderName();
        return "prebuilts/studio/sdk/" + hostDir;
    }

    /**
     * Returns the SDK directory.
     *
     * @throws IllegalStateException if the current OS is not supported.
     * @throws IllegalArgumentException if the path results in a file not found.
     * @return a valid File object pointing at the SDK directory.
     */
    @NonNull
    public static File getSdk() {
        return getWorkspaceFile(getRelativeSdk());
    }

    /**
     * Returns the path to checked-in NDK.
     *
     * @see #getSdk()
     */
    @NonNull
    public static File getNdk() {
        return new File(getSdk(), SdkConstants.FD_NDK);
    }

    /**
     * Returns the remote SDK directory.
     *
     * @throws IllegalArgumentException if the path results in a file not found.
     * @return a valid File object pointing at the remote SDK directory.
     */
    @NonNull
    public static Path getRemoteSdk() {
        return getWorkspaceFile("prebuilts/studio/sdk/remote/dl.google.com/android/repository")
                .toPath();
    }

    @NonNull
    public static String getLatestAndroidPlatform() {
        return "android-26";
    }

    /**
     * Sleeps the current thread for enough time to ensure that the local file system had enough
     * time to notice a "tick". This method is usually called in tests when it is necessary to
     * ensure filesystem writes are detected through timestamp modification.
     *
     * @throws InterruptedException waiting interrupted
     * @throws IOException issues creating a temporary file
     */
    public static void waitForFileSystemTick() throws InterruptedException, IOException {
        waitForFileSystemTick(getFreshTimestamp());
    }

    /**
     * Sleeps the current thread for enough time to ensure that the local file system had enough
     * time to notice a "tick". This method is usually called in tests when it is necessary to
     * ensure filesystem writes are detected through timestamp modification.
     *
     * @param currentTimestamp last timestamp read from disk
     * @throws InterruptedException waiting interrupted
     * @throws IOException issues creating a temporary file
     */
    public static void waitForFileSystemTick(long currentTimestamp)
            throws InterruptedException, IOException {
        while (getFreshTimestamp() <= currentTimestamp) {
            Thread.sleep(100);
        }
    }

    private static long getFreshTimestamp() throws IOException {
        File notUsed = File.createTempFile(TestUtils.class.getName(), "waitForFileSystemTick");
        long freshTimestamp = notUsed.lastModified();
        FileUtils.delete(notUsed);
        return freshTimestamp;
    }

    @NonNull
    public static String getDiff(@NonNull String before, @NonNull  String after) {
        return getDiff(before, after, 0);
    }

    @NonNull
    public static String getDiff(@NonNull String before, @NonNull  String after, int windowSize) {
        return getDiff(before.split("\n"), after.split("\n"), windowSize);
    }

    @NonNull
    public static String getDiff(@NonNull String[] before, @NonNull String[] after) {
        return getDiff(before, after, 0);
    }

    public static String getDiff(@NonNull String[] before, @NonNull String[] after,
            int windowSize) {
        // Based on the LCS section in http://introcs.cs.princeton.edu/java/96optimization/
        StringBuilder sb = new StringBuilder();
        int n = before.length;
        int m = after.length;

        // Compute longest common subsequence of x[i..m] and y[j..n] bottom up
        int[][] lcs = new int[n + 1][m + 1];
        for (int i = n - 1; i >= 0; i--) {
            for (int j = m - 1; j >= 0; j--) {
                if (before[i].equals(after[j])) {
                    lcs[i][j] = lcs[i + 1][j + 1] + 1;
                } else {
                    lcs[i][j] = Math.max(lcs[i + 1][j], lcs[i][j + 1]);
                }
            }
        }

        int i = 0;
        int j = 0;
        while ((i < n) && (j < m)) {
            if (before[i].equals(after[j])) {
                i++;
                j++;
            } else {
                sb.append("@@ -");
                sb.append(Integer.toString(i + 1));
                sb.append(" +");
                sb.append(Integer.toString(j + 1));
                sb.append('\n');

                if (windowSize > 0) {
                    for (int context = Math.max(0, i - windowSize); context < i; context++) {
                        sb.append("  ");
                        sb.append(before[context]);
                        sb.append("\n");
                    }
                }

                while (i < n && j < m && !before[i].equals(after[j])) {
                    if (lcs[i + 1][j] >= lcs[i][j + 1]) {
                        sb.append('-');
                        if (!before[i].trim().isEmpty()) {
                            sb.append(' ');
                        }
                        sb.append(before[i]);
                        sb.append('\n');
                        i++;
                    } else {
                        sb.append('+');
                        if (!after[j].trim().isEmpty()) {
                            sb.append(' ');
                        }
                        sb.append(after[j]);
                        sb.append('\n');
                        j++;
                    }
                }

                if (windowSize > 0) {
                    for (int context = i; context < Math.min(n, i + windowSize); context++) {
                        sb.append("  ");
                        sb.append(before[context]);
                        sb.append("\n");
                    }
                }
            }
        }

        if (i < n || j < m) {
            assert i == n || j == m;
            sb.append("@@ -");
            sb.append(Integer.toString(i + 1));
            sb.append(" +");
            sb.append(Integer.toString(j + 1));
            sb.append('\n');
            for (; i < n; i++) {
                sb.append('-');
                if (!before[i].trim().isEmpty()) {
                    sb.append(' ');
                }
                sb.append(before[i]);
                sb.append('\n');
            }
            for (; j < m; j++) {
                sb.append('+');
                if (!after[j].trim().isEmpty()) {
                    sb.append(' ');
                }
                sb.append(after[j]);
                sb.append('\n');
            }
        }

        return sb.toString();
    }

    /**
     * Asserts that a runnable will eventually not throw an assertion exception. Equivalent to
     * {@link #eventually(Runnable, Duration)}, but using a default timeout
     *
     * @param runnable a description of the failure, if the condition never becomes {@code true}
     */
    public static void eventually(@NonNull Runnable runnable) {
        eventually(runnable, DEFAULT_EVENTUALLY_TIMEOUT);
    }

    /**
     * Asserts that a runnable will eventually not throw {@link AssertionError} before
     * {@code timeoutMs} milliseconds have ellapsed
     *
     * @param runnable a description of the failure, if the condition never becomes {@code true}
     * @param duration the timeout for the predicate to become true
     */
    public static void eventually(@NonNull Runnable runnable, Duration duration) {
        AssertionError lastError = null;

        Instant timeoutTime = Instant.now().plus(duration);
        while (Instant.now().isBefore(timeoutTime)) {
            try {
                runnable.run();
                return;
            } catch (AssertionError e) {
                /*
                 * It is OK to throw this. Save for later.
                 */
                lastError = e;
            }

            try {
                Thread.sleep(EVENTUALLY_CHECK_CYCLE_TIME_MS);
            } catch (InterruptedException e) {
                throw new AssertionError(e);
            }
        }

        throw new AssertionError(
                "Timed out waiting for runnable not to throw; last error was:",
                lastError);
    }

    /**
     * Launches a new process to execute the class {@code toRun} main() method and blocks until the
     * process exits.
     *
     * @param toRun the class whose main() method will be executed in a new process.
     * @param args the arguments for the class {@code toRun} main() method
     * @throws RuntimeException if any (checked or runtime) exception occurs or the process returns
     *     an exit value other than 0
     */
    public static void launchProcess(@NonNull Class toRun, String... args) {
        List<String> commandAndArgs = new LinkedList<>();
        commandAndArgs.add(FileUtils.join(System.getProperty("java.home"), "bin", "java"));
        commandAndArgs.add("-cp");
        commandAndArgs.add(System.getProperty("java.class.path"));
        commandAndArgs.add(toRun.getName());
        commandAndArgs.addAll(Arrays.asList(args));

        ProcessBuilder processBuilder = new ProcessBuilder(commandAndArgs);
        processBuilder.redirectOutput(ProcessBuilder.Redirect.INHERIT);
        processBuilder.redirectError(ProcessBuilder.Redirect.INHERIT);
        Process process;
        try {
            process = processBuilder.start();
        } catch (IOException e) {
            throw new RuntimeException(e);
        }

        try {
            process.waitFor();
        } catch (InterruptedException e) {
            throw new RuntimeException(e);
        }

        if (process.exitValue() != 0) {
            throw new RuntimeException(
                    "Process returned non-zero exit value: " + process.exitValue());
        }
    }

}<|MERGE_RESOLUTION|>--- conflicted
+++ resolved
@@ -16,6 +16,8 @@
 
 package com.android.testutils;
 
+import static org.junit.Assert.assertTrue;
+
 import com.android.SdkConstants;
 import com.android.annotations.NonNull;
 import com.android.annotations.concurrency.GuardedBy;
@@ -23,22 +25,15 @@
 import com.android.utils.PathUtils;
 import com.google.common.base.Charsets;
 import com.google.common.io.Files;
-import junit.framework.TestCase;
-
 import java.io.File;
 import java.io.IOException;
 import java.nio.file.Path;
 import java.time.Duration;
 import java.time.Instant;
-<<<<<<< HEAD
-
-import static org.junit.Assert.assertTrue;
-=======
 import java.util.Arrays;
 import java.util.LinkedList;
 import java.util.List;
 import junit.framework.TestCase;
->>>>>>> 9762cc2c
 
 /**
  * Utility methods to deal with loading the test data.
@@ -222,11 +217,7 @@
         }
 
         if (!f.exists()) {
-<<<<<<< HEAD
-            throw new IllegalArgumentException("File \"" + f.getAbsolutePath() + "\" not found.");
-=======
             throw new IllegalArgumentException("File \"" + path + "\" not found at \"" + getWorkspaceRoot() + "\"");
->>>>>>> 9762cc2c
         }
 
         return f;

/*
 * Copyright (C) 2016 The Android Open Source Project
 *
 * Licensed under the Apache License, Version 2.0 (the "License");
 * you may not use this file except in compliance with the License.
 * You may obtain a copy of the License at
 *
 *      http://www.apache.org/licenses/LICENSE-2.0
 *
 * Unless required by applicable law or agreed to in writing, software
 * distributed under the License is distributed on an "AS IS" BASIS,
 * WITHOUT WARRANTIES OR CONDITIONS OF ANY KIND, either express or implied.
 * See the License for the specific language governing permissions and
 * limitations under the License.
 */

package com.android.testutils.concurrency;

import com.android.annotations.NonNull;
import com.android.annotations.Nullable;
import com.android.testutils.TestUtils;
import com.google.common.base.Preconditions;
<<<<<<< HEAD
import com.google.common.collect.Lists;
import org.junit.Assert;

=======
import com.google.common.base.Verify;
>>>>>>> 9762cc2c
import java.io.DataInputStream;
import java.io.DataOutputStream;
import java.io.IOException;
import java.net.ServerSocket;
import java.net.Socket;
import java.net.SocketTimeoutException;
import java.time.Duration;
<<<<<<< HEAD
import java.util.*;
=======
import java.util.Arrays;
import java.util.LinkedList;
import java.util.List;
import java.util.Map;
import java.util.Optional;
import java.util.Queue;
>>>>>>> 9762cc2c
import java.util.concurrent.ConcurrentHashMap;
import java.util.concurrent.ConcurrentMap;
import java.util.concurrent.CountDownLatch;

/**
 * Utility class to test inter-process concurrency.
 *
 * <p>This class is used to check whether or not a set of processes violate a concurrency contract
 * (e.g., whether they run concurrently when they are not allowed to, or vice versa).
 *
 * <p>The usage and implementation of this class resemble those of {@link ConcurrencyTester}, except
 * that {@code ConcurrencyTester} supports concurrency testing for threads within the same process
 * whereas this class supports concurrency testing for different processes.
 *
 * <p>The following is a usage scenario of this class. Suppose we have a class whose main() method
 * executes an action (some piece of code) exactly once. When several processes are concurrently
 * calling the main() method (possibly with different parameter values), the class under test may
 * make a contract that all the processes can execute the corresponding actions concurrently, or it
 * may make a contract that all the processes cannot execute the actions concurrently. To check
 * whether the class under test meets the concurrency contract, we can write a test as follows.
 *
 * <pre>{@code
 * InterProcessConcurrencyTester tester = new InterProcessConcurrencyTester();
 * for (...) {
 *     tester.addClassInvocationFromNewProcess(ClassUnderTest.class, new String[] {...});
 * }
 * }</pre>
 *
 * <p>In the class under test's main() method, before calling the action under test, it needs to
 * notify {@code InterProcessConcurrencyTester} when the process has started and when the action is
 * running as follows (so that the tester can perform necessary concurrency checks on these events):
 *
 * <pre>{@code
 * // The server socket port is added to the list of arguments by InterProcessConcurrencyTester for
 * // the client process to communicate with the main process
 * int serverSocketPort = Integer.valueOf(args[args.length - 1]);
 * InterProcessConcurrencyTester.MainProcessNotifier notifier =
 *     new InterProcessConcurrencyTester.MainProcessNotifier(serverSocketPort);
 *
 * notifier.processStarted(); // Notify the main process that it has started execution
 *
 * ... // Start of the synchronized region (e.g., lock.lock())
 *
 * notifier.actionStarted(); // Notify that it starts executing the action under test
 *
 * ... // The action under test (which has a concurrency requirement)
 *
 * ... // End of the synchronized region (e.g., lock.unlock())
 * }</pre>
 *
 * <p>Then, if the actions are allowed to run concurrently, we can make the following assertion:
 *
 * <pre>{@code
 * tester.assertThatActionsCanRunConcurrently();
 * }</pre>
 *
 * <p>If the actions are not allowed to run concurrently, we can make the following assertion:
 *
 * <pre>{@code
 * tester.assertThatActionsCannotRunConcurrently();
 * }</pre>
 */
public final class InterProcessConcurrencyTester {

    /**
     * The timeout for the main process to wait for a new action to start in the case that there are
     * one or more actions currently running and the actions are expected to run concurrently. As
     * this timeout increases, the chance of a falsely failing test (or flaky test) is reduced;
     * however, a truly failing test (or non-flaky test) will take longer to run. Since it is okay
     * for a failing test to take a long time to run (it does not happen frequently), we set a large
     * timeout to prevent flaky tests.
     */
    @NonNull private static final Duration TIMEOUT_TO_START_ACTION_WHEN_CONCURRENCY_EXPECTED =
            Duration.ofSeconds(60);

    /**
     * The timeout for the main process to wait for a new action to start in the case that there are
     * one or more actions currently running and the actions are not expected to run concurrently.
     * As this timeout increases, the chance of a falsely passing test is reduced; however, a truly
     * passing test will take longer to run. Therefore, we set a small timeout to prevent
     * long-running passing tests, but make sure it is still large enough for the tests to be
     * effective.
     */
    @NonNull private static final Duration TIMEOUT_TO_START_ACTION_WHEN_NO_CONCURRENCY_EXPECTED =
            Duration.ofSeconds(2);

    /** The running pattern of a set of actions. */
    private enum RunningPattern {

        /** All actions run concurrently. */
        CONCURRENT,

        /** All actions run sequentially. */
        SEQUENTIAL,

        /** More than one but not all actions run concurrently. */
        MIXED
    }

    @NonNull private List<Class> classInvocationList = new LinkedList<>();

    @NonNull private List<String[]> argsList = new LinkedList<>();

    /**
     * Adds a new invocation of the class under test's main() method to this {@link
     * InterProcessConcurrencyTester} instance. The {@code InterProcessConcurrencyTester} will
     * execute each invocation in a separate process and check whether the corresponding actions
     * under test meet the concurrency requirement.
     *
     * @param classUnderTest the class under test whose main() method will be executed from a new
     *     process
     * @param args the arguments for the class under test's main() method
     */
    public void addClassInvocationFromNewProcess(
            @NonNull Class classUnderTest, @NonNull String[] args) {
        classInvocationList.add(classUnderTest);
        argsList.add(args);
    }

    /**
     * Executes the invocations of the class under test's main() method in separate processes and
     * asserts that all the actions ran concurrently. Note that a failed assertion means that either
     * the actions were not allowed to run concurrently (which violates the concurrency requirement)
     * or the actions accidentally ran sequentially. However, while the latter case is possible, the
     * implementation of this method makes sure that it is unlikely to happen.
     */
    public void assertThatActionsCanRunConcurrently() throws IOException {
        Preconditions.checkArgument(
                classInvocationList.size() >= 2,
                "There must be at least 2 actions for concurrency checks.");
        Assert.assertTrue(
                "Two or more actions ran sequentially"
                        + " while all the actions were expected to run concurrently.",
                executeActionsAndGetRunningPattern(
                                TIMEOUT_TO_START_ACTION_WHEN_CONCURRENCY_EXPECTED)
                        == RunningPattern.CONCURRENT);
    }

    /**
     * Executes the invocations of the class under test's main() method in separate processes and
     * asserts that all the actions ran sequentially. Note that a successful assertion means that
     * either the actions were not allowed to run concurrently (which meets the concurrency
     * requirement) or the actions accidentally ran sequentially. However, while the latter case is
     * possible, the implementation of this method makes sure that it is unlikely to happen.
     */
    public void assertThatActionsCannotRunConcurrently() throws IOException {
        Preconditions.checkArgument(
                classInvocationList.size() >= 2,
                "There must be at least 2 actions for concurrency checks.");
        Assert.assertTrue(
                "Two or more actions ran concurrently"
                        + " while all the actions were expected to run sequentially.",
                executeActionsAndGetRunningPattern(
                                TIMEOUT_TO_START_ACTION_WHEN_NO_CONCURRENCY_EXPECTED)
                        == RunningPattern.SEQUENTIAL);
    }

    /**
     * Executes the invocations of the class under test's main() method in separate processes and
     * returns the running pattern of their actions.
     *
     * @param timeoutToStartAction the timeout for the main thread to wait for a new action to start
     *     in the case that there are one or more actions currently running
     * @return the running pattern of the actions
     */
    private RunningPattern executeActionsAndGetRunningPattern(
            @NonNull Duration timeoutToStartAction) throws IOException {
        // We use sockets to synchronize processes in a similar manner that latches synchronize
        // threads within the same process. The main process opens a ServerSocket and waits for
        // client processes to connect. When a client process has started execution or when it
        // starts executing the action under test, it opens a socket with the server and blocks
        // until the server closes that socket.

        // First, open the server socket
        ServerSocket serverSocket = openServerSocket();

        // Execute each invocation in a separate process. For each class under test, we create a new
        // thread that will launch a new process which will execute the main() method of that class.
        // The launched thread will block until the corresponding process exits.
        List<Runnable> runnables = new LinkedList<>();
        for (int i = 0; i < classInvocationList.size(); i++) {
            Class classUnderTest = classInvocationList.get(i);
            String[] args = argsList.get(i);
            // Add the server socket port to the list of arguments for the client process to communicate
            // with the main process
            String[] allArgs = Arrays.copyOf(args, args.length + 1);
            allArgs[args.length] = String.valueOf(serverSocket.getLocalPort());

            runnables.add(() -> TestUtils.launchProcess(classUnderTest, allArgs));
        }
        Map<Thread, Optional<Throwable>> threads = executeRunnablesInThreads(runnables);

        // Wait for all the processes to start execution
<<<<<<< HEAD
        LinkedList<Socket> startedProcesses = Lists.newLinkedList();
        serverSocket.setSoTimeout(100000); // A timeout of 0 is interpreted as infinite timeout
=======
        Queue<Socket> startedProcesses = new LinkedList<>();
>>>>>>> 9762cc2c
        while (startedProcesses.size() < runnables.size()) {
            startedProcesses.add(acceptSocketOnEvent(serverSocket, ProcessEvent.PROCESS_STARTED));
        }
        while (!startedProcesses.isEmpty()) {
            processCanResume(startedProcesses.remove());
        }

        // Begin to monitor how the actions are executed
        int remainingActions = classInvocationList.size();
        Queue<Socket> runningActions = new LinkedList<>();
        int maxConcurrentActions = 0;

        // To prevent the actions from *accidentally* running sequentially, when an action is going
        // to finish, we don't let it finish immediately but try waiting for the next action to
        // start. The following loop aims to "force" the actions to run concurrently. If it
        // succeeds, it means that the actions are able to run concurrently. If it doesn't succeed,
        // it means that either the actions are not able to run concurrently, or the actions take
        // too long to start.
        while (remainingActions > 0) {
            // Wait for a new action to start. If there are currently no running actions, let's wait
            // for the new action without a timeout. If there are currently one or more running
            // actions, the running actions could block new actions and prevent them from starting
            // (e.g., when the actions are not allowed to run concurrently). To avoid waiting
            // indefinitely, we need to set a timeout.
            Socket startedAction;
            if (runningActions.isEmpty()) {
                // The method below always returns a non-null object, blocking to wait if necessary
                startedAction = acceptSocketOnEvent(serverSocket, ProcessEvent.ACTION_STARTED);
            } else {
                // The method below returns null if no action has started after the specified time
                startedAction =
                        acceptSocketOnEvent(
                                serverSocket,
                                ProcessEvent.ACTION_STARTED,
                                (int) timeoutToStartAction.toMillis());
            }

            // If a new action has started, do not let it finish. Instead, we keep waiting for more
            // actions to start (repeat the loop).
            if (startedAction != null) {
                remainingActions--;
                runningActions.add(startedAction);
                if (runningActions.size() > maxConcurrentActions) {
                    maxConcurrentActions = runningActions.size();
                }
            } else {
                // If no action has started (which implies that there are currently one or more
                // running actions and the timeout expired), it could be that either the running
                // actions are blocking the new actions, or the new actions are taking too long to
                // start. Since we cannot distinguish these two cases, we let all the running
                // actions finish and repeat the loop.
                while (!runningActions.isEmpty()) {
                    processCanResume(runningActions.remove());
                }
            }
        }

        // Let all the running actions finish
        while (!runningActions.isEmpty()) {
            processCanResume(runningActions.remove());
        }

        // Wait for all the threads (and processes) to finish
        waitForThreadsToFinish(threads);

        // Close the server socket
        closeServerSocket(serverSocket);

        // Determine the running pattern based on maxConcurrentActions
        Preconditions.checkState(
                maxConcurrentActions >= 1 && maxConcurrentActions <= runnables.size());
        if (maxConcurrentActions == 1) {
            return RunningPattern.SEQUENTIAL;
        } else if (maxConcurrentActions == runnables.size()) {
            return RunningPattern.CONCURRENT;
        } else {
            return RunningPattern.MIXED;
        }
    }

    /**
     * Executes the runnables in separate threads and returns immediately after all the threads have
     * started execution (this method does not wait until all the threads have terminated).
     *
     * <p>This methods returns a map from the threads to any exceptions thrown during the execution
     * of the threads. Note that the map's values (if any) are not available immediately but only
     * after the threads have terminated.
     *
     * @param runnables the runnables to be executed
     * @return a map from the threads to any exceptions thrown during the execution of the threads
     */
    @NonNull
    private static Map<Thread, Optional<Throwable>> executeRunnablesInThreads(
            @NonNull List<Runnable> runnables) {
        ConcurrentMap<Thread, Optional<Throwable>> threads = new ConcurrentHashMap<>();
        CountDownLatch allThreadsStartedLatch = new CountDownLatch(runnables.size());

        for (Runnable runnable : runnables) {
            Thread thread = new Thread(() -> {
                allThreadsStartedLatch.countDown();
                runnable.run();
            });
            threads.put(thread, Optional.empty());
            thread.setUncaughtExceptionHandler(
                    (aThread, throwable) -> threads.put(aThread, Optional.of(throwable)));
        }

        for (Thread thread : threads.keySet()) {
            thread.start();
        }

        // Wait for all the threads to start execution
        try {
            allThreadsStartedLatch.await();
        } catch (InterruptedException e) {
            throw new RuntimeException(e);
        }

        return threads;
    }

    /** Waits for all the threads to finish. */
    private static void waitForThreadsToFinish(@NonNull Map<Thread, Optional<Throwable>> threads) {
        // Wait for the threads to finish
        for (Thread thread : threads.keySet()) {
            try {
                thread.join();
            } catch (InterruptedException e) {
                throw new RuntimeException(e);
            }
        }

        // Throw any exceptions that occurred during the execution of the threads
        //noinspection OptionalUsedAsFieldOrParameterType
        for (Optional<Throwable> throwable : threads.values()) {
            if (throwable.isPresent()) {
                throw new RuntimeException(throwable.get());
            }
        }
    }

    /**
     * Events sent between client processes (which are executing the actions under test) and the
     * main process.
     */
    private enum ProcessEvent {

        /** A client process notifies the main process that it has started execution. */
        PROCESS_STARTED,

        /**
         * A client process notifies the main process that it starts executing the action under
         * test.
         */
        ACTION_STARTED,

        /** The main process notifies a client process that it can resume execution. */
        PROCESS_CAN_RESUME,
    }

    /**
     * Class to be used by client processes (which are executing the actions under test) to notify
     * the main process of events happening in the client processes.
     */
    public static class MainProcessNotifier {

        private final int serverSocketPort;

        /**
         * Creates a new instance of {@code MainProcessNotifier}.
         *
         * @param serverSocketPort the port of the server socket for client processes to communicate
         *     with the main process
         */
        public MainProcessNotifier(int serverSocketPort) {
            this.serverSocketPort = serverSocketPort;
        }

        /**
         * Notifies the main process that the current client process has started execution. This
         * method will block until the main process notifies the client process that it can resume
         * execution.
         */
        public void processStarted() throws IOException {
            notifyMainProcess(ProcessEvent.PROCESS_STARTED);
        }

        /**
         * Notifies the main process that the current client process starts executing the action
         * under test. This method will block until the main process notifies the client process
         * that it can resume execution.
         */
        public void actionStarted() throws IOException {
            notifyMainProcess(ProcessEvent.ACTION_STARTED);
        }

        private void notifyMainProcess(@NonNull ProcessEvent processEvent) throws IOException {
            try (Socket socket = new Socket("localhost", serverSocketPort);
                    DataOutputStream outputStream = new DataOutputStream(socket.getOutputStream());
                    DataInputStream inputStream = new DataInputStream(socket.getInputStream())) {
                outputStream.writeUTF(processEvent.name());

                // The method call below will block
                Preconditions.checkState(
                        ProcessEvent.valueOf(inputStream.readUTF())
                                == ProcessEvent.PROCESS_CAN_RESUME);
            }
        }
    }

    /** Opens a server socket for client processes to communicate with the main process. */
    @NonNull
    private static ServerSocket openServerSocket() throws IOException {
        return new ServerSocket(0);
    }

    /**
     * Accepts a socket opened by a client process on the given event, blocking to wait until there
     * is one.
     */
    @NonNull
    private static Socket acceptSocketOnEvent(
            @NonNull ServerSocket serverSocket, @NonNull ProcessEvent processEvent)
            throws IOException {
        // A timeout of 0 is interpreted as infinite timeout
        return Verify.verifyNotNull(acceptSocketOnEvent(serverSocket, processEvent, 0));
    }

    /**
     * Accepts a socket opened by a client process on the given event, returning null if there is
     * none after the specified time.
     */
    @SuppressWarnings({
        "resource",
        "IOResourceOpenedButNotSafelyClosed",
        "SocketOpenedButNotSafelyClosed"
    })
    @Nullable
    private static Socket acceptSocketOnEvent(
            @NonNull ServerSocket serverSocket,
            @NonNull ProcessEvent processEvent,
            int millisTimeout)
            throws IOException {
        serverSocket.setSoTimeout(millisTimeout);
        Socket socket;
        try {
            socket = serverSocket.accept();
        } catch (SocketTimeoutException e) {
            return null;
        }

        DataInputStream inputStream = new DataInputStream(socket.getInputStream());
        Preconditions.checkState(ProcessEvent.valueOf(inputStream.readUTF()) == processEvent);

        return socket;
    }

    /** Notifies the client process that it can resume execution. Also closes the client socket. */
    private static void processCanResume(@NonNull Socket socket) throws IOException {
        try (DataOutputStream outputStream = new DataOutputStream(socket.getOutputStream())) {
            outputStream.writeUTF(ProcessEvent.PROCESS_CAN_RESUME.name());
        }
        socket.close();
    }

    /** Closes the server socket. */
    private static void closeServerSocket(@NonNull ServerSocket serverSocket) throws IOException {
        serverSocket.close();
    }
}<|MERGE_RESOLUTION|>--- conflicted
+++ resolved
@@ -20,13 +20,7 @@
 import com.android.annotations.Nullable;
 import com.android.testutils.TestUtils;
 import com.google.common.base.Preconditions;
-<<<<<<< HEAD
-import com.google.common.collect.Lists;
-import org.junit.Assert;
-
-=======
 import com.google.common.base.Verify;
->>>>>>> 9762cc2c
 import java.io.DataInputStream;
 import java.io.DataOutputStream;
 import java.io.IOException;
@@ -34,19 +28,16 @@
 import java.net.Socket;
 import java.net.SocketTimeoutException;
 import java.time.Duration;
-<<<<<<< HEAD
-import java.util.*;
-=======
 import java.util.Arrays;
 import java.util.LinkedList;
 import java.util.List;
 import java.util.Map;
 import java.util.Optional;
 import java.util.Queue;
->>>>>>> 9762cc2c
 import java.util.concurrent.ConcurrentHashMap;
 import java.util.concurrent.ConcurrentMap;
 import java.util.concurrent.CountDownLatch;
+import org.junit.Assert;
 
 /**
  * Utility class to test inter-process concurrency.
@@ -237,12 +228,7 @@
         Map<Thread, Optional<Throwable>> threads = executeRunnablesInThreads(runnables);
 
         // Wait for all the processes to start execution
-<<<<<<< HEAD
-        LinkedList<Socket> startedProcesses = Lists.newLinkedList();
-        serverSocket.setSoTimeout(100000); // A timeout of 0 is interpreted as infinite timeout
-=======
         Queue<Socket> startedProcesses = new LinkedList<>();
->>>>>>> 9762cc2c
         while (startedProcesses.size() < runnables.size()) {
             startedProcesses.add(acceptSocketOnEvent(serverSocket, ProcessEvent.PROCESS_STARTED));
         }

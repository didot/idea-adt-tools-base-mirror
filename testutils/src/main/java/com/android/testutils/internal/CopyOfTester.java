--- conflicted
+++ resolved
@@ -17,15 +17,7 @@
 package com.android.testutils.internal;
 
 import static com.google.common.truth.Truth.assertThat;
-<<<<<<< HEAD
-
-import com.android.annotations.NonNull;
-
-import org.mockito.Mockito;
-import org.mockito.stubbing.Answer;
-=======
 import static org.mockito.Mockito.mock;
->>>>>>> fdf07a2c
 
 import com.android.annotations.NonNull;
 import java.lang.reflect.Method;
@@ -36,11 +28,8 @@
 import java.util.function.Predicate;
 import java.util.regex.Pattern;
 import java.util.stream.Collectors;
-<<<<<<< HEAD
-=======
 import org.mockito.internal.util.reflection.LenientCopyTool;
 import org.mockito.stubbing.Answer;
->>>>>>> fdf07a2c
 
 /** Utility to test "copyOf" and "initWith" methods. */
 public class CopyOfTester {
@@ -50,34 +39,6 @@
     private static final Predicate<Method> IS_GETTER =
             m -> GETTER_NAME.matcher(m.getName()).matches();
 
-<<<<<<< HEAD
-    public static <T> void assertAllGettersCalled(
-            @NonNull Class<T> klass,
-            @NonNull T object,
-            @NonNull Consumer<T> methodUnderTest) {
-        Set<Method> allGetters =
-                Arrays.stream(klass.getMethods())
-                        .filter(IS_GETTER)
-                        .filter(method ->  method.getDeclaringClass() != Object.class)
-                        .collect(Collectors.toSet());
-        assertThat(allGetters).named("getters declared in " + klass.getName()).isNotEmpty();
-
-        Set<Method> gettersCalled = new HashSet<>();
-
-        T mock = Mockito.mock(klass, (Answer) invocation -> {
-            Method method = invocation.getMethod();
-            if (GETTER_NAME.matcher(method.getName()).matches()) {
-                gettersCalled.add(method);
-            }
-            return method.invoke(object, invocation.getArguments());
-        });
-
-        methodUnderTest.accept(mock);
-
-        assertThat(gettersCalled)
-                .named("getters called")
-                .containsExactlyElementsIn(allGetters);
-=======
     /**
      * Checks that all getters declared in the given class (and superclasses) are called when the
      * copying code is invoked.
@@ -113,6 +74,5 @@
         copyingCode.accept(mock);
 
         assertThat(gettersCalled).named("getters called").containsExactlyElementsIn(allGetters);
->>>>>>> fdf07a2c
     }
 }
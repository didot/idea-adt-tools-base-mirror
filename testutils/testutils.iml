--- conflicted
+++ resolved
@@ -4,23 +4,17 @@
     <exclude-output />
     <content url="file://$MODULE_DIR$">
       <sourceFolder url="file://$MODULE_DIR$/src/test/java" isTestSource="true" />
-      <sourceFolder url="file://$MODULE_DIR$/src/main/java" isTestSource="true" />
+      <sourceFolder url="file://$MODULE_DIR$/src/main/java" isTestSource="false" />
     </content>
     <orderEntry type="sourceFolder" forTests="false" />
     <orderEntry type="inheritedJdk" />
     <orderEntry type="module" module-name="common" />
     <orderEntry type="library" name="JUnit4" level="project" />
-<<<<<<< HEAD
-    <orderEntry type="library" scope="TEST" name="mockito" level="project" />
-    <orderEntry type="library" scope="TEST" name="truth" level="project" />
-    <orderEntry type="library" scope="TEST" name="dexlib2" level="project" />
-=======
     <orderEntry type="library" name="easymock-tools" level="project" />
     <orderEntry type="library" name="mockito" level="project" />
     <orderEntry type="library" name="truth" level="project" />
     <orderEntry type="library" name="dexlib2" level="project" />
     <orderEntry type="library" name="jimfs" level="project" />
     <orderEntry type="library" name="asm-tools" level="project" />
->>>>>>> b805f832
   </component>
 </module>
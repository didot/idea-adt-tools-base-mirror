--- conflicted
+++ resolved
@@ -16,10 +16,12 @@
 
 package com.android.tools.usb.parser
 
-import com.android.testutils.TestResources
+import com.android.testutils.TestUtils
 import org.junit.Assert.assertEquals
 import org.junit.Before
 import org.junit.Test
+import java.io.File
+import java.nio.file.Paths
 
 class MacParserTest {
     private lateinit var parser: OutputParser
@@ -31,13 +33,8 @@
 
     @Test
     fun parseOutput() {
-<<<<<<< HEAD
-        val file = TestResources.getFile("/mac.txt");
-        val devices = parser.parse(file.inputStream()).get()
-=======
         val file = TestUtils.getWorkspaceFile("tools/base/usb-devices/testData/mac.txt");
         val devices = parser.parse(file.inputStream())
->>>>>>> 2c0ed8da
         assertEquals(4, devices.size)
         assertEquals("Card Reader", devices[0].name)
         assertEquals("0x05ac", devices[0].vendorId)
